--- conflicted
+++ resolved
@@ -38,11 +38,8 @@
     dbaccess \
     desktop \
     dtrans \
-<<<<<<< HEAD
     drawinglayer \
     editeng \
-=======
->>>>>>> a8feb5b1
     eventattacher \
     extensions \
     fileaccess \
