/*************************************************************************
 *
 * DO NOT ALTER OR REMOVE COPYRIGHT NOTICES OR THIS FILE HEADER.
 *
 * Copyright 2000, 2010 Oracle and/or its affiliates.
 *
 * OpenOffice.org - a multi-platform office productivity suite
 *
 * This file is part of OpenOffice.org.
 *
 * OpenOffice.org is free software: you can redistribute it and/or modify
 * it under the terms of the GNU Lesser General Public License version 3
 * only, as published by the Free Software Foundation.
 *
 * OpenOffice.org is distributed in the hope that it will be useful,
 * but WITHOUT ANY WARRANTY; without even the implied warranty of
 * MERCHANTABILITY or FITNESS FOR A PARTICULAR PURPOSE.  See the
 * GNU Lesser General Public License version 3 for more details
 * (a copy is included in the LICENSE file that accompanied this code).
 *
 * You should have received a copy of the GNU Lesser General Public License
 * version 3 along with OpenOffice.org.  If not, see
 * <http://www.openoffice.org/license.html>
 * for a copy of the LGPLv3 License.
 *
 ************************************************************************/

#include "precompiled_sd.hxx"

#include "model/SlideSorterModel.hxx"

#include "SlideSorter.hxx"
#include "model/SlsPageDescriptor.hxx"
#include "model/SlsPageEnumerationProvider.hxx"
#include "controller/SlideSorterController.hxx"
#include "controller/SlsProperties.hxx"
#include "controller/SlsPageSelector.hxx"
#include "controller/SlsCurrentSlideManager.hxx"
#include "controller/SlsSlotManager.hxx"
#include "view/SlideSorterView.hxx"
#include "taskpane/SlideSorterCacheDisplay.hxx"
#include <com/sun/star/drawing/XDrawPagesSupplier.hpp>
#include <com/sun/star/drawing/XMasterPagesSupplier.hpp>
#include <com/sun/star/beans/XPropertySet.hpp>
#include <com/sun/star/beans/UnknownPropertyException.hpp>

#include "ViewShellBase.hxx"
#include "DrawViewShell.hxx"
#include "DrawDocShell.hxx"
#include "drawdoc.hxx"
#include "sdpage.hxx"
#include "FrameView.hxx"

#include <tools/diagnose_ex.h>

using namespace ::com::sun::star;
using namespace ::com::sun::star::uno;

namespace sd { namespace slidesorter { namespace model {

namespace {
    class CompareToXDrawPage
    {
    public:
        CompareToXDrawPage (const Reference<drawing::XDrawPage>& rxSlide) : mxSlide(rxSlide) {}
        bool operator() (const SharedPageDescriptor& rpDescriptor)
        { return rpDescriptor.get()!=NULL && rpDescriptor->GetXDrawPage()==mxSlide; }
    private:
        Reference<drawing::XDrawPage> mxSlide;
    };

    bool PrintModel (const SlideSorterModel& rModel)
    {
        for (sal_Int32 nIndex=0,nCount=rModel.GetPageCount(); nIndex<nCount; ++nIndex)
        {
            SharedPageDescriptor pDescriptor (rModel.GetPageDescriptor(nIndex));
            if (pDescriptor)
            {
                OSL_TRACE("%d %d %d %d %x",
                    nIndex,
                    pDescriptor->GetPageIndex(),
                    pDescriptor->GetVisualState().mnPageId,
                    FromCoreIndex(pDescriptor->GetPage()->GetPageNum()),
                    pDescriptor->GetPage());
            }
            else
            {
                OSL_TRACE("%d", nIndex);
            }
        }

        return true;
    }
    bool CheckModel (const SlideSorterModel& rModel)
    {
        for (sal_Int32 nIndex=0,nCount=rModel.GetPageCount(); nIndex<nCount; ++nIndex)
        {
            SharedPageDescriptor pDescriptor (rModel.GetPageDescriptor(nIndex));
            if ( ! pDescriptor)
            {
                PrintModel(rModel);
                OSL_ASSERT(pDescriptor);
                return false;
            }
            if (nIndex != pDescriptor->GetPageIndex())
            {
                PrintModel(rModel);
                OSL_ASSERT(nIndex == pDescriptor->GetPageIndex());
                return false;
            }
            if (nIndex != pDescriptor->GetVisualState().mnPageId)
            {
                PrintModel(rModel);
                OSL_ASSERT(nIndex == pDescriptor->GetVisualState().mnPageId);
                return false;
            }
        }

        return true;
    }
}




SlideSorterModel::SlideSorterModel (SlideSorter& rSlideSorter)
    : maMutex(),
      mrSlideSorter(rSlideSorter),
      mxSlides(),
      mePageKind(PK_STANDARD),
      meEditMode(EM_PAGE),
      maPageDescriptors(0)
{
}




SlideSorterModel::~SlideSorterModel (void)
{
    ClearDescriptorList ();
}




void SlideSorterModel::Init (void)
{
}




void SlideSorterModel::Dispose (void)
{
    ClearDescriptorList ();
}




SdDrawDocument* SlideSorterModel::GetDocument (void)
{
    if (mrSlideSorter.GetViewShellBase() != NULL)
        return mrSlideSorter.GetViewShellBase()->GetDocument();
    else
         return NULL;
}




bool SlideSorterModel::SetEditMode (EditMode eEditMode)
{
    bool bEditModeChanged = false;
    if (meEditMode != eEditMode)
    {
        meEditMode = eEditMode;
        UpdatePageList();
        ClearDescriptorList();
        bEditModeChanged = true;
    }
    return bEditModeChanged;
}




EditMode SlideSorterModel::GetEditMode (void) const
{
    return meEditMode;
}




PageKind SlideSorterModel::GetPageType (void) const
{
    return mePageKind;
}




sal_Int32 SlideSorterModel::GetPageCount (void) const
{
    return maPageDescriptors.size();
}




SharedPageDescriptor SlideSorterModel::GetPageDescriptor (
    const sal_Int32 nPageIndex,
    const bool bCreate) const
{
    ::osl::MutexGuard aGuard (maMutex);

    SharedPageDescriptor pDescriptor;

    if (nPageIndex>=0 && nPageIndex<GetPageCount())
    {
        pDescriptor = maPageDescriptors[nPageIndex];
        if (pDescriptor == NULL && bCreate && mxSlides.is())
        {
            SdPage* pPage = GetPage(nPageIndex);
            pDescriptor.reset(new PageDescriptor (
                Reference<drawing::XDrawPage>(mxSlides->getByIndex(nPageIndex),UNO_QUERY),
                pPage,
                nPageIndex));
            maPageDescriptors[nPageIndex] = pDescriptor;
        }
    }

    return pDescriptor;
}




sal_Int32 SlideSorterModel::GetIndex (const Reference<drawing::XDrawPage>& rxSlide) const
{
    ::osl::MutexGuard aGuard (maMutex);

    // First try to guess the right index.
    Reference<beans::XPropertySet> xSet (rxSlide, UNO_QUERY);
    if (xSet.is())
    {
        try
        {
            const Any aNumber (xSet->getPropertyValue(::rtl::OUString::createFromAscii("Number")));
            sal_Int16 nNumber (-1);
            aNumber >>= nNumber;
            nNumber -= 1;
            SharedPageDescriptor pDescriptor (GetPageDescriptor(nNumber, false));
            if (pDescriptor.get() != NULL
                && pDescriptor->GetXDrawPage() == rxSlide)
            {
                return nNumber;
            }
        }
        catch (uno::Exception&)
        {
            DBG_UNHANDLED_EXCEPTION();
        }
    }

    // Guess was wrong, iterate over all slides and search for the right
    // one.
    const sal_Int32 nCount (maPageDescriptors.size());
    for (sal_Int32 nIndex=0; nIndex<nCount; ++nIndex)
    {
        SharedPageDescriptor pDescriptor (maPageDescriptors[nIndex]);

        // Make sure that the descriptor exists.  Without it the given slide
        // can not be found.
        if (pDescriptor.get() == NULL)
        {
            // Call GetPageDescriptor() to create the missing descriptor.
            pDescriptor = GetPageDescriptor(nIndex,true);
        }

        if (pDescriptor->GetXDrawPage() == rxSlide)
            return nIndex;
    }

    return  -1;
}




sal_Int32 SlideSorterModel::GetIndex (const SdrPage* pPage) const
{
    if (pPage == NULL)
        return -1;

    ::osl::MutexGuard aGuard (maMutex);

    // First try to guess the right index.
    sal_Int16 nNumber ((pPage->GetPageNum()-1)/2);
    SharedPageDescriptor pDescriptor (GetPageDescriptor(nNumber, false));
    if (pDescriptor.get() != NULL
        && pDescriptor->GetPage() == pPage)
    {
        return nNumber;
    }

    // Guess was wrong, iterate over all slides and search for the right
    // one.
    const sal_Int32 nCount (maPageDescriptors.size());
    for (sal_Int32 nIndex=0; nIndex<nCount; ++nIndex)
    {
        pDescriptor = maPageDescriptors[nIndex];

        // Make sure that the descriptor exists.  Without it the given slide
        // can not be found.
        if (pDescriptor.get() == NULL)
        {
            // Call GetPageDescriptor() to create the missing descriptor.
            pDescriptor = GetPageDescriptor(nIndex, true);
        }

        if (pDescriptor->GetPage() == pPage)
            return nIndex;
    }

    return  -1;
}




USHORT SlideSorterModel::GetCoreIndex (const sal_Int32 nIndex) const
{
    SharedPageDescriptor pDescriptor (GetPageDescriptor(nIndex));
    if (pDescriptor)
        return pDescriptor->GetPage()->GetPageNum();
    else
        return mxSlides->getCount()*2+1;
}




/** For now this method uses a trivial algorithm: throw away all descriptors
    and create them anew (on demand).  The main problem that we are facing
    when designing a better algorithm is that we can not compare pointers to
    pages stored in the PageDescriptor objects and those obtained from the
    document: pages may have been deleted and others may have been created
    at the exact same memory locations.
*/
void SlideSorterModel::Resync (void)
{
    ::osl::MutexGuard aGuard (maMutex);

    // Check if document and this model really differ.
    bool bIsUpToDate (true);
    SdDrawDocument* pDocument = GetDocument();
    if (pDocument!=NULL && maPageDescriptors.size()==pDocument->GetSdPageCount(mePageKind))
    {
        for (sal_Int32 nIndex=0,nCount=maPageDescriptors.size(); nIndex<nCount; ++nIndex)
        {
            if (maPageDescriptors[nIndex]
                && maPageDescriptors[nIndex]->GetPage()
                != GetPage(nIndex))
            {
                OSL_TRACE("page %d differs\n", nIndex);
                bIsUpToDate = false;
                break;
            }
        }
    }
    else
    {
        bIsUpToDate = false;
        OSL_TRACE("models differ");
    }

    if ( ! bIsUpToDate)
    {
        SynchronizeDocumentSelection(); // Try to make the current selection persistent.
        ClearDescriptorList ();
        AdaptSize();
    }
    CheckModel(*this);
}




void SlideSorterModel::ClearDescriptorList (void)
{
    DescriptorContainer aDescriptors;

    {
        ::osl::MutexGuard aGuard (maMutex);
        aDescriptors.swap(maPageDescriptors);
    }

    for (DescriptorContainer::iterator iDescriptor=aDescriptors.begin(), iEnd=aDescriptors.end();
         iDescriptor!=iEnd;
         ++iDescriptor)
    {
        if (iDescriptor->get() != NULL)
        {
            if ( ! iDescriptor->unique())
            {
                OSL_TRACE("SlideSorterModel::ClearDescriptorList: trying to delete page descriptor  that is still used with count %d", iDescriptor->use_count());
                // No assertion here because that can hang the office when
                // opening a dialog from here.
            }
            iDescriptor->reset();
        }
    }
}




void SlideSorterModel::SynchronizeDocumentSelection (void)
{
    ::osl::MutexGuard aGuard (maMutex);

    PageEnumeration aAllPages (PageEnumerationProvider::CreateAllPagesEnumeration(*this));
    while (aAllPages.HasMoreElements())
    {
        SharedPageDescriptor pDescriptor (aAllPages.GetNextElement());
        pDescriptor->GetPage()->SetSelected(pDescriptor->HasState(PageDescriptor::ST_Selected));
    }
}

<<<<<<< HEAD



void SlideSorterModel::SynchronizeModelSelection (void)
{
    ::osl::MutexGuard aGuard (maMutex);

=======
void SlideSorterModel::SetPageObjectFactory(
    ::std::auto_ptr<controller::PageObjectFactory> pPageObjectFactory)
{
    ::osl::MutexGuard aGuard (maMutex);

    mpPageObjectFactory = pPageObjectFactory;
    // When a NULL pointer was given then create a default factory.
    const controller::PageObjectFactory& rFactory (GetPageObjectFactory());
>>>>>>> 4adb61dc
    PageEnumeration aAllPages (PageEnumerationProvider::CreateAllPagesEnumeration(*this));
    while (aAllPages.HasMoreElements())
    {
        SharedPageDescriptor pDescriptor (aAllPages.GetNextElement());
<<<<<<< HEAD
        pDescriptor->SetState(PageDescriptor::ST_Selected, pDescriptor->GetPage()->IsSelected());
    }
=======
        pDescriptor->SetPageObjectFactory(rFactory);
    }
}




const controller::PageObjectFactory&
    SlideSorterModel::GetPageObjectFactory (void) const
{
    ::osl::MutexGuard aGuard (maMutex);

    if (mpPageObjectFactory.get() == NULL)
    {
        // We have to create a new factory.  The pointer is mutable so we
        // are alowed to do so.
        mpPageObjectFactory = ::std::auto_ptr<controller::PageObjectFactory> (
            new controller::PageObjectFactory(
                mrSlideSorter.GetView().GetPreviewCache(),
                mrSlideSorter.GetController().GetProperties()));
    }
    return *mpPageObjectFactory.get();
>>>>>>> 4adb61dc
}




::osl::Mutex& SlideSorterModel::GetMutex (void)
{
    return maMutex;
}




void SlideSorterModel::SetDocumentSlides (
    const Reference<container::XIndexAccess>& rxSlides)
{
    ::osl::MutexGuard aGuard (maMutex);

    // Reset the current page so to cause everbody to release references to it.
    mrSlideSorter.GetController().GetCurrentSlideManager()->NotifyCurrentSlideChange(-1);

    mxSlides = rxSlides;
    Resync();

    ViewShell* pViewShell = mrSlideSorter.GetViewShell();
    if (pViewShell != NULL)
    {
        SdPage* pPage = pViewShell->getCurrentPage();
        if (pPage != NULL)
            mrSlideSorter.GetController().GetCurrentSlideManager()->NotifyCurrentSlideChange(
                pPage);
        else
        {
            // No current page.  This can only be when the slide sorter is
            // the main view shell.  Get current slide form frame view.
            const FrameView* pFrameView = pViewShell->GetFrameView();
            if (pFrameView != NULL)
                mrSlideSorter.GetController().GetCurrentSlideManager()->NotifyCurrentSlideChange(
                    pFrameView->GetSelectedPage());
            else
            {
                // No frame view.  As a last resort use the first slide as
                // current slide.
                mrSlideSorter.GetController().GetCurrentSlideManager()->NotifyCurrentSlideChange(
                    sal_Int32(0));
            }
        }
    }

    mrSlideSorter.GetController().GetSlotManager()->NotifyEditModeChange();
}




Reference<container::XIndexAccess> SlideSorterModel::GetDocumentSlides (void) const
{
    ::osl::MutexGuard aGuard (maMutex);
    return mxSlides;
}




void SlideSorterModel::UpdatePageList (void)
{
    ::osl::MutexGuard aGuard (maMutex);

    Reference<container::XIndexAccess> xPages;

    // Get the list of pages according to the edit mode.
    Reference<frame::XController> xController (mrSlideSorter.GetXController());
    if (xController.is())
    {
        switch (meEditMode)
        {
            case EM_MASTERPAGE:
            {
                Reference<drawing::XMasterPagesSupplier> xSupplier (
                    xController->getModel(), UNO_QUERY);
                if (xSupplier.is())
                {
                    xPages = Reference<container::XIndexAccess>(
                        xSupplier->getMasterPages(), UNO_QUERY);
                }
            }
            break;

            case EM_PAGE:
            {
                Reference<drawing::XDrawPagesSupplier> xSupplier (
                    xController->getModel(), UNO_QUERY);
                if (xSupplier.is())
                {
                    xPages = Reference<container::XIndexAccess>(
                        xSupplier->getDrawPages(), UNO_QUERY);
                }
            }
            break;

            default:
                // We should never get here.
                OSL_ASSERT(false);
                break;
        }
    }

    mrSlideSorter.GetController().SetDocumentSlides(xPages);
}




void SlideSorterModel::AdaptSize (void)
{
    if (mxSlides.is())
        maPageDescriptors.resize(mxSlides->getCount());
    else
        maPageDescriptors.resize(0);
}




bool SlideSorterModel::IsReadOnly (void) const
{
    if (mrSlideSorter.GetViewShellBase() != NULL
        && mrSlideSorter.GetViewShellBase()->GetDocShell())
        return mrSlideSorter.GetViewShellBase()->GetDocShell()->IsReadOnly();
    else
        return true;
}




void SlideSorterModel::SaveCurrentSelection (void)
{
    PageEnumeration aPages (PageEnumerationProvider::CreateAllPagesEnumeration(*this));
    while (aPages.HasMoreElements())
    {
        SharedPageDescriptor pDescriptor (aPages.GetNextElement());
        pDescriptor->SetState(
            PageDescriptor::ST_WasSelected,
            pDescriptor->HasState(PageDescriptor::ST_Selected));
    }
}




Region SlideSorterModel::RestoreSelection (void)
{
    Region aRepaintRegion;
    PageEnumeration aPages (PageEnumerationProvider::CreateAllPagesEnumeration(*this));
    while (aPages.HasMoreElements())
    {
        SharedPageDescriptor pDescriptor (aPages.GetNextElement());
        if (pDescriptor->SetState(
            PageDescriptor::ST_Selected,
            pDescriptor->HasState(PageDescriptor::ST_WasSelected)))
        {
            aRepaintRegion.Union(pDescriptor->GetBoundingBox());
        }
    }
    return aRepaintRegion;
}




bool SlideSorterModel::NotifyPageEvent (const SdrPage* pSdrPage)
{
    ::osl::MutexGuard aGuard (maMutex);

    SdPage* pPage = const_cast<SdPage*>(dynamic_cast<const SdPage*>(pSdrPage));
    OSL_ASSERT(pPage!=NULL);
    if (pPage == NULL)
        return false;

    // We are only interested in pages that are currently served by this
    // model.
    if (pPage->GetPageKind() != mePageKind)
        return false;
    if (pPage->IsMasterPage() != (meEditMode==EM_MASTERPAGE))
        return false;

    if (pPage->IsInserted())
        InsertSlide(pPage);
    else
        DeleteSlide(pPage);
    CheckModel(*this);

    return true;
}




void SlideSorterModel::InsertSlide (SdPage* pPage)
{
    // Find the index at which to insert the given page.
    USHORT nCoreIndex (pPage->GetPageNum());
    sal_Int32 nIndex (FromCoreIndex(nCoreIndex));
    if (pPage != GetPage(nIndex))
        return;

    // Check that the pages in the document before and after the given page
    // are present in this model.
    if (nIndex>0)
        if (GetPage(nIndex-1) != GetPageDescriptor(nIndex-1)->GetPage())
            return;
    if (size_t(nIndex)<maPageDescriptors.size()-1)
        if (GetPage(nIndex+1) != GetPageDescriptor(nIndex)->GetPage())
            return;

    // Insert the given page at index nIndex
    maPageDescriptors.insert(
        maPageDescriptors.begin()+nIndex,
        SharedPageDescriptor(
            new PageDescriptor (
                Reference<drawing::XDrawPage>(mxSlides->getByIndex(nIndex),UNO_QUERY),
                pPage,
                nIndex)));

    // Update page indices.
    UpdateIndices(nIndex+1);
    OSL_TRACE("page inserted");
}




void SlideSorterModel::DeleteSlide (const SdPage* pPage)
{
    const sal_Int32 nIndex (GetIndex(pPage));
    if (maPageDescriptors[nIndex])
        if (maPageDescriptors[nIndex]->GetPage() != pPage)
            return;

    maPageDescriptors.erase(maPageDescriptors.begin()+nIndex);
    UpdateIndices(nIndex);
    OSL_TRACE("page removed");
}




void SlideSorterModel::UpdateIndices (const sal_Int32 nFirstIndex)
{
    for (sal_Int32 nDescriptorIndex=0,nCount=maPageDescriptors.size();
         nDescriptorIndex<nCount;
         ++nDescriptorIndex)
    {
        SharedPageDescriptor& rpDescriptor (maPageDescriptors[nDescriptorIndex]);
        if (rpDescriptor)
            if (nDescriptorIndex < nFirstIndex)
            {
                if (rpDescriptor->GetPageIndex()!=nDescriptorIndex)
                {
                    OSL_ASSERT(rpDescriptor->GetPageIndex()==nDescriptorIndex);
                }
            }
            else
            {
                rpDescriptor->SetPageIndex(nDescriptorIndex);
            }
    }
}




SdPage* SlideSorterModel::GetPage (const sal_Int32 nSdIndex) const
{
    SdDrawDocument* pModel = const_cast<SlideSorterModel*>(this)->GetDocument();
    if (pModel != NULL)
    {
        if (meEditMode == EM_PAGE)
            return pModel->GetSdPage ((USHORT)nSdIndex, mePageKind);
        else
            return pModel->GetMasterSdPage ((USHORT)nSdIndex, mePageKind);
    }
    else
        return NULL;
}


} } } // end of namespace ::sd::slidesorter::model<|MERGE_RESOLUTION|>--- conflicted
+++ resolved
@@ -430,7 +430,6 @@
     }
 }
 
-<<<<<<< HEAD
 
 
 
@@ -438,47 +437,12 @@
 {
     ::osl::MutexGuard aGuard (maMutex);
 
-=======
-void SlideSorterModel::SetPageObjectFactory(
-    ::std::auto_ptr<controller::PageObjectFactory> pPageObjectFactory)
-{
-    ::osl::MutexGuard aGuard (maMutex);
-
-    mpPageObjectFactory = pPageObjectFactory;
-    // When a NULL pointer was given then create a default factory.
-    const controller::PageObjectFactory& rFactory (GetPageObjectFactory());
->>>>>>> 4adb61dc
     PageEnumeration aAllPages (PageEnumerationProvider::CreateAllPagesEnumeration(*this));
     while (aAllPages.HasMoreElements())
     {
         SharedPageDescriptor pDescriptor (aAllPages.GetNextElement());
-<<<<<<< HEAD
         pDescriptor->SetState(PageDescriptor::ST_Selected, pDescriptor->GetPage()->IsSelected());
     }
-=======
-        pDescriptor->SetPageObjectFactory(rFactory);
-    }
-}
-
-
-
-
-const controller::PageObjectFactory&
-    SlideSorterModel::GetPageObjectFactory (void) const
-{
-    ::osl::MutexGuard aGuard (maMutex);
-
-    if (mpPageObjectFactory.get() == NULL)
-    {
-        // We have to create a new factory.  The pointer is mutable so we
-        // are alowed to do so.
-        mpPageObjectFactory = ::std::auto_ptr<controller::PageObjectFactory> (
-            new controller::PageObjectFactory(
-                mrSlideSorter.GetView().GetPreviewCache(),
-                mrSlideSorter.GetController().GetProperties()));
-    }
-    return *mpPageObjectFactory.get();
->>>>>>> 4adb61dc
 }
 
 
