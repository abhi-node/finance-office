/*************************************************************************
 *
 * DO NOT ALTER OR REMOVE COPYRIGHT NOTICES OR THIS FILE HEADER.
 *
 * Copyright 2000, 2010 Oracle and/or its affiliates.
 *
 * OpenOffice.org - a multi-platform office productivity suite
 *
 * This file is part of OpenOffice.org.
 *
 * OpenOffice.org is free software: you can redistribute it and/or modify
 * it under the terms of the GNU Lesser General Public License version 3
 * only, as published by the Free Software Foundation.
 *
 * OpenOffice.org is distributed in the hope that it will be useful,
 * but WITHOUT ANY WARRANTY; without even the implied warranty of
 * MERCHANTABILITY or FITNESS FOR A PARTICULAR PURPOSE.  See the
 * GNU Lesser General Public License version 3 for more details
 * (a copy is included in the LICENSE file that accompanied this code).
 *
 * You should have received a copy of the GNU Lesser General Public License
 * version 3 along with OpenOffice.org.  If not, see
 * <http://www.openoffice.org/license.html>
 * for a copy of the LGPLv3 License.
 *
 ************************************************************************/

#ifndef SD_SLIDESORTER_VIEW_LAYOUTER_HXX
#define SD_SLIDESORTER_VIEW_LAYOUTER_HXX

#include "SlideSorter.hxx"
#include "view/SlsPageObjectLayouter.hxx"
#include "view/SlsTheme.hxx"
#include <sal/types.h>
#include <tools/fract.hxx>
#include <vcl/mapmod.hxx>
#include <vector>
#include <utility>


class MapMode;
class OutputDevice;
class Size;

namespace sd { namespace slidesorter { namespace view {

class InsertPosition;



/** Calculate the size and position of page objects displayed by a slide
    sorter.  The layouter takes into account various input values:
    1.) Size of the window in which the slide sorter is displayed.
    2.) Desired and minimal and maximal widths of page objects.
    3.) Minimal and maximal number of columns.
    4.) Vertical and horizontal gaps between objects in adjacent columns.
    5.) Borders arround every page object.
    6.) Vertical and horizontal borders between enclosing page and outer
        page objects.
    From these it calculates various output values:
    1.) The width of page objects.
    2.) The number of columns.
    3.) The size of the enclosing page.

    <p>Sizes and lengths are all in pixel except where explicitly stated
    otherwise.</p>

    <p>The GetIndex... methods may return indices that are larger than or
    equal to (zero based) the number of pages.  This is so because the
    number of pages is not known to the class instances.  Indices are
    calculated with reference to the general grid layout of page
    objects.</p>
*/
class Layouter
{
public:
    enum Orientation { HORIZONTAL, VERTICAL, GRID };

    Layouter (
        const SharedSdWindow& rpWindow,
        const ::boost::shared_ptr<Theme>& rpTheme);
    ~Layouter (void);

<<<<<<< HEAD
    ::boost::shared_ptr<PageObjectLayouter> GetPageObjectLayouter (void) const;

=======
>>>>>>> 4adb61dc
    /** Set the horizontal and vertical borders in pixel coordinates between
        the enclosing window and page objects.  The borders may be painted
        larger then the given values when the space for the insertion marker
        is not sufficient.
        @param nLeftBorder
            Use a negative value to indicate that the left border size
            shall not be modified.  A value of 10 is the default.
        @param nRightBorder
            Use a negative value to indicate that the right border size
            shall not be modified.  A value of 10 is the default.
        @param nTopBorder
            Use a negative value to indicate that the top border size
            shall not be modified.  A value of 10 is the default.
        @param nBottomBorder
            Use a negative value to indicate that the bottom border size
            shall not be modified.  A value of 10 is the default.
    */
    void SetBorders (sal_Int32 nLeftBorder, sal_Int32 nRightBorder,
        sal_Int32 nTopBorder, sal_Int32 nBottomBorder);

<<<<<<< HEAD
    /** Set the horizontal and vertical gaps between adjacent page objects.
        These gaps are only relevant when there is more than one column or
        more than one row.  Negative values indicate that the respective gap
        is not set.
    */
    void SetGaps (sal_Int32 nHorizontalGap, sal_Int32 nVerticalGap);
=======
    /** Set the borders arround every page object.
        @param nLeftBorder
            A negative value indicates that the left border shall not be
            modified.  A value of 0 is the default.
        @param nRightBorder
            A negative value indicates that the left border shall not be
            modified.  A value of 0 is the default.
        @param nTopBorder
            A negative value indicates that the left border shall not be
            modified.  A value of 0 is the default.
        @param nBottomBorder
            A negative value indicates that the left border shall not be
            modified.  A value of 0 is the default.
    */
    void SetPageBorders (sal_Int32 nLeftBorder, sal_Int32 nRightBorder,
        sal_Int32 nTopBorder, sal_Int32 nBottomBorder);
>>>>>>> 4adb61dc

    /** Set the interval of valid column counts.  When nMinimalColumnCount
        <= nMaximalColumnCount is not fullfilled then the call is ignored.
        @param nMinimalColumnCount
            The default value is 1.  The question whether higher values make
            any sense is left to the caller.
        @param nMaximalColumnCount
            The default value is 5.
    */
    void SetColumnCount (sal_Int32 nMinimalColumnCount,
        sal_Int32 nMaximalColumnCount);

    /** Central method of this class.  It takes the input values and
        calculates the output values.  Both given sizes must not be 0 in any
        dimension or the call is ignored.
        @param eOrientation
            This defines the generaly layout and specifies whether there may
            be more than one row or more than one column.
        @param rWindowSize
            The size of the window in pixels that the slide sorter is
            displayed in.  This can differ from the size of mpWindow during
            detection of whether or not the scroll bars should be visible.
        @param rPreviewModelSize
            Size of each page in model coordinates.
        @param rpWindow
            The map mode of this window is adapted to the new layout of the
            page objects.
        @return
            The return value indicates whether the Get... methods can be
            used to obtain valid values (<TRUE/>).
    */
    bool Rearrange (
        const Orientation eOrientation,
        const Size& rWindowSize,
        const Size& rPreviewModelSize,
        const sal_uInt32 nPageCount);

    /** Change the zoom factor.  This does not change the general layout
        (number of columns).
    */
<<<<<<< HEAD
    void _SetZoom (double nZoomFactor);
    void _SetZoom (Fraction nZoomFactor);
=======
    void SetZoom (Fraction nZoomFactor, OutputDevice* pDevice);
>>>>>>> 4adb61dc

    /** Return the number of columns.
    */
    sal_Int32 GetColumnCount (void) const;

<<<<<<< HEAD
    sal_Int32 GetRowCount (void) const;

    sal_Int32 GetRow (const sal_Int32 nIndex) const;

    sal_Int32 GetColumn (const sal_Int32 nIndex) const;

    sal_Int32 GetIndex (const sal_Int32 nRow, const sal_Int32 nColumn) const;

    /** Returns whether the column count is fixed (<TRUE/>) or variable
        (<FALSE/>).  It is fixed if SetColumnCount() was called with the
        same value for minimal and maximal column count.
    */
    bool IsColumnCountFixed (void) const;

=======
>>>>>>> 4adb61dc
    /** Return the scale factor that can be set at the map mode of the
        output window.
    */
    Fraction GetScaleFactor (void) const;

    Size GetPageObjectSize (void) const;

    /** Return the bounding box in window coordinates of the nIndex-th page
        object.
    */
    Rectangle GetPageObjectBox (
        const sal_Int32 nIndex,
        const bool bIncludeBorderAndGap = false) const;

    /** Return the bounding box in model coordinates of the page that
        contains the given amount of page objects.
    */
    Rectangle GetTotalBoundingBox (void) const;

    /** Return the index of the first fully or partially visible page
        object.  This takes into account only the vertical dimension.
        @return
            The second index may be larger than the number of existing
            page objects.
    */
    Range GetRangeOfVisiblePageObjects (const Rectangle& rVisibleArea) const;

    /** Return the index of the page object that is rendered at the given
        point.
        @param rPosition
            The position is expected to be in model coordinates relative to
            the page origin.
        @param bIncludePageBorders
            When <TRUE/> then include the page borders into the calculation,
            i.e. when a point lies in the border of a page object but not on
            the actual page area the index of that page is returned;
            otherwise -1 would be returned to indicate that no page object
            has been hit.
        @param bClampToValidRange
            When <TRUE/> then values outside the valid range [0,mnPageCount)
            are mapped to 0 (when smaller than 0) or mnPageCount-1 when
            equal to or larger than mnPageCount.
            When <FALSE/> then -1 is returned for values outside the valid range.
        @return
            The returned index may be larger than the number of existing
            page objects.
    */
    sal_Int32 GetIndexAtPoint (
        const Point& rModelPosition,
        const bool bIncludePageBorders = false,
        const bool bClampToValidRange = true) const;

    /** Return an object that describes the logical and visual properties of
        where to do an insert operation when the user would release the the
        mouse button at the given position after a drag operation and of
        where and how to display an insertion indicator.
        @param rModelPosition
            The position in the model coordinate system for which to
            determine the insertion page index.  The position does not have
            to be over a page object to return a valid value.
        @param rIndicatorSize
            The size of the insertion indicator.  This size is used to adapt
            the location when at the left or right of a row or at the top or
            bottom of a column.
        @param rModel
            The model is used to get access to the selection states of the
            pages.  This in turn is used to determine the visual bounding
            boxes.
    */
    InsertPosition GetInsertPosition (
        const Point& rModelPosition,
        const Size& rIndicatorSize,
        model::SlideSorterModel& rModel) const;

    Range GetValidHorizontalSizeRange (void) const;
    Range GetValidVerticalSizeRange (void) const;

    class Implementation;

private:
    ::boost::scoped_ptr<Implementation> mpImplementation;
    SharedSdWindow mpWindow;
};


<<<<<<< HEAD



/** Collect all values concerning the logical and visual properties of the
    insertion position that is used for drag-and-drop and copy-and-past.
*/
class InsertPosition
{
public:
    InsertPosition (void);
    InsertPosition& operator= (const InsertPosition& rInsertPosition);
    bool operator== (const InsertPosition& rInsertPosition) const;
    bool operator!= (const InsertPosition& rInsertPosition) const;

    void SetLogicalPosition (
        const sal_Int32 nRow,
        const sal_Int32 nColumn,
        const sal_Int32 nIndex,
        const bool bIsAtRunStart,
        const bool bIsAtRunEnd,
        const bool bIsExtraSpaceNeeded);
    void SetGeometricalPosition(
        const Point aLocation,
        const Point aLeadingOffset,
        const Point aTrailingOffset);

    sal_Int32 GetRow (void) const { return mnRow; }
    sal_Int32 GetColumn (void) const { return mnColumn; }
    sal_Int32 GetIndex (void) const { return mnIndex; }
    Point GetLocation (void) const { return maLocation; }
    Point GetLeadingOffset (void) const { return maLeadingOffset; }
    Point GetTrailingOffset (void) const { return maTrailingOffset; }
    bool IsAtRunStart (void) const { return mbIsAtRunStart; }
    bool IsAtRunEnd (void) const { return mbIsAtRunEnd; }
    bool IsExtraSpaceNeeded (void) const { return mbIsExtraSpaceNeeded; }
=======
    typedef ::std::vector<Rectangle> BackgroundRectangleList;
>>>>>>> 4adb61dc

private:
    sal_Int32 mnRow;
    sal_Int32 mnColumn;
    sal_Int32 mnIndex;
    bool mbIsAtRunStart : 1;
    bool mbIsAtRunEnd : 1;
    bool mbIsExtraSpaceNeeded : 1;
    Point maLocation;
    Point maLeadingOffset;
    Point maTrailingOffset;
};



} } } // end of namespace ::sd::slidesorter::view

#endif<|MERGE_RESOLUTION|>--- conflicted
+++ resolved
@@ -81,11 +81,7 @@
         const ::boost::shared_ptr<Theme>& rpTheme);
     ~Layouter (void);
 
-<<<<<<< HEAD
     ::boost::shared_ptr<PageObjectLayouter> GetPageObjectLayouter (void) const;
-
-=======
->>>>>>> 4adb61dc
     /** Set the horizontal and vertical borders in pixel coordinates between
         the enclosing window and page objects.  The borders may be painted
         larger then the given values when the space for the insertion marker
@@ -105,32 +101,6 @@
     */
     void SetBorders (sal_Int32 nLeftBorder, sal_Int32 nRightBorder,
         sal_Int32 nTopBorder, sal_Int32 nBottomBorder);
-
-<<<<<<< HEAD
-    /** Set the horizontal and vertical gaps between adjacent page objects.
-        These gaps are only relevant when there is more than one column or
-        more than one row.  Negative values indicate that the respective gap
-        is not set.
-    */
-    void SetGaps (sal_Int32 nHorizontalGap, sal_Int32 nVerticalGap);
-=======
-    /** Set the borders arround every page object.
-        @param nLeftBorder
-            A negative value indicates that the left border shall not be
-            modified.  A value of 0 is the default.
-        @param nRightBorder
-            A negative value indicates that the left border shall not be
-            modified.  A value of 0 is the default.
-        @param nTopBorder
-            A negative value indicates that the left border shall not be
-            modified.  A value of 0 is the default.
-        @param nBottomBorder
-            A negative value indicates that the left border shall not be
-            modified.  A value of 0 is the default.
-    */
-    void SetPageBorders (sal_Int32 nLeftBorder, sal_Int32 nRightBorder,
-        sal_Int32 nTopBorder, sal_Int32 nBottomBorder);
->>>>>>> 4adb61dc
 
     /** Set the interval of valid column counts.  When nMinimalColumnCount
         <= nMaximalColumnCount is not fullfilled then the call is ignored.
@@ -171,18 +141,13 @@
     /** Change the zoom factor.  This does not change the general layout
         (number of columns).
     */
-<<<<<<< HEAD
     void _SetZoom (double nZoomFactor);
     void _SetZoom (Fraction nZoomFactor);
-=======
-    void SetZoom (Fraction nZoomFactor, OutputDevice* pDevice);
->>>>>>> 4adb61dc
 
     /** Return the number of columns.
     */
     sal_Int32 GetColumnCount (void) const;
 
-<<<<<<< HEAD
     sal_Int32 GetRowCount (void) const;
 
     sal_Int32 GetRow (const sal_Int32 nIndex) const;
@@ -191,14 +156,6 @@
 
     sal_Int32 GetIndex (const sal_Int32 nRow, const sal_Int32 nColumn) const;
 
-    /** Returns whether the column count is fixed (<TRUE/>) or variable
-        (<FALSE/>).  It is fixed if SetColumnCount() was called with the
-        same value for minimal and maximal column count.
-    */
-    bool IsColumnCountFixed (void) const;
-
-=======
->>>>>>> 4adb61dc
     /** Return the scale factor that can be set at the map mode of the
         output window.
     */
@@ -284,7 +241,6 @@
 };
 
 
-<<<<<<< HEAD
 
 
 
@@ -320,9 +276,6 @@
     bool IsAtRunStart (void) const { return mbIsAtRunStart; }
     bool IsAtRunEnd (void) const { return mbIsAtRunEnd; }
     bool IsExtraSpaceNeeded (void) const { return mbIsExtraSpaceNeeded; }
-=======
-    typedef ::std::vector<Rectangle> BackgroundRectangleList;
->>>>>>> 4adb61dc
 
 private:
     sal_Int32 mnRow;
