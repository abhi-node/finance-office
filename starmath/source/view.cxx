/*************************************************************************
 *
 * DO NOT ALTER OR REMOVE COPYRIGHT NOTICES OR THIS FILE HEADER.
 *
 * Copyright 2000, 2010 Oracle and/or its affiliates.
 *
 * OpenOffice.org - a multi-platform office productivity suite
 *
 * This file is part of OpenOffice.org.
 *
 * OpenOffice.org is free software: you can redistribute it and/or modify
 * it under the terms of the GNU Lesser General Public License version 3
 * only, as published by the Free Software Foundation.
 *
 * OpenOffice.org is distributed in the hope that it will be useful,
 * but WITHOUT ANY WARRANTY; without even the implied warranty of
 * MERCHANTABILITY or FITNESS FOR A PARTICULAR PURPOSE.  See the
 * GNU Lesser General Public License version 3 for more details
 * (a copy is included in the LICENSE file that accompanied this code).
 *
 * You should have received a copy of the GNU Lesser General Public License
 * version 3 along with OpenOffice.org.  If not, see
 * <http://www.openoffice.org/license.html>
 * for a copy of the LGPLv3 License.
 *
 ************************************************************************/

// MARKER(update_precomp.py): autogen include statement, do not remove
#include "precompiled_starmath.hxx"


#include <com/sun/star/accessibility/AccessibleEventId.hpp>
#include <com/sun/star/accessibility/AccessibleEventObject.hpp>
#include <com/sun/star/accessibility/AccessibleStateType.hpp>
#include <com/sun/star/accessibility/XAccessible.hpp>
#include <com/sun/star/beans/XPropertySet.hpp>

#include <comphelper/processfactory.hxx>
#include <comphelper/storagehelper.hxx>
#include <rtl/logfile.hxx>
#include <sfx2/app.hxx>
#include <sfx2/dispatch.hxx>
#include <sfx2/docfile.hxx>
#include <sfx2/docfilt.hxx>
#include <sfx2/docinsert.hxx>
#include <sfx2/filedlghelper.hxx>
#include <sfx2/msg.hxx>
#include <sfx2/objface.hxx>
#include <sfx2/printer.hxx>
#include <sfx2/request.hxx>
#include <svl/eitem.hxx>
#include <svl/intitem.hxx>
#include <svl/itemset.hxx>
#include <svl/poolitem.hxx>
#include <svl/ptitem.hxx>
#include <svl/stritem.hxx>
#include <svtools/transfer.hxx>
#include <svl/undo.hxx>
#include <svl/whiter.hxx>
#include <svx/dialogs.hrc>
#include <editeng/editeng.hxx>
#include <svx/svxdlg.hxx>
#include <svx/zoomitem.hxx>
#include <vcl/decoview.hxx>
#include <vcl/menu.hxx>
#include <vcl/msgbox.hxx>
#include <vcl/wrkwin.hxx>

#include "unomodel.hxx"
#include "view.hxx"
#include "config.hxx"
#include "dialog.hxx"
#include "document.hxx"
#include "starmath.hrc"
#include "toolbox.hxx"
#include "mathmlimport.hxx"


#define MINWIDTH        200
#define MINHEIGHT       200
#define MINSPLIT        40
#define SPLITTERWIDTH   2

#define MINZOOM 25
#define MAXZOOM 800

#define SmViewShell
#include "smslots.hxx"

using namespace com::sun::star;
using namespace com::sun::star::accessibility;
using namespace com::sun::star::uno;

//////////////////////////////////////////////////////////////////////

SmGraphicWindow::SmGraphicWindow(SmViewShell* pShell):
    ScrollableWindow(&pShell->GetViewFrame()->GetWindow(), 0),
    pAccessible(0),
    pViewShell(pShell),
    nZoom(100),
    bIsCursorVisible(sal_False)
{
    // docking windows are usually hidden (often already done in the
    // resource) and will be shown by the sfx framework.
    Hide();

    const Fraction aFraction (1,1);
    SetMapMode( MapMode(MAP_100TH_MM, Point(), aFraction, aFraction));

    ApplyColorConfigValues( SM_MOD()->GetColorConfig() );

    SetTotalSize();

    SetHelpId(HID_SMA_WIN_DOCUMENT);
    SetUniqueId(HID_SMA_WIN_DOCUMENT);
}

SmGraphicWindow::~SmGraphicWindow()
{
    if (pAccessible)
        pAccessible->ClearWin();    // make Accessible defunctional
    // Note: memory for pAccessible will be freed when the reference
    // xAccessible is released.
}

void SmGraphicWindow::StateChanged( StateChangedType eType )
{
    if ( eType == STATE_CHANGE_INITSHOW )
        Show();
    ScrollableWindow::StateChanged( eType );
}


void SmGraphicWindow::ApplyColorConfigValues( const svtools::ColorConfig &rColorCfg )
{
    // Note: SetTextColor not necessary since the nodes that
    // get painted have the color information.
#if OSL_DEBUG_LEVEL > 1
//   ColorData nVal = rColorCfg.GetColorValue(svtools::DOCCOLOR).nColor;
#endif
    SetBackground( Color( (ColorData) rColorCfg.GetColorValue(svtools::DOCCOLOR).nColor ) );
    Invalidate();
}


void SmGraphicWindow::DataChanged( const DataChangedEvent& rEvt )
{
    ApplyColorConfigValues( SM_MOD()->GetColorConfig() );

    ScrollableWindow::DataChanged( rEvt );
}


void SmGraphicWindow::MouseButtonDown(const MouseEvent& rMEvt)
{
    ScrollableWindow::MouseButtonDown(rMEvt);

    //
    // set formula-cursor and selection of edit window according to the
    // position clicked at
    //
    DBG_ASSERT(rMEvt.GetClicks() > 0, "Sm : 0 clicks");
    if ( rMEvt.IsLeft() && pViewShell->GetEditWindow() )
    {
        const SmNode *pTree = pViewShell->GetDoc()->GetFormulaTree();
        //! kann NULL sein! ZB wenn bereits beim laden des Dokuments (bevor der
        //! Parser angeworfen wurde) ins Fenster geklickt wird.
        if (!pTree)
            return;

        // get click position relativ to formula
        Point  aPos (PixelToLogic(rMEvt.GetPosPixel())
                     - GetFormulaDrawPos());

        // if it was clicked inside the formula then get the appropriate node
        const SmNode *pNode = 0;
        if (pTree->OrientedDist(aPos) <= 0)
            pNode = pTree->FindRectClosestTo(aPos);

        if (pNode)
        {   SmEditWindow  *pEdit = pViewShell->GetEditWindow();
            const SmToken  aToken (pNode->GetToken());

#ifdef notnow
            // include introducing symbols of special char and text
            // (ie '%' and '"')
            sal_uInt16  nExtra = (aToken.eType == TSPECIAL  ||  aToken.eType == TTEXT) ? 1 : 0;

            // set selection to the beginning of the token
            ESelection  aSel (aToken.nRow - 1, aToken.nCol - 1 - nExtra);

            if (rMEvt.GetClicks() != 1)
            {   // select whole token
                // for text include terminating symbol (ie '"')
                aSel.nEndPos += aToken.aText.Len() + nExtra
                                + (aToken.eType == TTEXT ? 1 : 0);
            }
#endif
            // set selection to the beginning of the token
            ESelection  aSel (aToken.nRow - 1, aToken.nCol - 1);

            if (rMEvt.GetClicks() != 1 || aToken.eType == TPLACE)
                aSel.nEndPos = aSel.nEndPos + sal::static_int_cast< sal_uInt16 >(aToken.aText.Len());

            pEdit->SetSelection(aSel);
            SetCursor(pNode);

            // allow for immediate editing and
            //! implicitly synchronize the cursor position mark in this window
            pEdit->GrabFocus();
        }
    }
}

void SmGraphicWindow::GetFocus()
{
/*
    if (xAccessible.is())
    {
        uno::Any aOldValue, aNewValue;
        // aOldValue remains empty
        aNewValue <<= AccessibleStateType::FOCUSED;
        pAccessible->LaunchEvent( AccessibleEventId::STATE_CHANGED,
                aOldValue, aNewValue );
    }
*/
}

void SmGraphicWindow::LoseFocus()
{
    ScrollableWindow::LoseFocus();
    if (xAccessible.is())
    {
        uno::Any aOldValue, aNewValue;
        aOldValue <<= AccessibleStateType::FOCUSED;
        // aNewValue remains empty
        pAccessible->LaunchEvent( AccessibleEventId::STATE_CHANGED,
                aOldValue, aNewValue );
    }
}

void SmGraphicWindow::ShowCursor(sal_Bool bShow)
    // shows or hides the formula-cursor depending on 'bShow' is TRUE or not
{
    sal_Bool  bInvert = bShow != IsCursorVisible();

    if (bInvert)
        InvertTracking(aCursorRect, SHOWTRACK_SMALL | SHOWTRACK_WINDOW);

    SetIsCursorVisible(bShow);
}


void SmGraphicWindow::SetCursor(const SmNode *pNode)
{
    const SmNode *pTree = pViewShell->GetDoc()->GetFormulaTree();

    // get appropriate rectangle
    Point aOffset (pNode->GetTopLeft() - pTree->GetTopLeft()),
          aTLPos  (GetFormulaDrawPos() + aOffset);
    aTLPos.X() -= pNode->GetItalicLeftSpace();
    Size  aSize   (pNode->GetItalicSize());
    Point aBRPos  (aTLPos.X() + aSize.Width(), aTLPos.Y() + aSize.Height());

    SetCursor(Rectangle(aTLPos, aSize));
}

void SmGraphicWindow::SetCursor(const Rectangle &rRect)
    // sets cursor to new position (rectangle) 'rRect'.
    // The old cursor will be removed, and the new one will be shown if
    // that is activated in the ConfigItem
{
    SmModule *pp = SM_MOD();

    if (IsCursorVisible())
        ShowCursor(sal_False);      // clean up remainings of old cursor
    aCursorRect = rRect;
    if (pp->GetConfig()->IsShowFormulaCursor())
        ShowCursor(sal_True);       // draw new cursor
}

const SmNode * SmGraphicWindow::SetCursorPos(sal_uInt16 nRow, sal_uInt16 nCol)
    // looks for a VISIBLE node in the formula tree with it's token at
    // (or around) the position 'nRow', 'nCol' in the edit window
    // (row and column numbering starts with 1 there!).
    // If there is such a node the formula-cursor is set to cover that nodes
    // rectangle. If not the formula-cursor will be hidden.
    // In any case the search result is being returned.
{
    // find visible node with token at nRow, nCol
    const SmNode *pTree = pViewShell->GetDoc()->GetFormulaTree(),
                 *pNode = 0;
    if (pTree)
        pNode = pTree->FindTokenAt(nRow, nCol);

    if (pNode)
        SetCursor(pNode);
    else
        ShowCursor(sal_False);

    return pNode;
}


void SmGraphicWindow::Paint(const Rectangle&)
{
    DBG_ASSERT(pViewShell, "Sm : NULL pointer");

    SmDocShell &rDoc = *pViewShell->GetDoc();
    Point aPoint;

    rDoc.Draw(*this, aPoint);   //! modifies aPoint to be the topleft
                                //! corner of the formula
    SetFormulaDrawPos(aPoint);

    SetIsCursorVisible(sal_False);  // (old) cursor must be drawn again

    const SmEditWindow *pEdit = pViewShell->GetEditWindow();
    if (pEdit)
    {   // get new position for formula-cursor (for possible altered formula)
        sal_uInt16  nRow, nCol;
        SmGetLeftSelectionPart(pEdit->GetSelection(), nRow, nCol);
        nRow++;
        nCol++;
        const SmNode *pFound = SetCursorPos(nRow, nCol);

        SmModule  *pp = SM_MOD();
        if (pFound && pp->GetConfig()->IsShowFormulaCursor())
            ShowCursor(sal_True);
    }
}


void SmGraphicWindow::SetTotalSize ()
{
    SmDocShell &rDoc = *pViewShell->GetDoc();
    const Size aTmp( PixelToLogic( LogicToPixel( rDoc.GetSize() )));
    if ( aTmp != ScrollableWindow::GetTotalSize() )
        ScrollableWindow::SetTotalSize( aTmp );
}


void SmGraphicWindow::KeyInput(const KeyEvent& rKEvt)
{
    if (! (GetView() && GetView()->KeyInput(rKEvt)) )
        ScrollableWindow::KeyInput(rKEvt);
}


void SmGraphicWindow::Command(const CommandEvent& rCEvt)
{
    sal_Bool bCallBase = sal_True;
    if ( !pViewShell->GetViewFrame()->GetFrame().IsInPlace() )
    {
        switch ( rCEvt.GetCommand() )
        {
            case COMMAND_CONTEXTMENU:
            {
                GetParent()->ToTop();
                SmResId aResId( RID_VIEWMENU );
                PopupMenu* pPopupMenu = new PopupMenu(aResId);
                pPopupMenu->SetSelectHdl(LINK(this, SmGraphicWindow, MenuSelectHdl));
                Point aPos(5, 5);
                if (rCEvt.IsMouseEvent())
                    aPos = rCEvt.GetMousePosPixel();
                DBG_ASSERT( pViewShell, "view shell missing" );

                // added for replaceability of context menus #96085, #93782
                pViewShell->GetViewFrame()->GetBindings().GetDispatcher()
                        ->ExecutePopup( aResId, this, &aPos );
                //pPopupMenu->Execute( this, aPos );

                delete pPopupMenu;
                bCallBase = sal_False;
            }
            break;

            case COMMAND_WHEEL:
            {
                const CommandWheelData* pWData = rCEvt.GetWheelData();
                if  ( pWData && COMMAND_WHEEL_ZOOM == pWData->GetMode() )
                {
                    sal_uInt16 nTmpZoom = GetZoom();
                    if( 0L > pWData->GetDelta() )
                        nTmpZoom -= 10;
                    else
                        nTmpZoom += 10;
                    SetZoom( nTmpZoom );
                    bCallBase = sal_False;
                }
            }
            break;
        }
    }
    if ( bCallBase )
        ScrollableWindow::Command (rCEvt);
}


IMPL_LINK_INLINE_START( SmGraphicWindow, MenuSelectHdl, Menu *, pMenu )
{
    SmViewShell *pViewSh = GetView();
    if (pViewSh)
        pViewSh->GetViewFrame()->GetDispatcher()->Execute( pMenu->GetCurItemId() );
    return 0;
}
IMPL_LINK_INLINE_END( SmGraphicWindow, MenuSelectHdl, Menu *, pMenu )


void SmGraphicWindow::SetZoom(sal_uInt16 Factor)
{
    nZoom = Min(Max((sal_uInt16) Factor, (sal_uInt16) MINZOOM), (sal_uInt16) MAXZOOM);
    Fraction   aFraction (nZoom, 100);
    SetMapMode( MapMode(MAP_100TH_MM, Point(), aFraction, aFraction) );
    SetTotalSize();
    SmViewShell *pViewSh = GetView();
    if (pViewSh)
        pViewSh->GetViewFrame()->GetBindings().Invalidate(SID_ATTR_ZOOM);
    Invalidate();
}


void SmGraphicWindow::ZoomToFitInWindow()
{
    SmDocShell &rDoc = *pViewShell->GetDoc();

    // set defined mapmode before calling 'LogicToPixel' below
    SetMapMode(MapMode(MAP_100TH_MM));

    Size       aSize (LogicToPixel(rDoc.GetSize()));
    Size       aWindowSize (GetSizePixel());

    if (aSize.Width() > 0  &&  aSize.Height() > 0)
    {
        long nVal = Min ((85 * aWindowSize.Width())  / aSize.Width(),
                      (85 * aWindowSize.Height()) / aSize.Height());
        SetZoom ( sal::static_int_cast< sal_uInt16 >(nVal) );
    }
}

uno::Reference< XAccessible > SmGraphicWindow::CreateAccessible()
{
    if (!pAccessible)
    {
        pAccessible = new SmGraphicAccessible( this );
        xAccessible = pAccessible;
    }
    return xAccessible;
}

/**************************************************************************/


SmGraphicController::SmGraphicController(SmGraphicWindow &rSmGraphic,
                        sal_uInt16          nId_,
                        SfxBindings     &rBindings) :
    SfxControllerItem(nId_, rBindings),
    rGraphic(rSmGraphic)
{
}


void SmGraphicController::StateChanged(sal_uInt16 nSID, SfxItemState eState, const SfxPoolItem* pState)
{
    rGraphic.SetTotalSize();
    rGraphic.Invalidate();
    SfxControllerItem::StateChanged (nSID, eState, pState);
}


/**************************************************************************/


SmEditController::SmEditController(SmEditWindow &rSmEdit,
                     sal_uInt16       nId_,
                     SfxBindings  &rBindings) :
    SfxControllerItem(nId_, rBindings),
    rEdit(rSmEdit)
{
}


#if OSL_DEBUG_LEVEL > 1
SmEditController::~SmEditController()
{
}
#endif


void SmEditController::StateChanged(sal_uInt16 nSID, SfxItemState eState, const SfxPoolItem* pState)
{
    const SfxStringItem *pItem = PTR_CAST(SfxStringItem, pState);

    if ((pItem != NULL) && (rEdit.GetText() != pItem->GetValue()))
        rEdit.SetText(pItem->GetValue());
    SfxControllerItem::StateChanged (nSID, eState, pState);
}


/**************************************************************************/

SmCmdBoxWindow::SmCmdBoxWindow(SfxBindings *pBindings_, SfxChildWindow *pChildWindow,
                               Window *pParent) :
    SfxDockingWindow(pBindings_, pChildWindow, pParent, SmResId(RID_CMDBOXWINDOW)),
    aEdit       (*this),
    aController (aEdit, SID_TEXT, *pBindings_),
    bExiting    (sal_False)
{
    Hide ();

    aInitialFocusTimer.SetTimeoutHdl(LINK(this, SmCmdBoxWindow, InitialFocusTimerHdl));
    aInitialFocusTimer.SetTimeout(100);
}


SmCmdBoxWindow::~SmCmdBoxWindow ()
{
    aInitialFocusTimer.Stop();
    bExiting = sal_True;
}


SmViewShell * SmCmdBoxWindow::GetView()
{
    SfxViewShell *pView = GetBindings().GetDispatcher()->GetFrame()->GetViewShell();
    return PTR_CAST(SmViewShell, pView);
}

void SmCmdBoxWindow::Resize()
{
    Rectangle aRect = Rectangle(Point(0, 0), GetOutputSizePixel());

    if (! IsFloatingMode())
    {
        switch (GetAlignment())
        {
            case SFX_ALIGN_TOP:     aRect.Bottom()--;   break;
            case SFX_ALIGN_BOTTOM:  aRect.Top()++;      break;
            case SFX_ALIGN_LEFT:    aRect.Right()--;    break;
            case SFX_ALIGN_RIGHT:   aRect.Left()++;     break;
            default:
                break;
        }
    }

    DecorationView aView(this);
    aRect.Left() += 8; aRect.Top()   += 8;
    aRect.Right()-= 8; aRect.Bottom()-= 8;
    aRect = aView.DrawFrame( aRect, FRAME_DRAW_DOUBLEIN );

    aEdit.SetPosSizePixel(aRect.TopLeft(), aRect.GetSize());
    SfxDockingWindow::Resize();
    Invalidate();
}


void SmCmdBoxWindow::Paint(const Rectangle& /*rRect*/)
{
    Rectangle aRect = Rectangle(Point(0, 0), GetOutputSizePixel());
    DecorationView aView(this);

    if (! IsFloatingMode())
    {
        Point aFrom, aTo;
        switch (GetAlignment())
        {
            case SFX_ALIGN_TOP:
                aFrom = aRect.BottomLeft(); aTo = aRect.BottomRight();
                aRect.Bottom()--;
                break;

            case SFX_ALIGN_BOTTOM:
                aFrom = aRect.TopLeft(); aTo = aRect.TopRight();
                aRect.Top()++;
                break;

            case SFX_ALIGN_LEFT:
                aFrom = aRect.TopRight(); aTo = aRect.BottomRight();
                aRect.Right()--;
                break;

            case SFX_ALIGN_RIGHT:
                aFrom = aRect.TopLeft(); aTo = aRect.BottomLeft();
                aRect.Left()++;
                break;

            default:
                break;
        }
        DrawLine( aFrom, aTo );
        aView.DrawFrame(aRect, FRAME_DRAW_OUT);
    }
    aRect.Left() += 8; aRect.Top()   += 8;
    aRect.Right()-= 8; aRect.Bottom()-= 8;
    aRect = aView.DrawFrame( aRect, FRAME_DRAW_DOUBLEIN );
}


Size SmCmdBoxWindow::CalcDockingSize(SfxChildAlignment eAlign)
{
    switch (eAlign)
    {
        case SFX_ALIGN_LEFT:
        case SFX_ALIGN_RIGHT:
            return Size();
        default:
            break;
    }
    return SfxDockingWindow::CalcDockingSize(eAlign);
}


SfxChildAlignment SmCmdBoxWindow::CheckAlignment(SfxChildAlignment eActual,
                                             SfxChildAlignment eWish)
{
    switch (eWish)
    {
        case SFX_ALIGN_TOP:
        case SFX_ALIGN_BOTTOM:
        case SFX_ALIGN_NOALIGNMENT:
            return eWish;
        default:
            break;
    }

    return eActual;
}


void SmCmdBoxWindow::StateChanged( StateChangedType nStateChange )
{
    if (STATE_CHANGE_INITSHOW == nStateChange)
    {
        Resize();   // #98848# avoid SmEditWindow not being painted correctly

        // set initial position of window in floating mode
        if (sal_True == IsFloatingMode())
            AdjustPosition();   //! don't change pos in docking-mode !

//        // make sure the formula can be edited right away
//        aEdit.GrabFocus();

        // grab focus as above does not work...
        // Thus we implement a timer based solution to get the inital
        // focus in the Edit window.
        aInitialFocusTimer.Start();
    }

    SfxDockingWindow::StateChanged( nStateChange );
}


IMPL_LINK( SmCmdBoxWindow, InitialFocusTimerHdl, Timer *, EMPTYARG /*pTimer*/ )
{
    aEdit.GrabFocus();
    return 0;
}


void SmCmdBoxWindow::AdjustPosition()
{
    Point aPt;
    const Rectangle aRect( aPt, GetParent()->GetOutputSizePixel() );
    Point aTopLeft( Point( aRect.Left(),
                           aRect.Bottom() - GetSizePixel().Height() ) );
    Point aPos( GetParent()->OutputToScreenPixel( aTopLeft ) );
    if (aPos.X() < 0)
        aPos.X() = 0;
    if (aPos.Y() < 0)
        aPos.Y() = 0;
    SetPosPixel( aPos );
}


void SmCmdBoxWindow::ToggleFloatingMode()
{
    SfxDockingWindow::ToggleFloatingMode();

    if (GetFloatingWindow())
        GetFloatingWindow()->SetMinOutputSizePixel(Size (200, 50));
}


void SmCmdBoxWindow::GetFocus()
{
    if (!bExiting)
        aEdit.GrabFocus();
}

/**************************************************************************/


SFX_IMPL_DOCKINGWINDOW(SmCmdBoxWrapper, SID_CMDBOXWINDOW);

SmCmdBoxWrapper::SmCmdBoxWrapper(Window *pParentWindow, sal_uInt16 nId,
                                 SfxBindings *pBindings,
                                 SfxChildWinInfo *pInfo) :
    SfxChildWindow(pParentWindow, nId)
{
    pWindow = new SmCmdBoxWindow(pBindings, this, pParentWindow);

    // make window docked to the bottom initially (after first start)
    eChildAlignment = SFX_ALIGN_BOTTOM;
    ((SfxDockingWindow *)pWindow)->Initialize(pInfo);
}


#if OSL_DEBUG_LEVEL > 1
SmCmdBoxWrapper::~SmCmdBoxWrapper()
{
}
#endif


/**************************************************************************/

struct SmViewShell_Impl
{
    sfx2::DocumentInserter* pDocInserter;
    SfxRequest*             pRequest;

    SmViewShell_Impl() :
          pDocInserter( NULL )
        , pRequest( NULL )
    {}

    ~SmViewShell_Impl()
    {
        delete pDocInserter;
        delete pRequest;
    }
};

TYPEINIT1( SmViewShell, SfxViewShell );

SFX_IMPL_INTERFACE(SmViewShell, SfxViewShell, SmResId(0))
{
    SFX_OBJECTBAR_REGISTRATION( SFX_OBJECTBAR_TOOLS | SFX_VISIBILITY_STANDARD |
                                SFX_VISIBILITY_FULLSCREEN | SFX_VISIBILITY_SERVER,
                                SmResId(RID_MATH_TOOLBOX ));

    SFX_CHILDWINDOW_REGISTRATION(SID_TASKPANE);
    SFX_CHILDWINDOW_REGISTRATION(SmToolBoxWrapper::GetChildWindowId());
    SFX_CHILDWINDOW_REGISTRATION(SmCmdBoxWrapper::GetChildWindowId());
}


SFX_IMPL_NAMED_VIEWFACTORY(SmViewShell, "Default")
{
    SFX_VIEW_REGISTRATION(SmDocShell);
}


Size SmViewShell::GetOptimalSizePixel() const
{
    RTL_LOGFILE_CONTEXT( aLog, "starmath: SmViewShell::GetOptimalSizePixel" );

    return aGraphic.LogicToPixel( ((SmViewShell*)this)->GetDoc()->GetSize() );
}


void SmViewShell::AdjustPosSizePixel(const Point &rPos, const Size &rSize)
{
    RTL_LOGFILE_CONTEXT( aLog, "starmath: SmViewShell::AdjustPosSizePixel" );

    aGraphic.SetPosSizePixel(rPos, rSize);
}


void SmViewShell::InnerResizePixel(const Point &rOfs, const Size &rSize)
{
    RTL_LOGFILE_CONTEXT( aLog, "starmath: SmViewShell::InnerResizePixel" );

    Size aObjSize = GetObjectShell()->GetVisArea().GetSize();
    if ( aObjSize.Width() > 0 && aObjSize.Height() > 0 )
    {
        Size aProvidedSize = GetWindow()->PixelToLogic( rSize, MAP_100TH_MM );
        SfxViewShell::SetZoomFactor( Fraction( aProvidedSize.Width(), aObjSize.Width() ),
                        Fraction( aProvidedSize.Height(), aObjSize.Height() ) );
    }

    SetBorderPixel( SvBorder() );
    GetGraphicWindow().SetPosSizePixel(rOfs, rSize);
    GetGraphicWindow().SetTotalSize();
}


void SmViewShell::OuterResizePixel(const Point &rOfs, const Size &rSize)
{
    RTL_LOGFILE_CONTEXT( aLog, "starmath: SmViewShell::OuterResizePixel" );

    SmGraphicWindow &rWin = GetGraphicWindow();
    rWin.SetPosSizePixel(rOfs, rSize);
    if (GetDoc()->IsPreview())
        rWin.ZoomToFitInWindow();
    rWin.Update();
}


void SmViewShell::QueryObjAreaPixel( Rectangle& rRect ) const
{
    RTL_LOGFILE_CONTEXT( aLog, "starmath: SmViewShell::QueryObjAreaPixel" );

    rRect.SetSize( GetGraphicWindow().GetSizePixel() );
}


void SmViewShell::SetZoomFactor( const Fraction &rX, const Fraction &rY )
{
    RTL_LOGFILE_CONTEXT( aLog, "starmath: SmViewShell::SetZoomFactor" );

    const Fraction &rFrac = rX < rY ? rX : rY;
    GetGraphicWindow().SetZoom( (sal_uInt16) long(rFrac * Fraction( 100, 1 )) );

    //Um Rundungsfehler zu minimieren lassen wir von der Basisklasse ggf.
    //auch die krummen Werte einstellen
    SfxViewShell::SetZoomFactor( rX, rY );
}


Size SmViewShell::GetTextLineSize(OutputDevice& rDevice, const String& rLine)
{
    RTL_LOGFILE_CONTEXT( aLog, "starmath: SmViewShell::GetTextLineSize" );

    String aText;
    Size   aSize(rDevice.GetTextWidth(rLine), rDevice.GetTextHeight());
    sal_uInt16 nTabs = rLine.GetTokenCount('\t');

    if (nTabs > 0)
    {
        long TabPos = rDevice.GetTextWidth('n') * 8;

        aSize.Width() = 0;

        for (sal_uInt16 i = 0; i < nTabs; i++)
        {
            if (i > 0)
                aSize.Width() = ((aSize.Width() / TabPos) + 1) * TabPos;

            aText = rLine.GetToken(i, '\t');
            aText.EraseLeadingChars('\t');
            aText.EraseTrailingChars('\t');
            aSize.Width() += rDevice.GetTextWidth(aText);
        }
    }

    return aSize;
}


Size SmViewShell::GetTextSize(OutputDevice& rDevice, const String& rText, long MaxWidth)
{
    RTL_LOGFILE_CONTEXT( aLog, "starmath: SmViewShell::GetTextSize" );

    Size    aSize;
    String  aLine;
    Size    TextSize;
    String  aText;
    sal_uInt16  nLines = rText.GetTokenCount('\n');

    for (sal_uInt16 i = 0; i < nLines; i++)
    {
        aLine = rText.GetToken(i, '\n');
        aLine.EraseAllChars('\r');
        aLine.EraseLeadingChars('\n');
        aLine.EraseTrailingChars('\n');

        aSize = GetTextLineSize(rDevice, aLine);

        if (aSize.Width() > MaxWidth)
        {
            do
            {
                xub_StrLen m    = aLine.Len();
                xub_StrLen nLen = m;

                for (xub_StrLen n = 0; n < nLen; n++)
                {
                    sal_Unicode cLineChar = aLine.GetChar(n);
                    if ((cLineChar == ' ') || (cLineChar == '\t'))
                    {
                        aText = aLine.Copy(0, n);
                        if (GetTextLineSize(rDevice, aText).Width() < MaxWidth)
                            m = n;
                        else
                            break;
                    }
                }

                aText = aLine.Copy(0, m);
                aLine.Erase(0, m);
                aSize = GetTextLineSize(rDevice, aText);
                TextSize.Height() += aSize.Height();
                TextSize.Width() = Max(TextSize.Width(), Min(aSize.Width(), MaxWidth));

                aLine.EraseLeadingChars(' ');
                aLine.EraseLeadingChars('\t');
                aLine.EraseLeadingChars(' ');
            }
            while (aLine.Len() > 0);
        }
        else
        {
            TextSize.Height() += aSize.Height();
            TextSize.Width() = Max(TextSize.Width(), aSize.Width());
        }
    }

    return TextSize;
}


void SmViewShell::DrawTextLine(OutputDevice& rDevice, const Point& rPosition, const String& rLine)
{
    RTL_LOGFILE_CONTEXT( aLog, "starmath: SmViewShell::DrawTextLine" );

    String  aText;
    Point   aPoint (rPosition);
    sal_uInt16  nTabs = rLine.GetTokenCount('\t');

    if (nTabs > 0)
    {
        long TabPos = rDevice.GetTextWidth('n') * 8;

        for (sal_uInt16 i = 0; i < nTabs; i++)
        {
            if (i > 0)
                aPoint.X() = ((aPoint.X() / TabPos) + 1) * TabPos;

            aText = rLine.GetToken(i, '\t');
            aText.EraseLeadingChars('\t');
            aText.EraseTrailingChars('\t');
            rDevice.DrawText(aPoint, aText);
            aPoint.X() += rDevice.GetTextWidth(aText);
        }
    }
    else
        rDevice.DrawText(aPoint, rLine);
}


void SmViewShell::DrawText(OutputDevice& rDevice, const Point& rPosition, const String& rText, sal_uInt16 MaxWidth)
{
    RTL_LOGFILE_CONTEXT( aLog, "starmath: SmViewShell::DrawText" );

    sal_uInt16  nLines = rText.GetTokenCount('\n');
    Point   aPoint (rPosition);
    Size    aSize;
    String  aLine;
    String  aText;

    for (sal_uInt16 i = 0; i < nLines; i++)
    {
        aLine = rText.GetToken(i, '\n');
        aLine.EraseAllChars('\r');
        aLine.EraseLeadingChars('\n');
        aLine.EraseTrailingChars('\n');
        aSize = GetTextLineSize(rDevice, aLine);
        if (aSize.Width() > MaxWidth)
        {
            do
            {
                xub_StrLen m    = aLine.Len();
                xub_StrLen nLen = m;

                for (xub_StrLen n = 0; n < nLen; n++)
                {
                    sal_Unicode cLineChar = aLine.GetChar(n);
                    if ((cLineChar == ' ') || (cLineChar == '\t'))
                    {
                        aText = aLine.Copy(0, n);
                        if (GetTextLineSize(rDevice, aText).Width() < MaxWidth)
                            m = n;
                        else
                            break;
                    }
                }
                aText = aLine.Copy(0, m);
                aLine.Erase(0, m);

                DrawTextLine(rDevice, aPoint, aText);
                aPoint.Y() += aSize.Height();

                aLine.EraseLeadingChars(' ');
                aLine.EraseLeadingChars('\t');
                aLine.EraseLeadingChars(' ');
            }
            while (GetTextLineSize(rDevice, aLine).Width() > MaxWidth);

            // print the remaining text
            if (aLine.Len() > 0)
            {
                DrawTextLine(rDevice, aPoint, aLine);
                aPoint.Y() += aSize.Height();
            }
        }
        else
        {
            DrawTextLine(rDevice, aPoint, aLine);
            aPoint.Y() += aSize.Height();
        }
    }
}

void SmViewShell::Impl_Print(
        OutputDevice &rOutDev,
        const SmPrintUIOptions &rPrintUIOptions,
        Rectangle aOutRect, Point aZeroPoint )
{
    RTL_LOGFILE_CONTEXT( aLog, "starmath: SmViewShell::Impl_Print" );

    const bool bIsPrintTitle = rPrintUIOptions.getBoolValue( PRTUIOPT_TITLE_ROW, sal_True );
    const bool bIsPrintFrame = rPrintUIOptions.getBoolValue( PRTUIOPT_BORDER, sal_True );
    const bool bIsPrintFormulaText = rPrintUIOptions.getBoolValue( PRTUIOPT_FORMULA_TEXT, sal_True );
    SmPrintSize ePrintSize( static_cast< SmPrintSize >( rPrintUIOptions.getIntValue( PRTUIOPT_PRINT_FORMAT, PRINT_SIZE_NORMAL ) ));
    const sal_uInt16 nZoomFactor = static_cast< sal_uInt16 >(rPrintUIOptions.getIntValue( PRTUIOPT_PRINT_SCALE, 100 ));
// IsIgnoreSpacesRight is a parser option! Thus it does not get evaluated here anymore (too late).
//    const bool bNoRightSpaces = rPrintUIOptions.getBoolValue( PRTUIOPT_NO_RIGHT_SPACE, sal_True );

    rOutDev.Push();
    rOutDev.SetLineColor( Color(COL_BLACK) );

    // output text on top
    if (bIsPrintTitle)
    {
        Size aSize600 (0, 600);
        Size aSize650 (0, 650);
        Font aFont(FAMILY_DONTKNOW, aSize600);

        aFont.SetAlign(ALIGN_TOP);
        aFont.SetWeight(WEIGHT_BOLD);
        aFont.SetSize(aSize650);
        aFont.SetColor( Color(COL_BLACK) );
        rOutDev.SetFont(aFont);

        Size aTitleSize (GetTextSize(rOutDev, GetDoc()->GetTitle(), aOutRect.GetWidth() - 200));

        aFont.SetWeight(WEIGHT_NORMAL);
        aFont.SetSize(aSize600);
        rOutDev.SetFont(aFont);

        Size aDescSize (GetTextSize(rOutDev, GetDoc()->GetComment(), aOutRect.GetWidth() - 200));

        if (bIsPrintFrame)
            rOutDev.DrawRect(Rectangle(aOutRect.TopLeft(),
                               Size(aOutRect.GetWidth(), 100 + aTitleSize.Height() + 200 + aDescSize.Height() + 100)));
        aOutRect.Top() += 200;

        // output title
        aFont.SetWeight(WEIGHT_BOLD);
        aFont.SetSize(aSize650);
        rOutDev.SetFont(aFont);
        Point aPoint(aOutRect.Left() + (aOutRect.GetWidth() - aTitleSize.Width())  / 2,
                     aOutRect.Top());
        DrawText(rOutDev, aPoint, GetDoc()->GetTitle(),
                 sal::static_int_cast< sal_uInt16 >(aOutRect.GetWidth() - 200));
        aOutRect.Top() += aTitleSize.Height() + 200;

        // output description
        aFont.SetWeight(WEIGHT_NORMAL);
        aFont.SetSize(aSize600);
        rOutDev.SetFont(aFont);
        aPoint.X() = aOutRect.Left() + (aOutRect.GetWidth()  - aDescSize.Width())  / 2;
        aPoint.Y() = aOutRect.Top();
        DrawText(rOutDev, aPoint, GetDoc()->GetComment(),
                 sal::static_int_cast< sal_uInt16 >(aOutRect.GetWidth() - 200));
        aOutRect.Top() += aDescSize.Height() + 300;
    }

    // output text on bottom
    if (bIsPrintFormulaText)
    {
        Font aFont(FAMILY_DONTKNOW, Size(0, 600));
        aFont.SetAlign(ALIGN_TOP);
        aFont.SetColor( Color(COL_BLACK) );

        // get size
        rOutDev.SetFont(aFont);

        Size aSize (GetTextSize(rOutDev, GetDoc()->GetText(), aOutRect.GetWidth() - 200));

        aOutRect.Bottom() -= aSize.Height() + 600;

        if (bIsPrintFrame)
            rOutDev.DrawRect(Rectangle(aOutRect.BottomLeft(),
                               Size(aOutRect.GetWidth(), 200 + aSize.Height() + 200)));

        Point aPoint (aOutRect.Left() + (aOutRect.GetWidth()  - aSize.Width())  / 2,
                      aOutRect.Bottom() + 300);
        DrawText(rOutDev, aPoint, GetDoc()->GetText(),
                 sal::static_int_cast< sal_uInt16 >(aOutRect.GetWidth() - 200));
        aOutRect.Bottom() -= 200;
    }

    if (bIsPrintFrame)
        rOutDev.DrawRect(aOutRect);

    aOutRect.Top()    += 100;
    aOutRect.Left()   += 100;
    aOutRect.Bottom() -= 100;
    aOutRect.Right()  -= 100;

    Size aSize (GetDoc()->GetSize());

    MapMode    OutputMapMode;
    // PDF export should always use PRINT_SIZE_NORMAL ...
    if (!rPrintUIOptions.getBoolValue( "IsPrinter", sal_False ) )
        ePrintSize = PRINT_SIZE_NORMAL;
    switch (ePrintSize)
    {
        case PRINT_SIZE_NORMAL:
            OutputMapMode = MapMode(MAP_100TH_MM);
            break;

        case PRINT_SIZE_SCALED:
            if ((aSize.Width() > 0) && (aSize.Height() > 0))
            {
                Size     OutputSize (rOutDev.LogicToPixel(Size(aOutRect.GetWidth(),
                                                            aOutRect.GetHeight()), MapMode(MAP_100TH_MM)));
                Size     GraphicSize (rOutDev.LogicToPixel(aSize, MapMode(MAP_100TH_MM)));
                sal_uInt16   nZ = (sal_uInt16) Min((long)Fraction(OutputSize.Width()  * 100L, GraphicSize.Width()),
                                              (long)Fraction(OutputSize.Height() * 100L, GraphicSize.Height()));
                Fraction aFraction ((sal_uInt16) Max ((sal_uInt16) MINZOOM, Min((sal_uInt16) MAXZOOM, (sal_uInt16) (nZ - 10))), (sal_uInt16) 100);

                OutputMapMode = MapMode(MAP_100TH_MM, aZeroPoint, aFraction, aFraction);
            }
            else
                OutputMapMode = MapMode(MAP_100TH_MM);
            break;

        case PRINT_SIZE_ZOOMED:
        {
            Fraction aFraction( nZoomFactor, 100 );

            OutputMapMode = MapMode(MAP_100TH_MM, aZeroPoint, aFraction, aFraction);
            break;
        }
    }

    aSize = rOutDev.PixelToLogic(rOutDev.LogicToPixel(aSize, OutputMapMode),
                                   MapMode(MAP_100TH_MM));

    Point aPos (aOutRect.Left() + (aOutRect.GetWidth()  - aSize.Width())  / 2,
                aOutRect.Top()  + (aOutRect.GetHeight() - aSize.Height()) / 2);

    aPos     = rOutDev.PixelToLogic(rOutDev.LogicToPixel(aPos, MapMode(MAP_100TH_MM)),
                                          OutputMapMode);
    aOutRect   = rOutDev.PixelToLogic(rOutDev.LogicToPixel(aOutRect, MapMode(MAP_100TH_MM)),
                                          OutputMapMode);

    rOutDev.SetMapMode(OutputMapMode);
    rOutDev.SetClipRegion(Region(aOutRect));
    GetDoc()->Draw(rOutDev, aPos);
    rOutDev.SetClipRegion();

    rOutDev.Pop();
}

<<<<<<< HEAD
sal_uInt16 SmViewShell::Print(SfxProgress & /*rProgress*/, sal_Bool /*bIsAPI*/, PrintDialog * /*pPrintDialog*/)
=======
USHORT SmViewShell::Print(SfxProgress & /*rProgress*/, BOOL /*bIsAPI*/)
>>>>>>> 1379283b
{
    RTL_LOGFILE_CONTEXT( aLog, "starmath: SmViewShell::Print" );
    DBG_ASSERT( 0, "SmViewShell::Print: no longer used with new UI print dialog. Should be removed!!" );
    return 0;
}


SfxPrinter* SmViewShell::GetPrinter(sal_Bool bCreate)
{
    RTL_LOGFILE_CONTEXT( aLog, "starmath: SmViewShell::GetPrinter" );

    SmDocShell *pDoc = GetDoc();
    if ( pDoc->HasPrinter() || bCreate )
        return pDoc->GetPrinter();
    return 0;
}


sal_uInt16 SmViewShell::SetPrinter(SfxPrinter *pNewPrinter, sal_uInt16 nDiffFlags, bool )
{
    RTL_LOGFILE_CONTEXT( aLog, "starmath: SmViewShell::SetPrinter" );
    SfxPrinter *pOld = GetDoc()->GetPrinter();
    if ( pOld && pOld->IsPrinting() )
        return SFX_PRINTERROR_BUSY;

    if ((nDiffFlags & SFX_PRINTER_PRINTER) == SFX_PRINTER_PRINTER)
        GetDoc()->SetPrinter( pNewPrinter );

    if ((nDiffFlags & SFX_PRINTER_OPTIONS) == SFX_PRINTER_OPTIONS)
    {
        SmModule *pp = SM_MOD();
        pp->GetConfig()->ItemSetToConfig(pNewPrinter->GetOptions());
    }
    return 0;
}


SfxTabPage* SmViewShell::CreatePrintOptionsPage(Window *pParent,
                                                const SfxItemSet &rOptions)
{
    RTL_LOGFILE_CONTEXT( aLog, "starmath: SmViewShell::CreatePrintOptionsPage" );

    return SmPrintOptionsTabPage::Create(pParent, rOptions);
}


SmEditWindow *SmViewShell::GetEditWindow()
{
    RTL_LOGFILE_CONTEXT( aLog, "starmath: SmViewShell::GetEditWindow" );

    SmCmdBoxWrapper *pWrapper = (SmCmdBoxWrapper *) GetViewFrame()->
            GetChildWindow( SmCmdBoxWrapper::GetChildWindowId() );

    if (pWrapper != NULL)
    {
        SmEditWindow *pEditWin  = pWrapper->GetEditWindow();
        DBG_ASSERT( pEditWin, "SmEditWindow missing" );
        return pEditWin;
    }

    return NULL;
}


void SmViewShell::SetStatusText(const String& Text)
{
    RTL_LOGFILE_CONTEXT( aLog, "starmath: SmViewShell::SetStatusText" );

    StatusText = Text;
    GetViewFrame()->GetBindings().Invalidate(SID_TEXTSTATUS);
}


void SmViewShell::ShowError( const SmErrorDesc *pErrorDesc )
{
    RTL_LOGFILE_CONTEXT( aLog, "starmath: SmViewShell::ShowError" );

    DBG_ASSERT(GetDoc(), "Sm : Document missing");
    if (pErrorDesc || 0 != (pErrorDesc = GetDoc()->GetParser().GetError(0)) )
    {
        SetStatusText( pErrorDesc->Text );
        GetEditWindow()->MarkError( Point( pErrorDesc->pNode->GetColumn(),
                                           pErrorDesc->pNode->GetRow()));
    }
}


void SmViewShell::NextError()
{
    RTL_LOGFILE_CONTEXT( aLog, "starmath: SmViewShell::NextError" );

    DBG_ASSERT(GetDoc(), "Sm : Document missing");
    const SmErrorDesc   *pErrorDesc = GetDoc()->GetParser().NextError();

    if (pErrorDesc)
        ShowError( pErrorDesc );
}


void SmViewShell::PrevError()
{
    RTL_LOGFILE_CONTEXT( aLog, "starmath: SmViewShell::PrevError" );

    DBG_ASSERT(GetDoc(), "Sm : Document missing");
    const SmErrorDesc   *pErrorDesc = GetDoc()->GetParser().PrevError();

    if (pErrorDesc)
        ShowError( pErrorDesc );
}


sal_Bool SmViewShell::Insert( SfxMedium& rMedium )
{
    RTL_LOGFILE_CONTEXT( aLog, "starmath: SmViewShell::Insert" );

    SmDocShell *pDoc = GetDoc();
    String aText( pDoc->GetText() );
    String aTemp = aText;
    sal_Bool bRet = sal_False, bChkOldVersion = sal_True;

    uno::Reference < embed::XStorage > xStorage = rMedium.GetStorage();
    uno::Reference< container::XNameAccess > xNameAccess( xStorage, uno::UNO_QUERY );
    if ( xNameAccess.is() && xNameAccess->getElementNames().getLength() )
    {
        if ( xNameAccess->hasByName( C2S( "content.xml" ) ) || xNameAccess->hasByName( C2S( "Content.xml" ) ))
        {
            bChkOldVersion = sal_False;
            // is this a fabulous math package ?
            Reference<com::sun::star::frame::XModel> xModel(pDoc->GetModel());
            SmXMLImportWrapper aEquation(xModel);    //!! modifies the result of pDoc->GetText() !!
            bRet = 0 == aEquation.Import(rMedium);
        }
    }

    if( bRet )
    {
        aText = pDoc->GetText();
        SmEditWindow *pEditWin = GetEditWindow();
        if (pEditWin)
            pEditWin->InsertText( aText );
        else
        {
            DBG_ERROR( "EditWindow missing" );
            aTemp += aText;
            aText  = aTemp;
        }

        pDoc->Parse();
        pDoc->SetModified(sal_True);

        SfxBindings &rBnd = GetViewFrame()->GetBindings();
        rBnd.Invalidate(SID_GAPHIC_SM);
        rBnd.Invalidate(SID_TEXT);
    }
    return bRet;
}


sal_Bool SmViewShell::InsertFrom(SfxMedium &rMedium)
{
    RTL_LOGFILE_CONTEXT( aLog, "starmath: SmViewShell::InsertFrom" );

    sal_Bool        bSuccess = sal_False;
    SmDocShell *pDoc = GetDoc();
    SvStream   *pStream = rMedium.GetInStream();
    String      aText( pDoc->GetText() );
    String      aTemp = aText;

    if (pStream)
    {
        const String& rFltName = rMedium.GetFilter()->GetFilterName();
        if ( rFltName.EqualsAscii(MATHML_XML) )
        {
            Reference<com::sun::star::frame::XModel> xModel( pDoc->GetModel() );
            SmXMLImportWrapper aEquation(xModel);    //!! modifies the result of pDoc->GetText() !!
            bSuccess = 0 == aEquation.Import(rMedium);
        }
        else
        {
            //bSuccess = ImportSM20File( pStream );
        }
    }

    if( bSuccess )
    {
        aText = pDoc->GetText();
        SmEditWindow *pEditWin = GetEditWindow();
        if (pEditWin)
            pEditWin->InsertText( aText );
        else
        {
            DBG_ERROR( "EditWindow missing" );
            aTemp += aText;
            aText  = aTemp;
        }

        pDoc->Parse();
        pDoc->SetModified(sal_True);

        SfxBindings &rBnd = GetViewFrame()->GetBindings();
        rBnd.Invalidate(SID_GAPHIC_SM);
        rBnd.Invalidate(SID_TEXT);
    }

    return bSuccess;
}


void SmViewShell::Execute(SfxRequest& rReq)
{
    RTL_LOGFILE_CONTEXT( aLog, "starmath: SmViewShell::Execute" );

    SmEditWindow *pWin = GetEditWindow();

    switch (rReq.GetSlot())
    {
        case SID_FORMULACURSOR:
        {
            SmModule *pp = SM_MOD();

            const SfxItemSet  *pArgs = rReq.GetArgs();
            const SfxPoolItem *pItem;

            sal_Bool  bVal;
            if ( pArgs &&
                 SFX_ITEM_SET == pArgs->GetItemState( SID_FORMULACURSOR, sal_False, &pItem))
                bVal = ((SfxBoolItem *) pItem)->GetValue();
            else
                bVal = !pp->GetConfig()->IsShowFormulaCursor();

            pp->GetConfig()->SetShowFormulaCursor(bVal);
            GetGraphicWindow().ShowCursor(bVal);
            break;
        }
        case SID_DRAW:
            if (pWin)
            {
                GetDoc()->SetText( pWin->GetText() );
                SetStatusText(String());
                ShowError( 0 );
                GetDoc()->Repaint();
            }
            break;

        case SID_ADJUST:
        case SID_FITINWINDOW:
            aGraphic.ZoomToFitInWindow();
            break;

        case SID_VIEW050:
            aGraphic.SetZoom(50);
            break;

        case SID_VIEW100:
            aGraphic.SetZoom(100);
            break;

        case SID_VIEW200:
            aGraphic.SetZoom(200);
            break;

        case SID_ZOOMIN:
            aGraphic.SetZoom(aGraphic.GetZoom() + 25);
            break;

        case SID_ZOOMOUT:
            DBG_ASSERT(aGraphic.GetZoom() >= 25, "Sm: falsches sal_uInt16 Argument");
            aGraphic.SetZoom(aGraphic.GetZoom() - 25);
            break;

        case SID_COPYOBJECT:
        {
            //TODO/LATER: does not work because of UNO Tunneling - will be fixed later
            Reference< datatransfer::XTransferable > xTrans( GetDoc()->GetModel(), uno::UNO_QUERY );
            if( xTrans.is() )
            {
                Reference< lang::XUnoTunnel> xTnnl( xTrans, uno::UNO_QUERY);
                if( xTnnl.is() )
                {
                    TransferableHelper* pTrans = reinterpret_cast< TransferableHelper * >(
                            sal::static_int_cast< sal_uIntPtr >(
                            xTnnl->getSomething( TransferableHelper::getUnoTunnelId() )));
                    if( pTrans )
                        pTrans->CopyToClipboard( this ? GetEditWindow() : 0 );
                }
            }
        }
        break;

        case SID_PASTEOBJECT:
        {
            TransferableDataHelper aData( TransferableDataHelper::CreateFromSystemClipboard(this ? GetEditWindow(): 0) );
            uno::Reference < io::XInputStream > xStrm;
            SotFormatStringId nId;
            if( aData.GetTransferable().is() &&
                ( aData.HasFormat( nId = SOT_FORMATSTR_ID_EMBEDDED_OBJ ) ||
                  (aData.HasFormat( SOT_FORMATSTR_ID_OBJECTDESCRIPTOR ) &&
                   aData.HasFormat( nId = SOT_FORMATSTR_ID_EMBED_SOURCE ))) &&
                aData.GetInputStream( nId, xStrm ) && xStrm.is() )
            {
                try
                {
                    uno::Reference < embed::XStorage > xStorage =
                            ::comphelper::OStorageHelper::GetStorageFromInputStream( xStrm, ::comphelper::getProcessServiceFactory() );
                    uno::Reference < beans::XPropertySet > xProps( xStorage, uno::UNO_QUERY );
                    SfxMedium aMedium( xStorage, String() );
                    Insert( aMedium );
                    GetDoc()->UpdateText();
                }
                catch (uno::Exception &)
                {
                    DBG_ERROR( "SmViewShell::Execute (SID_PASTEOBJECT): failed to get storage from input stream" );
                }
            }
        }
        break;


        case SID_CUT:
            if (pWin)
                pWin->Cut();
            break;

        case SID_COPY:
            if (pWin)
            {
                if (pWin->IsAllSelected())
                {
                    GetViewFrame()->GetDispatcher()->Execute(
                                SID_COPYOBJECT, SFX_CALLMODE_STANDARD,
                                new SfxVoidItem(SID_COPYOBJECT), 0L);
                }
                else
                    pWin->Copy();
            }
            break;

        case SID_PASTE:
            {
                sal_Bool bCallExec = 0 == pWin;
                if( !bCallExec )
                {
                    TransferableDataHelper aDataHelper(
                        TransferableDataHelper::CreateFromSystemClipboard(
                                                    GetEditWindow()) );

                    if( aDataHelper.GetTransferable().is() &&
                        aDataHelper.HasFormat( FORMAT_STRING ))
                        pWin->Paste();
                    else
                        bCallExec = sal_True;
                }
                if( bCallExec )
                {
                    GetViewFrame()->GetDispatcher()->Execute(
                            SID_PASTEOBJECT, SFX_CALLMODE_STANDARD,
                            new SfxVoidItem(SID_PASTEOBJECT), 0L);
                }
            }
            break;

        case SID_DELETE:
            if (pWin)
                pWin->Delete();
            break;

        case SID_SELECT:
            if (pWin)
                pWin->SelectAll();
            break;

        case SID_INSERTCOMMAND:
        {
            const SfxInt16Item& rItem =
                (const SfxInt16Item&)rReq.GetArgs()->Get(SID_INSERTCOMMAND);

            if (pWin)
                pWin->InsertCommand(rItem.GetValue());
            break;
        }

        case SID_INSERTTEXT:
        {
            const SfxStringItem& rItem =
                    (const SfxStringItem&)rReq.GetArgs()->Get(SID_INSERTTEXT);
            if (pWin)
                pWin->InsertText(rItem.GetValue());
            break;
        }

        case SID_IMPORT_FORMULA:
        {
            delete pImpl->pRequest;
            pImpl->pRequest = new SfxRequest( rReq );
            delete pImpl->pDocInserter;
            pImpl->pDocInserter =
                new ::sfx2::DocumentInserter( 0, GetDoc()->GetFactory().GetFactoryName(), 0 );
            pImpl->pDocInserter->StartExecuteModal( LINK( this, SmViewShell, DialogClosedHdl ) );
            break;
        }

        case SID_NEXTERR:
            NextError();
            if (pWin)
                pWin->GrabFocus();
            break;

        case SID_PREVERR:
            PrevError();
            if (pWin)
                pWin->GrabFocus();
            break;

        case SID_NEXTMARK:
            if (pWin)
            {
                pWin->SelNextMark();
                pWin->GrabFocus();
            }
            break;

        case SID_PREVMARK:
            if (pWin)
            {
                pWin->SelPrevMark();
                pWin->GrabFocus();
            }
            break;

        case SID_TEXTSTATUS:
        {
            if (rReq.GetArgs() != NULL)
            {
                const SfxStringItem& rItem =
                    (const SfxStringItem&)rReq.GetArgs()->Get(SID_TEXTSTATUS);

                SetStatusText(rItem.GetValue());
            }

            break;
        }

        case SID_GETEDITTEXT:
            if (pWin)
                if (pWin->GetText ().Len ()) GetDoc()->SetText( pWin->GetText() );
            break;

        case SID_ATTR_ZOOM:
        {
            if ( !GetViewFrame()->GetFrame().IsInPlace() )
            {
                //CHINA001 SvxZoomDialog *pDlg = 0;
                AbstractSvxZoomDialog *pDlg = 0;
                const SfxItemSet *pSet = rReq.GetArgs();
                if ( !pSet )
                {
                    SfxItemSet aSet( GetDoc()->GetPool(), SID_ATTR_ZOOM, SID_ATTR_ZOOM);
                    aSet.Put( SvxZoomItem( SVX_ZOOM_PERCENT, aGraphic.GetZoom()));
                    //CHINA001 pDlg = new SvxZoomDialog( &GetViewFrame()->GetWindow(), aSet);
                    SvxAbstractDialogFactory* pFact = SvxAbstractDialogFactory::Create();
                    if(pFact)
                    {
                        pDlg = pFact->CreateSvxZoomDialog(&GetViewFrame()->GetWindow(), aSet);
                        DBG_ASSERT(pDlg, "Dialogdiet fail!");//CHINA001
                    }
                    pDlg->SetLimits( MINZOOM, MAXZOOM );
                    if( pDlg->Execute() != RET_CANCEL )
                        pSet = pDlg->GetOutputItemSet();
                }
                if ( pSet )
                {
                    const SvxZoomItem &rZoom = (const SvxZoomItem &)pSet->Get(SID_ATTR_ZOOM);
                    switch( rZoom.GetType() )
                    {
                        case SVX_ZOOM_PERCENT:
                            aGraphic.SetZoom((sal_uInt16)rZoom.GetValue ());
                            break;

                        case SVX_ZOOM_OPTIMAL:
                            aGraphic.ZoomToFitInWindow();
                            break;

                        case SVX_ZOOM_PAGEWIDTH:
                        case SVX_ZOOM_WHOLEPAGE:
                        {
                            const MapMode aMap( MAP_100TH_MM );
                            SfxPrinter *pPrinter = GetPrinter( sal_True );
                            Point aPoint;
                            Rectangle  OutputRect(aPoint, pPrinter->GetOutputSize());
                            Size       OutputSize(pPrinter->LogicToPixel(Size(OutputRect.GetWidth(),
                                                                              OutputRect.GetHeight()), aMap));
                            Size       GraphicSize(pPrinter->LogicToPixel(GetDoc()->GetSize(), aMap));
                            sal_uInt16     nZ = (sal_uInt16) Min((long)Fraction(OutputSize.Width()  * 100L, GraphicSize.Width()),
                                                         (long)Fraction(OutputSize.Height() * 100L, GraphicSize.Height()));
                            aGraphic.SetZoom (nZ);
                            break;
                        }
                        default:
                            break;
                    }
                }
                delete pDlg;
            }
        }
        break;

        case SID_TOOLBOX:
        {
            GetViewFrame()->ToggleChildWindow( SmToolBoxWrapper::GetChildWindowId() );
        }
        break;

        case SID_SYMBOLS_CATALOGUE:
        {

            // get device used to retrieve the FontList
            SmDocShell *pDoc = GetDoc();
            OutputDevice *pDev = pDoc->GetPrinter();
            if (!pDev || pDev->GetDevFontCount() == 0)
                pDev = &SM_MOD()->GetDefaultVirtualDev();
            DBG_ASSERT (pDev, "device for font list missing" );

            SmModule *pp = SM_MOD();
            SmSymbolDialog( NULL, pDev, pp->GetSymbolManager(), *this ).Execute();
        }
        break;
    }
    rReq.Done();
}


void SmViewShell::GetState(SfxItemSet &rSet)
{
    RTL_LOGFILE_CONTEXT( aLog, "starmath: SmViewShell::GetState" );

    SfxWhichIter aIter(rSet);

    SmEditWindow *pEditWin = GetEditWindow();
    for (sal_uInt16 nWh = aIter.FirstWhich(); nWh != 0; nWh = aIter.NextWhich())
    {
        switch (nWh)
        {
        case SID_CUT:
        case SID_COPY:
        case SID_DELETE:
            if (! pEditWin || ! pEditWin->IsSelected())
                rSet.DisableItem(nWh);
            break;

        case SID_PASTE:
            if( !xClipEvtLstnr.is()  &&  pEditWin)
            {
                TransferableDataHelper aDataHelper(
                        TransferableDataHelper::CreateFromSystemClipboard(
                                                        pEditWin) );

                bPasteState = aDataHelper.GetTransferable().is() &&
                 ( aDataHelper.HasFormat( FORMAT_STRING ) ||
                   aDataHelper.HasFormat( SOT_FORMATSTR_ID_EMBEDDED_OBJ ) ||
                   (aDataHelper.HasFormat( SOT_FORMATSTR_ID_OBJECTDESCRIPTOR )
                      && aDataHelper.HasFormat( SOT_FORMATSTR_ID_EMBED_SOURCE )));
            }
            if( !bPasteState )
                rSet.DisableItem( nWh );
            break;

        case SID_ATTR_ZOOM:
            rSet.Put(SvxZoomItem( SVX_ZOOM_PERCENT, aGraphic.GetZoom()));
            /* no break here */
        case SID_VIEW050:
        case SID_VIEW100:
        case SID_VIEW200:
        case SID_ADJUST:
        case SID_ZOOMIN:
        case SID_ZOOMOUT:
        case SID_FITINWINDOW:
            if ( GetViewFrame()->GetFrame().IsInPlace() )
                rSet.DisableItem( nWh );
            break;

        case SID_NEXTERR:
        case SID_PREVERR:
        case SID_NEXTMARK:
        case SID_PREVMARK:
        case SID_DRAW:
        case SID_SELECT:
            if (! pEditWin || pEditWin->IsEmpty())
                rSet.DisableItem(nWh);
            break;

        case SID_TEXTSTATUS:
            {
                rSet.Put(SfxStringItem(nWh, StatusText));
            }
            break;

        case SID_FORMULACURSOR:
            {
                SmModule *pp = SM_MOD();
                rSet.Put(SfxBoolItem(nWh, pp->GetConfig()->IsShowFormulaCursor()));
            }
            break;

        case SID_TOOLBOX:
            {
                sal_Bool bState = sal_False;
                SfxChildWindow *pChildWnd = GetViewFrame()->
                        GetChildWindow( SmToolBoxWrapper::GetChildWindowId() );
                if (pChildWnd  &&  pChildWnd->GetWindow()->IsVisible())
                    bState = sal_True;
                rSet.Put(SfxBoolItem(SID_TOOLBOX, bState));
            }
            break;

        }
    }
}


SmViewShell::SmViewShell(SfxViewFrame *pFrame_, SfxViewShell *):
    SfxViewShell(pFrame_, SFX_VIEW_HAS_PRINTOPTIONS | SFX_VIEW_CAN_PRINT),
    aGraphic(this),
    aGraphicController(aGraphic, SID_GAPHIC_SM, pFrame_->GetBindings()),
    pImpl( new SmViewShell_Impl )
{
    RTL_LOGFILE_CONTEXT( aLog, "starmath: SmViewShell::SmViewShell" );

//    pViewFrame = &pFrame_->GetWindow();

    SetStatusText(String());
    SetWindow(&aGraphic);
    SfxShell::SetName(C2S("SmView"));
    SfxShell::SetUndoManager( &GetDoc()->GetEditEngine().GetUndoManager() );
    SetHelpId( HID_SMA_VIEWSHELL_DOCUMENT );
}


SmViewShell::~SmViewShell()
{
    RTL_LOGFILE_CONTEXT( aLog, "starmath: SmViewShell::~SmViewShell" );

    //!! this view shell is not active anymore !!
    // Thus 'SmGetActiveView' will give a 0 pointer.
    // Thus we need to supply this view as argument
    SmEditWindow *pEditWin = GetEditWindow();
    if (pEditWin)
        pEditWin->DeleteEditView( *this );
    delete pImpl;
}

void SmViewShell::Deactivate( sal_Bool bIsMDIActivate )
{
    RTL_LOGFILE_CONTEXT( aLog, "starmath: SmViewShell::Deactivate" );

    SmEditWindow *pEdit = GetEditWindow();
    if ( pEdit )
        pEdit->Flush();

    SfxViewShell::Deactivate( bIsMDIActivate );
}


void SmViewShell::Activate( sal_Bool bIsMDIActivate )
{
    RTL_LOGFILE_CONTEXT( aLog, "starmath: SmViewShell::Activate" );

    SfxViewShell::Activate( bIsMDIActivate );

    SmEditWindow *pEdit = GetEditWindow();
    if ( pEdit )
    {
        //! Since there is no way to be informed if a "drag and drop"
        //! event has taken place, we call SetText here in order to
        //! syncronize the GraphicWindow display with the text in the
        //! EditEngine.
        SmDocShell *pDoc = GetDoc();
        pDoc->SetText( pDoc->GetEditEngine().GetText( LINEEND_LF ) );

        if ( bIsMDIActivate )
            pEdit->GrabFocus();
    }
}

//------------------------------------------------------------------

IMPL_LINK( SmViewShell, DialogClosedHdl, sfx2::FileDialogHelper*, _pFileDlg )
{
    DBG_ASSERT( _pFileDlg, "SmViewShell::DialogClosedHdl(): no file dialog" );
    DBG_ASSERT( pImpl->pDocInserter, "ScDocShell::DialogClosedHdl(): no document inserter" );

    if ( ERRCODE_NONE == _pFileDlg->GetError() )
    {
        //sal_uInt16 nSlot = pImpl->pRequest->GetSlot();
        SfxMedium* pMedium = pImpl->pDocInserter->CreateMedium();

        if ( pMedium != NULL )
        {
            if ( pMedium->IsStorage() )
                Insert( *pMedium );
            else
                InsertFrom( *pMedium );
            delete pMedium;

            SmDocShell* pDoc = GetDoc();
            pDoc->UpdateText();
            pDoc->ArrangeFormula();
            pDoc->Repaint();
            // adjust window, repaint, increment ModifyCount,...
            GetViewFrame()->GetBindings().Invalidate(SID_GAPHIC_SM);
        }
    }

    pImpl->pRequest->SetReturnValue( SfxBoolItem( pImpl->pRequest->GetSlot(), sal_True ) );
    pImpl->pRequest->Done();
    return 0;
}

void SmViewShell::Notify( SfxBroadcaster& , const SfxHint& rHint )
{
    if ( rHint.IsA(TYPE(SfxSimpleHint)) )
    {
        switch( ( (SfxSimpleHint&) rHint ).GetId() )
        {
            case SFX_HINT_MODECHANGED:
            case SFX_HINT_DOCCHANGED:
                GetViewFrame()->GetBindings().InvalidateAll(sal_False);
                break;
            default:
                break;
        }
    }
}
<|MERGE_RESOLUTION|>--- conflicted
+++ resolved
@@ -1156,11 +1156,7 @@
     rOutDev.Pop();
 }
 
-<<<<<<< HEAD
-sal_uInt16 SmViewShell::Print(SfxProgress & /*rProgress*/, sal_Bool /*bIsAPI*/, PrintDialog * /*pPrintDialog*/)
-=======
-USHORT SmViewShell::Print(SfxProgress & /*rProgress*/, BOOL /*bIsAPI*/)
->>>>>>> 1379283b
+sal_uInt16 SmViewShell::Print(SfxProgress & /*rProgress*/, sal_Bool /*bIsAPI*/)
 {
     RTL_LOGFILE_CONTEXT( aLog, "starmath: SmViewShell::Print" );
     DBG_ASSERT( 0, "SmViewShell::Print: no longer used with new UI print dialog. Should be removed!!" );
