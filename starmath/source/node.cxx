--- conflicted
+++ resolved
@@ -2311,50 +2311,6 @@
 }
 
 
-<<<<<<< HEAD
-void SmRectangleNode::Draw(OutputDevice &rDev, const Point &rPosition) const
-{
-    if (IsPhantom())
-        return;
-
-    SmTmpDevice  aTmpDev ((OutputDevice &) rDev, FALSE);
-    aTmpDev.SetFillColor(GetFont().GetColor());
-    rDev.SetLineColor();
-    aTmpDev.SetFont(GetFont());
-
-    ULONG  nTmpBorderWidth = GetFont().GetBorderWidth();
-
-    // get rectangle and remove borderspace
-    Rectangle  aTmp (AsRectangle() + rPosition - GetTopLeft());
-    aTmp.Left()   += nTmpBorderWidth;
-    aTmp.Right()  -= nTmpBorderWidth;
-    aTmp.Top()    += nTmpBorderWidth;
-    aTmp.Bottom() -= nTmpBorderWidth;
-
-    OSL_ENSURE(aTmp.GetHeight() > 0  &&  aTmp.GetWidth() > 0,
-               "Sm: empty rectangle");
-
-    //! avoid GROWING AND SHRINKING of drawn rectangle when constantly
-    //! increasing zoomfactor.
-    //  This is done by shifting it's output-position to a point that
-    //  corresponds exactly to a pixel on the output device.
-    Point  aPos (rDev.PixelToLogic(rDev.LogicToPixel(aTmp.TopLeft())));
-    aTmp.SetPos(aPos);
-
-    rDev.DrawRect(aTmp);
-
-#ifdef SM_RECT_DEBUG
-    if (!IsDebug())
-        return;
-
-    int  nRFlags = SM_RECT_CORE | SM_RECT_ITALIC | SM_RECT_LINES | SM_RECT_MID;
-    SmRect::Draw(rDev, rPosition, nRFlags);
-#endif
-}
-
-
-=======
->>>>>>> befebfbf
 /**************************************************************************/
 
 
@@ -3081,10 +3037,6 @@
     pVisitor->Visit(this);
 }
 
-<<<<<<< HEAD
-
-/* vim:set shiftwidth=4 softtabstop=4 expandtab: */
-=======
 void SmBinHorNode::Accept(SmVisitor* pVisitor) {
     pVisitor->Visit(this);
 }
@@ -3160,4 +3112,5 @@
 void SmVerticalBraceNode::Accept(SmVisitor* pVisitor) {
     pVisitor->Visit(this);
 }
->>>>>>> befebfbf
+
+/* vim:set shiftwidth=4 softtabstop=4 expandtab: */