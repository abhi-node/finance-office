--- conflicted
+++ resolved
@@ -82,15 +82,9 @@
 #define SID_CMDBOXWINDOW            (SID_SMA_START + 122)
 #define SID_TOOLBOXWINDOW           (SID_SMA_START + 123)
 #define SID_NO_RIGHT_SPACES         (SID_SMA_START + 124)
-<<<<<<< HEAD
 #define SID_SAVE_ONLY_USED_SYMBOLS  (SID_SMA_START + 125)
-#define SID_DUMMY                               (SID_SMA_START + 254)
-=======
 #define SID_DUMMY                   (SID_SMA_START + 254)
->>>>>>> d1175e25
-
-//#define GID_FORMEL                            (RID_GROUPS_OFFSET + 1)
-//#define GID_ERROR                             (RID_GROUPS_OFFSET + 2)
+
 
 //#define RID_OPTIONSDIALOG         (RID_APP_START + 1)
 #define RID_FONTDIALOG              (RID_APP_START + 2)
@@ -105,8 +99,6 @@
 #define RID_PRINTUIOPTIONS          (RID_APP_START + 11)
 
 #define RID_MATH_TOOLBOX            (RID_APP_START + 50)
-// wegen #58705# entfernt
-//#define RID_DRAW_OBJECTBAR            (RID_APP_START + 51)
 
 #define RID_DEFAULTSAVEQUERY        (RID_APP_START + 102)
 #define RID_WRITESYMBOLERROR        (RID_APP_START + 202)
