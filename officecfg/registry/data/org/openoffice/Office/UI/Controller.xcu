--- conflicted
+++ resolved
@@ -218,7 +218,6 @@
           <value>com.sun.star.svx.FontHeightToolBoxController</value>
         </prop>
       </node>
-<<<<<<< HEAD
       <node oor:name="AssignLayout" oor:op="replace">
      <prop oor:name="Command">
           <value>.uno:AssignLayout</value>
@@ -277,138 +276,144 @@
       <node oor:name="ExtrusionSurfaceFloater" oor:op="replace">
         <prop oor:name="Command">
           <value>.uno:ExtrusionSurfaceFloater</value>
-=======
-      <node oor:name="14" oor:op="replace">
+        </prop>
+        <prop oor:name="Module">
+          <value/>
+        </prop>
+        <prop oor:name="Controller">
+          <value>com.sun.star.comp.svx.ExtrusionSurfaceController</value>
+        </prop>
+      </node>
+      <node oor:name="FontworkAlignmentFloater" oor:op="replace">
+        <prop oor:name="Command">
+          <value>.uno:FontworkAlignmentFloater</value>
+        </prop>
+        <prop oor:name="Module">
+          <value/>
+        </prop>
+        <prop oor:name="Controller">
+          <value>com.sun.star.comp.svx.FontworkAlignmentController</value>
+        </prop>
+      </node>
+      <node oor:name="FontworkCharacterSpacingFloater" oor:op="replace">
+        <prop oor:name="Command">
+          <value>.uno:FontworkCharacterSpacingFloater</value>
+        </prop>
+        <prop oor:name="Module">
+          <value/>
+        </prop>
+        <prop oor:name="Controller">
+          <value>com.sun.star.comp.svx.FontworkCharacterSpacingController</value>
+        </prop>
+      </node>
+      <node oor:name="c3" oor:op="replace">
+        <prop oor:name="Command">
+          <value>.uno:ChartElementSelector</value>
+        </prop>
+        <prop oor:name="Module">
+          <value>com.sun.star.chart2.ChartDocument</value>
+        </prop>
+        <prop oor:name="Controller">
+          <value>com.sun.star.comp.chart.ElementSelectorToolbarController</value>
+        </prop>
+      </node>
+      <node oor:name="com.sun.star.chart2.BasicShapesToolbarController" oor:op="replace">
+        <prop oor:name="Command">
+          <value>.uno:BasicShapes</value>
+        </prop>
+        <prop oor:name="Module">
+          <value>com.sun.star.chart2.ChartDocument</value>
+        </prop>
+        <prop oor:name="Controller">
+          <value>com.sun.star.comp.chart2.ShapeToolbarController</value>
+        </prop>
+      </node>
+      <node oor:name="com.sun.star.chart2.SymbolShapesToolbarController" oor:op="replace">
+        <prop oor:name="Command">
+          <value>.uno:SymbolShapes</value>
+        </prop>
+        <prop oor:name="Module">
+          <value>com.sun.star.chart2.ChartDocument</value>
+        </prop>
+        <prop oor:name="Controller">
+          <value>com.sun.star.comp.chart2.ShapeToolbarController</value>
+        </prop>
+      </node>
+      <node oor:name="com.sun.star.chart2.ArrowShapesToolbarController" oor:op="replace">
+        <prop oor:name="Command">
+          <value>.uno:ArrowShapes</value>
+        </prop>
+        <prop oor:name="Module">
+          <value>com.sun.star.chart2.ChartDocument</value>
+        </prop>
+        <prop oor:name="Controller">
+          <value>com.sun.star.comp.chart2.ShapeToolbarController</value>
+        </prop>
+      </node>
+      <node oor:name="com.sun.star.chart2.FlowChartShapesToolbarController" oor:op="replace">
+        <prop oor:name="Command">
+          <value>.uno:FlowChartShapes</value>
+        </prop>
+        <prop oor:name="Module">
+          <value>com.sun.star.chart2.ChartDocument</value>
+        </prop>
+        <prop oor:name="Controller">
+          <value>com.sun.star.comp.chart2.ShapeToolbarController</value>
+        </prop>
+      </node>
+      <node oor:name="com.sun.star.chart2.CalloutShapesToolbarController" oor:op="replace">
+        <prop oor:name="Command">
+          <value>.uno:CalloutShapes</value>
+        </prop>
+        <prop oor:name="Module">
+          <value>com.sun.star.chart2.ChartDocument</value>
+        </prop>
+        <prop oor:name="Controller">
+          <value>com.sun.star.comp.chart2.ShapeToolbarController</value>
+        </prop>
+      </node>
+      <node oor:name="com.sun.star.chart2.StarShapesToolbarController" oor:op="replace">
+        <prop oor:name="Command">
+          <value>.uno:StarShapes</value>
+        </prop>
+        <prop oor:name="Module">
+          <value>com.sun.star.chart2.ChartDocument</value>
+        </prop>
+        <prop oor:name="Controller">
+          <value>com.sun.star.comp.chart2.ShapeToolbarController</value>
+        </prop>
+      </node>
+      <node oor:name="com.sun.star.svx.FindTextToolboxController" oor:op="replace">
         <prop oor:name="Command">
           <value>.uno:FindText</value>
->>>>>>> d23b9e46
-        </prop>
-        <prop oor:name="Module">
-          <value/>
-        </prop>
-        <prop oor:name="Controller">
-<<<<<<< HEAD
-          <value>com.sun.star.comp.svx.ExtrusionSurfaceController</value>
-        </prop>
-      </node>
-      <node oor:name="FontworkAlignmentFloater" oor:op="replace">
-        <prop oor:name="Command">
-          <value>.uno:FontworkAlignmentFloater</value>
-=======
+        </prop>
+        <prop oor:name="Module">
+          <value/>
+        </prop>
+        <prop oor:name="Controller">
           <value>com.sun.star.svx.FindTextToolboxController</value>
         </prop>
       </node>
-      <node oor:name="c15" oor:op="replace">
+      <node oor:name="com.sun.star.svx.DownSearchToolboxController" oor:op="replace">
         <prop oor:name="Command">
           <value>.uno:DownSearch</value>
->>>>>>> d23b9e46
-        </prop>
-        <prop oor:name="Module">
-          <value/>
-        </prop>
-        <prop oor:name="Controller">
-<<<<<<< HEAD
-          <value>com.sun.star.comp.svx.FontworkAlignmentController</value>
-        </prop>
-      </node>
-      <node oor:name="FontworkCharacterSpacingFloater" oor:op="replace">
-        <prop oor:name="Command">
-          <value>.uno:FontworkCharacterSpacingFloater</value>
-=======
+        </prop>
+        <prop oor:name="Module">
+          <value/>
+        </prop>
+        <prop oor:name="Controller">
           <value>com.sun.star.svx.DownSearchToolboxController</value>
         </prop>
       </node>
-      <node oor:name="c16" oor:op="replace">
+      <node oor:name="com.sun.star.svx.UpSearchToolboxController" oor:op="replace">
         <prop oor:name="Command">
           <value>.uno:UpSearch</value>
->>>>>>> d23b9e46
-        </prop>
-        <prop oor:name="Module">
-          <value/>
-        </prop>
-        <prop oor:name="Controller">
-<<<<<<< HEAD
-          <value>com.sun.star.comp.svx.FontworkCharacterSpacingController</value>
-=======
+        </prop>
+        <prop oor:name="Module">
+          <value/>
+        </prop>
+        <prop oor:name="Controller">
           <value>com.sun.star.svx.UpSearchToolboxController</value>
->>>>>>> d23b9e46
-        </prop>
-      </node>
-      <node oor:name="c3" oor:op="replace">
-        <prop oor:name="Command">
-          <value>.uno:ChartElementSelector</value>
-        </prop>
-        <prop oor:name="Module">
-          <value>com.sun.star.chart2.ChartDocument</value>
-        </prop>
-        <prop oor:name="Controller">
-          <value>com.sun.star.comp.chart.ElementSelectorToolbarController</value>
-        </prop>
-      </node>
-      <node oor:name="com.sun.star.chart2.BasicShapesToolbarController" oor:op="replace">
-        <prop oor:name="Command">
-          <value>.uno:BasicShapes</value>
-        </prop>
-        <prop oor:name="Module">
-          <value>com.sun.star.chart2.ChartDocument</value>
-        </prop>
-        <prop oor:name="Controller">
-          <value>com.sun.star.comp.chart2.ShapeToolbarController</value>
-        </prop>
-      </node>
-      <node oor:name="com.sun.star.chart2.SymbolShapesToolbarController" oor:op="replace">
-        <prop oor:name="Command">
-          <value>.uno:SymbolShapes</value>
-        </prop>
-        <prop oor:name="Module">
-          <value>com.sun.star.chart2.ChartDocument</value>
-        </prop>
-        <prop oor:name="Controller">
-          <value>com.sun.star.comp.chart2.ShapeToolbarController</value>
-        </prop>
-      </node>
-      <node oor:name="com.sun.star.chart2.ArrowShapesToolbarController" oor:op="replace">
-        <prop oor:name="Command">
-          <value>.uno:ArrowShapes</value>
-        </prop>
-        <prop oor:name="Module">
-          <value>com.sun.star.chart2.ChartDocument</value>
-        </prop>
-        <prop oor:name="Controller">
-          <value>com.sun.star.comp.chart2.ShapeToolbarController</value>
-        </prop>
-      </node>
-      <node oor:name="com.sun.star.chart2.FlowChartShapesToolbarController" oor:op="replace">
-        <prop oor:name="Command">
-          <value>.uno:FlowChartShapes</value>
-        </prop>
-        <prop oor:name="Module">
-          <value>com.sun.star.chart2.ChartDocument</value>
-        </prop>
-        <prop oor:name="Controller">
-          <value>com.sun.star.comp.chart2.ShapeToolbarController</value>
-        </prop>
-      </node>
-      <node oor:name="com.sun.star.chart2.CalloutShapesToolbarController" oor:op="replace">
-        <prop oor:name="Command">
-          <value>.uno:CalloutShapes</value>
-        </prop>
-        <prop oor:name="Module">
-          <value>com.sun.star.chart2.ChartDocument</value>
-        </prop>
-        <prop oor:name="Controller">
-          <value>com.sun.star.comp.chart2.ShapeToolbarController</value>
-        </prop>
-      </node>
-      <node oor:name="com.sun.star.chart2.StarShapesToolbarController" oor:op="replace">
-        <prop oor:name="Command">
-          <value>.uno:StarShapes</value>
-        </prop>
-        <prop oor:name="Module">
-          <value>com.sun.star.chart2.ChartDocument</value>
-        </prop>
-        <prop oor:name="Controller">
-          <value>com.sun.star.comp.chart2.ShapeToolbarController</value>
         </prop>
       </node>
     </node>
