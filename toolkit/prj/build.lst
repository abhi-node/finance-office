--- conflicted
+++ resolved
@@ -1,9 +1,4 @@
-<<<<<<< HEAD
-ti	toolkit	: LIBXSLT:libxslt vcl NULL
-ti toolkit\prj nmake - all ti_prj NULL
-ti toolkit\qa\unoapi nmake - all ti_qa_unoapi NULL
-=======
 ti toolkit : LIBXSLT:libxslt vcl qadevOOo test NULL
 ti toolkit\prj                  nmake - all ti_prj NULL
-ti toolkit\qa\complex\toolkit   nmake - all ti_complex_toolkit NULL
->>>>>>> 235f20df
+ti toolkit\qa\unoapi            nmake - all ti_qa_unoapi NULL
+ti toolkit\qa\complex\toolkit   nmake - all ti_complex_toolkit NULL