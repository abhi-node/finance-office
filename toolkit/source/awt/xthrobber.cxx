--- conflicted
+++ resolved
@@ -36,11 +36,8 @@
 #include <tools/debug.hxx>
 #include <vcl/fixed.hxx>
 #include <vcl/timer.hxx>
-<<<<<<< HEAD
 #include <vcl/svapp.hxx>
-=======
 #include <vcl/throbber.hxx>
->>>>>>> e2a3d487
 
 //........................................................................
 namespace toolkit
@@ -69,7 +66,7 @@
     //--------------------------------------------------------------------
     void SAL_CALL XThrobber::start() throw ( uno::RuntimeException )
     {
-        ::vos::OGuard aGuard( GetMutex() );
+        ::osl::MutexGuard aGuard( GetMutex() );
         Throbber* pThrobber( dynamic_cast< Throbber* >( GetWindow() ) );
         if ( pThrobber != NULL)
             pThrobber->start();
@@ -78,77 +75,24 @@
     //--------------------------------------------------------------------
     void SAL_CALL XThrobber::stop() throw ( uno::RuntimeException )
     {
-<<<<<<< HEAD
-        mpThrobber->stop();
-    }
-
-    //--------------------------------------------------------------------
-    void XThrobber::ProcessWindowEvent( const VclWindowEvent& _rVclWindowEvent )
-    {
-        static bool bInit = false;
-        if ( !bInit )
-        {
-            // Images won't be shown if set too early
-            mpThrobber->initImage();
-            bInit = true;
-        }
-        // TODO: XSimpleAnimation::ProcessWindowEvent
-        //Reference< XSimpleAnimation > xKeepAlive( this );
-        //SpinButton* pSpinButton = static_cast< SpinButton* >( GetWindow() );
-        //if ( !pSpinButton )
-        //    return;
-
-        VCLXWindow::ProcessWindowEvent( _rVclWindowEvent );
-    }
-
-    //--------------------------------------------------------------------
-    void SAL_CALL XThrobber::setProperty( const ::rtl::OUString& PropertyName, const uno::Any& Value )
-        throw( uno::RuntimeException )
-    {
         SolarMutexGuard aGuard;
-
-        if ( GetWindow() )
-        {
-            VCLXWindow::setProperty( PropertyName, Value );
-        }
-=======
-        ::vos::OGuard aGuard( GetMutex() );
         Throbber* pThrobber( dynamic_cast< Throbber* >( GetWindow() ) );
         if ( pThrobber != NULL)
             pThrobber->stop();
->>>>>>> e2a3d487
     }
 
     //--------------------------------------------------------------------
     void XThrobber::SetWindow( Window* pWindow )
     {
-<<<<<<< HEAD
-        SolarMutexGuard aGuard;
-
-        uno::Any aReturn;
-
-        if ( GetWindow() )
-        {
-            aReturn = VCLXWindow::getProperty( PropertyName );
-        }
-        return aReturn;
-=======
         XThrobber_Base::SetWindow( pWindow );
         InitImageList();
->>>>>>> e2a3d487
     }
 
     //--------------------------------------------------------------------
     void SAL_CALL XThrobber::InitImageList()
         throw( uno::RuntimeException )
     {
-<<<<<<< HEAD
-        SolarMutexGuard aGuard;
-        uno::Sequence< uno::Reference< graphic::XGraphic > > aImageList(12);
-        sal_uInt16 nIconIdStart = RID_TK_ICON_THROBBER_START;
-
-=======
-        ::vos::OGuard aGuard( GetMutex() );
+        ::osl::MutexGuard aGuard( GetMutex() );
 
         Throbber* pThrobber( dynamic_cast< Throbber* >( GetWindow() ) );
         if ( pThrobber == NULL)
@@ -157,10 +101,6 @@
         uno::Sequence< uno::Reference< graphic::XGraphic > > aImageList(12);
         sal_uInt16 nIconIdStart = RID_TK_ICON_THROBBER_START;
 
-        if ( pThrobber->GetSettings().GetStyleSettings().GetHighContrastMode() )
-            nIconIdStart = RID_TK_HC_ICON_THROBBER_START;
-
->>>>>>> e2a3d487
         for ( sal_uInt16 i=0; i<12; i++ )
         {
             Image aImage = TK_RES_IMAGE( nIconIdStart + i );
