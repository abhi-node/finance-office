--- conflicted
+++ resolved
@@ -192,16 +192,7 @@
 {
     return ::cppu::component_getFactoryHelper(
         implName, serviceManager, registryKey, entries);
-<<<<<<< HEAD
 }
 
-sal_Bool SAL_CALL comp_AsyncCallback_component_writeInfo(
-    void * serviceManager, void * registryKey)
-{
-    return ::cppu::component_writeInfoHelper(serviceManager, registryKey, entries);
-}
 
-/* vim:set shiftwidth=4 softtabstop=4 expandtab: */
-=======
-}
->>>>>>> e2a3d487
+/* vim:set shiftwidth=4 softtabstop=4 expandtab: */