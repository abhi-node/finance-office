/* -*- Mode: C++; tab-width: 4; indent-tabs-mode: nil; c-basic-offset: 4 -*- */
/*************************************************************************
 *
 * DO NOT ALTER OR REMOVE COPYRIGHT NOTICES OR THIS FILE HEADER.
 *
 * Copyright 2000, 2010 Oracle and/or its affiliates.
 *
 * OpenOffice.org - a multi-platform office productivity suite
 *
 * This file is part of OpenOffice.org.
 *
 * OpenOffice.org is free software: you can redistribute it and/or modify
 * it under the terms of the GNU Lesser General Public License version 3
 * only, as published by the Free Software Foundation.
 *
 * OpenOffice.org is distributed in the hope that it will be useful,
 * but WITHOUT ANY WARRANTY; without even the implied warranty of
 * MERCHANTABILITY or FITNESS FOR A PARTICULAR PURPOSE.  See the
 * GNU Lesser General Public License version 3 for more details
 * (a copy is included in the LICENSE file that accompanied this code).
 *
 * You should have received a copy of the GNU Lesser General Public License
 * version 3 along with OpenOffice.org.  If not, see
 * <http://www.openoffice.org/license.html>
 * for a copy of the LGPLv3 License.
 *
 ************************************************************************/

// MARKER(update_precomp.py): autogen include statement, do not remove
#include "precompiled_toolkit.hxx"

#include <toolkit/helper/formpdfexport.hxx>

/** === begin UNO includes === **/
#include <com/sun/star/container/XIndexAccess.hpp>
#include <com/sun/star/container/XNameAccess.hpp>
#include <com/sun/star/container/XNameContainer.hpp>
#include <com/sun/star/form/XForm.hpp>
#include <com/sun/star/container/XChild.hpp>
#include <com/sun/star/lang/XServiceInfo.hpp>
#include <com/sun/star/beans/XPropertySet.hpp>
#include <com/sun/star/form/FormComponentType.hpp>
#include <com/sun/star/awt/TextAlign.hpp>
#include <com/sun/star/style/VerticalAlignment.hpp>
#include <com/sun/star/form/FormButtonType.hpp>
#include <com/sun/star/form/FormSubmitMethod.hpp>
/** === end UNO includes === **/

#include <toolkit/helper/vclunohelper.hxx>
<<<<<<< HEAD
=======
#include <tools/diagnose_ex.h>
>>>>>>> 9e849585
#include <vcl/pdfextoutdevdata.hxx>
#include <vcl/outdev.hxx>

#include <functional>
#include <algorithm>

//........................................................................
namespace toolkitform
{
//........................................................................

    using namespace ::com::sun::star;
    using namespace ::com::sun::star::uno;
    using namespace ::com::sun::star::awt;
    using namespace ::com::sun::star::style;
    using namespace ::com::sun::star::beans;
    using namespace ::com::sun::star::form;
    using namespace ::com::sun::star::lang;
    using namespace ::com::sun::star::container;

    static const ::rtl::OUString FM_PROP_NAME(RTL_CONSTASCII_USTRINGPARAM("Name"));

    namespace
    {
        //--------------------------------------------------------------------
        /** determines the FormComponentType of a form control
        */
        sal_Int16 classifyFormControl( const Reference< XPropertySet >& _rxModel ) SAL_THROW(( Exception ))
        {
            static const ::rtl::OUString FM_PROP_CLASSID(RTL_CONSTASCII_USTRINGPARAM("ClassId"));
            sal_Int16 nControlType = FormComponentType::CONTROL;

            Reference< XPropertySetInfo > xPSI;
            if ( _rxModel.is() )
                xPSI = _rxModel->getPropertySetInfo();
            if ( xPSI.is() && xPSI->hasPropertyByName( FM_PROP_CLASSID ) )
            {
                OSL_VERIFY( _rxModel->getPropertyValue( FM_PROP_CLASSID ) >>= nControlType );
            }

            return nControlType;
        }

        //--------------------------------------------------------------------
        /** (default-)creates a PDF widget according to a given FormComponentType
        */
        ::vcl::PDFWriter::AnyWidget* createDefaultWidget( sal_Int16 _nFormComponentType )
        {
            switch ( _nFormComponentType )
            {
            case FormComponentType::COMMANDBUTTON:
                return new ::vcl::PDFWriter::PushButtonWidget;
            case FormComponentType::CHECKBOX:
                return new ::vcl::PDFWriter::CheckBoxWidget;
            case FormComponentType::RADIOBUTTON:
                return new ::vcl::PDFWriter::RadioButtonWidget;
            case FormComponentType::LISTBOX:
                return new ::vcl::PDFWriter::ListBoxWidget;
            case FormComponentType::COMBOBOX:
                return new ::vcl::PDFWriter::ComboBoxWidget;

            case FormComponentType::TEXTFIELD:
            case FormComponentType::FILECONTROL:
            case FormComponentType::DATEFIELD:
            case FormComponentType::TIMEFIELD:
            case FormComponentType::NUMERICFIELD:
            case FormComponentType::CURRENCYFIELD:
            case FormComponentType::PATTERNFIELD:
                return new ::vcl::PDFWriter::EditWidget;
            }
            return NULL;
        }

        //--------------------------------------------------------------------
        /** determines a unique number for the radio group which the given radio
            button model belongs to

            The number is guaranteed to be
            <ul><li>unique within the document in which the button lives</li>
                <li>the same for subsequent calls with other radio button models,
                    which live in the same document, and belong to the same group</li>
            </ul>

            @precond
                the model must be part of the form component hierarchy in a document
        */
        sal_Int32 determineRadioGroupId( const Reference< XPropertySet >& _rxRadioModel ) SAL_THROW((Exception))
        {
            OSL_ENSURE( classifyFormControl( _rxRadioModel ) == FormComponentType::RADIOBUTTON,
                "determineRadioGroupId: this *is* no radio button model!" );
            // The fact that radio button groups need to be unique within the complete
            // host document makes it somewhat difficult ...
            // Problem is that two form radio buttons belong to the same group if
            // - they have the same parent
            // - AND they have the same name
            // This implies that we need some knowledge about (potentially) *all* radio button
            // groups in the document.

            // get the root-level container
            Reference< XChild > xChild( _rxRadioModel, UNO_QUERY );
            Reference< XForm > xParentForm( xChild.is() ? xChild->getParent() : Reference< XInterface >(), UNO_QUERY );
            OSL_ENSURE( xParentForm.is(), "determineRadioGroupId: no parent form -> group id!" );
            if ( !xParentForm.is() )
                return -1;

            while ( xParentForm.is() )
            {
                xChild = xParentForm.get();
                xParentForm = xParentForm.query( xChild->getParent() );
            }
            Reference< XIndexAccess > xRoot( xChild->getParent(), UNO_QUERY );
            OSL_ENSURE( xRoot.is(), "determineRadioGroupId: unable to determine the root of the form component hierarchy!" );
            if ( !xRoot.is() )
                return -1;

            // count the leafs in the hierarchy, until we encounter radio button
            ::std::vector< Reference< XIndexAccess > > aAncestors;
            ::std::vector< sal_Int32 >                 aPath;

            Reference< XInterface > xNormalizedLookup( _rxRadioModel, UNO_QUERY );
            ::rtl::OUString sRadioGroupName;
            OSL_VERIFY( _rxRadioModel->getPropertyValue( FM_PROP_NAME ) >>= sRadioGroupName );

            Reference< XIndexAccess > xCurrentContainer( xRoot );
            sal_Int32 nStartWithChild = 0;
            sal_Int32 nGroupsEncountered = 0;
            do
            {
                Reference< XNameAccess > xElementNameAccess( xCurrentContainer, UNO_QUERY );
                OSL_ENSURE( xElementNameAccess.is(), "determineRadioGroupId: no name container?" );
                if ( !xElementNameAccess.is() )
                    return -1;

                if ( nStartWithChild == 0 )
                {   // we encounter this container the first time. In particular, we did not
                    // just step up
                    nGroupsEncountered += xElementNameAccess->getElementNames().getLength();
                        // this is way too much: Not all of the elements in the current container
                        // may form groups, especially if they're forms. But anyway, this number is
                        // sufficient for our purpose. Finally, the container contains *at most*
                        // that much groups
                }

                sal_Int32 nCount = xCurrentContainer->getCount();
                sal_Int32 i;
                for ( i = nStartWithChild; i < nCount; ++i )
                {
                    Reference< XInterface > xElement( xCurrentContainer->getByIndex( i ), UNO_QUERY );
                    if ( !xElement.is() )
                    {
                        OSL_FAIL( "determineRadioGroupId: very suspicious!" );
                        continue;
                    }

                    Reference< XIndexAccess > xNewContainer( xElement, UNO_QUERY );
                    if ( xNewContainer.is() )
                    {
                        // step down the hierarchy
                        aAncestors.push_back( xCurrentContainer );
                        xCurrentContainer = xNewContainer;
                        aPath.push_back( i );
                        nStartWithChild = 0;
                        break;
                            // out of the inner loop, but continue with the outer loop
                    }

                    if ( xElement.get() == xNormalizedLookup.get() )
                    {
                        // look up the name of the radio group in the list of all element names
                        Sequence< ::rtl::OUString > aElementNames( xElementNameAccess->getElementNames() );
                        const ::rtl::OUString* pElementNames = aElementNames.getConstArray();
                        const ::rtl::OUString* pElementNamesEnd = pElementNames + aElementNames.getLength();
                        while ( pElementNames != pElementNamesEnd )
                        {
                            if ( *pElementNames == sRadioGroupName )
                            {
                                sal_Int32 nLocalGroupIndex = pElementNames - aElementNames.getConstArray();
                                OSL_ENSURE( nLocalGroupIndex < xElementNameAccess->getElementNames().getLength(),
                                    "determineRadioGroupId: inconsistency!" );

                                sal_Int32 nGlobalGroupId = nGroupsEncountered - xElementNameAccess->getElementNames().getLength() + nLocalGroupIndex;
                                return nGlobalGroupId;
                            }
                            ++pElementNames;
                        }
                        OSL_FAIL( "determineRadioGroupId: did not find the radios element name!" );
                    }
                }

                if ( !( i < nCount ) )
                {
                    // the loop terminated because there were no more elements
                    // -> step up, if possible
                    if ( aAncestors.empty() )
                        break;

                    xCurrentContainer = aAncestors.back(); aAncestors.pop_back();
                    nStartWithChild = aPath.back() + 1; aPath.pop_back();
                }
            }
            while ( true );
            return -1;
        }

        //--------------------------------------------------------------------
        /** copies a StringItemList to a PDF widget's list
        */
        void getStringItemVector( const Reference< XPropertySet >& _rxModel, ::std::vector< ::rtl::OUString >& _rVector )
        {
            static const ::rtl::OUString FM_PROP_STRINGITEMLIST(RTL_CONSTASCII_USTRINGPARAM("StringItemList"));
            Sequence< ::rtl::OUString > aListEntries;
            OSL_VERIFY( _rxModel->getPropertyValue( FM_PROP_STRINGITEMLIST ) >>= aListEntries );
            ::std::copy( aListEntries.getConstArray(), aListEntries.getConstArray() + aListEntries.getLength(),
                ::std::back_insert_iterator< ::std::vector< ::rtl::OUString > >( _rVector ) );
        }
    }

    //--------------------------------------------------------------------
    /** creates a PDF compatible control descriptor for the given control
    */
    void TOOLKIT_DLLPUBLIC describePDFControl( const Reference< XControl >& _rxControl,
        ::std::auto_ptr< ::vcl::PDFWriter::AnyWidget >& _rpDescriptor, ::vcl::PDFExtOutDevData& i_pdfExportData ) SAL_THROW(())
    {
        _rpDescriptor.reset( NULL );
        OSL_ENSURE( _rxControl.is(), "describePDFControl: invalid (NULL) control!" );
        if ( !_rxControl.is() )
            return;

        try
        {
            Reference< XPropertySet > xModelProps( _rxControl->getModel(), UNO_QUERY );
            sal_Int16 nControlType = classifyFormControl( xModelProps );
            _rpDescriptor.reset( createDefaultWidget( nControlType ) );
            if ( !_rpDescriptor.get() )
                // no PDF widget available for this
                return;

            Reference< XPropertySetInfo > xPSI( xModelProps->getPropertySetInfo() );
            Reference< XServiceInfo > xSI( xModelProps, UNO_QUERY );
            OSL_ENSURE( xSI.is(), "describePDFControl: no service info!" );
                // if we survived classifyFormControl, then it's a real form control, and they all have
                // service infos

            // ================================
            // set the common widget properties

            // --------------------------------
            // Name, Description, Text
            OSL_VERIFY( xModelProps->getPropertyValue( FM_PROP_NAME ) >>= _rpDescriptor->Name );
            static const ::rtl::OUString FM_PROP_HELPTEXT(RTL_CONSTASCII_USTRINGPARAM("HelpText"));
            OSL_VERIFY( xModelProps->getPropertyValue( FM_PROP_HELPTEXT ) >>= _rpDescriptor->Description );
            Any aText;
            static const ::rtl::OUString FM_PROP_TEXT(RTL_CONSTASCII_USTRINGPARAM("Text"));
            static const ::rtl::OUString FM_PROP_LABEL(RTL_CONSTASCII_USTRINGPARAM("Label"));
            if ( xPSI->hasPropertyByName( FM_PROP_TEXT ) )
                aText = xModelProps->getPropertyValue( FM_PROP_TEXT );
            else if ( xPSI->hasPropertyByName( FM_PROP_LABEL ) )
                aText = xModelProps->getPropertyValue( FM_PROP_LABEL );
            if ( aText.hasValue() )
                OSL_VERIFY( aText >>= _rpDescriptor->Text );

            // --------------------------------
            // readonly
            static const ::rtl::OUString FM_PROP_READONLY(RTL_CONSTASCII_USTRINGPARAM("ReadOnly"));
            if ( xPSI->hasPropertyByName( FM_PROP_READONLY ) )
                OSL_VERIFY( xModelProps->getPropertyValue( FM_PROP_READONLY ) >>= _rpDescriptor->ReadOnly );

            // --------------------------------
            // border
            {
                static const ::rtl::OUString FM_PROP_BORDER(RTL_CONSTASCII_USTRINGPARAM("Border"));
                if ( xPSI->hasPropertyByName( FM_PROP_BORDER ) )
                {
                    sal_Int16 nBorderType = 0;
                    OSL_VERIFY( xModelProps->getPropertyValue( FM_PROP_BORDER ) >>= nBorderType );
                    _rpDescriptor->Border = ( nBorderType != 0 );

                    ::rtl::OUString sBorderColorPropertyName( RTL_CONSTASCII_USTRINGPARAM( "BorderColor" ) );
                    if ( xPSI->hasPropertyByName( sBorderColorPropertyName ) )
                    {
                        sal_Int32 nBoderColor = COL_TRANSPARENT;
                        if ( xModelProps->getPropertyValue( sBorderColorPropertyName ) >>= nBoderColor )
                            _rpDescriptor->BorderColor = Color( nBoderColor );
                        else
                            _rpDescriptor->BorderColor = Color( COL_BLACK );
                    }
                }
            }

            // --------------------------------
            // background color
            static const ::rtl::OUString FM_PROP_BACKGROUNDCOLOR(RTL_CONSTASCII_USTRINGPARAM("BackgroundColor"));
            if ( xPSI->hasPropertyByName( FM_PROP_BACKGROUNDCOLOR ) )
            {
                sal_Int32 nBackColor = COL_TRANSPARENT;
                xModelProps->getPropertyValue( FM_PROP_BACKGROUNDCOLOR ) >>= nBackColor;
                _rpDescriptor->Background = true;
                _rpDescriptor->BackgroundColor = Color( nBackColor );
            }

            // --------------------------------
            // text color
            static const ::rtl::OUString FM_PROP_TEXTCOLOR(RTL_CONSTASCII_USTRINGPARAM("TextColor"));
            if ( xPSI->hasPropertyByName( FM_PROP_TEXTCOLOR ) )
            {
                sal_Int32 nTextColor = COL_TRANSPARENT;
                xModelProps->getPropertyValue( FM_PROP_TEXTCOLOR ) >>= nTextColor;
                _rpDescriptor->TextColor = Color( nTextColor );
            }

            // --------------------------------
            // text style
            _rpDescriptor->TextStyle = 0;
            // ............................
            // multi line and word break
            // The MultiLine property of the control is mapped to both the "MULTILINE" and
            // "WORDBREAK" style flags
            static const ::rtl::OUString FM_PROP_MULTILINE(RTL_CONSTASCII_USTRINGPARAM("MultiLine"));
            if ( xPSI->hasPropertyByName( FM_PROP_MULTILINE ) )
            {
                sal_Bool bMultiLine = sal_False;
                OSL_VERIFY( xModelProps->getPropertyValue( FM_PROP_MULTILINE ) >>= bMultiLine );
                if ( bMultiLine )
                    _rpDescriptor->TextStyle |= TEXT_DRAW_MULTILINE | TEXT_DRAW_WORDBREAK;
            }
            // ............................
            // horizontal alignment
            static const ::rtl::OUString FM_PROP_ALIGN(RTL_CONSTASCII_USTRINGPARAM("Align"));
            if ( xPSI->hasPropertyByName( FM_PROP_ALIGN ) )
            {
                sal_Int16 nAlign = awt::TextAlign::LEFT;
                xModelProps->getPropertyValue( FM_PROP_ALIGN ) >>= nAlign;
                // TODO: when the property is VOID - are there situations/UIs where this
                // means something else than LEFT?
                switch ( nAlign )
                {
                case awt::TextAlign::LEFT:  _rpDescriptor->TextStyle |= TEXT_DRAW_LEFT; break;
                case awt::TextAlign::CENTER:  _rpDescriptor->TextStyle |= TEXT_DRAW_CENTER; break;
                case awt::TextAlign::RIGHT:  _rpDescriptor->TextStyle |= TEXT_DRAW_RIGHT; break;
                default:
                    OSL_FAIL( "describePDFControl: invalid text align!" );
                }
            }
            // ............................
            // vertical alignment
            {
                ::rtl::OUString sVertAlignPropertyName( RTL_CONSTASCII_USTRINGPARAM( "VerticalAlign" ) );
                if ( xPSI->hasPropertyByName( sVertAlignPropertyName ) )
                {
                    sal_Int16 nAlign = VerticalAlignment_MIDDLE;
                    xModelProps->getPropertyValue( sVertAlignPropertyName ) >>= nAlign;
                    switch ( nAlign )
                    {
                    case VerticalAlignment_TOP:  _rpDescriptor->TextStyle |= TEXT_DRAW_TOP; break;
                    case VerticalAlignment_MIDDLE:  _rpDescriptor->TextStyle |= TEXT_DRAW_VCENTER; break;
                    case VerticalAlignment_BOTTOM:  _rpDescriptor->TextStyle |= TEXT_DRAW_BOTTOM; break;
                    default:
                        OSL_FAIL( "describePDFControl: invalid vertical text align!" );
                    }
                }
            }

            // font
            static const ::rtl::OUString FM_PROP_FONT(RTL_CONSTASCII_USTRINGPARAM("FontDescriptor"));
            if ( xPSI->hasPropertyByName( FM_PROP_FONT ) )
            {
                FontDescriptor aUNOFont;
                OSL_VERIFY( xModelProps->getPropertyValue( FM_PROP_FONT ) >>= aUNOFont );
                _rpDescriptor->TextFont = VCLUnoHelper::CreateFont( aUNOFont, Font() );
            }

            // tab order
            rtl::OUString aTabIndexString( RTL_CONSTASCII_USTRINGPARAM( "TabIndex" ) );
            if ( xPSI->hasPropertyByName( aTabIndexString ) )
            {
                sal_Int16 nIndex = -1;
                OSL_VERIFY( xModelProps->getPropertyValue( aTabIndexString ) >>= nIndex );
                _rpDescriptor->TabOrder = nIndex;
            }

            // ================================
            // special widget properties
            // --------------------------------
            // edits
            if ( _rpDescriptor->getType() == ::vcl::PDFWriter::Edit )
            {
                ::vcl::PDFWriter::EditWidget* pEditWidget = static_cast< ::vcl::PDFWriter::EditWidget* >( _rpDescriptor.get() );
                // ............................
                // multiline (already flagged in the TextStyle)
                pEditWidget->MultiLine = ( _rpDescriptor->TextStyle & TEXT_DRAW_MULTILINE ) != 0;
                // ............................
                // password input
                ::rtl::OUString sEchoCharPropName( RTL_CONSTASCII_USTRINGPARAM( "EchoChar" ) );
                if ( xPSI->hasPropertyByName( sEchoCharPropName ) )
                {
                    sal_Int16 nEchoChar = 0;
                    if ( ( xModelProps->getPropertyValue( sEchoCharPropName ) >>= nEchoChar ) && ( nEchoChar != 0 ) )
                        pEditWidget->Password = true;
                }
                // ............................
                // file select
                static const ::rtl::OUString FM_SUN_COMPONENT_FILECONTROL(RTL_CONSTASCII_USTRINGPARAM("com.sun.star.form.component.FileControl"));
                if ( xSI->supportsService( FM_SUN_COMPONENT_FILECONTROL ) )
                    pEditWidget->FileSelect = true;
                // ............................
                // maximum text length
                static const ::rtl::OUString FM_PROP_MAXTEXTLEN(RTL_CONSTASCII_USTRINGPARAM("MaxTextLen"));
                if ( xPSI->hasPropertyByName( FM_PROP_MAXTEXTLEN ) )
                {
                    sal_Int16 nMaxTextLength = 0;
                    OSL_VERIFY( xModelProps->getPropertyValue( FM_PROP_MAXTEXTLEN ) >>= nMaxTextLength );
                    if ( nMaxTextLength <= 0 )
                        // "-1" has a special meaning for database-bound controls
                        nMaxTextLength = 0;
                    pEditWidget->MaxLen = nMaxTextLength;
                }
            }

            // --------------------------------
            // buttons
            if ( _rpDescriptor->getType() == ::vcl::PDFWriter::PushButton )
            {
                ::vcl::PDFWriter::PushButtonWidget* pButtonWidget = static_cast< ::vcl::PDFWriter::PushButtonWidget* >( _rpDescriptor.get() );
                FormButtonType eButtonType = FormButtonType_PUSH;
                OSL_VERIFY( xModelProps->getPropertyValue( ::rtl::OUString( RTL_CONSTASCII_USTRINGPARAM( "ButtonType" ) ) ) >>= eButtonType );
                static const ::rtl::OUString FM_PROP_TARGET_URL(RTL_CONSTASCII_USTRINGPARAM("TargetURL"));
                if ( eButtonType == FormButtonType_SUBMIT )
                {
                    // if a button is a submit button, then it uses the URL at it's parent form
                    Reference< XChild > xChild( xModelProps, UNO_QUERY );
                    Reference < XPropertySet > xParentProps;
                    if ( xChild.is() )
                        xParentProps = xParentProps.query( xChild->getParent() );
                    if ( xParentProps.is() )
                    {
                        Reference< XServiceInfo > xParentSI( xParentProps, UNO_QUERY );
                        if ( xParentSI.is() && xParentSI->supportsService( ::rtl::OUString( RTL_CONSTASCII_USTRINGPARAM( "com.sun.star.form.component.HTMLForm" ) ) ) )
                        {
                            OSL_VERIFY( xParentProps->getPropertyValue( FM_PROP_TARGET_URL ) >>= pButtonWidget->URL );
                            pButtonWidget->Submit = true;
                            FormSubmitMethod eMethod = FormSubmitMethod_POST;
                            OSL_VERIFY( xParentProps->getPropertyValue( rtl::OUString( RTL_CONSTASCII_USTRINGPARAM( "SubmitMethod" ) ) ) >>= eMethod );
                            pButtonWidget->SubmitGet = (eMethod == FormSubmitMethod_GET);
                        }
                    }
                }
                else if ( eButtonType == FormButtonType_URL )
                {
                    ::rtl::OUString sURL;
                    OSL_VERIFY( xModelProps->getPropertyValue( FM_PROP_TARGET_URL ) >>= sURL );
                    const bool bDocumentLocalTarget = ( sURL.getLength() > 0 ) && ( sURL.getStr()[0] == '#' );
                    if ( bDocumentLocalTarget )
                    {
                        const ::rtl::OUString sDestinationName( sURL.copy(1) );
                        // Register the destination for for future handling ...
                        pButtonWidget->Dest = i_pdfExportData.RegisterDest();

                        // and put it into the bookmarks, to ensure the future handling really happens
                        ::std::vector< ::vcl::PDFExtOutDevBookmarkEntry >& rBookmarks( i_pdfExportData.GetBookmarks() );
                        ::vcl::PDFExtOutDevBookmarkEntry aBookmark;
                        aBookmark.nDestId = pButtonWidget->Dest;
                        aBookmark.aBookmark = sURL;
                        rBookmarks.push_back( aBookmark );
                    }
                    else
                        pButtonWidget->URL = sURL;

                    pButtonWidget->Submit = false;
                }

               // TODO:
                // In PDF files, buttons are either reset, url or submit buttons. So if we have a simple PUSH button
                // in a document, then this means that we do not export a SubmitToURL, which means that in PDF,
                // the button is used as reset button.
                // Is this desired? If no, we would have to reset _rpDescriptor to NULL here, in case eButtonType
                // != FormButtonType_SUBMIT && != FormButtonType_RESET

                // the PDF exporter defaults the text style, if 0. To prevent this, we have to transfer the UNO
                // defaults to the PDF widget
                if ( !pButtonWidget->TextStyle )
                    pButtonWidget->TextStyle = TEXT_DRAW_CENTER | TEXT_DRAW_VCENTER;
            }

            // --------------------------------
            // check boxes
            static const ::rtl::OUString FM_PROP_STATE(RTL_CONSTASCII_USTRINGPARAM("State"));
            if ( _rpDescriptor->getType() == ::vcl::PDFWriter::CheckBox )
            {
                ::vcl::PDFWriter::CheckBoxWidget* pCheckBoxWidget = static_cast< ::vcl::PDFWriter::CheckBoxWidget* >( _rpDescriptor.get() );
                sal_Int16 nState = 0;
                OSL_VERIFY( xModelProps->getPropertyValue( FM_PROP_STATE ) >>= nState );
                pCheckBoxWidget->Checked = ( nState != 0 );
            }

            // --------------------------------
            // radio buttons
            if ( _rpDescriptor->getType() == ::vcl::PDFWriter::RadioButton )
            {
                ::vcl::PDFWriter::RadioButtonWidget* pRadioWidget = static_cast< ::vcl::PDFWriter::RadioButtonWidget* >( _rpDescriptor.get() );
                sal_Int16 nState = 0;
                OSL_VERIFY( xModelProps->getPropertyValue( FM_PROP_STATE ) >>= nState );
                pRadioWidget->Selected = ( nState != 0 );
                pRadioWidget->RadioGroup = determineRadioGroupId( xModelProps );
                try
                {
                    static const ::rtl::OUString FM_PROP_REFVALUE(RTL_CONSTASCII_USTRINGPARAM("RefValue"));
                    xModelProps->getPropertyValue( FM_PROP_REFVALUE ) >>= pRadioWidget->OnValue;
                }
                catch(...)
                {
                    pRadioWidget->OnValue = rtl::OUString( RTL_CONSTASCII_USTRINGPARAM( "On" ) );
                }
            }

            // --------------------------------
            // list boxes
            if ( _rpDescriptor->getType() == ::vcl::PDFWriter::ListBox )
            {
                ::vcl::PDFWriter::ListBoxWidget* pListWidget = static_cast< ::vcl::PDFWriter::ListBoxWidget* >( _rpDescriptor.get() );
                // ............................
                // drop down
                static const ::rtl::OUString FM_PROP_DROPDOWN(RTL_CONSTASCII_USTRINGPARAM("Dropdown"));
                OSL_VERIFY( xModelProps->getPropertyValue( FM_PROP_DROPDOWN ) >>= pListWidget->DropDown );
                // ............................
                // multi selection
                OSL_VERIFY( xModelProps->getPropertyValue( ::rtl::OUString( RTL_CONSTASCII_USTRINGPARAM( "MultiSelection" ) ) ) >>= pListWidget->MultiSelect );
                // ............................
                // entries
                getStringItemVector( xModelProps, pListWidget->Entries );
                // since we explicitly list the entries in the order in which they appear, they should not be
                // resorted by the PDF viewer
                pListWidget->Sort = false;

                // get selected items
                Sequence< sal_Int16 > aSelectIndices;
                OSL_VERIFY( xModelProps->getPropertyValue( rtl::OUString( RTL_CONSTASCII_USTRINGPARAM( "SelectedItems" ) ) ) >>= aSelectIndices );
                if( aSelectIndices.getLength() > 0 )
                {
                    pListWidget->SelectedEntries.resize( 0 );
                    for( sal_Int32 i = 0; i < aSelectIndices.getLength(); i++ )
                    {
                        sal_Int16 nIndex = aSelectIndices.getConstArray()[i];
                        if( nIndex >= 0 && nIndex < (sal_Int16)pListWidget->Entries.size() )
                            pListWidget->SelectedEntries.push_back( nIndex );
                    }
                }
            }

            // --------------------------------
            // combo boxes
            if ( _rpDescriptor->getType() == ::vcl::PDFWriter::ComboBox )
            {
                ::vcl::PDFWriter::ComboBoxWidget* pComboWidget = static_cast< ::vcl::PDFWriter::ComboBoxWidget* >( _rpDescriptor.get() );
                // ............................
                // entries
                getStringItemVector( xModelProps, pComboWidget->Entries );
                // same reasoning as above
                pComboWidget->Sort = false;
            }

            // ================================
            // some post-processing
            // --------------------------------
            // text line ends
            // some controls may (always or dependent on other settings) return UNIX line ends
            String aConverter( _rpDescriptor->Text );
            _rpDescriptor->Text = aConverter.ConvertLineEnd( LINEEND_CRLF );
        }
        catch( const Exception& )
        {
<<<<<<< HEAD
            OSL_FAIL( "describePDFControl: caught an exception!" );
=======
            DBG_UNHANDLED_EXCEPTION();
>>>>>>> 9e849585
        }
    }

//........................................................................
} // namespace toolkitform
//........................................................................

/* vim:set shiftwidth=4 softtabstop=4 expandtab: */<|MERGE_RESOLUTION|>--- conflicted
+++ resolved
@@ -47,10 +47,6 @@
 /** === end UNO includes === **/
 
 #include <toolkit/helper/vclunohelper.hxx>
-<<<<<<< HEAD
-=======
-#include <tools/diagnose_ex.h>
->>>>>>> 9e849585
 #include <vcl/pdfextoutdevdata.hxx>
 #include <vcl/outdev.hxx>
 
@@ -621,11 +617,7 @@
         }
         catch( const Exception& )
         {
-<<<<<<< HEAD
             OSL_FAIL( "describePDFControl: caught an exception!" );
-=======
-            DBG_UNHANDLED_EXCEPTION();
->>>>>>> 9e849585
         }
     }
 
