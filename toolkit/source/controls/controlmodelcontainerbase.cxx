--- conflicted
+++ resolved
@@ -436,11 +436,7 @@
     static Sequence< ::rtl::OUString >* pNamesSeq = NULL;
     if ( !pNamesSeq )
     {
-<<<<<<< HEAD
-        pNamesSeq = new Sequence< ::rtl::OUString >( 25 );
-=======
-        pNamesSeq = new Sequence< ::rtl::OUString >( 24 );
->>>>>>> 9e849585
+        pNamesSeq = new Sequence< ::rtl::OUString >( 26 );
         ::rtl::OUString* pNames = pNamesSeq->getArray();
         pNames[0] = ::rtl::OUString::createFromAscii( szServiceName2_UnoControlEditModel );
         pNames[1] = ::rtl::OUString::createFromAscii( szServiceName2_UnoControlFormattedFieldModel );
@@ -465,13 +461,9 @@
         pNames[20] = ::rtl::OUString::createFromAscii( szServiceName_TreeControlModel );
         pNames[21] = ::rtl::OUString::createFromAscii( szServiceName_GridControlModel );
         pNames[22] = ::rtl::OUString::createFromAscii( szServiceName_UnoControlTabPageContainerModel );
-<<<<<<< HEAD
-
+        pNames[23] = ::rtl::OUString::createFromAscii( szServiceName_UnoControlTabPageModel );
         pNames[23] = ::rtl::OUString::createFromAscii( szServiceName_UnoMultiPageModel );
         pNames[24] = ::rtl::OUString::createFromAscii( szServiceName_UnoFrameModel );
-=======
-        pNames[23] = ::rtl::OUString::createFromAscii( szServiceName_UnoControlTabPageModel );
->>>>>>> 9e849585
     }
     return *pNamesSeq;
 }
