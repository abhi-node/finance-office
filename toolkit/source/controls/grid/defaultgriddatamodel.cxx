/*************************************************************************
 *
 * DO NOT ALTER OR REMOVE COPYRIGHT NOTICES OR THIS FILE HEADER.
 *
 * Copyright 2000, 2010 Oracle and/or its affiliates.
 *
 * OpenOffice.org - a multi-platform office productivity suite
 *
 * This file is part of OpenOffice.org.
 *
 * OpenOffice.org is free software: you can redistribute it and/or modify
 * it under the terms of the GNU Lesser General Public License version 3
 * only, as published by the Free Software Foundation.
 *
 * OpenOffice.org is distributed in the hope that it will be useful,
 * but WITHOUT ANY WARRANTY; without even the implied warranty of
 * MERCHANTABILITY or FITNESS FOR A PARTICULAR PURPOSE.  See the
 * GNU Lesser General Public License version 3 for more details
 * (a copy is included in the LICENSE file that accompanied this code).
 *
 * You should have received a copy of the GNU Lesser General Public License
 * version 3 along with OpenOffice.org.  If not, see
 * <http://www.openoffice.org/license.html>
 * for a copy of the LGPLv3 License.
 *
 ************************************************************************/

// MARKER(update_precomp.py): autogen include statement, do not remove
#include "precompiled_toolkit.hxx"

#include "defaultgriddatamodel.hxx"

#include <comphelper/stlunosequence.hxx>
#include <comphelper/componentguard.hxx>
#include <toolkit/helper/servicenames.hxx>
#include <tools/diagnose_ex.h>
#include <rtl/ref.hxx>

#include <algorithm>

//......................................................................................................................
namespace toolkit
//......................................................................................................................
{
    /** === begin UNO using === **/
    using ::com::sun::star::uno::Reference;
    using ::com::sun::star::uno::RuntimeException;
    using ::com::sun::star::uno::Sequence;
    using ::com::sun::star::uno::UNO_QUERY_THROW;
    using ::com::sun::star::uno::UNO_QUERY;
    using ::com::sun::star::uno::XInterface;
    using ::com::sun::star::lang::XComponent;
    using ::com::sun::star::lang::EventObject;
    using ::com::sun::star::uno::Exception;
    using ::com::sun::star::util::XCloneable;
    /** === end UNO using === **/

    using ::comphelper::stl_begin;
    using ::comphelper::stl_end;

    //==================================================================================================================
    //= DefaultGridDataModel
    //==================================================================================================================
    //------------------------------------------------------------------------------------------------------------------
    DefaultGridDataModel::DefaultGridDataModel()
        :DefaultGridDataModel_Base( m_aMutex )
        ,m_aRowHeaders()
        ,m_nColumnCount(0)
    {
    }

    //------------------------------------------------------------------------------------------------------------------
    DefaultGridDataModel::DefaultGridDataModel( DefaultGridDataModel const & i_copySource )
        :cppu::BaseMutex()
        ,DefaultGridDataModel_Base( m_aMutex )
        ,m_aData( i_copySource.m_aData )
        ,m_aRowHeaders( i_copySource.m_aRowHeaders )
        ,m_nColumnCount( i_copySource.m_nColumnCount )
    {
    }

    //------------------------------------------------------------------------------------------------------------------
    DefaultGridDataModel::~DefaultGridDataModel()
    {
    }

    //------------------------------------------------------------------------------------------------------------------
    void DefaultGridDataModel::broadcast( GridDataEvent const & i_event,
        void ( SAL_CALL XGridDataListener::*i_listenerMethod )( GridDataEvent const & ), ::comphelper::ComponentGuard & i_instanceLock )
    {
        ::cppu::OInterfaceContainerHelper* pListeners = rBHelper.getContainer( XGridDataListener::static_type() );
        if ( !pListeners )
            return;

        i_instanceLock.clear();
        pListeners->notifyEach( i_listenerMethod, i_event );
    }

    //------------------------------------------------------------------------------------------------------------------
    ::sal_Int32 SAL_CALL DefaultGridDataModel::getRowCount() throw (::com::sun::star::uno::RuntimeException)
    {
        ::comphelper::ComponentGuard aGuard( *this, rBHelper );
        return m_aData.size();
    }

    //------------------------------------------------------------------------------------------------------------------
    ::sal_Int32 SAL_CALL DefaultGridDataModel::getColumnCount() throw (::com::sun::star::uno::RuntimeException)
    {
        ::comphelper::ComponentGuard aGuard( *this, rBHelper );
        return m_nColumnCount;
    }

    //------------------------------------------------------------------------------------------------------------------
    DefaultGridDataModel::CellData const & DefaultGridDataModel::impl_getCellData_throw( sal_Int32 const i_column, sal_Int32 const i_row ) const
    {
        if  (   ( i_row < 0 ) || ( size_t( i_row ) > m_aData.size() )
            ||  ( i_column < 0 ) || ( i_column > m_nColumnCount )
            )
            throw IndexOutOfBoundsException( ::rtl::OUString(), *const_cast< DefaultGridDataModel* >( this ) );

        RowData const & rRow( m_aData[ i_row ] );
        if ( size_t( i_column ) < rRow.size() )
            return rRow[ i_column ];

        static CellData s_aEmpty;
        return s_aEmpty;
    }

    //------------------------------------------------------------------------------------------------------------------
    DefaultGridDataModel::RowData& DefaultGridDataModel::impl_getRowDataAccess_throw( sal_Int32 const i_rowIndex, size_t const i_requiredColumnCount )
    {
        OSL_ENSURE( i_requiredColumnCount <= size_t( m_nColumnCount ), "DefaultGridDataModel::impl_getRowDataAccess_throw: invalid column count!" );
        if  ( ( i_rowIndex < 0 ) || ( size_t( i_rowIndex ) >= m_aData.size() ) )
            throw IndexOutOfBoundsException( ::rtl::OUString(), *this );

        RowData& rRowData( m_aData[ i_rowIndex ] );
        if ( rRowData.size() < i_requiredColumnCount )
            rRowData.resize( i_requiredColumnCount );
        return rRowData;
    }

    //------------------------------------------------------------------------------------------------------------------
    DefaultGridDataModel::CellData& DefaultGridDataModel::impl_getCellDataAccess_throw( sal_Int32 const i_columnIndex, sal_Int32 const i_rowIndex )
    {
        if  ( ( i_columnIndex < 0 ) || ( i_columnIndex >= m_nColumnCount ) )
            throw IndexOutOfBoundsException( ::rtl::OUString(), *this );

        RowData& rRowData( impl_getRowDataAccess_throw( i_rowIndex, size_t( i_columnIndex + 1 ) ) );
        return rRowData[ i_columnIndex ];
    }

    //------------------------------------------------------------------------------------------------------------------
    Any SAL_CALL DefaultGridDataModel::getCellData( ::sal_Int32 i_column, ::sal_Int32 i_row ) throw (RuntimeException, IndexOutOfBoundsException)
    {
        ::comphelper::ComponentGuard aGuard( *this, rBHelper );
        return impl_getCellData_throw( i_column, i_row ).first;
    }

    //------------------------------------------------------------------------------------------------------------------
    Any SAL_CALL DefaultGridDataModel::getCellToolTip( ::sal_Int32 i_column, ::sal_Int32 i_row ) throw (RuntimeException, IndexOutOfBoundsException)
    {
        ::comphelper::ComponentGuard aGuard( *this, rBHelper );
        return impl_getCellData_throw( i_column, i_row ).second;
    }

    //------------------------------------------------------------------------------------------------------------------
    Any SAL_CALL DefaultGridDataModel::getRowHeading( ::sal_Int32 i_row ) throw (RuntimeException, IndexOutOfBoundsException)
    {
        ::comphelper::ComponentGuard aGuard( *this, rBHelper );

        if ( ( i_row < 0 ) || ( size_t( i_row ) >= m_aRowHeaders.size() ) )
            throw IndexOutOfBoundsException( ::rtl::OUString(), *this );

        return m_aRowHeaders[ i_row ];
    }

    //------------------------------------------------------------------------------------------------------------------
    void SAL_CALL DefaultGridDataModel::addRow( const Any& i_heading, const Sequence< Any >& i_data ) throw (RuntimeException)
    {
        ::comphelper::ComponentGuard aGuard( *this, rBHelper );

        sal_Int32 const columnCount = i_data.getLength();

        // store header name
        m_aRowHeaders.push_back( i_heading );

        // store row m_aData
        impl_addRow( i_data );

        // update column count
        if ( columnCount > m_nColumnCount )
            m_nColumnCount = columnCount;

        sal_Int32 const rowIndex = sal_Int32( m_aData.size() - 1 );
        broadcast(
            GridDataEvent( *this, -1, -1, rowIndex, rowIndex ),
            &XGridDataListener::rowsInserted,
            aGuard
        );
    }

    //------------------------------------------------------------------------------------------------------------------
    void DefaultGridDataModel::impl_addRow( Sequence< Any > const & i_rowData, sal_Int32 const i_assumedColCount )
    {
        OSL_PRECOND( ( i_assumedColCount <= 0 ) || ( i_assumedColCount >= i_rowData.getLength() ),
            "DefaultGridDataModel::impl_addRow: invalid column count!" );

        RowData newRow( i_assumedColCount > 0 ? i_assumedColCount : i_rowData.getLength() );
        RowData::iterator cellData = newRow.begin();
        for ( const Any* pData = stl_begin( i_rowData ); pData != stl_end( i_rowData ); ++pData, ++cellData )
            cellData->first = *pData;

        m_aData.push_back( newRow );
    }

    //------------------------------------------------------------------------------------------------------------------
    void SAL_CALL DefaultGridDataModel::addRows( const Sequence< Any >& i_headings, const Sequence< Sequence< Any > >& i_data ) throw (IllegalArgumentException, RuntimeException)
    {
        if ( i_headings.getLength() != i_data.getLength() )
            throw IllegalArgumentException( ::rtl::OUString(), *this, -1 );

        ::comphelper::ComponentGuard aGuard( *this, rBHelper );

        sal_Int32 const rowCount = i_headings.getLength();
        if ( rowCount == 0 )
            return;

        // determine max col count in the new data
        sal_Int32 maxColCount = 0;
        for ( sal_Int32 row=0; row<rowCount; ++row )
            if ( i_data[row].getLength() > maxColCount )
                maxColCount = i_data[row].getLength();

        if ( maxColCount < m_nColumnCount )
            maxColCount = m_nColumnCount;

        for ( sal_Int32 row=0; row<rowCount;  ++row )
        {
            m_aRowHeaders.push_back( i_headings[row] );
            impl_addRow( i_data[row], maxColCount );
        }

        if ( maxColCount > m_nColumnCount )
            m_nColumnCount = maxColCount;

        sal_Int32 const firstRow = sal_Int32( m_aData.size() - rowCount );
        sal_Int32 const lastRow = sal_Int32( m_aData.size() - 1 );
        broadcast(
            GridDataEvent( *this, -1, -1, firstRow, lastRow ),
            &XGridDataListener::rowsInserted,
            aGuard
        );
    }

    //------------------------------------------------------------------------------------------------------------------
    void SAL_CALL DefaultGridDataModel::removeRow( ::sal_Int32 i_rowIndex ) throw (IndexOutOfBoundsException, RuntimeException)
    {
        ::comphelper::ComponentGuard aGuard( *this, rBHelper );

        if ( ( i_rowIndex < 0 ) || ( size_t( i_rowIndex ) >= m_aData.size() ) )
            throw IndexOutOfBoundsException( ::rtl::OUString(), *this );

        m_aRowHeaders.erase( m_aRowHeaders.begin() + i_rowIndex );
        m_aData.erase( m_aData.begin() + i_rowIndex );

<<<<<<< HEAD
        Sequence< Any > rowData ( (Sequence< Any >&)data[index] );
        data.erase(data.begin() + index);
        broadcast_remove( index, headerName, rowData);
=======
        broadcast(
            GridDataEvent( *this, -1, -1, i_rowIndex, i_rowIndex ),
            &XGridDataListener::rowsRemoved,
            aGuard
        );
>>>>>>> 0fd19afc
    }

    //------------------------------------------------------------------------------------------------------------------
    void SAL_CALL DefaultGridDataModel::removeAllRows(  ) throw (RuntimeException)
    {
        ::comphelper::ComponentGuard aGuard( *this, rBHelper );

        m_aRowHeaders.clear();
        m_aData.clear();

        broadcast(
            GridDataEvent( *this, -1, -1, -1, -1 ),
            &XGridDataListener::rowsRemoved,
            aGuard
        );
    }

    //------------------------------------------------------------------------------------------------------------------
    void SAL_CALL DefaultGridDataModel::updateCellData( ::sal_Int32 i_columnIndex, ::sal_Int32 i_rowIndex, const Any& i_value ) throw (IndexOutOfBoundsException, RuntimeException)
    {
        ::comphelper::ComponentGuard aGuard( *this, rBHelper );

        impl_getCellDataAccess_throw( i_columnIndex, i_rowIndex ).first = i_value;

        broadcast(
            GridDataEvent( *this, i_columnIndex, i_columnIndex, i_rowIndex, i_rowIndex ),
            &XGridDataListener::dataChanged,
            aGuard
        );
    }

    //------------------------------------------------------------------------------------------------------------------
    void SAL_CALL DefaultGridDataModel::updateRowData( const Sequence< ::sal_Int32 >& i_columnIndexes, ::sal_Int32 i_rowIndex, const Sequence< Any >& i_values ) throw (IndexOutOfBoundsException, IllegalArgumentException, RuntimeException)
    {
        ::comphelper::ComponentGuard aGuard( *this, rBHelper );

        if  ( ( i_rowIndex < 0 ) || ( size_t( i_rowIndex ) >= m_aData.size() ) )
            throw IndexOutOfBoundsException( ::rtl::OUString(), *this );

        if ( i_columnIndexes.getLength() != i_values.getLength() )
            throw IllegalArgumentException( ::rtl::OUString(), *this, 1 );

        sal_Int32 const columnCount = i_columnIndexes.getLength();
        if ( columnCount == 0 )
            return;

<<<<<<< HEAD
void SAL_CALL DefaultGridDataModel::removeDataListener( const Reference< XGridDataListener >& xListener ) throw (RuntimeException)
{
    BrdcstHelper.removeListener( XGridDataListener::static_type(), xListener );
}
//---------------------------------------------------------------------
void SAL_CALL DefaultGridDataModel::removeAll() throw (RuntimeException)
{
    rowHeaders.clear();
    data.clear();
    broadcast_remove( -1, ::rtl::OUString(), Sequence< Any >());
}
//---------------------------------------------------------------------
void SAL_CALL DefaultGridDataModel::setRowHeaderWidth(sal_Int32 _value) throw (::com::sun::star::uno::RuntimeException)
{
    sal_Int32 oldValue = m_nRowHeaderWidth;
    m_nRowHeaderWidth = _value;
    broadcast_changed( ROWHEADERWIDTH, 0, Any(oldValue), Any(_value) );
}
//---------------------------------------------------------------------
sal_Int32 SAL_CALL DefaultGridDataModel::getRowHeaderWidth() throw (::com::sun::star::uno::RuntimeException)
{
    return m_nRowHeaderWidth;
}
//---------------------------------------------------------------------
void SAL_CALL DefaultGridDataModel::updateCell(::sal_Int32 row, ::sal_Int32 column, const Any& value) throw (::com::sun::star::uno::RuntimeException)
{
    if(row >= 0 && row < (signed)data.size())
    {
        if(column >= 0 && column < (signed)data[0].size())
=======
        for ( sal_Int32 col = 0; col < columnCount; ++col )
>>>>>>> 0fd19afc
        {
            if ( ( i_columnIndexes[col] < 0 ) || ( i_columnIndexes[col] > m_nColumnCount ) )
                throw IndexOutOfBoundsException( ::rtl::OUString(), *this );
        }

        RowData& rDataRow = m_aData[ i_rowIndex ];
        for ( sal_Int32 col = 0; col < columnCount; ++col )
        {
            sal_Int32 const columnIndex = i_columnIndexes[ col ];
            if ( size_t( columnIndex ) >= rDataRow.size() )
                rDataRow.resize( columnIndex + 1 );

            rDataRow[ columnIndex ].first = i_values[ col ];
        }

        sal_Int32 const firstAffectedColumn = *::std::min_element( stl_begin( i_columnIndexes ), stl_end( i_columnIndexes ) );
        sal_Int32 const lastAffectedColumn = *::std::max_element( stl_begin( i_columnIndexes ), stl_end( i_columnIndexes ) );
        broadcast(
            GridDataEvent( *this, firstAffectedColumn, lastAffectedColumn, i_rowIndex, i_rowIndex ),
            &XGridDataListener::dataChanged,
            aGuard
        );
    }

    //------------------------------------------------------------------------------------------------------------------
    void SAL_CALL DefaultGridDataModel::updateRowHeading( ::sal_Int32 i_rowIndex, const Any& i_heading ) throw (IndexOutOfBoundsException, RuntimeException)
    {
        ::comphelper::ComponentGuard aGuard( *this, rBHelper );

        if  ( ( i_rowIndex < 0 ) || ( size_t( i_rowIndex ) >= m_aRowHeaders.size() ) )
            throw IndexOutOfBoundsException( ::rtl::OUString(), *this );

        m_aRowHeaders[ i_rowIndex ] = i_heading;

        broadcast(
            GridDataEvent( *this, -1, -1, i_rowIndex, i_rowIndex ),
            &XGridDataListener::rowHeadingChanged,
            aGuard
        );
    }

    //------------------------------------------------------------------------------------------------------------------
    void SAL_CALL DefaultGridDataModel::updateCellToolTip( ::sal_Int32 i_columnIndex, ::sal_Int32 i_rowIndex, const Any& i_value ) throw (IndexOutOfBoundsException, RuntimeException)
    {
        ::comphelper::ComponentGuard aGuard( *this, rBHelper );
        impl_getCellDataAccess_throw( i_columnIndex, i_rowIndex ).second = i_value;
    }

    //------------------------------------------------------------------------------------------------------------------
    void SAL_CALL DefaultGridDataModel::updateRowToolTip( ::sal_Int32 i_rowIndex, const Any& i_value ) throw (IndexOutOfBoundsException, RuntimeException)
    {
        ::comphelper::ComponentGuard aGuard( *this, rBHelper );

        RowData& rRowData = impl_getRowDataAccess_throw( i_rowIndex, m_nColumnCount );
        for ( RowData::iterator cell = rRowData.begin(); cell != rRowData.end(); ++cell )
            cell->second = i_value;
    }

    //------------------------------------------------------------------------------------------------------------------
    void SAL_CALL DefaultGridDataModel::addGridDataListener( const Reference< grid::XGridDataListener >& i_listener ) throw (RuntimeException)
    {
        rBHelper.addListener( XGridDataListener::static_type(), i_listener );
    }

    //------------------------------------------------------------------------------------------------------------------
    void SAL_CALL DefaultGridDataModel::removeGridDataListener( const Reference< grid::XGridDataListener >& i_listener ) throw (RuntimeException)
    {
        rBHelper.removeListener( XGridDataListener::static_type(), i_listener );
    }

    //------------------------------------------------------------------------------------------------------------------
    void SAL_CALL DefaultGridDataModel::disposing()
    {
        ::com::sun::star::lang::EventObject aEvent;
        aEvent.Source.set( *this );
        rBHelper.aLC.disposeAndClear( aEvent );

        ::osl::MutexGuard aGuard( m_aMutex );
        GridData aEmptyData;
        m_aData.swap( aEmptyData );

        ::std::vector< Any > aEmptyRowHeaders;
        m_aRowHeaders.swap( aEmptyRowHeaders );

        m_nColumnCount = 0;
    }

    //------------------------------------------------------------------------------------------------------------------
    ::rtl::OUString SAL_CALL DefaultGridDataModel::getImplementationName(  ) throw (RuntimeException)
    {
        static const ::rtl::OUString aImplName( RTL_CONSTASCII_USTRINGPARAM( "toolkit.DefaultGridDataModel" ) );
        return aImplName;
    }

    //------------------------------------------------------------------------------------------------------------------
    sal_Bool SAL_CALL DefaultGridDataModel::supportsService( const ::rtl::OUString& ServiceName ) throw (RuntimeException)
    {
        return ServiceName.equalsAscii( szServiceName_DefaultGridDataModel );
    }

    //------------------------------------------------------------------------------------------------------------------
    Sequence< ::rtl::OUString > SAL_CALL DefaultGridDataModel::getSupportedServiceNames(  ) throw (RuntimeException)
    {
        static const ::rtl::OUString aServiceName( ::rtl::OUString::createFromAscii( szServiceName_DefaultGridDataModel ) );
        static const Sequence< ::rtl::OUString > aSeq( &aServiceName, 1 );
        return aSeq;
    }

    //------------------------------------------------------------------------------------------------------------------
    Reference< XCloneable > SAL_CALL DefaultGridDataModel::createClone(  ) throw (RuntimeException)
    {
        return new DefaultGridDataModel( *this );
    }

//......................................................................................................................
}   // namespace toolkit
//......................................................................................................................

Reference< XInterface > SAL_CALL DefaultGridDataModel_CreateInstance( const Reference< XMultiServiceFactory >& )
{
    return Reference < XInterface >( ( ::cppu::OWeakObject* ) new ::toolkit::DefaultGridDataModel() );
}<|MERGE_RESOLUTION|>--- conflicted
+++ resolved
@@ -263,17 +263,11 @@
         m_aRowHeaders.erase( m_aRowHeaders.begin() + i_rowIndex );
         m_aData.erase( m_aData.begin() + i_rowIndex );
 
-<<<<<<< HEAD
-        Sequence< Any > rowData ( (Sequence< Any >&)data[index] );
-        data.erase(data.begin() + index);
-        broadcast_remove( index, headerName, rowData);
-=======
         broadcast(
             GridDataEvent( *this, -1, -1, i_rowIndex, i_rowIndex ),
             &XGridDataListener::rowsRemoved,
             aGuard
         );
->>>>>>> 0fd19afc
     }
 
     //------------------------------------------------------------------------------------------------------------------
@@ -320,39 +314,7 @@
         if ( columnCount == 0 )
             return;
 
-<<<<<<< HEAD
-void SAL_CALL DefaultGridDataModel::removeDataListener( const Reference< XGridDataListener >& xListener ) throw (RuntimeException)
-{
-    BrdcstHelper.removeListener( XGridDataListener::static_type(), xListener );
-}
-//---------------------------------------------------------------------
-void SAL_CALL DefaultGridDataModel::removeAll() throw (RuntimeException)
-{
-    rowHeaders.clear();
-    data.clear();
-    broadcast_remove( -1, ::rtl::OUString(), Sequence< Any >());
-}
-//---------------------------------------------------------------------
-void SAL_CALL DefaultGridDataModel::setRowHeaderWidth(sal_Int32 _value) throw (::com::sun::star::uno::RuntimeException)
-{
-    sal_Int32 oldValue = m_nRowHeaderWidth;
-    m_nRowHeaderWidth = _value;
-    broadcast_changed( ROWHEADERWIDTH, 0, Any(oldValue), Any(_value) );
-}
-//---------------------------------------------------------------------
-sal_Int32 SAL_CALL DefaultGridDataModel::getRowHeaderWidth() throw (::com::sun::star::uno::RuntimeException)
-{
-    return m_nRowHeaderWidth;
-}
-//---------------------------------------------------------------------
-void SAL_CALL DefaultGridDataModel::updateCell(::sal_Int32 row, ::sal_Int32 column, const Any& value) throw (::com::sun::star::uno::RuntimeException)
-{
-    if(row >= 0 && row < (signed)data.size())
-    {
-        if(column >= 0 && column < (signed)data[0].size())
-=======
         for ( sal_Int32 col = 0; col < columnCount; ++col )
->>>>>>> 0fd19afc
         {
             if ( ( i_columnIndexes[col] < 0 ) || ( i_columnIndexes[col] > m_nColumnCount ) )
                 throw IndexOutOfBoundsException( ::rtl::OUString(), *this );
