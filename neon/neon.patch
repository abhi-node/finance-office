--- misc/neon-0.28.2/src/config.h	2009-12-10 13:29:15.000000000 +0100
+++ misc/build/neon-0.28.2/src/config.h	2009-12-10 13:21:58.000000000 +0100
@@ -1 +1,488 @@
-dummy
+
+/* Define to specific EGD socket path */
+/* #undef EGD_PATH */
+
+/* Define if EGD should be supported */
+/* #undef ENABLE_EGD */
+
+/* Define if GSS_C_NT_HOSTBASED_SERVICE is not defined otherwise */
+/* #undef GSS_C_NT_HOSTBASED_SERVICE */
+
+/* Define to 1 if you have the <arpa/inet.h> header file. */
+#ifdef UNX
+#define HAVE_ARPA_INET_H 1
+#endif
+
+/* Define to 1 if you have the `bind_textdomain_codeset' function. */
+/* #undef HAVE_BIND_TEXTDOMAIN_CODESET 1 */
+
+/* Define to 1 if you have the declaration of `h_errno', and to 0 if you
+   don't. */
+#ifdef WIN32
+#define HAVE_DECL_H_ERRNO 1
+#endif
+
+/* Define to 1 if you have the declaration of `stpcpy', and to 0 if you don't.
+   */
+#ifdef LINUX
+#define HAVE_DECL_STPCPY 1
+#endif
+
+/* Define to 1 if you have the declaration of `strerror_r', and to 0 if you
+   don't. */
+#ifdef LINUX
+#define HAVE_DECL_STRERROR_R 1
+#endif
+
+/* Define to 1 if you have the <dlfcn.h> header file. */
+#ifdef UNX
+#define HAVE_DLFCN_H 1
+#endif
+
+/* Define to 1 if you have the <errno.h> header file. */
+#define HAVE_ERRNO_H 1
+
+/* Define if you have expat */
+/* #undef HAVE_EXPAT */
+
+/* Define to 1 if you have the `fstat64' function. */
+#define HAVE_FSTAT64
+
+/* Define to 1 if you have the `gai_strerror' function. */
+#define HAVE_GAI_STRERROR 1
+
+/* Define if GnuTLS support is enabled */
+/* #undef HAVE_GNUTLS */
+
+/* Define to 1 if you have the `gnutls_session_get_data2' function. */
+/* #undef HAVE_GNUTLS_SESSION_GET_DATA2 */
+
+/* Define if GSSAPI support is enabled */
+/* #undef HAVE_GSSAPI */
+
+/* Define to 1 if you have the <gssapi/gssapi_generic.h> header file. */
+/* #undef HAVE_GSSAPI_GSSAPI_GENERIC_H */
+
+/* Define to 1 if you have the <gssapi/gssapi.h> header file. */
+/* #undef HAVE_GSSAPI_GSSAPI_H */
+
+/* Define to 1 if you have the <gssapi.h> header file. */
+/* #undef HAVE_GSSAPI_H */
+
+/* Define to 1 if you have the `gss_init_sec_context' function. */
+/* #undef HAVE_GSS_INIT_SEC_CONTEXT */
+
+/* Define to 1 if you have the `hstrerror' function. */
+/* #undef HAVE_HSTRERROR */
+
+/* Define to 1 if you have the `inet_ntop' function. */
+#ifdef UNX
+#define HAVE_INET_NTOP 1
+#endif
+
+/* Define to 1 if you have the <inttypes.h> header file. */
+#ifdef UNX
+#define HAVE_INTTYPES_H 1
+#endif
+
+/* Define to 1 if you have the `isatty' function. */
+#define HAVE_ISATTY 1
+
+/* Define to 1 if you have the <libintl.h> header file. */
+/* #undef HAVE_LIBINTL_H */
+
+/* Define if you have libxml */
+#define HAVE_LIBXML 1
+
+/* Define to 1 if you have the <libxml/parser.h> header file. */
+#define HAVE_LIBXML_PARSER_H 1
+
+/* Define to 1 if you have the <libxml/xmlversion.h> header file. */
+#define HAVE_LIBXML_XMLVERSION_H 1
+
+/* Define to 1 if you have the <limits.h> header file. */
+#define HAVE_LIMITS_H 1
+
+/* Define to 1 if you have the <locale.h> header file. */
+#define HAVE_LOCALE_H 1
+
+/* Define to 1 if you have the `lseek64' function. */
+#define HAVE_LSEEK64 1
+
+/* Define to 1 if you have the <memory.h> header file. */
+#define HAVE_MEMORY_H 1
+
+/* Define to 1 if you have the <netdb.h> header file. */
+#ifdef UNX
+#define HAVE_NETDB_H 1
+#endif
+
+/* Define to 1 if you have the <netinet/in.h> header file. */
+#ifdef UNX
+#define HAVE_NETINET_IN_H 1
+#endif
+
+/* Define to 1 if you have the <netinet/tcp.h> header file. */
+#ifdef UNX
+#define HAVE_NETINET_TCP_H 1
+#endif
+
+/* Define if OpenSSL support is enabled */
+#define HAVE_OPENSSL 1
+
+/* Define to 1 if you have the <openssl/opensslv.h> header file. */
+#define HAVE_OPENSSL_OPENSSLV_H 1
+
+/* Define to 1 if you have the <openssl/ssl.h> header file. */
+#define HAVE_OPENSSL_SSL_H 1
+
+/* Define to 1 if you have the `pipe' function. */
+#define HAVE_PIPE 1
+
+/* Define to 1 if you have the `poll' function. */
+#define HAVE_POLL 1
+
+/* Define to 1 if you have the `pthread_mutex_init' function. */
+/* #undef HAVE_PTHREAD_MUTEX_INIT */
+
+/* Define to 1 if you have the `pthread_mutex_lock' function. */
+/* #undef HAVE_PTHREAD_MUTEX_LOCK */
+
+/* Define to 1 if you have the `setlocale' function. */
+#define HAVE_SETLOCALE 1
+
+/* Define to 1 if you have the `setsockopt' function. */
+#if defined (LINUX) || defined (WIN32)
+#define HAVE_SETSOCKOPT 1
+#endif
+
+/* Define to 1 if you have the `setvbuf' function. */
+#define HAVE_SETVBUF 1
+
+/* Define to 1 if you have the `shutdown' function. */
+#ifdef LINUX
+#define HAVE_SHUTDOWN 1
+#endif
+
+/* Define to 1 if you have the `signal' function. */
+#define HAVE_SIGNAL 1
+
+/* Define to 1 if you have the <signal.h> header file. */
+#define HAVE_SIGNAL_H 1
+
+/* Define to 1 if you have the `snprintf' function. */
+#ifdef UNX
+#define HAVE_SNPRINTF 1
+#endif
+
+#ifdef WIN32
+#define snprintf _snprintf
+#endif
+
+/* Define to 1 if you have the <socks.h> header file. */
+/* #undef HAVE_SOCKS_H */
+
+/* Define to 1 if you have the <stdarg.h> header file. */
+#define HAVE_STDARG_H 1
+
+/* Define to 1 if you have the <stdint.h> header file. */
+#define HAVE_STDINT_H 1
+
+/* Define to 1 if you have the <stdlib.h> header file. */
+#define HAVE_STDLIB_H 1
+
+/* Define to 1 if you have the `stpcpy' function. */
+#ifdef LINUX
+#define HAVE_STPCPY 1
+#endif
+
+/* Define to 1 if you have the `strcasecmp' function. */
+#ifdef UNX
+#define HAVE_STRCASECMP 1
+#endif
+
+#ifdef WIN32
+#define strcasecmp strcmpi
+#endif
+
+/* Define to 1 if you have the `strerror_r' function. */
+#ifdef LINUX
+#define HAVE_STRERROR_R 1
+#endif
+
+/* Define to 1 if you have the <strings.h> header file. */
+#ifdef UNX
+#define HAVE_STRINGS_H 1
+#endif
+
+/* Define to 1 if you have the <string.h> header file. */
+#define HAVE_STRING_H 1
+
+/* Define to 1 if you have the `strtoll' function. */
+#define HAVE_STRTOLL 1
+
+/* Define to 1 if you have the `strtoq' function. */
+/* #undef HAVE_STRTOQ */
+
+/* Define to 1 if `tm_gmtoff' is member of `struct tm'. */
+#ifdef LINUX
+#define HAVE_STRUCT_TM_TM_GMTOFF 1
+#endif
+
+/* Define to 1 if `__tm_gmtoff' is member of `struct tm'. */
+/* #undef HAVE_STRUCT_TM___TM_GMTOFF */
+
+/* Define to 1 if you have the <sys/limits.h> header file. */
+/* #undef HAVE_SYS_LIMITS_H */
+
+/* Define to 1 if you have the <sys/poll.h> header file. */
+#ifdef UNX
+#define HAVE_SYS_POLL_H 1
+#endif
+
+/* Define to 1 if you have the <sys/select.h> header file. */
+#ifdef UNX
+#define HAVE_SYS_SELECT_H 1
+#endif
+
+/* Define to 1 if you have the <sys/socket.h> header file. */
+#ifdef UNX
+#define HAVE_SYS_SOCKET_H 1
+#endif
+
+/* Define to 1 if you have the <sys/stat.h> header file. */
+#define HAVE_SYS_STAT_H 1
+
+/* Define to 1 if you have the <sys/time.h> header file. */
+#ifdef UNX
+#define HAVE_SYS_TIME_H 1
+#endif
+
+/* Define to 1 if you have the <sys/types.h> header file. */
+#define HAVE_SYS_TYPES_H 1
+
+/* Define if the timezone global is available */
+#ifndef MACOSX
+#define HAVE_TIMEZONE 1
+#endif
+
+/* Use trio printf replacement library */
+/* #undef HAVE_TRIO */
+
+/* Define to 1 if you have the <trio.h> header file. */
+/* #undef HAVE_TRIO_H */
+
+/* Define to 1 if you have the <unistd.h> header file. */
+#ifdef UNX
+#define HAVE_UNISTD_H 1
+#endif
+
+/* Define to 1 if you have the `usleep' function. */
+#ifdef UNX
+#define HAVE_USLEEP 1
+#endif
+
+/* Define to 1 if you have the `vsnprintf' function. */
+#if defined( UNX ) || (defined(_MSC_VER) && (_MSC_VER > 1400))
+#define HAVE_VSNPRINTF 1
+#endif
+
+#ifdef WIN32
+#if (defined(_MSC_VER) && (_MSC_VER < 1500)) || defined(__MINGW32__)
+#define vsnprintf _vsnprintf
+#endif
+#endif
+
+/* Define to be location of localedir */
+/* #undef LOCALEDIR */
+
+/* Defined when neon is built as a library */
+#define NEON_IS_LIBRARY 1
+
+/* Define to be the neon version string */
+#define NEON_VERSION "0.28.2"
+
+/* Define to enable debugging */
+/* #undef NE_DEBUGGING */
+
+/* Define to be printf format string for off64_t */
+#define NE_FMT_OFF64_T "lld"
+
+/* Define to be printf format string for off_t */
+#define NE_FMT_OFF_T "ld"
+
+/* Define to be printf format string for size_t */
+#define NE_FMT_SIZE_T "u"
+
+/* Define to be printf format string for ssize_t */
+#define NE_FMT_SSIZE_T "d"
+
+/* Define to be printf format string for time_t */
+#define NE_FMT_TIME_T "ld"
+
+/* Defined if DAV is supported */
+#define NE_HAVE_DAV 1
+
+/* Defined if I18N is supported */
+/* #undef NE_HAVE_I18N 1 */
+
+/* Defined if IPV6 is supported */
+#define NE_HAVE_IPV6 1
+
+/* Defined if LFS is supported */
+#define NE_HAVE_LFS 1
+
+/* Defined if SOCKS is supported */
+/* #undef NE_HAVE_SOCKS */
+
+/* Defined if SSL is supported */
+#define NE_HAVE_SSL
+
+/* Defined if TS_SSL is supported */
+/* #undef NE_HAVE_TS_SSL */
+
+/* Defined if ZLIB is supported */
+#define NE_HAVE_ZLIB 1
+
+/* Define to be filename of an SSL CA root bundle */
+/* #undef NE_SSL_CA_BUNDLE */
+
+/* Define if poll() should be used */
+#ifdef UNX
+#define NE_USE_POLL 1
+#endif
+
+/* Define to be neon library major version */
+#define NE_VERSION_MAJOR (0)
+
+/* Define to be neon library minor version */
+#define NE_VERSION_MINOR (28)
+
+/* Define to be neon library patch version */
+#define NE_VERSION_PATCH (2)
+
+/* Define to the address where bug reports for this package should be sent. */
+#define PACKAGE_BUGREPORT "neon@webdav.org"
+
+/* Define to the full name of this package. */
+#define PACKAGE_NAME "neon"
+
+/* Define to the full name and version of this package. */
+#define PACKAGE_STRING "neon 0.28.2"
+
+/* Define to the one symbol short name of this package. */
+#define PACKAGE_TARNAME "neon"
+
+/* Define to the version of this package. */
+#define PACKAGE_VERSION "0.28.2"
+
+/* The size of a `int', as computed by sizeof. */
+#define SIZEOF_INT 4
+
+/* The size of a `long', as computed by sizeof. */
+#define SIZEOF_LONG 4
+
+/* The size of a `long long', as computed by sizeof. */
+#define SIZEOF_LONG_LONG 8
+
+/* The size of a `off64_t', as computed by sizeof. */
+#define SIZEOF_OFF64_T 8
+
+/* The size of a `off_t', as computed by sizeof. */
+#define SIZEOF_OFF_T 4
+
+/* The size of a `size_t', as computed by sizeof. */
+#define SIZEOF_SIZE_T 4
+
+/* The size of a `ssize_t', as computed by sizeof. */
+#define SIZEOF_SSIZE_T 4
+
+/* The size of a `time_t', as computed by sizeof. */
+#define SIZEOF_TIME_T 4
+
+/* Define to 1 if you have the ANSI C header files. */
+#ifdef SOLARIS
+#define STDC_HEADERS 1
+#endif
+
+/* Define to 1 if strerror_r returns char *. */
+#ifdef LINUX
+#define STRERROR_R_CHAR_P 1
+#endif
+
+/* Define to 1 if you can safely include both <sys/time.h> and <time.h>. */
+#define TIME_WITH_SYS_TIME 1
+
+/* Define if getaddrinfo supports AI_ADDRCONFIG */
+/* #undef USE_GAI_ADDRCONFIG */
+
+/* Define if getaddrinfo() should be used */
+#define USE_GETADDRINFO 1
+
+/* Define to 1 if your processor stores words with the most significant byte
+   first (like Motorola and SPARC, unlike Intel and VAX). */
+#if defined (SOLARIS) && defined (SPARC)
+#define WORDS_BIGENDIAN 1
+#endif
+
+/* Always defined to enable GNU extensions */
+#define _GNU_SOURCE 1
+
+/* Define to empty if `const' does not conform to ANSI C. */
+/* #undef const */
+
+/* Define if in_addr_t is not available */
+/* #undef in_addr_t */
+
+/* Define to `__inline__' or `__inline' if that's what the C compiler
+   calls it, or to nothing if 'inline' is not supported under any name.  */
+#ifndef __cplusplus
+#if defined (SOLARIS) && defined (__SUNPRO_C)
+#define inline
+#endif
+#endif
+
+/* Define to `long' if <sys/types.h> does not define. */
+/* #undef off_t */
+
+/* Define to `int' if <sys/types.h> does not define. */
+/* #undef pid_t */
+
+/* Define to `unsigned' if <sys/types.h> does not define. */
+/* #undef size_t */
+
+/* MS IIS does not send Lock-Token response header after creation of a */
+/* new lock. This violates RFC, but... if we want to talk with this   */
+/* beast we need a workaround */
+#define IIS_LOCK_BUG_WORKAROUND 1
+
+/* Enable leak-tracking versions of ne_*alloc when NEON_MEMLEAK is enabled */
+#ifdef NEON_MEMLEAK
+# include "memleak.h"
+#endif
+
+#if defined(HAVE_STPCPY) && defined(HAVE_DECL_STPCPY) && !HAVE_DECL_STPCPY && !defined(stpcpy)
+char *stpcpy(char *, const char *);
+#endif
+
+#ifdef WIN32
+
+#include <io.h>
+
+#define HAVE_MEMCPY 1
+
+#define strncasecmp strnicmp
+#define inline      __inline
+#define WIN32_LEAN_AND_MEAN
+#define NOUSER
+#define NOGDI
+#define NONLS
+#define NOCRYPT
+
+#endif
+
+#ifdef WIN32
+#define HAVE_SSPI 1
+#else
+#define HAVE_NTLM 1
+#endif
<<<<<<< HEAD
--- misc/neon-0.28.2/src/makefile.mk	2009-12-10 13:29:15.000000000 +0100
+++ misc/build/neon-0.28.2/src/makefile.mk	2009-12-10 13:21:58.000000000 +0100
@@ -1 +1,99 @@
=======
--- misc/neon-0.28.2/src/makefile.mk	2009-09-29 10:28:26.687500000 +0200
+++ misc/build/neon-0.28.2/src/makefile.mk	2009-09-17 13:04:18.031250000 +0200
@@ -1 +1,92 @@
>>>>>>> 35c909bf
-dummy
+PRJ=..$/..$/..$/..$/..
+
+PRJNAME=neon
+TARGET=neon
+LIBTARGET=NO
+USE_DEFFILE=TRUE
+EXTERNAL_WARNINGS_NOT_ERRORS := TRUE
+ UWINAPILIB=
+
+# --- Settings -----------------------------------------------------
+
+.INCLUDE :  settings.mk
+
+# --- Files --------------------------------------------------------
+
+CDEFS+=-DHAVE_CONFIG_H
+
+.IF "$(SYSTEM_LIBXML)" == "YES"
+CFLAGS+=-DSYSTEM_LIBXML $(LIBXML_CFLAGS)
+.ELSE
+LIBXMLINCDIR=external$/libxml
+CFLAGS+= -I$(SOLARINCDIR)$/$(LIBXMLINCDIR)
+.ENDIF
+
+.IF "$(SYSTEM_OPENSSL)" == "YES"
+CFLAGS+= $(OPENSSL_CFLAGS)
+.ENDIF
+
+.IF "$(SYSTEM_ZLIB)" == "YES"
+CFLAGS+=-DSYSTEM_ZLIB
+.ELSE
+ZLIBINCDIR=external$/zlib
+CFLAGS+=-I$(SOLARINCDIR)$/$(ZLIBINCDIR)
+.ENDIF
+
+SLOFILES= \
+        $(SLO)$/ne_207.obj \
+        $(SLO)$/ne_acl.obj \
+        $(SLO)$/ne_alloc.obj \
+        $(SLO)$/ne_auth.obj \
+        $(SLO)$/ne_basic.obj \
+        $(SLO)$/ne_compress.obj \
+        $(SLO)$/ne_dates.obj \
+        $(SLO)$/ne_i18n.obj \
+        $(SLO)$/ne_locks.obj \
+        $(SLO)$/ne_md5.obj \
+        $(SLO)$/ne_props.obj \
+        $(SLO)$/ne_redirect.obj \
+        $(SLO)$/ne_request.obj \
+        $(SLO)$/ne_session.obj \
+        $(SLO)$/ne_socket.obj \
+        $(SLO)$/ne_string.obj \
+        $(SLO)$/ne_uri.obj \
+        $(SLO)$/ne_utils.obj \
+        $(SLO)$/ne_xml.obj \
+        $(SLO)$/ne_xmlreq.obj \
+        $(SLO)$/ne_openssl.obj
+
+.IF "$(OS)"=="WNT"
+SLOFILES+=$(SLO)$/ne_sspi.obj
+.ELSE
+SLOFILES+=$(SLO)$/ne_ntlm.obj
+.ENDIF
+
+#       $(SLO)$/ne_gnutls.obj \
+#       $(SLO)$/ne_stubssl.obj
+
+SHL1OBJS=$(SLOFILES)
+SHL1TARGET=$(TARGET)
+SHL1VERSIONMAP=exports.map
+SHL1IMPLIB=i$(TARGET)
+
+SHL1STDLIBS+= $(LIBXML2LIB) \
+              $(ZLIB3RDLIB)
+
+.IF "$(GUI)"=="WNT"
+	SHL1STDLIBS+= $(WSOCK32LIB)
+	.IF "$(WINDOWS_VISTA_PSDK)" != ""
+		SHL1STDLIBS+= $(WS2_32LIB)
+	.ENDIF
+	SHL1STDLIBS+= $(OPENSSLLIB)
+.ELSE # WNT
+	.IF "$(OS)"=="SOLARIS"
+		SHL1STDLIBS+= -lnsl -lsocket -ldl
+	.ENDIF # SOLARIS
+	.IF "$(OS)"=="OS2"
+		SHL1STDLIBS+= pthread.lib libz.lib
+	.ENDIF # OS2
+	.IF "$(SYSTEM_OPENSSL)"=="YES"
+		SHL1STDLIBS+= $(OPENSSLLIB)
+	.ELSE
+		SHL1STDLIBS+= $(OPENSSLLIBST)
+	.ENDIF
+.ENDIF # WNT
+
+SHL1DEF=$(MISC)$/$(SHL1TARGET).def
+
+# --- Targets ------------------------------------------------------
+DEF1NAME=$(SHL1TARGET)
+.INCLUDE :  target.mk
--- misc/neon-0.28.2/src/ne_auth.c	2008-02-29 17:30:12.000000000 +0100
+++ misc/build/neon-0.28.2/src/ne_auth.c	2009-12-10 13:21:58.000000000 +0100
@@ -77,6 +77,10 @@
 #include "ne_sspi.h"
 #endif
 
+#ifdef HAVE_NTLM
+#include "ne_ntlm.h"
+#endif
+
 #define HOOK_SERVER_ID "http://webdav.org/neon/hooks/server-auth"
 #define HOOK_PROXY_ID "http://webdav.org/neon/hooks/proxy-auth"
 
@@ -173,6 +177,10 @@
     char *sspi_token;
     void *sspi_context;
 #endif
+#ifdef HAVE_NTLM
+     /* This is used for NTLM auth */
+     ne_ntlm_context *ntlm_context;
+#endif
     /* These all used for Digest auth */
     char *realm;
     char *nonce;
@@ -287,6 +295,11 @@
     ne_sspi_destroy_context(sess->sspi_context);
     sess->sspi_context = NULL;
 #endif
+#ifdef HAVE_NTLM
+    ne_ntlm_destroy_context(sess->ntlm_context);
+    sess->ntlm_context = NULL;
+#endif
+    sess->protocol = NULL;
 }
 
 /* Returns client nonce string. */
@@ -351,7 +364,7 @@
 static int get_credentials(auth_session *sess, ne_buffer **errmsg, int attempt,
                            struct auth_challenge *chall, char *pwbuf) 
 {
-    if (chall->handler->creds(chall->handler->userdata, sess->realm, 
+    if (chall->handler->creds(chall->handler->userdata, chall->protocol->name, sess->realm, 
                               chall->handler->attempt++, sess->username, pwbuf) == 0) {
         return 0;
     } else {
@@ -598,7 +611,8 @@
     int ntlm = ne_strcasecmp(parms->protocol->name, "NTLM") == 0;
     int status;
     char *response = NULL;
-    
+    char password[NE_ABUFSIZ];
+ 
     NE_DEBUG(NE_DBG_HTTPAUTH, "auth: SSPI challenge.\n");
     
     if (!sess->sspi_context) {
@@ -614,8 +628,17 @@
             return status;
         }
     }
+
+	/* Authentification needs more than one http request.
+	 * As long as authentification in progress use the existing credentials.
+	 * Otherwise get new credentials.*/
+	if (!parms->opaque)
+		if (get_credentials(sess, errmsg, attempt, parms, password)) {
+		        /* Failed to get credentials */
+			    return -1;
+		}
     
-    status = ne_sspi_authenticate(sess->sspi_context, parms->opaque, &response);
+    status = ne_sspi_authenticate(sess->sspi_context, parms->opaque, &response, sess->username, password);
     if (status) {
         return status;
     }
@@ -685,6 +708,62 @@
     return invalid;
 }
 
+#ifdef HAVE_NTLM
+
+static char *request_ntlm(auth_session *sess, struct auth_request *request)
+{
+    char *token = ne_ntlm_getRequestToken(sess->ntlm_context);
+    if (token) {
+        char * req = ne_concat(sess->protocol->name, " ", token, "\r\n", NULL);
+        ne_free(token);
+        return req;
+    } else {
+        return NULL;
+    }
+}
+
+static int ntlm_challenge(auth_session *sess, int attempt,
+                          struct auth_challenge *parms,
+                          ne_buffer **errmsg)
+{
+    int status;
+
+    NE_DEBUG(NE_DBG_HTTPAUTH, "auth: NTLM challenge.\n");
+
+    if (!parms->opaque && (!sess->ntlm_context || (attempt > 1))) {
+        char password[NE_ABUFSIZ];
+
+        if (get_credentials(sess, errmsg, attempt, parms, password)) {
+	    /* Failed to get credentials */
+	    return -1;
+        }
+
+        if (sess->ntlm_context) {
+	    status = ne_ntlm_destroy_context(sess->ntlm_context);
+	    sess->ntlm_context = NULL;
+	    if (status) {
+	        return status;
+	    }
+        }
+
+        status = ne_ntlm_create_context(&sess->ntlm_context,
+                                        sess->username,
+                                        password);
+        if (status) {
+            return status;
+        }
+    }
+
+    status = ne_ntlm_authenticate(sess->ntlm_context, parms->opaque);
+    if (status) {
+        return status;
+    }
+
+    return 0;
+}
+#endif /* HAVE_NTLM */
+
+
 /* Examine a digest challenge: return 0 if it is a valid Digest challenge,
  * else non-zero. */
 static int digest_challenge(auth_session *sess, int attempt,
@@ -1134,6 +1213,11 @@
       sspi_challenge, request_sspi, NULL,
       AUTH_FLAG_OPAQUE_PARAM|AUTH_FLAG_VERIFY_NON40x|AUTH_FLAG_CONN_AUTH },
 #endif
+#ifdef HAVE_NTLM
+    { NE_AUTH_NEGOTIATE, 30, "NTLM",
+      ntlm_challenge, request_ntlm, NULL,
+      AUTH_FLAG_OPAQUE_PARAM|AUTH_FLAG_VERIFY_NON40x|AUTH_FLAG_CONN_AUTH },
+#endif
     { 0 }
 };
 
@@ -1431,6 +1515,11 @@
         ne_sspi_clear_context(sess->sspi_context);
     }
 #endif
+#ifdef HAVE_NTLM
+    if (sess->ntlm_context) {
+        ne_ntlm_clear_context(sess->ntlm_context);
+    }
+#endif
 
     return ret;
 }
--- misc/neon-0.28.2/src/ne_auth.h	2007-12-05 17:39:58.000000000 +0100
+++ misc/build/neon-0.28.2/src/ne_auth.h	2009-12-10 13:21:58.000000000 +0100
@@ -47,8 +47,8 @@
  * Hint: if you just wish to attempt authentication just once (even if
  * the user gets the username/password wrong), have the callback
  * function use 'attempt' value as the function return value. */
-typedef int (*ne_auth_creds)(void *userdata, const char *realm, int attempt,
-			     char *username, char *password);
+typedef int (*ne_auth_creds)(void *userdata, const char * auth_protocol,
+                 const char *realm, int attempt, char *username, char *password);
 
 /* Set callbacks to provide credentials for server and proxy
  * authentication, using the default set of authentication protocols.
--- misc/neon-0.28.2/src/ne_defs.h	2006-10-24 21:40:09.000000000 +0200
+++ misc/build/neon-0.28.2/src/ne_defs.h	2009-12-10 13:21:58.000000000 +0100
@@ -41,7 +41,7 @@
 #endif
 
 /* define ssize_t for Win32 */
-#if defined(WIN32) && !defined(ssize_t)
+#if defined(WIN32) && !defined(ssize_t) && !defined(__MINGW32__)
 #define ssize_t int
 #endif
 
--- misc/neon-0.28.2/src/ne_locks.c	2007-02-05 11:09:27.000000000 +0100
+++ misc/build/neon-0.28.2/src/ne_locks.c	2009-12-10 13:21:58.000000000 +0100
@@ -579,6 +579,23 @@
         const char *token = ne_get_response_header(ctx->req, "Lock-Token");
         /* at the root element; retrieve the Lock-Token header,
          * and bail if it wasn't given. */
+#ifdef IIS_LOCK_BUG_WORKAROUND
+        /* MS IIS violates RFC 2518/4918. It does not send a Lock-Token response
+           header upon successful creation of a new lock. As a workaround, we
+           will try to pick the lock token from the response body (although
+           this is not 100% safe in case of multiple activelocks). */
+        if (token == NULL)
+	  NE_DEBUG(NE_DBG_LOCKS,
+		   "Ignoring missing LOCK response Lock-Token header\n");
+
+        if (token != NULL) {
+	  if (token[0] == '<') token++;
+	  ctx->token = ne_strdup(token);
+	  ne_shave(ctx->token, ">");
+	  NE_DEBUG(NE_DBG_LOCKS, "lk_startelm: Finding token %s\n",
+		   ctx->token);
+        }
+#else
         if (token == NULL) {
             ne_xml_set_error(ctx->parser, 
                              _("LOCK response missing Lock-Token header"));
@@ -590,12 +607,28 @@
         ne_shave(ctx->token, ">");
         NE_DEBUG(NE_DBG_LOCKS, "lk_startelm: Finding token %s\n",
                  ctx->token);
+#endif
     }
 
     /* TODO: only accept 'prop' as root for LOCK response */
     if (!can_accept(parent, id))
         return NE_XML_DECLINE;
 
+#ifdef IIS_LOCK_BUG_WORKAROUND
+    if (id == ELM_activelock && ctx->found) {
+      /* Found another activelock... */
+      const char *token = ne_get_response_header(ctx->req, "Lock-Token");
+      if (token == NULL) {
+	/* Response contains more than one activelock and no Lock-Token
+	 * response header. We are doomed. No safe workaround for IIS
+	 * lock bug possible. */
+	ne_xml_set_error(ctx->parser,
+			 _("LOCK response missing Lock-Token header and more than one activelock"));
+	return NE_XML_ABORT;
+      }
+    }
+#endif
+
     if (id == ELM_activelock && !ctx->found) {
 	/* a new activelock */
 	ne_lock_free(&ctx->active);
@@ -621,7 +654,12 @@
 	return -1;
 
     if (state == ELM_activelock) {
+#ifdef IIS_LOCK_BUG_WORKAROUND
+      if (ctx->active.token) {
+        ctx->token = ne_strdup(ctx->active.token);
+#else
 	if (ctx->active.token && strcmp(ctx->active.token, ctx->token) == 0) {
+#endif
 	    ctx->found = 1;
 	}
     }
--- misc/neon-0.28.2/src/ne_locks.h	2006-01-02 12:43:19.000000000 +0100
+++ misc/build/neon-0.28.2/src/ne_locks.h	2009-12-10 13:21:58.000000000 +0100
@@ -22,6 +22,10 @@
 #ifndef NE_LOCKS_H
 #define NE_LOCKS_H
 
+# if defined __GNUC__
+# pragma GCC system_header
+# endif
+
 #include "ne_request.h" /* for ne_session + ne_request */
 #include "ne_uri.h" /* for ne_uri */
 
--- misc/neon-0.28.2/src/ne_ntlm.c	2009-12-10 13:29:15.000000000 +0100
+++ misc/build/neon-0.28.2/src/ne_ntlm.c	2009-12-10 13:21:58.000000000 +0100
@@ -1 +1,703 @@
-dummy
+/*
+   Handling of NTLM Authentication
+   Copyright (C) 2003, Daniel Stenberg <daniel@haxx.se>
+   Copyright (C) 2009, Kai Sommerfeld <kso@openoffice.org>
+
+   This library is free software; you can redistribute it and/or
+   modify it under the terms of the GNU Library General Public
+   License as published by the Free Software Foundation; either
+   version 2 of the License, or (at your option) any later version.
+
+   This library is distributed in the hope that it will be useful,
+   but WITHOUT ANY WARRANTY; without even the implied warranty of
+   MERCHANTABILITY or FITNESS FOR A PARTICULAR PURPOSE.  See the GNU
+   Library General Public License for more details.
+
+   You should have received a copy of the GNU Library General Public
+   License along with this library; if not, write to the Free
+   Software Foundation, Inc., 59 Temple Place - Suite 330, Boston,
+   MA 02111-1307, USA
+
+*/
+
+/* NTLM details:
+
+   http://davenport.sourceforge.net/ntlm.html
+   http://www.innovation.ch/java/ntlm.html
+
+*/
+
+#include "ne_ntlm.h"
+
+#ifdef HAVE_NTLM
+
+#include "ne_string.h"
+
+typedef enum {
+  NTLMSTATE_NONE,
+  NTLMSTATE_TYPE1,
+  NTLMSTATE_TYPE2,
+  NTLMSTATE_TYPE3,
+  NTLMSTATE_LAST
+} NTLMState;
+
+struct ne_ntlm_context_s {
+  NTLMState state;
+  unsigned char nonce[8];
+  char *user;
+  char *passwd;
+  char *requestToken;
+};
+
+typedef enum {
+  NTLM_NONE, /* not a ntlm */
+  NTLM_BAD,  /* an ntlm, but one we don't like */
+  NTLM_FIRST, /* the first 401-reply we got with NTLM */
+  NTLM_FINE, /* an ntlm we act on */
+
+  NTLM_LAST  /* last entry in this enum, don't use */
+} ntlm;
+
+/* Flag bits definitions based on http://davenport.sourceforge.net/ntlm.html */
+
+#define NTLMFLAG_NEGOTIATE_UNICODE               (1<<0)
+/* Indicates that Unicode strings are supported for use in security buffer
+   data. */
+
+#define NTLMFLAG_NEGOTIATE_OEM                   (1<<1)
+/* Indicates that OEM strings are supported for use in security buffer data. */
+
+#define NTLMFLAG_REQUEST_TARGET                  (1<<2)
+/* Requests that the server's authentication realm be included in the Type 2
+   message. */
+
+/* unknown (1<<3) */
+#define NTLMFLAG_NEGOTIATE_SIGN                  (1<<4)
+/* Specifies that authenticated communication between the client and server
+   should carry a digital signature (message integrity). */
+
+#define NTLMFLAG_NEGOTIATE_SEAL                  (1<<5)
+/* Specifies that authenticated communication between the client and server
+   should be encrypted (message confidentiality). */
+
+#define NTLMFLAG_NEGOTIATE_DATAGRAM_STYLE        (1<<6)
+/* unknown purpose */
+
+#define NTLMFLAG_NEGOTIATE_LM_KEY                (1<<7)
+/* Indicates that the LAN Manager session key should be used for signing and
+   sealing authenticated communications. */
+
+#define NTLMFLAG_NEGOTIATE_NETWARE               (1<<8)
+/* unknown purpose */
+
+#define NTLMFLAG_NEGOTIATE_NTLM_KEY              (1<<9)
+/* Indicates that NTLM authentication is being used. */
+
+/* unknown (1<<10) */
+/* unknown (1<<11) */
+
+#define NTLMFLAG_NEGOTIATE_DOMAIN_SUPPLIED       (1<<12)
+/* Sent by the client in the Type 1 message to indicate that a desired
+   authentication realm is included in the message. */
+
+#define NTLMFLAG_NEGOTIATE_WORKSTATION_SUPPLIED  (1<<13)
+/* Sent by the client in the Type 1 message to indicate that the client
+   workstation's name is included in the message. */
+
+#define NTLMFLAG_NEGOTIATE_LOCAL_CALL            (1<<14)
+/* Sent by the server to indicate that the server and client are on the same
+   machine. Implies that the client may use a pre-established local security
+   context rather than responding to the challenge. */
+
+#define NTLMFLAG_NEGOTIATE_ALWAYS_SIGN           (1<<15)
+/* Indicates that authenticated communication between the client and server
+   should be signed with a "dummy" signature. */
+
+#define NTLMFLAG_TARGET_TYPE_DOMAIN              (1<<16)
+/* Sent by the server in the Type 2 message to indicate that the target
+   authentication realm is a domain. */
+
+#define NTLMFLAG_TARGET_TYPE_SERVER              (1<<17)
+/* Sent by the server in the Type 2 message to indicate that the target
+   authentication realm is a server. */
+
+#define NTLMFLAG_TARGET_TYPE_SHARE               (1<<18)
+/* Sent by the server in the Type 2 message to indicate that the target
+   authentication realm is a share. Presumably, this is for share-level
+   authentication. Usage is unclear. */
+
+#define NTLMFLAG_NEGOTIATE_NTLM2_KEY             (1<<19)
+/* Indicates that the NTLM2 signing and sealing scheme should be used for
+   protecting authenticated communications. */
+
+#define NTLMFLAG_REQUEST_INIT_RESPONSE           (1<<20)
+/* unknown purpose */
+
+#define NTLMFLAG_REQUEST_ACCEPT_RESPONSE         (1<<21)
+/* unknown purpose */
+
+#define NTLMFLAG_REQUEST_NONNT_SESSION_KEY       (1<<22)
+/* unknown purpose */
+
+#define NTLMFLAG_NEGOTIATE_TARGET_INFO           (1<<23)
+/* Sent by the server in the Type 2 message to indicate that it is including a
+   Target Information block in the message. */
+
+/* unknown (1<24) */
+/* unknown (1<25) */
+/* unknown (1<26) */
+/* unknown (1<27) */
+/* unknown (1<28) */
+
+#define NTLMFLAG_NEGOTIATE_128                   (1<<29)
+/* Indicates that 128-bit encryption is supported. */
+
+#define NTLMFLAG_NEGOTIATE_KEY_EXCHANGE          (1<<30)
+/* unknown purpose */
+
+#define NTLMFLAG_NEGOTIATE_56                    (1<<31)
+/* Indicates that 56-bit encryption is supported. */
+
+#ifdef HAVE_OPENSSL
+/* We need OpenSSL for the crypto lib to provide us with MD4 and DES */
+
+/* -- WIN32 approved -- */
+#include <stdio.h>
+#include <string.h>
+#include <stdarg.h>
+#include <stdlib.h>
+#include <ctype.h>
+
+#include <openssl/des.h>
+#include <openssl/md4.h>
+#include <openssl/ssl.h>
+
+#if OPENSSL_VERSION_NUMBER < 0x00907001L
+#define DES_key_schedule des_key_schedule
+#define DES_cblock des_cblock
+#define DES_set_odd_parity des_set_odd_parity
+#define DES_set_key des_set_key
+#define DES_ecb_encrypt des_ecb_encrypt
+
+/* This is how things were done in the old days */
+#define DESKEY(x) x
+#define DESKEYARG(x) x
+#else
+/* Modern version */
+#define DESKEYARG(x) *x
+#define DESKEY(x) &x
+#endif
+
+/* Define this to make the type-3 message include the NT response message */
+#define USE_NTRESPONSES 1
+
+/*
+  (*) = A "security buffer" is a triplet consisting of two shorts and one
+  long:
+
+  1. a 'short' containing the length of the buffer in bytes
+  2. a 'short' containing the allocated space for the buffer in bytes
+  3. a 'long' containing the offset to the start of the buffer from the
+     beginning of the NTLM message, in bytes.
+*/
+
+static ntlm ne_input_ntlm(ne_ntlm_context *ctx,
+			  const char *responseToken)
+{
+  if(responseToken) {
+    /* We got a type-2 message here:
+
+       Index   Description         Content
+       0       NTLMSSP Signature   Null-terminated ASCII "NTLMSSP"
+                                   (0x4e544c4d53535000)
+       8       NTLM Message Type   long (0x02000000)
+       12      Target Name         security buffer(*)
+       20      Flags               long
+       24      Challenge           8 bytes
+       (32)    Context (optional)  8 bytes (two consecutive longs)
+       (40)    Target Information  (optional) security buffer(*)
+       32 (48) start of data block
+    */
+    unsigned char * buffer = NULL;
+
+    int size = ne_unbase64(responseToken, &buffer);
+
+    ctx->state = NTLMSTATE_TYPE2; /* we got a type-2 */
+
+    if(size >= 48)
+      /* the nonce of interest is index [24 .. 31], 8 bytes */
+      memcpy(ctx->nonce, &buffer[24], 8);
+
+    /* at index decimal 20, there's a 32bit NTLM flag field */
+
+    if (buffer) ne_free(buffer);
+  }
+  else {
+    if(ctx->state >= NTLMSTATE_TYPE1)
+      return NTLM_BAD;
+
+    ctx->state = NTLMSTATE_TYPE1; /* we should sent away a type-1 */
+  }
+  return NTLM_FINE;
+}
+
+/*
+ * Turns a 56 bit key into the 64 bit, odd parity key and sets the key.  The
+ * key schedule ks is also set.
+ */
+static void setup_des_key(unsigned char *key_56,
+                          DES_key_schedule DESKEYARG(ks))
+{
+  DES_cblock key;
+
+  key[0] = key_56[0];
+  key[1] = ((key_56[0] << 7) & 0xFF) | (key_56[1] >> 1);
+  key[2] = ((key_56[1] << 6) & 0xFF) | (key_56[2] >> 2);
+  key[3] = ((key_56[2] << 5) & 0xFF) | (key_56[3] >> 3);
+  key[4] = ((key_56[3] << 4) & 0xFF) | (key_56[4] >> 4);
+  key[5] = ((key_56[4] << 3) & 0xFF) | (key_56[5] >> 5);
+  key[6] = ((key_56[5] << 2) & 0xFF) | (key_56[6] >> 6);
+  key[7] =  (key_56[6] << 1) & 0xFF;
+
+  DES_set_odd_parity(&key);
+  DES_set_key(&key, ks);
+}
+
+ /*
+  * takes a 21 byte array and treats it as 3 56-bit DES keys. The
+  * 8 byte plaintext is encrypted with each key and the resulting 24
+  * bytes are stored in the results array.
+  */
+static void calc_resp(unsigned char *keys,
+                      unsigned char *plaintext,
+                      unsigned char *results)
+{
+  DES_key_schedule ks;
+
+  setup_des_key(keys, DESKEY(ks));
+  DES_ecb_encrypt((DES_cblock*) plaintext, (DES_cblock*) results,
+                  DESKEY(ks), DES_ENCRYPT);
+
+  setup_des_key(keys+7, DESKEY(ks));
+  DES_ecb_encrypt((DES_cblock*) plaintext, (DES_cblock*) (results+8),
+                  DESKEY(ks), DES_ENCRYPT);
+
+  setup_des_key(keys+14, DESKEY(ks));
+  DES_ecb_encrypt((DES_cblock*) plaintext, (DES_cblock*) (results+16),
+                  DESKEY(ks), DES_ENCRYPT);
+}
+
+/*
+ * Set up lanmanager and nt hashed passwords
+ */
+static void mkhash(char *password,
+                   unsigned char *nonce,  /* 8 bytes */
+                   unsigned char *lmresp  /* must fit 0x18 bytes */
+#ifdef USE_NTRESPONSES
+                   , unsigned char *ntresp  /* must fit 0x18 bytes */
+#endif
+  )
+{
+  unsigned char lmbuffer[21];
+#ifdef USE_NTRESPONSES
+  unsigned char ntbuffer[21];
+#endif
+  unsigned char *pw;
+  static const unsigned char magic[] = {
+    0x4B, 0x47, 0x53, 0x21, 0x40, 0x23, 0x24, 0x25
+  };
+  int i;
+  int len = strlen(password);
+
+  /* make it fit at least 14 bytes */
+  pw = malloc(len<7?14:len*2);
+  if(!pw)
+    return; /* this will lead to a badly generated package */
+
+  if (len > 14)
+    len = 14;
+
+  for (i=0; i<len; i++)
+    pw[i] = toupper(password[i]);
+
+  for (; i<14; i++)
+    pw[i] = 0;
+
+  {
+    /* create LanManager hashed password */
+    DES_key_schedule ks;
+
+    setup_des_key(pw, DESKEY(ks));
+    DES_ecb_encrypt((DES_cblock *)magic, (DES_cblock *)lmbuffer,
+                    DESKEY(ks), DES_ENCRYPT);
+
+    setup_des_key(pw+7, DESKEY(ks));
+    DES_ecb_encrypt((DES_cblock *)magic, (DES_cblock *)(lmbuffer+8),
+                    DESKEY(ks), DES_ENCRYPT);
+
+    memset(lmbuffer+16, 0, 5);
+  }
+  /* create LM responses */
+  calc_resp(lmbuffer, nonce, lmresp);
+
+#ifdef USE_NTRESPONSES
+  {
+    /* create NT hashed password */
+    MD4_CTX MD4;
+
+    len = strlen(password);
+
+    for (i=0; i<len; i++) {
+      pw[2*i]   = password[i];
+      pw[2*i+1] = 0;
+    }
+
+    MD4_Init(&MD4);
+    MD4_Update(&MD4, pw, 2*len);
+    MD4_Final(ntbuffer, &MD4);
+
+    memset(ntbuffer+16, 0, 8);
+  }
+
+  calc_resp(ntbuffer, nonce, ntresp);
+#endif
+
+  free(pw);
+}
+
+#define SHORTPAIR(x) ((x) & 0xff), ((x) >> 8)
+#define LONGQUARTET(x) ((x) & 0xff), (((x) >> 8)&0xff), \
+  (((x) >>16)&0xff), ((x)>>24)
+
+/* this is for creating ntlm header output */
+static int ne_output_ntlm(ne_ntlm_context *ctx)
+{
+  const char *domain=""; /* empty */
+  const char *host=""; /* empty */
+  int domlen=strlen(domain);
+  int hostlen = strlen(host);
+  int hostoff; /* host name offset */
+  int domoff;  /* domain name offset */
+  int size;
+  unsigned char ntlmbuf[256]; /* enough, unless the host/domain is very long */
+
+  if(!ctx->user || !ctx->passwd)
+    /* no user, no auth */
+    return 0; /* OK */
+
+  switch(ctx->state) {
+  case NTLMSTATE_TYPE1:
+  default: /* for the weird cases we (re)start here */
+    hostoff = 32;
+    domoff = hostoff + hostlen;
+
+    /* Create and send a type-1 message:
+
+    Index Description          Content
+    0     NTLMSSP Signature    Null-terminated ASCII "NTLMSSP"
+                               (0x4e544c4d53535000)
+    8     NTLM Message Type    long (0x01000000)
+    12    Flags                long
+    16    Supplied Domain      security buffer(*)
+    24    Supplied Workstation security buffer(*)
+    32    start of data block
+
+    */
+
+    snprintf((char *)ntlmbuf, sizeof(ntlmbuf), "NTLMSSP%c"
+             "\x01%c%c%c" /* 32-bit type = 1 */
+             "%c%c%c%c"   /* 32-bit NTLM flag field */
+             "%c%c"  /* domain length */
+             "%c%c"  /* domain allocated space */
+             "%c%c"  /* domain name offset */
+             "%c%c"  /* 2 zeroes */
+             "%c%c"  /* host length */
+             "%c%c"  /* host allocated space */
+             "%c%c"  /* host name offset */
+             "%c%c"  /* 2 zeroes */
+             "%s"   /* host name */
+             "%s",  /* domain string */
+             0,     /* trailing zero */
+             0,0,0, /* part of type-1 long */
+
+             LONGQUARTET(
+               NTLMFLAG_NEGOTIATE_OEM|      /*   2 */
+               NTLMFLAG_NEGOTIATE_NTLM_KEY  /* 200 */
+               /* equals 0x0202 */
+               ),
+             SHORTPAIR(domlen),
+             SHORTPAIR(domlen),
+             SHORTPAIR(domoff),
+             0,0,
+             SHORTPAIR(hostlen),
+             SHORTPAIR(hostlen),
+             SHORTPAIR(hostoff),
+             0,0,
+             host, domain);
+
+    /* initial packet length */
+    size = 32 + hostlen + domlen;
+
+    /* now keeper of the base64 encoded package size */
+    if (ctx->requestToken) ne_free(ctx->requestToken);
+    ctx->requestToken = ne_base64(ntlmbuf, size);
+
+    break;
+
+  case NTLMSTATE_TYPE2:
+    /* We received the type-2 already, create a type-3 message:
+
+    Index   Description            Content
+    0       NTLMSSP Signature      Null-terminated ASCII "NTLMSSP"
+                                   (0x4e544c4d53535000)
+    8       NTLM Message Type      long (0x03000000)
+    12      LM/LMv2 Response       security buffer(*)
+    20      NTLM/NTLMv2 Response   security buffer(*)
+    28      Domain Name            security buffer(*)
+    36      User Name              security buffer(*)
+    44      Workstation Name       security buffer(*)
+    (52)    Session Key (optional) security buffer(*)
+    (60)    Flags (optional)       long
+    52 (64) start of data block
+
+    */
+
+  {
+    int lmrespoff;
+    int ntrespoff;
+    int useroff;
+    unsigned char lmresp[0x18]; /* fixed-size */
+#ifdef USE_NTRESPONSES
+    unsigned char ntresp[0x18]; /* fixed-size */
+#endif
+    const char *user;
+    int userlen;
+
+    user = strchr(ctx->user, '\\');
+    if(!user)
+      user = strchr(ctx->user, '/');
+
+    if (user) {
+      domain = ctx->user;
+      domlen = user - domain;
+      user++;
+    }
+    else
+      user = ctx->user;
+    userlen = strlen(user);
+
+    mkhash(ctx->passwd, &ctx->nonce[0], lmresp
+#ifdef USE_NTRESPONSES
+           , ntresp
+#endif
+      );
+
+    domoff = 64; /* always */
+    useroff = domoff + domlen;
+    hostoff = useroff + userlen;
+    lmrespoff = hostoff + hostlen;
+    ntrespoff = lmrespoff + 0x18;
+
+    /* Create the big type-3 message binary blob */
+    size = snprintf((char *)ntlmbuf, sizeof(ntlmbuf),
+                    "NTLMSSP%c"
+                    "\x03%c%c%c" /* type-3, 32 bits */
+
+                    "%c%c%c%c" /* LanManager length + allocated space */
+                    "%c%c" /* LanManager offset */
+                    "%c%c" /* 2 zeroes */
+
+                    "%c%c" /* NT-response length */
+                    "%c%c" /* NT-response allocated space */
+                    "%c%c" /* NT-response offset */
+                    "%c%c" /* 2 zeroes */
+
+                    "%c%c"  /* domain length */
+                    "%c%c"  /* domain allocated space */
+                    "%c%c"  /* domain name offset */
+                    "%c%c"  /* 2 zeroes */
+
+                    "%c%c"  /* user length */
+                    "%c%c"  /* user allocated space */
+                    "%c%c"  /* user offset */
+                    "%c%c"  /* 2 zeroes */
+
+                    "%c%c"  /* host length */
+                    "%c%c"  /* host allocated space */
+                    "%c%c"  /* host offset */
+                    "%c%c%c%c%c%c"  /* 6 zeroes */
+
+                    "\xff\xff"  /* message length */
+                    "%c%c"  /* 2 zeroes */
+
+                    "\x01\x82" /* flags */
+                    "%c%c"  /* 2 zeroes */
+
+                    /* domain string */
+                    /* user string */
+                    /* host string */
+                    /* LanManager response */
+                    /* NT response */
+                    ,
+                    0, /* zero termination */
+                    0,0,0, /* type-3 long, the 24 upper bits */
+
+                    SHORTPAIR(0x18),  /* LanManager response length, twice */
+                    SHORTPAIR(0x18),
+                    SHORTPAIR(lmrespoff),
+                    0x0, 0x0,
+
+#ifdef USE_NTRESPONSES
+                    SHORTPAIR(0x18),  /* NT-response length, twice */
+                    SHORTPAIR(0x18),
+#else
+                    0x0, 0x0,
+                    0x0, 0x0,
+#endif
+                    SHORTPAIR(ntrespoff),
+                    0x0, 0x0,
+
+                    SHORTPAIR(domlen),
+                    SHORTPAIR(domlen),
+                    SHORTPAIR(domoff),
+                    0x0, 0x0,
+
+                    SHORTPAIR(userlen),
+                    SHORTPAIR(userlen),
+                    SHORTPAIR(useroff),
+                    0x0, 0x0,
+
+                    SHORTPAIR(hostlen),
+                    SHORTPAIR(hostlen),
+                    SHORTPAIR(hostoff),
+                    0x0, 0x0, 0x0, 0x0, 0x0, 0x0,
+
+                    0x0, 0x0,
+
+                    0x0, 0x0);
+
+    /* size is now 64 */
+    size=64;
+    ntlmbuf[62]=ntlmbuf[63]=0;
+
+    /* Make sure that the user and domain strings fit in the target buffer
+       before we copy them there. */
+    if(size + userlen + domlen >= sizeof(ntlmbuf)) {
+      return -1;
+    }
+
+    memcpy(&ntlmbuf[size], domain, domlen);
+    size += domlen;
+
+    memcpy(&ntlmbuf[size], user, userlen);
+    size += userlen;
+
+    /* we append the binary hashes to the end of the blob */
+    if(size < ((int)sizeof(ntlmbuf) - 0x18)) {
+      memcpy(&ntlmbuf[size], lmresp, 0x18);
+      size += 0x18;
+    }
+
+#ifdef USE_NTRESPONSES
+    if(size < ((int)sizeof(ntlmbuf) - 0x18)) {
+      memcpy(&ntlmbuf[size], ntresp, 0x18);
+      size += 0x18;
+    }
+#endif
+
+    ntlmbuf[56] = size & 0xff;
+    ntlmbuf[57] = size >> 8;
+
+    /* convert the binary blob into base64 */
+    ctx->requestToken = ne_base64(ntlmbuf, size);
+
+    ctx->state = NTLMSTATE_TYPE3; /* we sent a type-3 */
+  }
+  break;
+
+  case NTLMSTATE_TYPE3:
+    /* connection is already authenticated,
+     * don't send a header in future requests */
+    if (ctx->requestToken) ne_free(ctx->requestToken);
+    ctx->requestToken = NULL;
+    break;
+  }
+
+  return 0; /* OK */
+}
+
+int ne_ntlm_create_context(ne_ntlm_context **context, const char *userName, const char *password)
+{
+    if (context == NULL) {
+	return -1;
+    } else {
+        ne_ntlm_context *ctx = ne_calloc(sizeof(ne_ntlm_context));
+
+	ctx->state = NTLMSTATE_NONE;
+	ctx->user = ne_strdup(userName);
+	ctx->passwd = ne_strdup(password);
+
+	*context = ctx;
+	return 0;
+    }
+}
+
+int ne_ntlm_destroy_context(ne_ntlm_context *context)
+{
+    if (context != NULL)  {
+        if (context->user)
+	    ne_free(context->user);
+
+	if (context->passwd)
+	    ne_free(context->passwd);
+
+	if (context->requestToken)
+	    ne_free(context->requestToken);
+
+	ne_free(context);
+    }
+    return 0;
+}
+
+int ne_ntlm_clear_context(ne_ntlm_context *context)
+{
+    return 0;
+}
+
+int ne_ntlm_authenticate(ne_ntlm_context *context, const char *responseToken)
+{
+    if (context == NULL) {
+	return -1;
+    } else {
+        if (!responseToken && (context->state == NTLMSTATE_TYPE3))
+          context->state = NTLMSTATE_NONE;
+
+        if (context->state <= NTLMSTATE_TYPE3) {
+	  ntlm ntlmstatus = ne_input_ntlm(context, responseToken);
+
+	  if (ntlmstatus != NTLM_FINE) {
+	    return -1;
+	  }
+	}
+    }
+    return ne_output_ntlm(context);
+}
+
+char *ne_ntlm_getRequestToken(ne_ntlm_context *context)
+{
+    if (context == NULL) {
+	return NULL;
+    } else {
+        if (context->requestToken) {
+	    char *ret = ne_strdup(context->requestToken);
+	    ne_free(context->requestToken);
+	    context->requestToken = NULL;
+	    return ret;
+	} else  {
+	  return NULL;
+	}
+    }
+}
+
+#endif /* HAVE_OPENSSL */
+#endif /* HAVE_NTLM */
--- misc/neon-0.28.2/src/ne_ntlm.h	2009-12-10 13:29:15.000000000 +0100
+++ misc/build/neon-0.28.2/src/ne_ntlm.h	2009-12-10 13:21:58.000000000 +0100
@@ -1 +1,44 @@
-dummy
+/*
+   Handling of NTLM Authentication
+   Copyright (C) 2009, Kai Sommerfeld <kso@openoffice.org>
+
+   This library is free software; you can redistribute it and/or
+   modify it under the terms of the GNU Library General Public
+   License as published by the Free Software Foundation; either
+   version 2 of the License, or (at your option) any later version.
+
+   This library is distributed in the hope that it will be useful,
+   but WITHOUT ANY WARRANTY; without even the implied warranty of
+   MERCHANTABILITY or FITNESS FOR A PARTICULAR PURPOSE.  See the GNU
+   Library General Public License for more details.
+
+   You should have received a copy of the GNU Library General Public
+   License along with this library; if not, write to the Free
+   Software Foundation, Inc., 59 Temple Place - Suite 330, Boston,
+   MA 02111-1307, USA
+
+*/
+#ifndef NE_NTLM_H
+#define NE_NTLM_H
+
+#include "config.h"
+
+/* PRIVATE TO NEON -- NOT PART OF THE EXTERNAL API. */
+
+#ifdef HAVE_NTLM
+
+typedef struct ne_ntlm_context_s ne_ntlm_context;
+
+int ne_ntlm_create_context(ne_ntlm_context **context, const char *userName, const char *password);
+
+int ne_ntlm_destroy_context(ne_ntlm_context *context);
+
+int ne_ntlm_clear_context(ne_ntlm_context *context);
+
+int ne_ntlm_authenticate(ne_ntlm_context *context, const char *responseToken);
+
+char *ne_ntlm_getRequestToken(ne_ntlm_context *context);
+
+#endif /* HAVE_NTLM */
+
+#endif /* NE_NTLM_H */
--- misc/neon-0.28.2/src/ne_socket.c	2008-02-28 14:19:19.000000000 +0100
+++ misc/build/neon-0.28.2/src/ne_socket.c	2009-12-10 13:21:58.000000000 +0100
@@ -60,6 +60,7 @@
 #include <stddef.h>
 #ifdef USE_GETADDRINFO
 #include <ws2tcpip.h>
+#include <Wspiapi.h>
 #endif
 #endif
 
--- misc/neon-0.28.2/src/ne_sspi.c	2007-08-10 17:26:08.000000000 +0200
+++ misc/build/neon-0.28.2/src/ne_sspi.c	2009-12-10 13:28:42.000000000 +0100
@@ -202,9 +202,48 @@
         return -1;
     }
 
+    return 0; 
+}
+
+/*
+ * Simplification wrapper arround AcquireCredentialsHandle as most of
+ * the parameters do not change. 
+ */
+static int acquireCredentialsHandleForUsername(CredHandle * credentials, char *package, const char *username, const char *password)
+{
+    SECURITY_STATUS status;
+    TimeStamp timestamp;
+
+	const char *domain = "";
+
+	int rc, rcISC;
+	SecPkgInfo *secPackInfo;
+	SEC_WINNT_AUTH_IDENTITY *nameAndPwd = NULL;
+	int bytesReceived = 0, bytesSent = 0;
+
+	nameAndPwd = (SEC_WINNT_AUTH_IDENTITY *) malloc( sizeof(SEC_WINNT_AUTH_IDENTITY) );
+	memset( nameAndPwd, '\0', sizeof (*nameAndPwd) );
+	nameAndPwd->Domain = (unsigned char *) _strdup( domain? domain: "" );
+	nameAndPwd->DomainLength = domain? strlen( domain ): 0;
+	nameAndPwd->User = (unsigned char *) _strdup( username? username: "" );
+	nameAndPwd->UserLength = username? strlen( username ): 0;
+	nameAndPwd->Password = (unsigned char *) _strdup( password? password: "" );
+	nameAndPwd->PasswordLength = password? strlen( password ): 0;
+	nameAndPwd->Flags = SEC_WINNT_AUTH_IDENTITY_ANSI;
+
+	status = pSFT->AcquireCredentialsHandle( NULL, package, SECPKG_CRED_OUTBOUND,
+		NULL, nameAndPwd, NULL, NULL, credentials, &timestamp );
+
+    if (status != SEC_E_OK) {
+        NE_DEBUG(NE_DBG_HTTPAUTH,
+                 "sspi: AcquireCredentialsHandle [fail] [%x].\n", status);
+        return -1;
+    }
+
     return 0;
 }
 
+
 /*
  * Wrapper arround initializeSecurityContext.  Supplies several
  * default parameters as well as logging in case of errors.
@@ -483,7 +522,7 @@
  * Processes received authentication tokens as well as supplies the
  * response token.
  */
-int ne_sspi_authenticate(void *context, const char *base64Token, char **responseToken)
+int ne_sspi_authenticate(void *context, const char *base64Token, char **responseToken, const char* username, const char* password)
 {
     SecBufferDesc outBufferDesc;
     SecBuffer outBuffer;
@@ -560,14 +599,23 @@
 
         /* Reset any existing context since we are starting over */
         resetContext(sspiContext);
+		
+	if (strlen(username) != 0) {
+	  if (acquireCredentialsHandleForUsername
+	        (&sspiContext->credentials, sspiContext->mechanism, username, password) != SEC_E_OK) {
+	    freeBuffer(&outBufferDesc);
+	    NE_DEBUG(NE_DBG_HTTPAUTH, "sspi: acquireCredentialsHandleForUsername failed.\n");
+	    return -1;
+	  }
+	} else {
+	  if (acquireCredentialsHandle
+	      (&sspiContext->credentials, sspiContext->mechanism) != SEC_E_OK) {
+	    freeBuffer(&outBufferDesc);
+	    NE_DEBUG(NE_DBG_HTTPAUTH, "sspi: acquireCredentialsHandle failed.\n");
+	    return -1;
+	  }
+	}
 
-        if (acquireCredentialsHandle
-            (&sspiContext->credentials, sspiContext->mechanism) != SEC_E_OK) {
-                freeBuffer(&outBufferDesc);
-                NE_DEBUG(NE_DBG_HTTPAUTH,
-                    "sspi: acquireCredentialsHandle failed.\n");
-                return -1;
-        }
 
         securityStatus =
             initializeSecurityContext(&sspiContext->credentials, NULL,
--- misc/neon-0.28.2/src/ne_sspi.h	2006-02-12 13:05:14.000000000 +0100
+++ misc/build/neon-0.28.2/src/ne_sspi.h	2009-12-10 13:21:58.000000000 +0100
@@ -41,7 +41,7 @@
 int ne_sspi_clear_context(void *context);
 
 int ne_sspi_authenticate(void *context, const char *base64Token,
-                         char **responseToken);
+                         char **responseToken, const char* username, const char* password);
 
 #endif /* HAVE_SSPI */
 
--- misc/neon-0.28.2/src/ne_uri.c	2007-12-05 12:04:47.000000000 +0100
+++ misc/build/neon-0.28.2/src/ne_uri.c	2009-12-10 13:21:58.000000000 +0100
@@ -42,7 +42,7 @@
 #include "ne_alloc.h"
 #include "ne_uri.h"
 
-/* URI ABNF from RFC 3986: */
+/* URI ABNF from RFC 3986: (TKR: SharePoint is contradictory to this RFC. So I fix it here. )*/
 
 #define PS (0x0001) /* "+" */
 #define PC (0x0002) /* "%" */
@@ -67,6 +67,9 @@
 
 #define OT (0x4000) /* others */
 
+/* TKR new symbol */
+#define WS (0x8000) /* Whitespaces ( Space, Tab ) */
+
 #define URI_ALPHA (AL)
 #define URI_DIGIT (DG)
 
@@ -83,20 +86,21 @@
 /* pchar = unreserved / pct-encoded / sub-delims / ":" / "@" */
 #define URI_PCHAR (URI_UNRESERVED | PC | URI_SUBDELIM | CL | AT)
 /* invented: segchar = pchar / "/" */
-#define URI_SEGCHAR (URI_PCHAR | FS)
+/* (TKR) WS added */
+#define URI_SEGCHAR (URI_PCHAR | FS | WS)
 /* query = *( pchar / "/" / "?" ) */
 #define URI_QUERY (URI_PCHAR | FS | QU)
 /* fragment == query */
 #define URI_FRAGMENT URI_QUERY
 
 /* any characters which should be path-escaped: */
-#define URI_ESCAPE ((URI_GENDELIM & ~(FS)) | URI_SUBDELIM | OT | PC)
+#define URI_ESCAPE ((URI_GENDELIM & ~(FS)) | URI_SUBDELIM | OT | WS | PC)
 
 static const unsigned int uri_chars[256] = {
 /* 0xXX    x0      x2      x4      x6      x8      xA      xC      xE     */
-/*   0x */ OT, OT, OT, OT, OT, OT, OT, OT, OT, OT, OT, OT, OT, OT, OT, OT,
+/*   0x */ OT, OT, OT, OT, OT, OT, OT, OT, OT, WS, OT, OT, OT, OT, OT, OT,
 /*   1x */ OT, OT, OT, OT, OT, OT, OT, OT, OT, OT, OT, OT, OT, OT, OT, OT,
-/*   2x */ OT, SD, OT, GD, SD, PC, SD, SD, SD, SD, SD, PS, SD, DS, DT, FS,
+/*   2x */ WS, SD, OT, GD, SD, PC, SD, SD, SD, SD, SD, PS, SD, DS, DT, FS,
 /*   3x */ DG, DG, DG, DG, DG, DG, DG, DG, DG, DG, CL, SD, OT, SD, OT, QU,
 /*   4x */ AT, AL, AL, AL, AL, AL, AL, AL, AL, AL, AL, AL, AL, AL, AL, AL,
 /*   5x */ AL, AL, AL, AL, AL, AL, AL, AL, AL, AL, AL, GD, OT, GD, OT, US,
--- misc/neon-0.28.2/src/ne_utils.c	2006-03-07 10:36:43.000000000 +0100
+++ misc/build/neon-0.28.2/src/ne_utils.c	2009-12-10 13:21:58.000000000 +0100
@@ -118,6 +118,9 @@
 #ifdef HAVE_GNUTLS
     ", GNU TLS " LIBGNUTLS_VERSION
 #endif /* HAVE_GNUTLS */
+#ifdef HAVE_SSPI
+    ", SSPI"
+#endif /* HAVE_SSPI */
    "."
 ;
 
@@ -137,7 +140,7 @@
     switch (feature) {
 #if defined(NE_HAVE_SSL) || defined(NE_HAVE_ZLIB) || defined(NE_HAVE_IPV6) \
     || defined(NE_HAVE_SOCKS) || defined(NE_HAVE_LFS) \
-    || defined(NE_HAVE_TS_SSL) || defined(NE_HAVE_I18N)
+    || defined(NE_HAVE_TS_SSL) || defined(NE_HAVE_I18N) || defined(HAVE_SSPI)
 #ifdef NE_HAVE_SSL
     case NE_FEATURE_SSL:
 #endif
@@ -159,6 +162,9 @@
 #ifdef NE_HAVE_I18N
     case NE_FEATURE_I18N:
 #endif
+#ifdef HAVE_SSPI
+    case NE_FEATURE_SSPI:
+#endif
         return 1;
 #endif /* NE_HAVE_* */
     default:
--- misc/neon-0.28.2/src/ne_utils.h	2007-07-16 08:54:57.000000000 +0200
+++ misc/build/neon-0.28.2/src/ne_utils.h	2009-12-10 13:21:58.000000000 +0100
@@ -54,6 +54,7 @@
 #define NE_FEATURE_SOCKS (5) /* SOCKSv5 support */
 #define NE_FEATURE_TS_SSL (6) /* Thread-safe SSL/TLS support */
 #define NE_FEATURE_I18N (7) /* i18n error message support */
+#define NE_FEATURE_SSPI (8) /* NTLM/Negotiate authentication protocol via SSPI */
 
 /* Returns non-zero if library is built with support for the given
  * NE_FEATURE_* feature code 'code'. */<|MERGE_RESOLUTION|>--- conflicted
+++ resolved
@@ -490,15 +490,9 @@
 +#else
 +#define HAVE_NTLM 1
 +#endif
-<<<<<<< HEAD
 --- misc/neon-0.28.2/src/makefile.mk	2009-12-10 13:29:15.000000000 +0100
 +++ misc/build/neon-0.28.2/src/makefile.mk	2009-12-10 13:21:58.000000000 +0100
-@@ -1 +1,99 @@
-=======
---- misc/neon-0.28.2/src/makefile.mk	2009-09-29 10:28:26.687500000 +0200
-+++ misc/build/neon-0.28.2/src/makefile.mk	2009-09-17 13:04:18.031250000 +0200
-@@ -1 +1,92 @@
->>>>>>> 35c909bf
+@@ -1 +1,100 @@
 -dummy
 +PRJ=..$/..$/..$/..$/..
 +
@@ -507,7 +501,7 @@
 +LIBTARGET=NO
 +USE_DEFFILE=TRUE
 +EXTERNAL_WARNINGS_NOT_ERRORS := TRUE
-+ UWINAPILIB=
++UWINAPILIB=
 +
 +# --- Settings -----------------------------------------------------
 +
@@ -640,8 +634,8 @@
  static int get_credentials(auth_session *sess, ne_buffer **errmsg, int attempt,
                             struct auth_challenge *chall, char *pwbuf) 
  {
--    if (chall->handler->creds(chall->handler->userdata, sess->realm, 
-+    if (chall->handler->creds(chall->handler->userdata, chall->protocol->name, sess->realm, 
+-    if (chall->handler->creds(chall->handler->userdata, sess->realm,
++    if (chall->handler->creds(chall->handler->userdata, chall->protocol->name, sess->realm,
                                chall->handler->attempt++, sess->username, pwbuf) == 0) {
          return 0;
      } else {
@@ -649,9 +643,9 @@
      int ntlm = ne_strcasecmp(parms->protocol->name, "NTLM") == 0;
      int status;
      char *response = NULL;
--    
+-
 +    char password[NE_ABUFSIZ];
-+ 
++
      NE_DEBUG(NE_DBG_HTTPAUTH, "auth: SSPI challenge.\n");
      
      if (!sess->sspi_context) {
@@ -1637,12 +1631,12 @@
          return -1;
      }
  
-+    return 0; 
++    return 0;
 +}
 +
 +/*
 + * Simplification wrapper arround AcquireCredentialsHandle as most of
-+ * the parameters do not change. 
++ * the parameters do not change.
 + */
 +static int acquireCredentialsHandleForUsername(CredHandle * credentials, char *package, const char *username, const char *password)
 +{
@@ -1695,7 +1689,7 @@
  
          /* Reset any existing context since we are starting over */
          resetContext(sspiContext);
-+		
++
 +	if (strlen(username) != 0) {
 +	  if (acquireCredentialsHandleForUsername
 +	        (&sspiContext->credentials, sspiContext->mechanism, username, password) != SEC_E_OK) {
