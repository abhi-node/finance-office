/*************************************************************************
 *
 * DO NOT ALTER OR REMOVE COPYRIGHT NOTICES OR THIS FILE HEADER.
 *
 * Copyright 2008 by Sun Microsystems, Inc.
 *
 * OpenOffice.org - a multi-platform office productivity suite
 *
 * $RCSfile: TableCellLayoutController.java,v $
 * $Revision: 1.4 $
 *
 * This file is part of OpenOffice.org.
 *
 * OpenOffice.org is free software: you can redistribute it and/or modify
 * it under the terms of the GNU Lesser General Public License version 3
 * only, as published by the Free Software Foundation.
 *
 * OpenOffice.org is distributed in the hope that it will be useful,
 * but WITHOUT ANY WARRANTY; without even the implied warranty of
 * MERCHANTABILITY or FITNESS FOR A PARTICULAR PURPOSE.  See the
 * GNU Lesser General Public License version 3 for more details
 * (a copy is included in the LICENSE file that accompanied this code).
 *
 * You should have received a copy of the GNU Lesser General Public License
 * version 3 along with OpenOffice.org.  If not, see
 * <http://www.openoffice.org/license.html>
 * for a copy of the LGPLv3 License.
 *
 ************************************************************************/
package com.sun.star.report.pentaho.layoutprocessor;

import com.sun.star.report.pentaho.OfficeNamespaces;
import com.sun.star.report.OfficeToken;
import com.sun.star.report.pentaho.model.FormatCondition;
import com.sun.star.report.pentaho.model.FormattedTextElement;
import com.sun.star.report.pentaho.model.ReportElement;
import org.jfree.layouting.util.AttributeMap;
import org.jfree.report.DataSourceException;
import org.jfree.report.DataFlags;
import org.jfree.report.expressions.Expression;
import org.jfree.report.flow.FlowController;
import org.jfree.report.flow.ReportTarget;
import org.jfree.report.flow.layoutprocessor.LayoutControllerUtil;
import org.jfree.report.flow.layoutprocessor.SectionLayoutController;
import org.jfree.report.structure.Element;
import org.jfree.report.structure.Node;
import org.jfree.report.structure.Section;
import org.pentaho.reporting.libraries.base.util.ObjectUtilities;

/**
 * Before writing the table cell, we have to evaluate the childs of the cell. The cell itself can either be empty or it
 * has a one ore more paragraphs inside. The paragraph contains a single report element, but may contain additional
 * other content.
 *
 * @author Thomas Morgner
 * @noinspection CloneableClassWithoutClone
 * @since 05.03.2007
 */
public class TableCellLayoutController extends SectionLayoutController
{

    public TableCellLayoutController()
    {
    }

    protected AttributeMap computeAttributes(final FlowController fc,
            final Element element,
            final ReportTarget target)
            throws DataSourceException
    {
        final AttributeMap attributeMap = new AttributeMap(super.computeAttributes(fc, element, target));
        final String definedStyle = (String) attributeMap.getAttribute(OfficeNamespaces.TABLE_NS, OfficeToken.STYLE_NAME);
        final String valueType = (String) attributeMap.getAttribute(OfficeNamespaces.OFFICE_NS, FormatValueUtility.VALUE_TYPE);
        attributeMap.setAttribute(OfficeNamespaces.TABLE_NS, OfficeToken.STYLE_NAME, getDisplayStyleName((Section) element, definedStyle));

        try
        {
            final DataFlags value = computeValue();
            if (value != null)
            {
                FormatValueUtility.applyValueForCell(value.getValue(), attributeMap, valueType);
<<<<<<< HEAD
=======
            }
            else if ( "float".equals(valueType))
            {
                attributeMap.setAttribute(OfficeNamespaces.OFFICE_NS, FormatValueUtility.VALUE, "1.#NAN");
>>>>>>> 174e8377
            }
        }
        catch (Exception e)
        {
            // ignore ..
        }
        attributeMap.makeReadOnly();
        return attributeMap;
    }

    private DataFlags computeValue() throws DataSourceException
    {
        // Search for the first FormattedTextElement
        final Section cell = (Section) getElement();
        final FormattedTextElement element = findFormattedTextElement(cell);
        if (element == null)
        {
            return null;
        }
        final Expression dc = element.getDisplayCondition();
        if (dc != null)
        {
            final Object o = LayoutControllerUtil.evaluateExpression(getFlowController(), element, dc);
            if (Boolean.FALSE.equals(o))
            {
                return null;
            }
        }
        return FormatValueUtility.computeDataFlag(element, getFlowController());
    }

    private FormattedTextElement findFormattedTextElement(final Section section)
    {
        final Node[] nodeArray = section.getNodeArray();
        for (int i = 0; i < nodeArray.length; i++)
        {
            final Node node = nodeArray[i];
            if (node instanceof FormattedTextElement)
            {
                return (FormattedTextElement) node;
            }
            else if (node instanceof Section)
            {
                final FormattedTextElement retval = findFormattedTextElement((Section) node);
                if (retval != null)
                {
                    return retval;
                }
            }
        }
        return null;
    }

    private String getDisplayStyleName(final Section section,
            final String defaultStyle)
    {
        if (!section.isEnabled() || section.getNodeCount() == 0)
        {
            return defaultStyle;
        }

        final Node[] nodes = section.getNodeArray();
        for (int i = 0; i < nodes.length; i++)
        {
            final Node child = nodes[i];
            if (child instanceof ReportElement && child.isEnabled())
            {
                final ReportElement element = (ReportElement) child;
                if (element.getFormatConditionCount() > 0)
                {
                    final Expression displayCond = element.getDisplayCondition();
                    if (displayCond != null)
                    {
                        try
                        {
                            if (Boolean.FALSE.equals(LayoutControllerUtil.evaluateExpression(getFlowController(), element, displayCond)))
                            {
                                continue;
                            }
                        }
                        catch (DataSourceException e)
                        {
                            // ignore silently ..
                        }
                    }

                    final FormatCondition[] conditions = element.getFormatConditions();
                    for (int j = 0; j < conditions.length; j++)
                    {
                        final FormatCondition formCond = conditions[j];
                        if (formCond.isEnabled())
                        {
                            try
                            {
                                final Object o = LayoutControllerUtil.evaluateExpression(getFlowController(), element, formCond.getFormula());
                                if (Boolean.TRUE.equals(o))
                                {
                                    return formCond.getStyleName();
                                }
                            }
                            catch (DataSourceException e)
                            {
                                // ignore silently ..
                            }
                        }
                    }
                }
            }

            if (child instanceof Section)
            {
                final String childFormatCondition =
                        getDisplayStyleName((Section) child, defaultStyle);
                if (!ObjectUtilities.equal(childFormatCondition, defaultStyle))
                {
                    return childFormatCondition;
                }
            }
        }
        return defaultStyle;
    }
}<|MERGE_RESOLUTION|>--- conflicted
+++ resolved
@@ -79,13 +79,10 @@
             if (value != null)
             {
                 FormatValueUtility.applyValueForCell(value.getValue(), attributeMap, valueType);
-<<<<<<< HEAD
-=======
             }
             else if ( "float".equals(valueType))
             {
                 attributeMap.setAttribute(OfficeNamespaces.OFFICE_NS, FormatValueUtility.VALUE, "1.#NAN");
->>>>>>> 174e8377
             }
         }
         catch (Exception e)
