--- conflicted
+++ resolved
@@ -375,11 +375,7 @@
         catch (final Exception e)
         {
             String message = e.getMessage();
-<<<<<<< HEAD
-            if (message.length() == 0)
-=======
             if (message == null || message.length() == 0)
->>>>>>> 174e8377
             {
                 message = "Failed to process the report";
             }
