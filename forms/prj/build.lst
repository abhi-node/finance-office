--- conflicted
+++ resolved
@@ -1,8 +1,4 @@
-<<<<<<< HEAD
-fm	forms	:    l10n svx sfx2 QADEVOOO:qadevOOo NULL
-=======
-fm	forms	:    l10n oovbaapi svx sfx2 ucb configmgr fileaccess QADEVOOO:qadevOOo NULL
->>>>>>> 3b340d02
+fm	forms	:    l10n oovbaapi svx sfx2 QADEVOOO:qadevOOo NULL
 fm  forms                                   usr1    -   all fm_mkofrm NULL
 fm	forms\inc								nmake	-	all	fm_inc NULL
 fm	forms\source\inc						get		-	all	fm_sinc NULL
