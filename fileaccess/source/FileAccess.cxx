/* -*- Mode: C++; tab-width: 4; indent-tabs-mode: nil; c-basic-offset: 4 -*- */
/*************************************************************************
 *
 * DO NOT ALTER OR REMOVE COPYRIGHT NOTICES OR THIS FILE HEADER.
 *
 * Copyright 2000, 2010 Oracle and/or its affiliates.
 *
 * OpenOffice.org - a multi-platform office productivity suite
 *
 * This file is part of OpenOffice.org.
 *
 * OpenOffice.org is free software: you can redistribute it and/or modify
 * it under the terms of the GNU Lesser General Public License version 3
 * only, as published by the Free Software Foundation.
 *
 * OpenOffice.org is distributed in the hope that it will be useful,
 * but WITHOUT ANY WARRANTY; without even the implied warranty of
 * MERCHANTABILITY or FITNESS FOR A PARTICULAR PURPOSE.  See the
 * GNU Lesser General Public License version 3 for more details
 * (a copy is included in the LICENSE file that accompanied this code).
 *
 * You should have received a copy of the GNU Lesser General Public License
 * version 3 along with OpenOffice.org.  If not, see
 * <http://www.openoffice.org/license.html>
 * for a copy of the LGPLv3 License.
 *
 ************************************************************************/

#include <osl/mutex.hxx>
#include <osl/diagnose.h>

#include <uno/mapping.hxx>

#include <cppuhelper/factory.hxx>
#include <cppuhelper/implbase1.hxx>

#include <tools/ref.hxx>
#include <tools/urlobj.hxx>
#include <ucbhelper/content.hxx>
#include <unotools/streamwrap.hxx>
#include <tools/stream.hxx>

#include <com/sun/star/beans/Property.hpp>
#include <com/sun/star/beans/XPropertySet.hpp>
#include <com/sun/star/container/XChild.hpp>
#include <com/sun/star/io/XActiveDataSink.hpp>
#include <com/sun/star/io/XActiveDataSource.hpp>
#include <com/sun/star/io/XActiveDataStreamer.hpp>
#include <com/sun/star/sdbc/XResultSet.hpp>
#include <com/sun/star/ucb/CommandFailedException.hpp>
#include <com/sun/star/ucb/ContentInfo.hpp>
#include <com/sun/star/ucb/ContentInfoAttribute.hpp>
#include <com/sun/star/ucb/InsertCommandArgument.hpp>
#include <com/sun/star/ucb/InteractiveIOException.hpp>
#include <com/sun/star/ucb/NameClash.hpp>
#include <com/sun/star/ucb/NameClashException.hpp>
#include <com/sun/star/ucb/OpenCommandArgument2.hpp>
#include <com/sun/star/ucb/OpenMode.hpp>
#include <com/sun/star/ucb/XCommandEnvironment.hpp>
#include <com/sun/star/ucb/XContent.hpp>
#include <com/sun/star/ucb/XContentAccess.hpp>
#include <com/sun/star/ucb/XSimpleFileAccess3.hpp>
#include <com/sun/star/util/XMacroExpander.hpp>

#include <vector>

#define IMPLEMENTATION_NAME "com.sun.star.comp.ucb.SimpleFileAccess"
#define SERVICE_NAME "com.sun.star.ucb.SimpleFileAccess"

using namespace ::com::sun::star::uno;
using namespace ::com::sun::star::lang;
using namespace ::com::sun::star::io;
using namespace ::com::sun::star::ucb;
using namespace ::com::sun::star::sdbc;
using namespace ::com::sun::star::task;
using namespace ::com::sun::star::util;
using namespace ::com::sun::star::beans;
using namespace ::com::sun::star::registry;
using namespace ::com::sun::star::container;

using ::std::vector;

namespace io_FileAccess
{


//===========================================================================
// Implementation XSimpleFileAccess

typedef cppu::WeakImplHelper1< XSimpleFileAccess3 > FileAccessHelper;
class OCommandEnvironment;

class OFileAccess : public FileAccessHelper
{
    Reference< XMultiServiceFactory > mxSMgr;
    Reference< XCommandEnvironment > mxEnvironment;
    OCommandEnvironment* mpEnvironment;

    void transferImpl( const rtl::OUString& rSource, const rtl::OUString& rDest, sal_Bool bMoveData )
        throw(CommandAbortedException, Exception, RuntimeException);
    bool createNewFile( const rtl::OUString & rParentURL,
                        const rtl::OUString & rTitle,
                        const Reference< XInputStream >& data )
        throw ( Exception );

public:
    OFileAccess( const Reference< XMultiServiceFactory > & xSMgr )
        : mxSMgr( xSMgr), mpEnvironment( NULL ) {}

    // Methods
    virtual void SAL_CALL copy( const ::rtl::OUString& SourceURL, const ::rtl::OUString& DestURL ) throw(::com::sun::star::ucb::CommandAbortedException, ::com::sun::star::uno::Exception, ::com::sun::star::uno::RuntimeException);
    virtual void SAL_CALL move( const ::rtl::OUString& SourceURL, const ::rtl::OUString& DestURL ) throw(::com::sun::star::ucb::CommandAbortedException, ::com::sun::star::uno::Exception, ::com::sun::star::uno::RuntimeException);
    virtual void SAL_CALL kill( const ::rtl::OUString& FileURL ) throw(::com::sun::star::ucb::CommandAbortedException, ::com::sun::star::uno::Exception, ::com::sun::star::uno::RuntimeException);
    virtual sal_Bool SAL_CALL isFolder( const ::rtl::OUString& FileURL ) throw(::com::sun::star::ucb::CommandAbortedException, ::com::sun::star::uno::Exception, ::com::sun::star::uno::RuntimeException);
    virtual sal_Bool SAL_CALL isReadOnly( const ::rtl::OUString& FileURL ) throw(::com::sun::star::ucb::CommandAbortedException, ::com::sun::star::uno::Exception, ::com::sun::star::uno::RuntimeException);
    virtual void SAL_CALL setReadOnly( const ::rtl::OUString& FileURL, sal_Bool bReadOnly ) throw(::com::sun::star::ucb::CommandAbortedException, ::com::sun::star::uno::Exception, ::com::sun::star::uno::RuntimeException);
    virtual void SAL_CALL createFolder( const ::rtl::OUString& NewFolderURL ) throw(::com::sun::star::ucb::CommandAbortedException, ::com::sun::star::uno::Exception, ::com::sun::star::uno::RuntimeException);
    virtual sal_Int32 SAL_CALL getSize( const ::rtl::OUString& FileURL ) throw(::com::sun::star::ucb::CommandAbortedException, ::com::sun::star::uno::Exception, ::com::sun::star::uno::RuntimeException);
    virtual ::rtl::OUString SAL_CALL getContentType( const ::rtl::OUString& FileURL ) throw(::com::sun::star::ucb::CommandAbortedException, ::com::sun::star::uno::Exception, ::com::sun::star::uno::RuntimeException);
    virtual ::com::sun::star::util::DateTime SAL_CALL getDateTimeModified( const ::rtl::OUString& FileURL ) throw(::com::sun::star::ucb::CommandAbortedException, ::com::sun::star::uno::Exception, ::com::sun::star::uno::RuntimeException);
    virtual ::com::sun::star::uno::Sequence< ::rtl::OUString > SAL_CALL getFolderContents( const ::rtl::OUString& FolderURL, sal_Bool bIncludeFolders ) throw(::com::sun::star::ucb::CommandAbortedException, ::com::sun::star::uno::Exception, ::com::sun::star::uno::RuntimeException);
    virtual sal_Bool SAL_CALL exists( const ::rtl::OUString& FileURL ) throw(::com::sun::star::ucb::CommandAbortedException, ::com::sun::star::uno::Exception, ::com::sun::star::uno::RuntimeException);
    virtual ::com::sun::star::uno::Reference< ::com::sun::star::io::XInputStream > SAL_CALL openFileRead( const ::rtl::OUString& FileURL ) throw(::com::sun::star::ucb::CommandAbortedException, ::com::sun::star::uno::Exception, ::com::sun::star::uno::RuntimeException);
    virtual ::com::sun::star::uno::Reference< ::com::sun::star::io::XOutputStream > SAL_CALL openFileWrite( const ::rtl::OUString& FileURL ) throw(::com::sun::star::ucb::CommandAbortedException, ::com::sun::star::uno::Exception, ::com::sun::star::uno::RuntimeException);
    virtual ::com::sun::star::uno::Reference< ::com::sun::star::io::XStream > SAL_CALL openFileReadWrite( const ::rtl::OUString& FileURL ) throw(::com::sun::star::ucb::CommandAbortedException, ::com::sun::star::uno::Exception, ::com::sun::star::uno::RuntimeException);
    virtual void SAL_CALL setInteractionHandler( const ::com::sun::star::uno::Reference< ::com::sun::star::task::XInteractionHandler >& Handler ) throw(::com::sun::star::uno::RuntimeException);
    virtual void SAL_CALL writeFile( const ::rtl::OUString& FileURL, const ::com::sun::star::uno::Reference< ::com::sun::star::io::XInputStream >& data ) throw (::com::sun::star::uno::Exception, ::com::sun::star::uno::RuntimeException);
    virtual sal_Bool SAL_CALL isHidden( const ::rtl::OUString& FileURL ) throw(::com::sun::star::ucb::CommandAbortedException, ::com::sun::star::uno::Exception, ::com::sun::star::uno::RuntimeException);
    virtual void SAL_CALL setHidden( const ::rtl::OUString& FileURL, sal_Bool bHidden ) throw(::com::sun::star::ucb::CommandAbortedException, ::com::sun::star::uno::Exception, ::com::sun::star::uno::RuntimeException);
};


//===========================================================================
// Implementation XActiveDataSink

typedef cppu::WeakImplHelper1< XActiveDataSink > ActiveDataSinkHelper;

class OActiveDataSink : public ActiveDataSinkHelper
{
    Reference< XInputStream > mxStream;

public:

    // Methods
    virtual void SAL_CALL setInputStream( const Reference< XInputStream >& aStream )
        throw(RuntimeException);
    virtual Reference< XInputStream > SAL_CALL getInputStream(  )
        throw(RuntimeException);
};

void OActiveDataSink::setInputStream( const Reference< XInputStream >& aStream )
    throw(RuntimeException)
{
    mxStream = aStream;
}

Reference< XInputStream > OActiveDataSink::getInputStream()
    throw(RuntimeException)
{
    return mxStream;
}


//===========================================================================
// Implementation XActiveDataSource

typedef cppu::WeakImplHelper1< XActiveDataSource > ActiveDataSourceHelper;

class OActiveDataSource : public ActiveDataSourceHelper
{
    Reference< XOutputStream > mxStream;

public:

    // Methods
    virtual void SAL_CALL setOutputStream( const Reference< XOutputStream >& aStream )
        throw(RuntimeException);
    virtual Reference< XOutputStream > SAL_CALL getOutputStream()
        throw(RuntimeException);
};

void OActiveDataSource::setOutputStream( const Reference< XOutputStream >& aStream )
    throw(RuntimeException)
{
    mxStream = aStream;
}

Reference< XOutputStream > OActiveDataSource::getOutputStream()
    throw(RuntimeException)
{
    return mxStream;
}


//===========================================================================
// Implementation XActiveDataStreamer

typedef cppu::WeakImplHelper1< XActiveDataStreamer > ActiveDataStreamerHelper;

class OActiveDataStreamer : public ActiveDataStreamerHelper
{
    Reference< XStream > mxStream;

public:

    // Methods
    virtual void SAL_CALL setStream( const Reference< XStream >& aStream )
        throw(RuntimeException);
    virtual Reference< XStream > SAL_CALL getStream()
        throw(RuntimeException);
};

void OActiveDataStreamer::setStream( const Reference< XStream >& aStream )
    throw(RuntimeException)
{
    mxStream = aStream;
}

Reference< XStream > OActiveDataStreamer::getStream()
    throw(RuntimeException)
{
    return mxStream;
}



//===========================================================================
// Implementation XCommandEnvironment

typedef cppu::WeakImplHelper1< XCommandEnvironment > CommandEnvironmentHelper;

class OCommandEnvironment : public CommandEnvironmentHelper
{
    Reference< XInteractionHandler > mxInteraction;

public:
    void setHandler( Reference< XInteractionHandler > xInteraction_ )
    {
        mxInteraction = xInteraction_;
    }

    // Methods
    virtual Reference< XInteractionHandler > SAL_CALL getInteractionHandler()
        throw(RuntimeException);
    virtual Reference< XProgressHandler > SAL_CALL getProgressHandler()
        throw(RuntimeException);
};

Reference< XInteractionHandler > OCommandEnvironment::getInteractionHandler()
    throw(RuntimeException)
{
    return mxInteraction;
}

Reference< XProgressHandler > OCommandEnvironment::getProgressHandler()
    throw(RuntimeException)
{
    Reference< XProgressHandler > xRet;
    return xRet;
}

//===========================================================================

void OFileAccess::transferImpl( const rtl::OUString& rSource,
                                const rtl::OUString& rDest,
                                sal_Bool bMoveData )
    throw(CommandAbortedException, Exception, RuntimeException)
{
    // SfxContentHelper::Transfer_Impl
    INetURLObject aSourceObj( rSource, INET_PROT_FILE );
    INetURLObject aDestObj( rDest, INET_PROT_FILE );
    String aName = aDestObj.getName(
        INetURLObject::LAST_SEGMENT, true, INetURLObject::DECODE_WITH_CHARSET );
    String aDestURL;
    String aSourceURL = aSourceObj.GetMainURL( INetURLObject::NO_DECODE );
    if ( aDestObj.removeSegment() )
    {
        // hierarchical URL.

        aDestObj.setFinalSlash();
        aDestURL = aDestObj.GetMainURL( INetURLObject::NO_DECODE );
    }
    else
    {
        // non-hierachical URL

        // #i29648#
        //

        if ( aDestObj.GetProtocol() == INET_PROT_VND_SUN_STAR_EXPAND )
        {
            // Hack: Expand destination URL using Macro Expander and try again
            //       with the hopefully hierarchical expanded URL...

            try
            {
                Reference< XComponentContext > xCtx;
                Reference< XPropertySet > xPropSet( mxSMgr, UNO_QUERY_THROW );
                if ( xPropSet.is() )
                {
                    xPropSet->getPropertyValue(
                        rtl::OUString(
                            RTL_CONSTASCII_USTRINGPARAM( "DefaultContext" ) ) )
                                >>= xCtx;
                }

                Reference< XMacroExpander > xExpander;

                xCtx->getValueByName(
                    rtl::OUString( RTL_CONSTASCII_USTRINGPARAM(
                        "/singletons/com.sun.star.util.theMacroExpander" ) ) )
                            >>= xExpander;

                OSL_ENSURE( xExpander.is(),
                            "Unable to obtain macro expander singleton!" );

                aDestURL = xExpander->expandMacros(
                    aDestObj.GetURLPath( INetURLObject::DECODE_WITH_CHARSET ) );
            }
            catch ( Exception const & )
            {
                throw RuntimeException(
                    rtl::OUString(
                        RTL_CONSTASCII_USTRINGPARAM(
                            "OFileAccess::transferrImpl - Unable to obtain "
                            "destination folder URL!" ) ),
                    static_cast< cppu::OWeakObject * >( this ) );
            }

            transferImpl( rSource, aDestURL, bMoveData );
            return;
        }

        throw RuntimeException(
            rtl::OUString(
                RTL_CONSTASCII_USTRINGPARAM(
                    "OFileAccess::transferrImpl - Unable to obtain "
                    "destination folder URL!" ) ),
                static_cast< cppu::OWeakObject * >( this ) );

    }

    ucbhelper::Content aDestPath( aDestURL,   mxEnvironment );
    ucbhelper::Content aSrc     ( aSourceURL, mxEnvironment );

    try
    {
        aDestPath.transferContent( aSrc,
                                   bMoveData
                                    ? ucbhelper::InsertOperation_MOVE
                                    : ucbhelper::InsertOperation_COPY,
                                   aName,
                                   ::com::sun::star::ucb::NameClash::OVERWRITE );
    }
    catch ( ::com::sun::star::ucb::CommandFailedException const & )
    {
        // Interaction Handler already handled the error that has occurred...
    }
}

void OFileAccess::copy( const rtl::OUString& SourceURL, const rtl::OUString& DestURL )
    throw(CommandAbortedException, Exception, RuntimeException)
{
    transferImpl( SourceURL, DestURL, sal_False );
}

void OFileAccess::move( const rtl::OUString& SourceURL, const rtl::OUString& DestURL )
    throw(CommandAbortedException, Exception, RuntimeException)
{
    transferImpl( SourceURL, DestURL, sal_True );
}

void OFileAccess::kill( const rtl::OUString& FileURL )
    throw(CommandAbortedException, Exception, RuntimeException)
{
    // SfxContentHelper::Kill
    INetURLObject aDeleteObj( FileURL, INET_PROT_FILE );
    ucbhelper::Content aCnt( aDeleteObj.GetMainURL( INetURLObject::NO_DECODE ), mxEnvironment );
    try
    {
        aCnt.executeCommand( rtl::OUString(RTL_CONSTASCII_USTRINGPARAM( "delete" )), makeAny( sal_Bool( sal_True ) ) );
    }
    catch ( ::com::sun::star::ucb::CommandFailedException const & )
    {
        // Interaction Handler already handled the error that has occurred...
    }
}

sal_Bool OFileAccess::isFolder( const rtl::OUString& FileURL )
    throw(CommandAbortedException, Exception, RuntimeException)
{
    sal_Bool bRet = sal_False;
    try
    {
        INetURLObject aURLObj( FileURL, INET_PROT_FILE );
        ucbhelper::Content aCnt( aURLObj.GetMainURL( INetURLObject::NO_DECODE ), mxEnvironment );
        bRet = aCnt.isFolder();
    }
    catch (Exception &) {}
    return bRet;
}

sal_Bool OFileAccess::isReadOnly( const rtl::OUString& FileURL )
    throw(CommandAbortedException, Exception, RuntimeException)
{
    INetURLObject aURLObj( FileURL, INET_PROT_FILE );
    ucbhelper::Content aCnt( aURLObj.GetMainURL( INetURLObject::NO_DECODE ), mxEnvironment );
    Any aRetAny = aCnt.getPropertyValue( rtl::OUString( RTL_CONSTASCII_USTRINGPARAM( "IsReadOnly" ) ) );
    sal_Bool bRet = sal_False;
    aRetAny >>= bRet;
    return bRet;
}

void OFileAccess::setReadOnly( const rtl::OUString& FileURL, sal_Bool bReadOnly )
    throw(CommandAbortedException, Exception, RuntimeException)
{
    INetURLObject aURLObj( FileURL, INET_PROT_FILE );
    ucbhelper::Content aCnt( aURLObj.GetMainURL( INetURLObject::NO_DECODE ), mxEnvironment );
    Any aAny;
    aAny <<= bReadOnly;
    aCnt.setPropertyValue( rtl::OUString( RTL_CONSTASCII_USTRINGPARAM( "IsReadOnly" ) ), aAny );
}

void OFileAccess::createFolder( const rtl::OUString& NewFolderURL )
    throw(CommandAbortedException, Exception, RuntimeException)
{
    // Does the folder already exist?
    if( !NewFolderURL.getLength() || isFolder( NewFolderURL ) )
        return;

    // SfxContentHelper::MakeFolder
    INetURLObject aURL( NewFolderURL, INET_PROT_FILE );
    String aNewFolderURLStr = aURL.GetMainURL( INetURLObject::NO_DECODE );
    String aTitle = aURL.getName( INetURLObject::LAST_SEGMENT, true, INetURLObject::DECODE_WITH_CHARSET );
    if ( aTitle.Len() )
    {
        aURL.removeSegment();

        // Does the base folder exist? Otherwise create it first
        String aBaseFolderURLStr = aURL.GetMainURL( INetURLObject::NO_DECODE );
        if( !isFolder( aBaseFolderURLStr ) )
        {
            createFolder( aBaseFolderURLStr );
        }
    }

    ucbhelper::Content aCnt( aURL.GetMainURL( INetURLObject::NO_DECODE ), mxEnvironment );

    Sequence< ContentInfo > aInfo = aCnt.queryCreatableContentsInfo();
    sal_Int32 nCount = aInfo.getLength();
    if ( nCount == 0 )
        return;

    for ( sal_Int32 i = 0; i < nCount; ++i )
    {
        // Simply look for the first KIND_FOLDER...
        const ContentInfo & rCurr = aInfo[i];
        if ( rCurr.Attributes & ContentInfoAttribute::KIND_FOLDER )
        {
            // Make sure the only required bootstrap property is "Title",
            const Sequence< Property > & rProps = rCurr.Properties;
            if ( rProps.getLength() != 1 )
                continue;

            if ( !rProps[ 0 ].Name.equalsAsciiL(
                    RTL_CONSTASCII_STRINGPARAM( "Title" ) ) )
                continue;

            Sequence<rtl::OUString> aNames(1);
            rtl::OUString* pNames = aNames.getArray();
            pNames[0] = rtl::OUString( RTL_CONSTASCII_USTRINGPARAM( "Title" ) );
            Sequence< Any > aValues(1);
            Any* pValues = aValues.getArray();
            pValues[0] = makeAny( rtl::OUString( aTitle ) );

            ucbhelper::Content aNew;
            try
            {
                if ( !aCnt.insertNewContent( rCurr.Type, aNames, aValues, aNew ) )
                    continue;

                // Success. We're done.
                return;
            }
            catch ( ::com::sun::star::ucb::CommandFailedException const & )
            {
                // Interaction Handler already handled the error that has occurred...
                continue;
            }
        }
    }
}

sal_Int32 OFileAccess::getSize( const rtl::OUString& FileURL )
    throw(CommandAbortedException, Exception, RuntimeException)
{
    // SfxContentHelper::GetSize
    sal_Int32 nSize = 0;
    sal_Int64 nTemp = 0;
    INetURLObject aObj( FileURL, INET_PROT_FILE );
    ucbhelper::Content aCnt( aObj.GetMainURL( INetURLObject::NO_DECODE ), mxEnvironment );
    aCnt.getPropertyValue( rtl::OUString(RTL_CONSTASCII_USTRINGPARAM( "Size" )) ) >>= nTemp;
    nSize = (sal_Int32)nTemp;
    return nSize;
}

rtl::OUString OFileAccess::getContentType( const rtl::OUString& FileURL )
    throw(CommandAbortedException, Exception, RuntimeException)
{
    INetURLObject aObj( FileURL, INET_PROT_FILE );
    ucbhelper::Content aCnt( aObj.GetMainURL( INetURLObject::NO_DECODE ), mxEnvironment );

    Reference< XContent > xContent = aCnt.get();
    rtl::OUString aTypeStr = xContent->getContentType();
    return aTypeStr;
}

DateTime OFileAccess::getDateTimeModified( const rtl::OUString& FileURL )
    throw(CommandAbortedException, Exception, RuntimeException)
{
    INetURLObject aFileObj( FileURL, INET_PROT_FILE );
    DateTime aDateTime;

    Reference< XCommandEnvironment > aCmdEnv;
    ucbhelper::Content aYoung( aFileObj.GetMainURL( INetURLObject::NO_DECODE ), aCmdEnv );
    aYoung.getPropertyValue( rtl::OUString(RTL_CONSTASCII_USTRINGPARAM( "DateModified" )) ) >>= aDateTime;
    return aDateTime;
}

typedef vector< rtl::OUString* > StringList_Impl;

Sequence< rtl::OUString > OFileAccess::getFolderContents( const rtl::OUString& FolderURL, sal_Bool bIncludeFolders )
    throw(CommandAbortedException, Exception, RuntimeException)
{
    // SfxContentHelper::GetFolderContents

    StringList_Impl* pFiles = NULL;
    INetURLObject aFolderObj( FolderURL, INET_PROT_FILE );

    ucbhelper::Content aCnt( aFolderObj.GetMainURL( INetURLObject::NO_DECODE ), mxEnvironment );
    Reference< XResultSet > xResultSet;
    Sequence< rtl::OUString > aProps(0);

    ucbhelper::ResultSetInclude eInclude = bIncludeFolders ? ucbhelper::INCLUDE_FOLDERS_AND_DOCUMENTS : ucbhelper::INCLUDE_DOCUMENTS_ONLY;

    try
    {
        xResultSet = aCnt.createCursor( aProps, eInclude );
    }
    catch ( ::com::sun::star::ucb::CommandFailedException const & )
    {
        // Interaction Handler already handled the error that has occurred...
    }

    if ( xResultSet.is() )
    {
        pFiles = new StringList_Impl();
        Reference< com::sun::star::ucb::XContentAccess > xContentAccess( xResultSet, UNO_QUERY );

        while ( xResultSet->next() )
        {
            rtl::OUString aId = xContentAccess->queryContentIdentifierString();
            INetURLObject aURL( aId, INET_PROT_FILE );
            rtl::OUString* pFile = new rtl::OUString( aURL.GetMainURL( INetURLObject::NO_DECODE ) );
            pFiles->push_back( pFile );
        }
    }

    if ( pFiles )
    {
<<<<<<< HEAD
        size_t nCount = pFiles->size();
        Sequence < rtl::OUString > aRet( nCount );
        rtl::OUString* pRet = aRet.getArray();
        for ( size_t i = 0; i < nCount; ++i )
=======
        sal_uIntPtr nCount = pFiles->Count();
        Sequence < rtl::OUString > aRet( nCount );
        rtl::OUString* pRet = aRet.getArray();
        for ( sal_uInt16 i = 0; i < nCount; ++i )
>>>>>>> 4fba42e5
        {
            rtl::OUString* pFile = pFiles->at( i );
            pRet[i] = *( pFile );
            delete pFile;
        }
        pFiles->clear();
        delete pFiles;
        return aRet;
    }
    else
        return Sequence < rtl::OUString > ();
}

sal_Bool OFileAccess::exists( const rtl::OUString& FileURL )
    throw(CommandAbortedException, Exception, RuntimeException)
{
    sal_Bool bRet = sal_False;
    try
    {
        bRet = isFolder( FileURL );
        if( !bRet )
        {
            Reference< XInputStream > xStream = openFileRead( FileURL );
            bRet = xStream.is();
            if( bRet )
                xStream->closeInput();
        }
    }
    catch (Exception &) {}
    return bRet;
}

Reference< XInputStream > OFileAccess::openFileRead( const rtl::OUString& FileURL )
    throw(CommandAbortedException, Exception, RuntimeException)
{
    Reference< XInputStream > xRet;
    INetURLObject aObj( FileURL, INET_PROT_FILE );
    ucbhelper::Content aCnt( aObj.GetMainURL( INetURLObject::NO_DECODE ), mxEnvironment );

    Reference< XActiveDataSink > xSink = (XActiveDataSink*)(new OActiveDataSink());

    try
    {
        sal_Bool bRet = aCnt.openStream( xSink );
        if( bRet )
            xRet = xSink->getInputStream();
    }
    catch ( ::com::sun::star::ucb::CommandFailedException const & )
    {
        // Interaction Handler already handled the error that has occurred...
    }

    return xRet;
}

Reference< XOutputStream > OFileAccess::openFileWrite( const rtl::OUString& FileURL )
    throw(CommandAbortedException, Exception, RuntimeException)
{
    Reference< XOutputStream > xRet;
    Reference< XStream > xStream = OFileAccess::openFileReadWrite( FileURL );
    if( xStream.is() )
        xRet = xStream->getOutputStream();
    return xRet;
}

Reference< XStream > OFileAccess::openFileReadWrite( const rtl::OUString& FileURL )
    throw(CommandAbortedException, Exception, RuntimeException)
{
    Reference< XActiveDataStreamer > xSink = (XActiveDataStreamer*)new OActiveDataStreamer();
    Reference< XInterface > xSinkIface = Reference< XInterface >::query( xSink );

    OpenCommandArgument2 aArg;
    aArg.Mode       = OpenMode::DOCUMENT;
    aArg.Priority   = 0; // unused
    aArg.Sink       = xSink;
    aArg.Properties = Sequence< Property >( 0 ); // unused

    Any aCmdArg;
    aCmdArg <<= aArg;

    INetURLObject aFileObj( FileURL, INET_PROT_FILE );
    ucbhelper::Content aCnt( aFileObj.GetMainURL( INetURLObject::NO_DECODE ), mxEnvironment );

    // Be silent...
    Reference< XInteractionHandler > xIH;
    if ( mpEnvironment )
    {
        xIH = mpEnvironment->getInteractionHandler();
        mpEnvironment->setHandler( 0 );
    }

    try
    {
        aCnt.executeCommand( rtl::OUString(RTL_CONSTASCII_USTRINGPARAM( "open" )), aCmdArg );
    }
    catch ( InteractiveIOException const & e )
    {
        if ( xIH.is() )
            mpEnvironment->setHandler( xIH );

        if ( e.Code == IOErrorCode_NOT_EXISTING )
        {
            // Create file...
            SvMemoryStream aStream(0,0);
            ::utl::OInputStreamWrapper* pInput = new ::utl::OInputStreamWrapper( aStream );
            Reference< XInputStream > xInput( pInput );
            InsertCommandArgument aInsertArg;
            aInsertArg.Data = xInput;
            aInsertArg.ReplaceExisting = sal_False;

            aCmdArg <<= aInsertArg;
            aCnt.executeCommand( rtl::OUString(RTL_CONSTASCII_USTRINGPARAM( "insert" )), aCmdArg );

            // Retry...
            return openFileReadWrite( FileURL );
        }

        throw;
    }

    if ( xIH.is() )
        mpEnvironment->setHandler( xIH );

    Reference< XStream > xRet = xSink->getStream();
    return xRet;
}

void OFileAccess::setInteractionHandler( const Reference< XInteractionHandler >& Handler )
    throw(RuntimeException)
{
    if( !mpEnvironment )
    {
        mpEnvironment = new OCommandEnvironment();
        mxEnvironment = (XCommandEnvironment*)mpEnvironment;
    }
    mpEnvironment->setHandler( Handler );
}

bool OFileAccess::createNewFile( const rtl::OUString & rParentURL,
                                 const rtl::OUString & rTitle,
                                 const Reference< XInputStream >& data )
    throw ( Exception )
{
    ucbhelper::Content aParentCnt( rParentURL, mxEnvironment );

    Sequence< ContentInfo > aInfo = aParentCnt.queryCreatableContentsInfo();
    sal_Int32 nCount = aInfo.getLength();
    if ( nCount == 0 )
        return false;

    for ( sal_Int32 i = 0; i < nCount; ++i )
    {
        const ContentInfo & rCurr = aInfo[i];
        if ( ( rCurr.Attributes
               & ContentInfoAttribute::KIND_DOCUMENT ) &&
             ( rCurr.Attributes
               & ContentInfoAttribute::INSERT_WITH_INPUTSTREAM ) )
        {
            // Make sure the only required bootstrap property is
            // "Title",
            const Sequence< Property > & rProps = rCurr.Properties;
            if ( rProps.getLength() != 1 )
                continue;

            if ( !rProps[ 0 ].Name.equalsAsciiL(
                     RTL_CONSTASCII_STRINGPARAM( "Title" ) ) )
                continue;

            Sequence<rtl::OUString> aNames(1);
            rtl::OUString* pNames = aNames.getArray();
            pNames[0] = rtl::OUString(
                            RTL_CONSTASCII_USTRINGPARAM( "Title" ) );
            Sequence< Any > aValues(1);
            Any* pValues = aValues.getArray();
            pValues[0] = makeAny( rtl::OUString( rTitle ) );

            try
            {
                ucbhelper::Content aNew;
                if ( aParentCnt.insertNewContent(
                         rCurr.Type, aNames, aValues, data, aNew ) )
                    return true; // success.
                else
                    continue;
            }
            catch ( CommandFailedException const & )
            {
                // Interaction Handler already handled the
                // error that has occurred...
                continue;
            }
        }
    }

    return false;
}

void SAL_CALL OFileAccess::writeFile( const rtl::OUString& FileURL,
                                      const Reference< XInputStream >& data )
    throw ( Exception, RuntimeException )
{
    INetURLObject aURL( FileURL, INET_PROT_FILE );
    try
    {
        ucbhelper::Content aCnt(
            aURL.GetMainURL( INetURLObject::NO_DECODE ), mxEnvironment );

        try
        {
            aCnt.writeStream( data, sal_True /* bReplaceExisting */ );
        }
        catch ( CommandFailedException const & )
        {
            // Interaction Handler already handled the error that has occurred...
        }
    }
    catch ( ContentCreationException const & e )
    {
        // Most probably file does not exist. Try to create.
        if ( e.eError == ContentCreationError_CONTENT_CREATION_FAILED )
        {
            INetURLObject aParentURLObj( aURL );
            if ( aParentURLObj.removeSegment() )
            {
                String aParentURL
                    = aParentURLObj.GetMainURL( INetURLObject::NO_DECODE );

                // ensure all parent folders exist.
                createFolder( aParentURL );

                // create the new file...
                String aTitle
                    = aURL.getName( INetURLObject::LAST_SEGMENT,
                                    true,
                                    INetURLObject::DECODE_WITH_CHARSET );
                if ( createNewFile( aParentURL, aTitle, data ) )
                {
                    // success
                    return;
                }
            }
        }

        throw;
    }
}

sal_Bool OFileAccess::isHidden( const ::rtl::OUString& FileURL )
    throw(CommandAbortedException, Exception, RuntimeException)
{
    INetURLObject aURLObj( FileURL, INET_PROT_FILE );
    ucbhelper::Content aCnt( aURLObj.GetMainURL( INetURLObject::NO_DECODE ), mxEnvironment );
    Any aRetAny = aCnt.getPropertyValue( rtl::OUString( RTL_CONSTASCII_USTRINGPARAM( "IsHidden" ) ) );
    sal_Bool bRet = sal_False;
    aRetAny >>= bRet;
    return bRet;
}

void OFileAccess::setHidden( const ::rtl::OUString& FileURL, sal_Bool bHidden )
    throw(CommandAbortedException, Exception, RuntimeException)
{
    INetURLObject aURLObj( FileURL, INET_PROT_FILE );
    ucbhelper::Content aCnt( aURLObj.GetMainURL( INetURLObject::NO_DECODE ), mxEnvironment );
    Any aAny;
    aAny <<= bHidden;
    aCnt.setPropertyValue( rtl::OUString( RTL_CONSTASCII_USTRINGPARAM( "IsHidden" ) ), aAny );
}

//==================================================================================================
//==================================================================================================
//==================================================================================================

Reference< XInterface > SAL_CALL FileAccess_CreateInstance( const Reference< XMultiServiceFactory > & xSMgr )
{
    return Reference < XInterface >( ( cppu::OWeakObject * ) new OFileAccess( xSMgr ) );
}


Sequence< rtl::OUString > FileAccess_getSupportedServiceNames()
{
    static Sequence < rtl::OUString > *pNames = 0;
    if( ! pNames )
    {
        osl::MutexGuard guard( osl::Mutex::getGlobalMutex() );
        if( !pNames )
        {
            static Sequence< rtl::OUString > seqNames(1);
            seqNames.getArray()[0] = rtl::OUString(RTL_CONSTASCII_USTRINGPARAM( SERVICE_NAME ));
            pNames = &seqNames;
        }
    }
    return *pNames;
}


}

//==================================================================================================
// Component exports

extern "C"
{
//==================================================================================================
void SAL_CALL component_getImplementationEnvironment(
    const sal_Char ** ppEnvTypeName, uno_Environment ** /*ppEnv*/ )
{
    *ppEnvTypeName = CPPU_CURRENT_LANGUAGE_BINDING_NAME;
}
//==================================================================================================
<<<<<<< HEAD
sal_Bool SAL_CALL component_writeInfo(
    void * /*pServiceManager*/, void * pRegistryKey )
{
    if (pRegistryKey)
    {
        try
        {
            Reference< XRegistryKey > xNewKey(
                reinterpret_cast< XRegistryKey * >( pRegistryKey )->createKey(
                    rtl::OUString(RTL_CONSTASCII_USTRINGPARAM("/" IMPLEMENTATION_NAME "/UNO/SERVICES" )) ) );

            const Sequence< rtl::OUString > & rSNL = io_FileAccess::FileAccess_getSupportedServiceNames();
            const rtl::OUString * pArray = rSNL.getConstArray();
            for ( sal_Int32 nPos = rSNL.getLength(); nPos--; )
                xNewKey->createKey( pArray[nPos] );

            return sal_True;
        }
        catch (InvalidRegistryException &)
        {
            OSL_ENSURE( sal_False, "### InvalidRegistryException!" );
        }
    }
    return sal_False;
}
//==================================================================================================
=======
>>>>>>> 4fba42e5
void * SAL_CALL component_getFactory(
    const sal_Char * pImplName, void * pServiceManager, void * /*pRegistryKey*/ )
{
    void * pRet = 0;

    if (pServiceManager && rtl_str_compare( pImplName, IMPLEMENTATION_NAME ) == 0)
    {
        Reference< XSingleServiceFactory > xFactory( cppu::createSingleFactory(
            reinterpret_cast< XMultiServiceFactory * >( pServiceManager ),
            rtl::OUString::createFromAscii( pImplName ),
            io_FileAccess::FileAccess_CreateInstance,
            io_FileAccess::FileAccess_getSupportedServiceNames() ) );

        if (xFactory.is())
        {
            xFactory->acquire();
            pRet = xFactory.get();
        }
    }

    return pRet;
}
}


/* vim:set shiftwidth=4 softtabstop=4 expandtab: */<|MERGE_RESOLUTION|>--- conflicted
+++ resolved
@@ -568,17 +568,10 @@
 
     if ( pFiles )
     {
-<<<<<<< HEAD
         size_t nCount = pFiles->size();
         Sequence < rtl::OUString > aRet( nCount );
         rtl::OUString* pRet = aRet.getArray();
         for ( size_t i = 0; i < nCount; ++i )
-=======
-        sal_uIntPtr nCount = pFiles->Count();
-        Sequence < rtl::OUString > aRet( nCount );
-        rtl::OUString* pRet = aRet.getArray();
-        for ( sal_uInt16 i = 0; i < nCount; ++i )
->>>>>>> 4fba42e5
         {
             rtl::OUString* pFile = pFiles->at( i );
             pRet[i] = *( pFile );
@@ -888,35 +881,6 @@
     *ppEnvTypeName = CPPU_CURRENT_LANGUAGE_BINDING_NAME;
 }
 //==================================================================================================
-<<<<<<< HEAD
-sal_Bool SAL_CALL component_writeInfo(
-    void * /*pServiceManager*/, void * pRegistryKey )
-{
-    if (pRegistryKey)
-    {
-        try
-        {
-            Reference< XRegistryKey > xNewKey(
-                reinterpret_cast< XRegistryKey * >( pRegistryKey )->createKey(
-                    rtl::OUString(RTL_CONSTASCII_USTRINGPARAM("/" IMPLEMENTATION_NAME "/UNO/SERVICES" )) ) );
-
-            const Sequence< rtl::OUString > & rSNL = io_FileAccess::FileAccess_getSupportedServiceNames();
-            const rtl::OUString * pArray = rSNL.getConstArray();
-            for ( sal_Int32 nPos = rSNL.getLength(); nPos--; )
-                xNewKey->createKey( pArray[nPos] );
-
-            return sal_True;
-        }
-        catch (InvalidRegistryException &)
-        {
-            OSL_ENSURE( sal_False, "### InvalidRegistryException!" );
-        }
-    }
-    return sal_False;
-}
-//==================================================================================================
-=======
->>>>>>> 4fba42e5
 void * SAL_CALL component_getFactory(
     const sal_Char * pImplName, void * pServiceManager, void * /*pRegistryKey*/ )
 {
