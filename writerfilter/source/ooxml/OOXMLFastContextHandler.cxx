--- conflicted
+++ resolved
@@ -184,36 +184,6 @@
     aSetContexts.erase(this);
 }
 
-<<<<<<< HEAD
-#ifdef DEBUG_MEMORY
-void SAL_CALL OOXMLFastContextHandler::acquire()
-    throw ()
-{
-    mnRefCount++;
-
-    static char buffer[256];
-    snprintf(buffer, sizeof(buffer), "%ld: %s: aquire(%ld)", mnInstanceNumber,
-             getType().c_str(), mnRefCount);
-    logger("MEMORY", buffer);
-
-    cppu::WeakImplHelper1<com::sun::star::xml::sax::XFastContextHandler>::acquire();
-}
-
-void SAL_CALL OOXMLFastContextHandler::release()
-    throw ()
-{
-    static char buffer[256];
-    snprintf(buffer, sizeof(buffer), "%s: release(%ld)",
-             getType().c_str(), mnRefCount);
-    logger("MEMORY", buffer);
-
-    cppu::WeakImplHelper1<com::sun::star::xml::sax::XFastContextHandler>::release();
-    mnRefCount--;
-}
-#endif
-
-=======
->>>>>>> 818573bf
 // ::com::sun::star::xml::sax::XFastContextHandler:
 void SAL_CALL OOXMLFastContextHandler::startFastElement
 (Token_t Element,
@@ -263,22 +233,10 @@
 
 #ifdef DEBUG_CONTEXT_HANDLER
     debug_logger->startElement("at-end");
-<<<<<<< HEAD
     dumpXml( debug_logger );
     debug_logger->endElement();
     debug_logger->endElement();
-#endif
-#ifdef DEBUG_MEMORY
-    static char buffer[256];
-    snprintf(buffer, sizeof(buffer), "%ld: %s:endFastElement", mnInstanceNumber,
-             getType().c_str());
-    logger("MEMORY", buffer);
-=======
-    debug_logger->addTag(toTag());
-    debug_logger->endElement("at-end");
-    debug_logger->endElement("contexthandler.element");
     mpParserState->getXPathLogger().endElement();
->>>>>>> 818573bf
 #endif
 }
 
@@ -294,17 +252,6 @@
 (Token_t Element)
     throw (uno::RuntimeException, xml::sax::SAXException)
 {
-<<<<<<< HEAD
-#ifdef DEBUG_CONTEXT_STACK
-    debug_logger->startElement("endAction");
-    debug_logger->endElement();
-    debug_logger->startElement("token");
-    debug_logger->chars(fastTokenToId(Element));
-    debug_logger->endElement();
-#endif
-
-=======
->>>>>>> 818573bf
     OOXMLFactory::getInstance()->endAction(this, Element);
 }
 
@@ -312,15 +259,9 @@
 (const ::rtl::OUString & , const ::rtl::OUString & )
 throw (uno::RuntimeException, xml::sax::SAXException)
 {
-<<<<<<< HEAD
-#ifdef DEBUG_ELEMENT
-    debug_logger->startElement("unknown-element");
-    debug_logger->endElement();
-=======
 #ifdef DEBUG_CONTEXT_HANDLER
     debug_logger->endElement("contexthandler.unknown-element");
     mpParserState->getXPathLogger().endElement();
->>>>>>> 818573bf
 #endif
 }
 
@@ -339,13 +280,8 @@
     uno::Reference< xml::sax::XFastContextHandler > xResult
         (lcl_createFastChildContext(Element, Attribs));
 
-<<<<<<< HEAD
-#ifdef DEBUG_CONTEXT_STACK
+#ifdef DEBUG_CONTEXT_HANDLER
     debug_logger->endElement();
-=======
-#ifdef DEBUG_CONTEXT_HANDLER
-    debug_logger->endElement("contexthandler.createFastChildContext");
->>>>>>> 818573bf
 #endif
 
     return xResult;
@@ -371,11 +307,7 @@
     debug_logger->startElement("contexthandler.createUnknownChildContext");
     debug_logger->attribute("namespace", Namespace);
     debug_logger->attribute("name", Name);
-<<<<<<< HEAD
     debug_logger->endElement();
-=======
-    debug_logger->endElement("contexthandler.createUnknownChildContext");
->>>>>>> 818573bf
 #else
     (void) Namespace;
     (void) Name;
@@ -442,13 +374,8 @@
     debug_logger->startElement("contexthandler.startAction");
 #endif
     lcl_startAction(Element);
-<<<<<<< HEAD
-#ifdef DEBUG_ELEMENT
+#ifdef DEBUG_CONTEXT_HANDLER
     debug_logger->endElement();
-=======
-#ifdef DEBUG_CONTEXT_HANDLER
-    debug_logger->endElement("contexthandler.startAction");
->>>>>>> 818573bf
 #endif
 }
 
@@ -463,13 +390,8 @@
     debug_logger->startElement("contexthandler.endAction");
 #endif
     lcl_endAction(Element);
-<<<<<<< HEAD
-#ifdef DEBUG_ELEMENT
+#ifdef DEBUG_CONTEXT_HANDLER
     debug_logger->endElement();
-=======
-#ifdef DEBUG_CONTEXT_HANDLER
-    debug_logger->endElement("contexthandler.endAction");
->>>>>>> 818573bf
 #endif
 }
 
@@ -523,13 +445,8 @@
     snprintf(sBuffer, sizeof(sBuffer), "%" SAL_PRIuUINT32, rId);
 
     debug_logger->attribute("id", sBuffer);
-<<<<<<< HEAD
-    debug_logger->chars((*QNameToString::Instance())(rId));
+    debug_logger->attribute("name", (*QNameToString::Instance())(rId));
     debug_logger->endElement();
-=======
-    debug_logger->attribute("name", (*QNameToString::Instance())(rId));
-    debug_logger->endElement("contexthandler.setId");
->>>>>>> 818573bf
 #endif
 
     mId = rId;
@@ -575,14 +492,6 @@
     OOXMLPropertyImpl::Pointer_t pProperty
         (new OOXMLPropertyImpl(rId, pVal, OOXMLPropertyImpl::ATTRIBUTE));
 
-<<<<<<< HEAD
-#ifdef DEBUG_PROPERTIES
-    debug_logger->startElement("mark");
-    debug_logger->chars(xmlify(pProperty->toString()));
-    debug_logger->endElement();
-#endif
-=======
->>>>>>> 818573bf
     pPropSet->add(pProperty);
     mpStream->props(pPropSet);
 }
@@ -624,22 +533,10 @@
             pProps->add(pProp);
         }
 
-<<<<<<< HEAD
-#ifdef DEBUG_PROPERTIES
-        debug_logger->startElement("props");
-        debug_logger->chars(pProps->toString());
-        debug_logger->endElement();
-#endif
         mpStream->props(writerfilter::Reference<Properties>::Pointer_t(pProps));
     }
-#ifdef DEBUG_ELEMENT
+#ifdef DEBUG_CONTEXT_HANDLER
     debug_logger->endElement();
-=======
-        mpStream->props(writerfilter::Reference<Properties>::Pointer_t(pProps));
-    }
-#ifdef DEBUG_CONTEXT_HANDLER
-    debug_logger->endElement("contexthandler.sendTableDepth");
->>>>>>> 818573bf
 #endif
 }
 
@@ -920,11 +817,7 @@
 #ifdef DEBUG_CONTEXT_HANDLER
     debug_logger->startElement("contexthandler.text");
     debug_logger->chars(sText);
-<<<<<<< HEAD
     debug_logger->endElement();
-=======
-    debug_logger->endElement("contexthandler.text");
->>>>>>> 818573bf
 #endif
     if (isForwardEvents())
         mpStream->utext(reinterpret_cast < const sal_uInt8 * >
@@ -934,18 +827,11 @@
 
 void OOXMLFastContextHandler::propagateCharacterProperties()
 {
-<<<<<<< HEAD
-#ifdef DEBUG_ELEMENT
-    debug_logger->startElement("propagateCharacterProperties");
+#ifdef DEBUG_CONTEXT_HANDLER
+    debug_logger->startElement("contexthandler.propagateCharacterProperties");
     debug_logger->propertySet(getPropertySet(),
             IdToString::Pointer_t(new OOXMLIdToString()));
     debug_logger->endElement();
-=======
-#ifdef DEBUG_CONTEXT_HANDLER
-    debug_logger->startElement("contexthandler.propagateCharacterProperties");
-    debug_logger->addTag(toPropertiesTag(getPropertySet()));
-    debug_logger->endElement("contexthandler.propagateCharacterProperties");
->>>>>>> 818573bf
 #endif
 
     mpParserState->setCharacterProperties(getPropertySet());
@@ -953,18 +839,11 @@
 
 void OOXMLFastContextHandler::propagateCharacterPropertiesAsSet(const Id & rId)
 {
-<<<<<<< HEAD
-#ifdef DEBUG_ELEMENT
-    debug_logger->startElement("propagateCharacterPropertiesAsSet");
+#ifdef DEBUG_CONTEXT_HANDLER
+    debug_logger->startElement("contexthandler.propagateCharacterPropertiesAsSet");
     debug_logger->propertySet(getPropertySet(),
             IdToString::Pointer_t(new OOXMLIdToString()));
     debug_logger->endElement();
-=======
-#ifdef DEBUG_CONTEXT_HANDLER
-    debug_logger->startElement("contexthandler.propagateCharacterPropertiesAsSet");
-    debug_logger->addTag(toPropertiesTag(getPropertySet()));
-    debug_logger->endElement("contexthandler.propagateCharacterPropertiesAsSet");
->>>>>>> 818573bf
 #endif
 
     OOXMLValue::Pointer_t pValue(new OOXMLPropertySetValue(getPropertySet()));
@@ -1003,18 +882,11 @@
 void OOXMLFastContextHandler::propagateTableProperties()
 {
     OOXMLPropertySet::Pointer_t pProps = getPropertySet();
-<<<<<<< HEAD
-#ifdef DEBUG_ELEMENT
-    debug_logger->startElement("propagateTableProperties");
+#ifdef DEBUG_CONTEXT_HANDLER
+    debug_logger->startElement("contexthandler.propagateTableProperties");
     debug_logger->propertySet(getPropertySet(),
             IdToString::Pointer_t(new OOXMLIdToString()));
     debug_logger->endElement();
-=======
-#ifdef DEBUG_CONTEXT_HANDLER
-    debug_logger->startElement("contexthandler.propagateTableProperties");
-    debug_logger->addTag(toPropertiesTag(pProps));
-    debug_logger->endElement("contexthandler.propagateTableProperties");
->>>>>>> 818573bf
 #endif
 
     mpParserState->setTableProperties(pProps);
@@ -1028,13 +900,8 @@
 
     mpParserState->resolveCellProperties(*mpStream);
 
-<<<<<<< HEAD
-#ifdef DEBUG_ELEMENT
+#ifdef DEBUG_CONTEXT_HANDLER
     debug_logger->endElement();
-=======
-#ifdef DEBUG_CONTEXT_HANDLER
-    debug_logger->endElement("contexthandler.sendCellProperties");
->>>>>>> 818573bf
 #endif
 }
 
@@ -1046,13 +913,8 @@
 
     mpParserState->resolveRowProperties(*mpStream);
 
-<<<<<<< HEAD
-#ifdef DEBUG_ELEMENT
+#ifdef DEBUG_CONTEXT_HANDLER
     debug_logger->endElement();
-=======
-#ifdef DEBUG_CONTEXT_HANDLER
-    debug_logger->endElement("contexthandler.sendRowProperties");
->>>>>>> 818573bf
 #endif
 }
 
@@ -1064,13 +926,8 @@
 
     mpParserState->resolveTableProperties(*mpStream);
 
-<<<<<<< HEAD
-#ifdef DEBUG_ELEMENT
+#ifdef DEBUG_CONTEXT_HANDLER
     debug_logger->endElement();
-=======
-#ifdef DEBUG_CONTEXT_HANDLER
-    debug_logger->endElement("contexthandler.sendTableProperties");
->>>>>>> 818573bf
 #endif
 }
 
@@ -1100,16 +957,10 @@
     pPropertySet->add(pProp);
     mpStream->props(pPropertySet);
 
-<<<<<<< HEAD
-#ifdef DEBUG_ELEMENT
+#ifdef DEBUG_CONTEXT_HANDLER
     debug_logger->propertySet(getPropertySet(),
             IdToString::Pointer_t(new OOXMLIdToString()));
     debug_logger->endElement();
-=======
-#ifdef DEBUG_CONTEXT_HANDLER
-    debug_logger->addTag(toPropertiesTag(pPropertySet));
-    debug_logger->endElement("contexthandler.sendPropertiesWithId");
->>>>>>> 818573bf
 #endif
 }
 
@@ -1158,11 +1009,7 @@
     else
         debug_logger->chars("false");
 
-<<<<<<< HEAD
     debug_logger->endElement();
-=======
-    debug_logger->endElement("contexthandler.setForwardEvents");
->>>>>>> 818573bf
 #endif
 
     mpParserState->setForwardEvents(bForwardEvents);
@@ -1245,13 +1092,8 @@
 
 void OOXMLFastContextHandler::sendPropertyToParent()
 {
-<<<<<<< HEAD
-#ifdef DEBUG_ELEMENT
+#ifdef DEBUG_CONTEXT_HANDLER
     debug_logger->element("sendPropertyToParent");
-=======
-#ifdef DEBUG_CONTEXT_HANDLER
-    debug_logger->startElement("contexthandler.sendPropertyToParent");
->>>>>>> 818573bf
 #endif
 
     if (mpParent != NULL)
@@ -1264,21 +1106,8 @@
                 pProp(new OOXMLPropertyImpl(mId, getValue(),
                                             OOXMLPropertyImpl::SPRM));
             pProps->add(pProp);
-<<<<<<< HEAD
-        }
-    }
-=======
-
-#ifdef DEBUG_CONTEXT_HANDLER
-            debug_logger->addTag(toPropertiesTag(pProps));
-#endif
-        }
-    }
-
-#ifdef DEBUG_CONTEXT_HANDLER
-    debug_logger->endElement("contexthandler.sendPropertyToParent");
-#endif
->>>>>>> 818573bf
+        }
+    }
 }
 
 void OOXMLFastContextHandler::sendPropertiesToParent()
@@ -1302,34 +1131,14 @@
                 OOXMLProperty::Pointer_t pProp
                 (new OOXMLPropertyImpl(getId(), pValue, OOXMLPropertyImpl::SPRM));
 
-<<<<<<< HEAD
-#ifdef DEBUG_ELEMENT
-                debug_logger->startElement("propertyForSet");
-                debug_logger->chars(pProp->toString());
-                debug_logger->endElement();
-#endif
 
                 pParentProps->add(pProp);
 
-#ifdef DEBUG_ELEMENT
-                debug_logger->startElement("parent");
-                debug_logger->propertySet(pParentProps,
-                        IdToString::Pointer_t(new OOXMLIdToString()));
-                debug_logger->endElement();
-#endif
             }
         }
     }
-#ifdef DEBUG_ELEMENT
+#ifdef DEBUG_CONTEXT_HANDLER
     debug_logger->endElement();
-=======
-                pParentProps->add(pProp);
-            }
-        }
-    }
-#ifdef DEBUG_CONTEXT_HANDLER
-    debug_logger->endElement("contexthandler.sendPropertiesToParent");
->>>>>>> 818573bf
 #endif
 }
 
@@ -1372,11 +1181,7 @@
     debug_logger->startElement("contexthandler.sendProperty");
     debug_logger->attribute("id", (*QNameToString::Instance())(nId));
     debug_logger->chars(xmlify(getPropertySetAttrs()->toString()));
-<<<<<<< HEAD
     debug_logger->endElement();
-=======
-    debug_logger->endElement("contexthandler.sendProperty");
->>>>>>> 818573bf
 #endif
 
     OOXMLPropertySetEntryToString aHandler(nId);
@@ -1398,11 +1203,7 @@
 #ifdef DEBUG_CONTEXT_HANDLER
         debug_logger->startElement("contexthandler.resolvePropertySetAttrs");
         debug_logger->chars(mpPropertySetAttrs->toString());
-<<<<<<< HEAD
         debug_logger->endElement();
-=======
-        debug_logger->endElement("contexthandler.resolvePropertySetAttrs");
->>>>>>> 818573bf
 #endif
     mpStream->props(mpPropertySetAttrs);
 }
@@ -1453,12 +1254,6 @@
         if (isForwardEvents())
         {
             mpStream->props(mpPropertySet);
-<<<<<<< HEAD
-#ifdef DEBUG_PROPERTIES
-            debug_logger->endElement();
-#endif
-=======
->>>>>>> 818573bf
         }
     }
     else
