/*************************************************************************
 *
 * DO NOT ALTER OR REMOVE COPYRIGHT NOTICES OR THIS FILE HEADER.
 *
 * Copyright 2008 by Sun Microsystems, Inc.
 *
 * OpenOffice.org - a multi-platform office productivity suite
 *
 * This file is part of OpenOffice.org.
 *
 * OpenOffice.org is free software: you can redistribute it and/or modify
 * it under the terms of the GNU Lesser General Public License version 3
 * only, as published by the Free Software Foundation.
 *
 * OpenOffice.org is distributed in the hope that it will be useful,
 * but WITHOUT ANY WARRANTY; without even the implied warranty of
 * MERCHANTABILITY or FITNESS FOR A PARTICULAR PURPOSE.  See the
 * GNU Lesser General Public License version 3 for more details
 * (a copy is included in the LICENSE file that accompanied this code).
 *
 * You should have received a copy of the GNU Lesser General Public License
 * version 3 along with OpenOffice.org.  If not, see
 * <http://www.openoffice.org/license.html>
 * for a copy of the LGPLv3 License.
 *
 ************************************************************************/

#include <stdio.h>

#include <rtl/instance.hxx>
#include <osl/mutex.hxx>
#include "OOXMLFactory.hxx"
#include "OOXMLFastHelper.hxx"

namespace writerfilter {
namespace ooxml {

AttributeInfo::AttributeInfo()
:m_nResource(RT_NoResource), m_nRef(0)
{
}

AttributeInfo::AttributeInfo(ResourceType_t nResource, Id nRef)
 :m_nResource(nResource), m_nRef(nRef)
{
}

CreateElement::CreateElement()
:m_nResource(RT_NoResource), m_nId(0)
{
}

CreateElement::CreateElement(ResourceType_t nResource, Id nId)
: m_nResource(nResource), m_nId(nId)
{
}

// class OOXMLFactory_ns

OOXMLFactory_ns::~OOXMLFactory_ns()
{
}

AttributeToResourceMapPointer OOXMLFactory_ns::getAttributeToResourceMap(Id nId)
{
    if (m_AttributesMap.find(nId) == m_AttributesMap.end())
        m_AttributesMap[nId] = createAttributeToResourceMap(nId);

    return m_AttributesMap[nId];
}

ListValueMapPointer OOXMLFactory_ns::getListValueMap(Id nId)
{
    if (m_ListValuesMap.find(nId) == m_ListValuesMap.end())
        m_ListValuesMap[nId] = createListValueMap(nId);

    return m_ListValuesMap[nId];
}

CreateElementMapPointer OOXMLFactory_ns::getCreateElementMap(Id nId)
{
    if (m_CreateElementsMap.find(nId) == m_CreateElementsMap.end())
        m_CreateElementsMap[nId] = createCreateElementMap(nId);

    return m_CreateElementsMap[nId];
}

TokenToIdMapPointer OOXMLFactory_ns::getTokenToIdMap(Id nId)
{
    if (m_TokenToIdsMap.find(nId) == m_TokenToIdsMap.end())
        m_TokenToIdsMap[nId] = createTokenToIdMap(nId);

    return m_TokenToIdsMap[nId];
}

string OOXMLFactory_ns::getDefineName(Id /*nId*/) const
{
    return "";
}

// class OOXMLFactory

typedef rtl::Static< osl::Mutex, OOXMLFactory > OOXMLFactory_Mutex;

OOXMLFactory::Pointer_t OOXMLFactory::m_Instance;

OOXMLFactory::OOXMLFactory()
{
    // multi-thread-safe mutex for all platforms

    osl::MutexGuard aGuard(OOXMLFactory_Mutex::get());
}

OOXMLFactory::~OOXMLFactory()
{
}

OOXMLFactory::Pointer_t OOXMLFactory::getInstance()
{
    if (m_Instance.get() == NULL)
        m_Instance.reset(new OOXMLFactory());

    return m_Instance;
}

void OOXMLFactory::attributes(OOXMLFastContextHandler * pHandler,
                              const uno::Reference< xml::sax::XFastAttributeList > & Attribs)
{
    Id nDefine = pHandler->getDefine();
    OOXMLFactory_ns::Pointer_t pFactory = getFactoryForNamespace(nDefine);

    if (pFactory.get() != NULL)
    {
#ifdef DEBUG_FACTORY
        debug_logger->startElement("factory.attributes");
        debug_logger->attribute("define", pFactory->getDefineName(nDefine));
        char sBuffer[256];
        snprintf(sBuffer, sizeof(sBuffer), "%08" SAL_PRIxUINT32, nDefine);
        debug_logger->attribute("define-num", sBuffer);
#endif

        TokenToIdMapPointer pTokenToIdMap = pFactory->getTokenToIdMap(nDefine);
        AttributeToResourceMapPointer pMap = pFactory->getAttributeToResourceMap(nDefine);

        AttributeToResourceMap::const_iterator aIt;
        AttributeToResourceMap::const_iterator aEndIt = pMap->end();

        for (aIt = pMap->begin(); aIt != aEndIt; aIt++)
        {
            Id nId = (*pTokenToIdMap)[aIt->first];
#ifdef DEBUG_FACTORY
            debug_logger->startElement("factory.attribute");
            debug_logger->attribute("name", fastTokenToId(aIt->first));
            debug_logger->attribute("tokenid", (*QNameToString::Instance())(nId));
            snprintf(sBuffer, sizeof(sBuffer), "%08" SAL_PRIxUINT32, nId);
            debug_logger->attribute("tokenid-num", sBuffer);
#endif
            if (Attribs->hasAttribute(aIt->first))
            {
                switch (aIt->second.m_nResource)
                {
                case RT_Boolean:
                    {
#ifdef DEBUG_FACTORY
                        debug_logger->element("boolean");
#endif
                        ::rtl::OUString aValue(Attribs->getValue(aIt->first));
                        OOXMLFastHelper<OOXMLBooleanValue>::newProperty(pHandler, nId, aValue);

                        OOXMLValue::Pointer_t pValue(new OOXMLBooleanValue(aValue));
                        pFactory->attributeAction(pHandler, aIt->first, pValue);
                    }
                    break;
                case RT_String:
                    {
#ifdef DEBUG_FACTORY
                        debug_logger->element("string");
#endif
                        ::rtl::OUString aValue(Attribs->getValue(aIt->first));
                        OOXMLFastHelper<OOXMLStringValue>::newProperty
                            (pHandler, nId, aValue);

                        OOXMLValue::Pointer_t pValue(new OOXMLStringValue(aValue));
                        pFactory->attributeAction(pHandler, aIt->first, pValue);
                    }
                    break;
                case RT_Integer:
                    {
#ifdef DEBUG_FACTORY
                        debug_logger->element("integer");
#endif
                        ::rtl::OUString aValue(Attribs->getValue(aIt->first));
                        OOXMLFastHelper<OOXMLIntegerValue>::newProperty
                            (pHandler, nId, aValue);

                        OOXMLValue::Pointer_t pValue(new OOXMLIntegerValue(aValue));
                        pFactory->attributeAction(pHandler, aIt->first, pValue);
                    }
                    break;
                case RT_Hex:
                    {
#ifdef DEBUG_FACTORY
                        debug_logger->element("hex");
#endif
                        ::rtl::OUString aValue(Attribs->getValue(aIt->first));
                        OOXMLFastHelper<OOXMLHexValue>::newProperty
                            (pHandler, nId, aValue);

                        OOXMLValue::Pointer_t pValue(new OOXMLHexValue(aValue));
                        pFactory->attributeAction(pHandler, aIt->first, pValue);
                    }
                    break;
                case RT_List:
                    {
#ifdef DEBUG_FACTORY
                        debug_logger->startElement("list");
#endif
                        ListValueMapPointer pListValueMap =
                            pFactory->getListValueMap(aIt->second.m_nRef);

                        if (pListValueMap.get() != NULL)
                        {
                            ::rtl::OUString aValue(Attribs->getValue(aIt->first));
                            sal_uInt32 nValue = (*pListValueMap)[aValue];

#ifdef DEBUG_FACTORY
                            debug_logger->attribute("value", aValue);
                            debug_logger->attribute("value-num", nValue);
#endif

                            OOXMLFastHelper<OOXMLIntegerValue>::newProperty
                                (pHandler, nId, nValue);

                            OOXMLValue::Pointer_t pValue(new OOXMLIntegerValue(nValue));
                            pFactory->attributeAction(pHandler, aIt->first, pValue);
                        }
#ifdef DEBUG_FACTORY
                        debug_logger->endElement("list");
#endif
                    }
                    break;
                default:
#ifdef DEBUG_FACTORY
                    debug_logger->element("unknown-attribute-type");
#endif
                    break;
                }
            }
#ifdef DEBUG_FACTORY
            debug_logger->endElement("factory.attribute");
#endif
        }

#ifdef DEBUG_FACTORY
        debug_logger->endElement("factory.attributes");
#endif
    }
}

uno::Reference< xml::sax::XFastContextHandler>
OOXMLFactory::createFastChildContext(OOXMLFastContextHandler * pHandler,
                                     Token_t Element)
{
#ifdef DEBUG_FACTORY
    debug_logger->startElement("factory.createFastChildContext");
    debug_logger->attribute("token", fastTokenToId(Element));
#endif

    Id nDefine = pHandler->getDefine();

    OOXMLFactory_ns::Pointer_t pFactory = getFactoryForNamespace(nDefine);

    uno::Reference< xml::sax::XFastContextHandler> ret;

    //Avoid handling unknown tokens and recursing to death
    if ((Element & 0xffff) < OOXML_FAST_TOKENS_END)
        ret = createFastChildContextFromFactory(pHandler, pFactory, Element);

<<<<<<< HEAD
#ifdef DEBUG_FACTORY
    debug_logger->endElement("factory.createFastChildContext");
#endif

=======
>>>>>>> 9c16b686
    return ret;
}

void OOXMLFactory::characters(OOXMLFastContextHandler * pHandler,
                              const ::rtl::OUString & rString)
{
#ifdef DEBUG_FACTORY
    debug_logger->startElement("factory.characters");
    debug_logger->chars(rString);
#endif

    Id nDefine = pHandler->getDefine();
    OOXMLFactory_ns::Pointer_t pFactory = getFactoryForNamespace(nDefine);

    if (pFactory.get() != NULL)
    {
        pFactory->charactersAction(pHandler, rString);
    }

#ifdef DEBUG_FACTORY
    debug_logger->endElement("factory.characters");
#endif
}

void OOXMLFactory::startAction(OOXMLFastContextHandler * pHandler, Token_t /*nToken*/)
{
    Id nDefine = pHandler->getDefine();
    OOXMLFactory_ns::Pointer_t pFactory = getFactoryForNamespace(nDefine);

    if (pFactory.get() != NULL)
    {
#ifdef DEBUG_ELEMENT
        debug_logger->startElement("factory.startAction");
#endif
        pFactory->startAction(pHandler);
#ifdef DEBUG_ELEMENT
        debug_logger->endElement("factory.startAction");
#endif
    }
}

void OOXMLFactory::endAction(OOXMLFastContextHandler * pHandler, Token_t /*nToken*/)
{
    Id nDefine = pHandler->getDefine();
    OOXMLFactory_ns::Pointer_t pFactory = getFactoryForNamespace(nDefine);

    if (pFactory.get() != NULL)
    {
#ifdef DEBUG_ELEMENT
        debug_logger->startElement("factory.endAction");
#endif
        pFactory->endAction(pHandler);
#ifdef DEBUG_ELEMENT
        debug_logger->endElement("factory.endAction");
#endif
    }
}

void OOXMLFactory_ns::startAction(OOXMLFastContextHandler *)
{
}

void OOXMLFactory_ns::endAction(OOXMLFastContextHandler *)
{
}

void OOXMLFactory_ns::charactersAction(OOXMLFastContextHandler *, const ::rtl::OUString &)
{
}

void OOXMLFactory_ns::attributeAction(OOXMLFastContextHandler *, Token_t, OOXMLValue::Pointer_t)
{
}

#ifdef DEBUG_FACTORY
string OOXMLFactory_ns::getName() const
{
    return "noname";
}
#endif

}
}
<|MERGE_RESOLUTION|>--- conflicted
+++ resolved
@@ -276,13 +276,10 @@
     if ((Element & 0xffff) < OOXML_FAST_TOKENS_END)
         ret = createFastChildContextFromFactory(pHandler, pFactory, Element);
 
-<<<<<<< HEAD
 #ifdef DEBUG_FACTORY
     debug_logger->endElement("factory.createFastChildContext");
 #endif
 
-=======
->>>>>>> 9c16b686
     return ret;
 }
 
