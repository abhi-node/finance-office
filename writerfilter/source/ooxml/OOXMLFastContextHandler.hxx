--- conflicted
+++ resolved
@@ -229,15 +229,7 @@
     virtual void dumpXml( const TagLogger::Pointer_t pLogger ) const;
 #endif
 
-<<<<<<< HEAD
-#ifdef DEBUG_MEMORY
     sal_uInt32 getInstanceNumber() { return mnInstanceNumber; }
-    virtual void SAL_CALL acquire() throw();
-    virtual void SAL_CALL release() throw();
-#endif
-
-=======
->>>>>>> 818573bf
 protected:
     OOXMLFastContextHandler * mpParent;
     Id mId;
