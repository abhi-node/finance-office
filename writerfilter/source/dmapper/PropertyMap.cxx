/*************************************************************************
 *
 * DO NOT ALTER OR REMOVE COPYRIGHT NOTICES OR THIS FILE HEADER.
 *
 * Copyright 2000, 2010 Oracle and/or its affiliates.
 *
 * OpenOffice.org - a multi-platform office productivity suite
 *
 * This file is part of OpenOffice.org.
 *
 * OpenOffice.org is free software: you can redistribute it and/or modify
 * it under the terms of the GNU Lesser General Public License version 3
 * only, as published by the Free Software Foundation.
 *
 * OpenOffice.org is distributed in the hope that it will be useful,
 * but WITHOUT ANY WARRANTY; without even the implied warranty of
 * MERCHANTABILITY or FITNESS FOR A PARTICULAR PURPOSE.  See the
 * GNU Lesser General Public License version 3 for more details
 * (a copy is included in the LICENSE file that accompanied this code).
 *
 * You should have received a copy of the GNU Lesser General Public License
 * version 3 along with OpenOffice.org.  If not, see
 * <http://www.openoffice.org/license.html>
 * for a copy of the LGPLv3 License.
 *
 ************************************************************************/
#include <PropertyMap.hxx>
#include <ooxml/resourceids.hxx>
#include <DomainMapper_Impl.hxx>
#include <ConversionHelper.hxx>
#include <i18npool/paper.hxx>
#include <com/sun/star/beans/PropertyValue.hpp>
#include <com/sun/star/lang/XMultiServiceFactory.hpp>
#include <com/sun/star/table/BorderLine.hpp>
#include <com/sun/star/container/XEnumeration.hpp>
#include <com/sun/star/container/XEnumerationAccess.hpp>
#include <com/sun/star/container/XNameContainer.hpp>
#include <com/sun/star/style/BreakType.hpp>
#include <com/sun/star/text/RelOrientation.hpp>
#include <com/sun/star/text/WritingMode.hpp>
#include <com/sun/star/text/XTextColumns.hpp>
#include <com/sun/star/text/XText.hpp>
#include <com/sun/star/text/TextGridMode.hpp>
#include <com/sun/star/text/XTextCopy.hpp>
#include "dmapperLoggers.hxx"
#include "PropertyMapHelper.hxx"

using namespace ::com::sun::star;

namespace writerfilter {
namespace dmapper{

/*-- 21.06.2006 09:30:56---------------------------------------------------

  -----------------------------------------------------------------------*/
PropertyMap::PropertyMap() :
    m_cFootnoteSymbol( 0 ),
    m_nFootnoteFontId( -1 )
{
}
/*-- 21.06.2006 09:30:56---------------------------------------------------

  -----------------------------------------------------------------------*/
PropertyMap::~PropertyMap()
{
}
/*-- 20.06.2006 10:23:55---------------------------------------------------

  -----------------------------------------------------------------------*/
uno::Sequence< beans::PropertyValue > PropertyMap::GetPropertyValues()
{
    if(!m_aValues.getLength() && size())
    {
        m_aValues.realloc( size() );
        ::com::sun::star::beans::PropertyValue* pValues = m_aValues.getArray();
        //style names have to be the first elements within the property sequence
        //otherwise they will overwrite 'hard' attributes
        sal_Int32 nValue = 0;
        PropertyNameSupplier& rPropNameSupplier = PropertyNameSupplier::GetPropertyNameSupplier();
        PropertyMap::iterator aParaStyleIter = find(PropertyDefinition( PROP_PARA_STYLE_NAME, false ) );
        if( aParaStyleIter != end())
        {
            pValues[nValue].Name = rPropNameSupplier.GetName( aParaStyleIter->first.eId );
            pValues[nValue].Value = aParaStyleIter->second;
            ++nValue;
        }

        PropertyMap::iterator aCharStyleIter = find(PropertyDefinition( PROP_CHAR_STYLE_NAME, false ));
        if( aCharStyleIter != end())
        {
            pValues[nValue].Name = rPropNameSupplier.GetName( aCharStyleIter->first.eId );
            pValues[nValue].Value = aCharStyleIter->second;
            ++nValue;
        }
        PropertyMap::iterator aNumRuleIter = find(PropertyDefinition( PROP_NUMBERING_RULES, false ) );
        if( aNumRuleIter != end())
        {
            pValues[nValue].Name = rPropNameSupplier.GetName( aNumRuleIter->first.eId );
            pValues[nValue].Value = aNumRuleIter->second;
            ++nValue;
        }
        PropertyMap::iterator aMapIter = begin();
        for( ; nValue < m_aValues.getLength(); ++aMapIter )
        {
            if( aMapIter != aParaStyleIter && aMapIter != aCharStyleIter && aMapIter != aNumRuleIter )
            {
                pValues[nValue].Name = rPropNameSupplier.GetName( aMapIter->first.eId );
                pValues[nValue].Value = aMapIter->second;
                ++nValue;
            }
        }
    }
    return m_aValues;
}

void lcl_AnyToTag(XMLTag::Pointer_t pTag, const uno::Any & rAny)
{
    try {
        sal_Int32 aInt = 0;
        rAny >>= aInt;
        pTag->addAttr("value", aInt);

        sal_uInt32 auInt = 0;
        rAny >>= auInt;
        pTag->addAttr("unsignedValue", auInt);

        float aFloat = 0.0f;
        rAny >>= aFloat;
        pTag->addAttr("floatValue", aFloat);

        ::rtl::OUString aStr;
        rAny >>= aStr;
        pTag->addAttr("stringValue", aStr);
    }
    catch (...) {
    }
}

void PropertyMap::Insert( PropertyIds eId, bool bIsTextProperty, const uno::Any& rAny, bool bOverwrite )
{
#ifdef DEBUG_DMAPPER_PROPERTY_MAP
    const ::rtl::OUString& rInsert = PropertyNameSupplier::
        GetPropertyNameSupplier().GetName(eId);

    XMLTag::Pointer_t pTag(new XMLTag("propertyMap.insert"));
    pTag->addAttr("name", rInsert);
    lcl_AnyToTag(pTag, rAny);

    dmapper_logger->addTag(pTag);
#endif

    PropertyMap::iterator aElement = find(PropertyDefinition( eId, bIsTextProperty ) );
    if( aElement != end())
    {
        if(!bOverwrite)
            return;
        erase( aElement );
    }
    _PropertyMap::insert( PropertyMap::value_type
                          (PropertyDefinition( eId, bIsTextProperty),
                           rAny ));
    Invalidate();
}

XMLTag::Pointer_t PropertyMap::toTag() const
{
    XMLTag::Pointer_t pResult(new XMLTag("PropertyMap"));

    PropertyNameSupplier& rPropNameSupplier = PropertyNameSupplier::GetPropertyNameSupplier();
    PropertyMap::const_iterator aMapIter = begin();
    while (aMapIter != end())
    {
        XMLTag::Pointer_t pTag(new XMLTag("property"));

        pTag->addAttr("name", rPropNameSupplier.GetName( aMapIter->first.eId ));

        switch (aMapIter->first.eId)
        {
            case PROP_TABLE_COLUMN_SEPARATORS:
                pTag->addTag(lcl_TableColumnSeparatorsToTag(aMapIter->second));
                break;
            default:
<<<<<<< HEAD
                lcl_AnyToTag(pTag, aMapIter->second);
=======
            {
                try {
                    sal_Int32 aInt;
                    aMapIter->second >>= aInt;
                    pTag->addAttr("value", aInt);

                    sal_uInt32 auInt;
                    aMapIter->second >>= auInt;
                    pTag->addAttr("unsignedValue", auInt);

                    float aFloat;
                    aMapIter->second >>= aFloat;
                    pTag->addAttr("floatValue", aFloat);

                    ::rtl::OUString aStr;
                    aMapIter->second >>= auInt;
                    pTag->addAttr("stringValue", aStr);
                }
                catch (...) {
                }
            }
>>>>>>> 9c16b686
                break;
        }

        pResult->addTag(pTag);

        ++aMapIter;
    }

    return pResult;
}

/*-- 13.12.2006 10:46:42---------------------------------------------------

  -----------------------------------------------------------------------*/
template<class T>
    struct removeExistingElements : public ::std::unary_function<T, void>
{
  PropertyMap& rMap;

  removeExistingElements(PropertyMap& _rMap ) : rMap(_rMap) {}
  void operator() (T x)
  {
    PropertyMap::iterator aElement = rMap.find(x.first);
    if( aElement != rMap.end())
        rMap.erase( aElement );
  }
};
/*-- 13.12.2006 10:46:42---------------------------------------------------

  -----------------------------------------------------------------------*/
void PropertyMap::insert( const PropertyMapPtr pMap, bool bOverwrite )
{
    if( pMap.get() )
    {
        if( bOverwrite )
            ::std::for_each( pMap->begin(), pMap->end(), removeExistingElements<PropertyMap::value_type>(*this) );
        _PropertyMap::insert(pMap->begin(), pMap->end());
        insertTableProperties(pMap.get());

        Invalidate();
    }
}
/*-- 06.06.2007 15:49:09---------------------------------------------------

  -----------------------------------------------------------------------*/
const uno::Reference< text::XFootnote>&  PropertyMap::GetFootnote() const
{
    return m_xFootnote;
}
/*-- 18.02.2008 11:23:28---------------------------------------------------

  -----------------------------------------------------------------------*/
void PropertyMap::insertTableProperties( const PropertyMap* )
{
#ifdef DEBUG_DOMAINMAPPER
    dmapper_logger->element("PropertyMap.insertTableProperties");
#endif
}
/*-- 24.07.2006 08:29:01---------------------------------------------------

  -----------------------------------------------------------------------*/
SectionPropertyMap::SectionPropertyMap(bool bIsFirstSection) :
    m_bIsFirstSection( bIsFirstSection )
    ,m_nBorderParams( 0 )
    ,m_bTitlePage( false )
    ,m_nColumnCount( 0 )
    ,m_nColumnDistance( 1249 )
    ,m_bSeparatorLineIsOn( false )
    ,m_bEvenlySpaced( false )
    ,m_bIsLandscape( false )
    ,m_bPageNoRestart( false )
    ,m_nPageNumber( -1 )
    ,m_nBreakType( -1 )
    ,m_nPaperBin( -1 )
    ,m_nFirstPaperBin( -1 )
    ,m_nLeftMargin( 3175 ) //page left margin, default 0x708 (1800) twip -> 3175 1/100 mm
    ,m_nRightMargin( 3175 )//page right margin, default 0x708 (1800) twip -> 3175 1/100 mm
    ,m_nTopMargin( 2540 )
    ,m_nBottomMargin( 2540 )
    ,m_nHeaderTop( 1270 ) //720 twip
    ,m_nHeaderBottom( 1270 )//720 twip
    ,m_nDzaGutter( 0 )
    ,m_bGutterRTL( false )
    ,m_bSFBiDi( false )
    ,m_nGridType(0)
    ,m_nGridLinePitch( 1 )
    ,m_nDxtCharSpace( 0 )
    ,m_nLnnMod( 0 )
    ,m_nLnc( 0 )
    ,m_ndxaLnn( 0 )
    ,m_nLnnMin( 0 )
{
    static sal_Int32 nNumber = 0;
    nSectionNumber = nNumber++;
    memset(&m_pBorderLines, 0x00, sizeof(m_pBorderLines));
    for( sal_Int32 nBorder = 0; nBorder < 4; ++nBorder )
        m_nBorderDistances[ nBorder ] = -1;
    //todo: set defaults in ApplyPropertiesToPageStyles
    //initialize defaults
    PaperInfo aLetter(PAPER_LETTER);
    //page height, 1/100mm
    Insert( PROP_HEIGHT, false, uno::makeAny( (sal_Int32) aLetter.getHeight() ) );
    //page width, 1/100mm
    Insert( PROP_WIDTH, false, uno::makeAny( (sal_Int32) aLetter.getWidth() ) );
    //page left margin, default 0x708 (1800) twip -> 3175 1/100 mm
    Insert( PROP_LEFT_MARGIN, false, uno::makeAny( (sal_Int32) 3175 ) );
    //page right margin, default 0x708 (1800) twip -> 3175 1/100 mm
    Insert( PROP_RIGHT_MARGIN, false, uno::makeAny( (sal_Int32) 3175 ) );
    //page top margin, default 0x5a0 (1440) twip -> 2540 1/100 mm
    Insert( PROP_TOP_MARGIN, false, uno::makeAny( (sal_Int32)2540 ) );
    //page bottom margin, default 0x5a0 (1440) twip -> 2540 1/100 mm
    Insert( PROP_BOTTOM_MARGIN, false, uno::makeAny( (sal_Int32) 2540 ) );
    uno::Any aFalse( ::uno::makeAny( false ) );
    Insert( PROP_GRID_DISPLAY, false, aFalse);
    Insert( PROP_GRID_PRINT, false, aFalse);
    Insert( PROP_GRID_MODE, false, uno::makeAny(text::TextGridMode::NONE));


    if( m_bIsFirstSection )
    {
        PropertyNameSupplier& rPropNameSupplier = PropertyNameSupplier::GetPropertyNameSupplier();
        m_sFirstPageStyleName = rPropNameSupplier.GetName( PROP_FIRST_PAGE );
        m_sFollowPageStyleName = rPropNameSupplier.GetName( PROP_STANDARD );
    }
}
/*-- 24.07.2006 08:29:02---------------------------------------------------

  -----------------------------------------------------------------------*/
SectionPropertyMap::~SectionPropertyMap()
{
    for( sal_Int16 ePos = BORDER_LEFT; ePos <= BORDER_BOTTOM; ++ePos)
        delete m_pBorderLines[ePos];
}
/*-- 24.07.2006 08:31:07---------------------------------------------------

  -----------------------------------------------------------------------*/
const ::rtl::OUString&  SectionPropertyMap::GetPageStyleName( bool bFirst )
{
    return bFirst ? m_sFirstPageStyleName : m_sFollowPageStyleName;
}
/*-- 24.07.2006 08:31:07---------------------------------------------------

  -----------------------------------------------------------------------*/
void  SectionPropertyMap::SetPageStyleName( bool bFirst, const ::rtl::OUString& rName)
{
    if( bFirst )
        m_sFirstPageStyleName = rName;
    else
        m_sFollowPageStyleName = rName;
}
/*-- 24.07.2006 09:41:20---------------------------------------------------

  -----------------------------------------------------------------------*/
::rtl::OUString lcl_FindUnusedPageStyleName(const uno::Sequence< ::rtl::OUString >& rPageStyleNames)
{
    static const sal_Char cDefaultStyle[] = "Converted";
    //find the hightest number x in each style with the name "cDefaultStyle+x" and
    //return an incremented name
    sal_Int32 nMaxIndex = 0;
    const sal_Int32 nDefaultLength = sizeof(cDefaultStyle)/sizeof(sal_Char) - 1;
    const ::rtl::OUString sDefaultStyle( cDefaultStyle, nDefaultLength, RTL_TEXTENCODING_ASCII_US );

    const ::rtl::OUString* pStyleNames = rPageStyleNames.getConstArray();
    for( sal_Int32 nStyle = 0; nStyle < rPageStyleNames.getLength(); ++nStyle)
    {
        if( pStyleNames[nStyle].getLength() > nDefaultLength &&
                !rtl_ustr_compare_WithLength( sDefaultStyle, nDefaultLength, pStyleNames[nStyle], nDefaultLength))
        {
            sal_Int32 nIndex = pStyleNames[nStyle].copy( nDefaultLength ).toInt32();
            if( nIndex > nMaxIndex)
                nMaxIndex = nIndex;
        }
    }
    ::rtl::OUString sRet( sDefaultStyle );
    sRet += rtl::OUString::valueOf( nMaxIndex + 1);
    return sRet;
}

/*-- 28.07.2006 13:00:43---------------------------------------------------

  -----------------------------------------------------------------------*/
uno::Reference< beans::XPropertySet > SectionPropertyMap::GetPageStyle(
        const uno::Reference< container::XNameContainer >& xPageStyles,
        const uno::Reference < lang::XMultiServiceFactory >& xTextFactory,
        bool bFirst )
{
    uno::Reference< beans::XPropertySet > xRet;
    try
    {
        if( bFirst )
        {
            if( !m_sFirstPageStyleName.getLength() )
            {
                uno::Sequence< ::rtl::OUString > aPageStyleNames = xPageStyles->getElementNames();
                m_sFirstPageStyleName = lcl_FindUnusedPageStyleName(aPageStyleNames);
                m_aFirstPageStyle = uno::Reference< beans::XPropertySet > (
                        xTextFactory->createInstance(::rtl::OUString(RTL_CONSTASCII_USTRINGPARAM("com.sun.star.style.PageStyle") )),
                        uno::UNO_QUERY);
                xPageStyles->insertByName( m_sFirstPageStyleName, uno::makeAny(m_aFirstPageStyle) );
            }
            else if( !m_aFirstPageStyle.is() )
            {
                xPageStyles->getByName(m_sFirstPageStyleName) >>= m_aFirstPageStyle;
            }
            xRet = m_aFirstPageStyle;
        }
        else
        {
            if( !m_sFollowPageStyleName.getLength() )
            {
                uno::Sequence< ::rtl::OUString > aPageStyleNames = xPageStyles->getElementNames();
                m_sFollowPageStyleName = lcl_FindUnusedPageStyleName(aPageStyleNames);
                m_aFollowPageStyle = uno::Reference< beans::XPropertySet > (
                        xTextFactory->createInstance(::rtl::OUString(RTL_CONSTASCII_USTRINGPARAM("com.sun.star.style.PageStyle") )),
                        uno::UNO_QUERY);
                xPageStyles->insertByName( m_sFollowPageStyleName, uno::makeAny(m_aFollowPageStyle) );
            }
            else if(!m_aFollowPageStyle.is() )
            {
                xPageStyles->getByName(m_sFollowPageStyleName) >>= m_aFollowPageStyle;
            }
            xRet = m_aFollowPageStyle;
        }

    }
    catch( const uno::Exception& )
    {
    }

    return xRet;
}
/*-- 28.07.2006 10:56:26---------------------------------------------------

  -----------------------------------------------------------------------*/
void SectionPropertyMap::SetBorder( BorderPosition ePos, sal_Int32 nLineDistance, const table::BorderLine& rBorderLine )
{
    delete m_pBorderLines[ePos];
    m_pBorderLines[ePos] = new table::BorderLine( rBorderLine );
    m_nBorderDistances[ePos] = nLineDistance;
}
/*-- 28.07.2006 10:56:27---------------------------------------------------

  -----------------------------------------------------------------------*/
void SectionPropertyMap::ApplyBorderToPageStyles(
            const uno::Reference< container::XNameContainer >& xPageStyles,
            const uno::Reference < lang::XMultiServiceFactory >& xTextFactory,
        sal_Int32 nValue )
{
            /*
            page border applies to:
            nIntValue & 0x07 ->
            0 all pages in this section
            1 first page in this section
            2 all pages in this section but first
            3 whole document (all sections)
            nIntValue & 0x18 -> page border depth 0 - in front 1- in back
            nIntValue & 0xe0 ->
            page border offset from:
            0 offset from text
            1 offset from edge of page
            */
    uno::Reference< beans::XPropertySet >  xFirst;
    uno::Reference< beans::XPropertySet >  xSecond;
    sal_Int32 nOffsetFrom = (nValue & 0x00E0) >> 5;
    //sal_Int32 bPageDepth = (nValue & 0x0018) >> 3; //unused infromation: 0 - in front 1 - in back
    //todo: negative spacing (from ww8par6.cxx)
    switch( nValue & 0x07)
    {
        case 0: /*all styles*/
            if ( m_sFollowPageStyleName.getLength( ) > 0 )
                xFirst = GetPageStyle( xPageStyles, xTextFactory, false );
            if ( m_sFirstPageStyleName.getLength( ) > 0 )
                xSecond = GetPageStyle( xPageStyles, xTextFactory, true );
        break;
        case 1: /*first page*/
            if ( m_sFirstPageStyleName.getLength( ) > 0 )
                xFirst = GetPageStyle( xPageStyles, xTextFactory, true );
        break;
        case 2: /*left and right*/
            if ( m_sFollowPageStyleName.getLength( ) > 0 )
                xFirst  = GetPageStyle( xPageStyles, xTextFactory, false );
        break;
        case 3: //whole document?
            //todo: how to apply a border to the whole document - find all sections or access all page styles?
        default:
            return;
    }
    //has to be sorted like enum BorderPosition: l-r-t-b
    static const PropertyIds aBorderIds[4] =
    {
        PROP_LEFT_BORDER,
        PROP_RIGHT_BORDER,
        PROP_TOP_BORDER,
        PROP_BOTTOM_BORDER
    };
    static const PropertyIds aBorderDistanceIds[4] =
    {
        PROP_LEFT_BORDER_DISTANCE,
        PROP_RIGHT_BORDER_DISTANCE,
        PROP_TOP_BORDER_DISTANCE,
        PROP_BOTTOM_BORDER_DISTANCE
    };
    static const PropertyIds aMarginIds[4] =
    {
        PROP_LEFT_MARGIN,
        PROP_RIGHT_MARGIN,
        PROP_TOP_MARGIN,
        PROP_BOTTOM_MARGIN
    };

    PropertyNameSupplier& rPropNameSupplier = PropertyNameSupplier::GetPropertyNameSupplier();
    for( sal_Int32 nBorder = 0; nBorder < 4; ++nBorder)
    {
        if( m_pBorderLines[nBorder] )
        {
            const ::rtl::OUString sBorderName = rPropNameSupplier.GetName( aBorderIds[nBorder] );
            xFirst->setPropertyValue( sBorderName, uno::makeAny( *m_pBorderLines[nBorder] ));
            if(xSecond.is())
                xSecond->setPropertyValue( sBorderName, uno::makeAny( *m_pBorderLines[nBorder] ));
        }
        if( m_nBorderDistances[nBorder] >= 0 )
        {
            SetBorderDistance( xFirst, aMarginIds[nBorder], aBorderDistanceIds[nBorder],
                  m_nBorderDistances[nBorder], nOffsetFrom );
            if(xSecond.is())
                SetBorderDistance( xSecond, aMarginIds[nBorder], aBorderDistanceIds[nBorder],
                      m_nBorderDistances[nBorder], nOffsetFrom );
        }
    }
}

void SectionPropertyMap::SetBorderDistance( uno::Reference< beans::XPropertySet > xStyle,
        PropertyIds eMarginId, PropertyIds eDistId, sal_Int32 nDistance, sal_Int32 nOffsetFrom )
{
    PropertyNameSupplier& rPropNameSupplier = PropertyNameSupplier::GetPropertyNameSupplier();

    sal_Int32 nDist = nDistance;
    if( nOffsetFrom == 1 )
    {
        const ::rtl::OUString sMarginName = rPropNameSupplier.GetName( eMarginId );
        uno::Any aMargin = xStyle->getPropertyValue( sMarginName );
        sal_Int32 nMargin = 0;
        aMargin >>= nMargin;

        // Change the margins with the border distance
        xStyle->setPropertyValue( sMarginName, uno::makeAny( nDistance ) );

        // Set the distance to ( Margin - distance )
        nDist = nMargin - nDistance;
    }
    const ::rtl::OUString sBorderDistanceName = rPropNameSupplier.GetName( eDistId );
    xStyle->setPropertyValue( sBorderDistanceName, uno::makeAny( nDist ));
}

/*-- 14.12.2006 12:50:06---------------------------------------------------

  -----------------------------------------------------------------------*/
uno::Reference< text::XTextColumns > SectionPropertyMap::ApplyColumnProperties(
                            uno::Reference< beans::XPropertySet > xColumnContainer )
{
    uno::Reference< text::XTextColumns > xColumns;
    try
    {
        PropertyNameSupplier& rPropNameSupplier = PropertyNameSupplier::GetPropertyNameSupplier();
        const ::rtl::OUString sTextColumns = rPropNameSupplier.GetName( PROP_TEXT_COLUMNS );
        xColumnContainer->getPropertyValue(sTextColumns) >>= xColumns;
        uno::Reference< beans::XPropertySet > xColumnPropSet( xColumns, uno::UNO_QUERY_THROW );
        if( !m_bEvenlySpaced &&
                (sal_Int32(m_aColWidth.size()) == (m_nColumnCount + 1 )) &&
                (sal_Int32(m_aColDistance.size()) == m_nColumnCount))
        {
            //the column width in word is an absolute value, in OOo it's relative
            //the distances are both absolute
            sal_Int32 nColSum = 0;
            for( sal_Int32 nCol = 0; nCol <= m_nColumnCount; ++nCol)
            {
                nColSum += m_aColWidth[nCol];
                if(nCol)
                    nColSum += m_aColDistance[nCol -1];
            }

            sal_Int32 nRefValue = xColumns->getReferenceValue();
            double fRel = double( nRefValue ) / double( nColSum );
            uno::Sequence< text::TextColumn > aColumns( m_nColumnCount + 1 );
            text::TextColumn* pColumn = aColumns.getArray();

            nColSum = 0;
            for( sal_Int32 nCol = 0; nCol <= m_nColumnCount; ++nCol)
            {
                //nColSum : nRefValue == (nAbsColWidth + colDist /2) : nRelColWidth;
                pColumn[nCol].LeftMargin = nCol ? m_aColDistance[nCol - 1 ] / 2 : 0;
                pColumn[nCol].RightMargin = nCol == m_nColumnCount ? 0 : m_aColDistance[nCol] / 2;
                pColumn[nCol].Width = sal_Int32((double( m_aColWidth[nCol] + pColumn[nCol].RightMargin + pColumn[nCol].LeftMargin ) + 0.5 ) * fRel );
                nColSum += pColumn[nCol].Width;
            }
            if( nColSum != nRefValue )
                pColumn[m_nColumnCount].Width -= ( nColSum - nRefValue );
            xColumns->setColumns( aColumns );
        }
        else
        {
            xColumns->setColumnCount( m_nColumnCount + 1 );
            xColumnPropSet->setPropertyValue( rPropNameSupplier.GetName( PROP_AUTOMATIC_DISTANCE ), uno::makeAny( m_nColumnDistance ));
        }

        if(m_bSeparatorLineIsOn)
            xColumnPropSet->setPropertyValue(
                rPropNameSupplier.GetName( PROP_SEPARATOR_LINE_IS_ON ),
                uno::makeAny( m_bSeparatorLineIsOn ));
        xColumnContainer->setPropertyValue( sTextColumns, uno::makeAny( xColumns ) );
    }
    catch( const uno::Exception& )
    {
        OSL_ENSURE( false, "Exception in SectionPropertyMap::ApplyColumnProperties");
    }
    return xColumns;
}

/*-- 20.12.2006 09:44:16---------------------------------------------------

  -----------------------------------------------------------------------*/
bool SectionPropertyMap::HasHeader(bool bFirstPage) const
{
    bool bRet = false;
    if( (bFirstPage && m_aFirstPageStyle.is()) ||( !bFirstPage && m_aFollowPageStyle.is()) )
    {
        if( bFirstPage )
            m_aFirstPageStyle->getPropertyValue(
                    PropertyNameSupplier::GetPropertyNameSupplier().GetName(PROP_HEADER_IS_ON) ) >>= bRet;
        else
            m_aFollowPageStyle->getPropertyValue(
                    PropertyNameSupplier::GetPropertyNameSupplier().GetName(PROP_HEADER_IS_ON) ) >>= bRet;
    }
    return bRet;
}
/*-- 20.12.2006 09:44:16---------------------------------------------------

  -----------------------------------------------------------------------*/
bool SectionPropertyMap::HasFooter(bool bFirstPage) const
{
    bool bRet = false;
    if( (bFirstPage && m_aFirstPageStyle.is()) ||( !bFirstPage && m_aFollowPageStyle.is()) )
    {
        if( bFirstPage )
            m_aFirstPageStyle->getPropertyValue(
                    PropertyNameSupplier::GetPropertyNameSupplier().GetName(PROP_FOOTER_IS_ON) ) >>= bRet;
        else
            m_aFollowPageStyle->getPropertyValue(
                    PropertyNameSupplier::GetPropertyNameSupplier().GetName(PROP_FOOTER_IS_ON) ) >>= bRet;
    }
    return bRet;
}
/*-- 20.12.2006 09:41:56---------------------------------------------------

  -----------------------------------------------------------------------*/
#define MIN_HEAD_FOOT_HEIGHT 100 //minimum header/footer height

void SectionPropertyMap::CopyLastHeaderFooter( bool bFirstPage, DomainMapper_Impl& rDM_Impl )
{
#if DEBUG
    clog << "START>>> SectionPropertyMap::CopyLastHeaderFooter()" << endl;
#endif
    SectionPropertyMap* pLastContext = rDM_Impl.GetLastSectionContext( );
    if ( pLastContext )
    {
        uno::Reference< beans::XPropertySet > xPrevStyle = pLastContext->GetPageStyle(
                rDM_Impl.GetPageStyles(),
                rDM_Impl.GetTextFactory(),
                bFirstPage );
        uno::Reference< beans::XPropertySet > xStyle = GetPageStyle(
                rDM_Impl.GetPageStyles(),
                rDM_Impl.GetTextFactory(),
                bFirstPage );

        PropertyNameSupplier& rPropNameSupplier = PropertyNameSupplier::GetPropertyNameSupplier();

        try {
            // Loop over the Header and Footer properties to copy them
            static PropertyIds aProperties[] =
            {
                PROP_HEADER_TEXT,
                PROP_FOOTER_TEXT,
            };

            bool bHasPrevHeader = false;
            bool bHasHeader = false;

            rtl::OUString sHeaderIsOn = rPropNameSupplier.GetName( PROP_HEADER_IS_ON );
            xPrevStyle->getPropertyValue( sHeaderIsOn ) >>= bHasPrevHeader;
            xStyle->getPropertyValue( sHeaderIsOn ) >>= bHasHeader;
            bool bCopyHeader = bHasPrevHeader && !bHasHeader;

            if ( bCopyHeader )
                xStyle->setPropertyValue( sHeaderIsOn, uno::makeAny( sal_True ) );

            bool bHasPrevFooter = false;
            bool bHasFooter = false;

            rtl::OUString sFooterIsOn = rPropNameSupplier.GetName( PROP_FOOTER_IS_ON );
            xPrevStyle->getPropertyValue( sFooterIsOn ) >>= bHasPrevFooter;
            xStyle->getPropertyValue( sFooterIsOn ) >>= bHasFooter;
            bool bCopyFooter = bHasPrevFooter && !bHasFooter;

            if ( bCopyFooter )
                xStyle->setPropertyValue( sFooterIsOn, uno::makeAny( sal_True ) );

            // Copying the text properties
            for ( int i = 0, nNbProps = 2; i < nNbProps; i++ )
            {
                bool bIsHeader = ( i < nNbProps / 2 );
                PropertyIds aPropId = aProperties[i];
                rtl::OUString sName = rPropNameSupplier.GetName( aPropId );

                if ( ( bIsHeader && bCopyHeader ) || ( !bIsHeader && bCopyFooter ) )
                {
#if DEBUG
                    clog << "Copying ";
                    clog << rtl::OUStringToOString( sName, RTL_TEXTENCODING_UTF8 ).getStr( ) << endl;
#endif
                    // TODO has to be copied
                    uno::Reference< text::XTextCopy > xTxt(
                            xStyle->getPropertyValue( sName ), uno::UNO_QUERY_THROW );

                    uno::Reference< text::XTextCopy > xPrevTxt(
                            xPrevStyle->getPropertyValue( sName ), uno::UNO_QUERY_THROW );

                    xTxt->copyText( xPrevTxt );
                }
            }
        }
        catch ( const uno::Exception& e )
        {
#if DEBUG
            clog << "An exception occured in SectionPropertyMap::CopyLastHeaderFooter( ) - ";
            clog << rtl::OUStringToOString( e.Message, RTL_TEXTENCODING_UTF8 ).getStr( ) << endl;
#endif
        }
    }
#if DEBUG
    clog << "END>>> SectionPropertyMap::CopyLastHeaderFooter()" << endl;
#endif
}

void SectionPropertyMap::PrepareHeaderFooterProperties( bool bFirstPage )
{
    sal_Int32 nTopMargin = m_nTopMargin;
    if(HasHeader(bFirstPage))
    {
        m_nTopMargin = m_nHeaderTop;
        if( nTopMargin > 0 && nTopMargin > m_nHeaderTop )
            m_nHeaderTop = nTopMargin - m_nHeaderTop;
        else
            m_nHeaderTop = 0;

        //minimum header height 1mm
        if( m_nHeaderTop < MIN_HEAD_FOOT_HEIGHT )
            m_nHeaderTop = MIN_HEAD_FOOT_HEIGHT;
    }


    if( nTopMargin >= 0 ) //fixed height header -> see WW8Par6.hxx
    {
        operator[]( PropertyDefinition( PROP_HEADER_IS_DYNAMIC_HEIGHT, false )) = uno::makeAny( true );
        operator[]( PropertyDefinition( PROP_HEADER_DYNAMIC_SPACING, false )) = uno::makeAny( true );
        operator[]( PropertyDefinition( PROP_HEADER_BODY_DISTANCE, false )) = uno::makeAny( m_nHeaderTop - MIN_HEAD_FOOT_HEIGHT );// ULSpace.Top()
        operator[]( PropertyDefinition( PROP_HEADER_HEIGHT, false )) =  uno::makeAny( m_nHeaderTop );

    }
    else
    {
        //todo: old filter fakes a frame into the header/footer to support overlapping
        //current setting is completely wrong!
        operator[]( PropertyDefinition( PROP_HEADER_HEIGHT, false )) =  uno::makeAny( m_nHeaderTop );
        operator[]( PropertyDefinition( PROP_HEADER_BODY_DISTANCE, false )) = uno::makeAny( nTopMargin - m_nHeaderTop );
        operator[]( PropertyDefinition( PROP_HEADER_IS_DYNAMIC_HEIGHT, false)) = uno::makeAny( false );
        operator[]( PropertyDefinition( PROP_HEADER_DYNAMIC_SPACING, false)) = uno::makeAny( false );
    }

    sal_Int32 nBottomMargin = m_nBottomMargin;
    if( HasFooter( bFirstPage ) )
    {
        m_nBottomMargin = m_nHeaderBottom;
        if( nBottomMargin > 0 && nBottomMargin > m_nHeaderBottom )
            m_nHeaderBottom = nBottomMargin - m_nHeaderBottom;
        else
            m_nHeaderBottom = 0;
        if( m_nHeaderBottom < MIN_HEAD_FOOT_HEIGHT )
            m_nHeaderBottom = MIN_HEAD_FOOT_HEIGHT;
    }

    if( nBottomMargin >= 0 ) //fixed height footer -> see WW8Par6.hxx
    {
        operator[]( PropertyDefinition( PROP_FOOTER_IS_DYNAMIC_HEIGHT, false )) = uno::makeAny( true );
        operator[]( PropertyDefinition( PROP_FOOTER_DYNAMIC_SPACING, false )) = uno::makeAny( true );
        operator[]( PropertyDefinition( PROP_FOOTER_BODY_DISTANCE, false )) = uno::makeAny( m_nHeaderBottom - MIN_HEAD_FOOT_HEIGHT);
        operator[]( PropertyDefinition( PROP_FOOTER_HEIGHT, false )) =  uno::makeAny( m_nHeaderBottom );
    }
    else
    {
        //todo: old filter fakes a frame into the header/footer to support overlapping
        //current setting is completely wrong!
        operator[]( PropertyDefinition( PROP_FOOTER_IS_DYNAMIC_HEIGHT, false)) = uno::makeAny( false );
        operator[]( PropertyDefinition( PROP_FOOTER_DYNAMIC_SPACING, false)) = uno::makeAny( false );
        operator[]( PropertyDefinition( PROP_FOOTER_HEIGHT, false )) =  uno::makeAny( nBottomMargin - m_nHeaderBottom );
        operator[]( PropertyDefinition( PROP_FOOTER_BODY_DISTANCE, false )) = uno::makeAny( m_nHeaderBottom );
    }

    //now set the top/bottom margin for the follow page style
    operator[]( PropertyDefinition( PROP_TOP_MARGIN, false )) = uno::makeAny( m_nTopMargin );
    operator[]( PropertyDefinition( PROP_BOTTOM_MARGIN, false )) = uno::makeAny( m_nBottomMargin );
}
/*-- 11.12.2006 08:31:46---------------------------------------------------

  -----------------------------------------------------------------------*/
void SectionPropertyMap::CloseSectionGroup( DomainMapper_Impl& rDM_Impl )
{
    PropertyNameSupplier& rPropNameSupplier = PropertyNameSupplier::GetPropertyNameSupplier();
    if( m_nLnnMod )
    {
        bool bFirst = rDM_Impl.IsLineNumberingSet();
        rDM_Impl.SetLineNumbering( m_nLnnMod, m_nLnc, m_ndxaLnn );
        if( m_nLnnMin > 0 || (bFirst && m_nLnc == 1))
        {
            //set the starting value at the beginning of the section
            try
            {
                uno::Reference< beans::XPropertySet > xRangeProperties;
                if( m_xStartingRange.is() )
                {
                    xRangeProperties = uno::Reference< beans::XPropertySet >( m_xStartingRange, uno::UNO_QUERY_THROW );
                }
                else
                {
                    //set the start value at the beginning of the document
                    xRangeProperties = uno::Reference< beans::XPropertySet >( rDM_Impl.GetTextDocument()->getText()->getStart(), uno::UNO_QUERY_THROW );
                }
                xRangeProperties->setPropertyValue( rPropNameSupplier.GetName( PROP_PARA_LINE_NUMBER_START_VALUE ), uno::makeAny( m_nLnnMin + 1 ));
            }
            catch( const uno::Exception& )
            {
                OSL_ENSURE( false, "Exception in SectionPropertyMap::CloseSectionGroup");
            }
        }
    }

    //depending on the break type no page styles should be created
    if(m_nBreakType == 0)
    {
        //todo: insert a section or access the already inserted section
        //-->debug
//        ::rtl::OUString sSelection = m_xStartingRange->getString();
//        sSelection.getLength();
        //-->debug
        uno::Reference< beans::XPropertySet > xSection =
                                    rDM_Impl.appendTextSectionAfter( m_xStartingRange );
        if( m_nColumnCount > 0 && xSection.is())
            ApplyColumnProperties( xSection );
    }
    else
    {
        //get the properties and create appropriate page styles
        uno::Reference< beans::XPropertySet > xFollowPageStyle = GetPageStyle( rDM_Impl.GetPageStyles(), rDM_Impl.GetTextFactory(), false );

        if( m_nDzaGutter > 0 )
        {
            //todo: iGutterPos from DocProperties are missing
            // if( m_iGutterPos > 0 ) m_nTopMargin += m_nDzaGutter; else
            if( m_bGutterRTL )
                m_nRightMargin += m_nDzaGutter;
            else
                m_nLeftMargin += m_nDzaGutter;
        }
        operator[]( PropertyDefinition( PROP_LEFT_MARGIN, false )) =  uno::makeAny( m_nLeftMargin  );
        operator[]( PropertyDefinition( PROP_RIGHT_MARGIN, false )) = uno::makeAny( m_nRightMargin );

//        if( iGutterPos && fRTLGutter )
//        m_nTopMargin += nGutter

        /*** if headers/footers are available then the top/bottom margins of the
            header/footer are copied to the top/bottom margin of the page
          */
        CopyLastHeaderFooter( false, rDM_Impl );
        PrepareHeaderFooterProperties( false );

        const ::rtl::OUString sTrayIndex = rPropNameSupplier.GetName( PROP_PRINTER_PAPER_TRAY_INDEX );
        if( m_nPaperBin >= 0 )
            xFollowPageStyle->setPropertyValue( sTrayIndex, uno::makeAny( m_nPaperBin ) );
        uno::Reference< text::XTextColumns > xColumns;
        if( m_nColumnCount > 0 )
            xColumns = ApplyColumnProperties( xFollowPageStyle );

        //prepare text grid properties
        sal_Int32 nHeight = 1;
        PropertyMap::iterator aElement = find(PropertyDefinition( PROP_HEIGHT, false ));
        if( aElement != end())
            aElement->second >>= nHeight;

        sal_Int32 nWidth = 1;
        aElement = find(PropertyDefinition( PROP_WIDTH, false ));
        if( aElement != end())
            aElement->second >>= nWidth;

        text::WritingMode eWritingMode = text::WritingMode_LR_TB;
        aElement = find(PropertyDefinition( PROP_WRITING_MODE, false ));
        if( aElement != end())
            aElement->second >>= eWritingMode;



        sal_Int32 nTextAreaHeight = eWritingMode == text::WritingMode_LR_TB ?
            nHeight - m_nTopMargin - m_nBottomMargin :
            nWidth - m_nLeftMargin - m_nRightMargin;

        operator[]( PropertyDefinition( PROP_GRID_LINES, false )) =
                uno::makeAny( static_cast<sal_Int16>(nTextAreaHeight/m_nGridLinePitch));

        sal_Int32 nCharWidth = 423; //240 twip/ 12 pt
        //todo: is '0' the right index here?
        const StyleSheetEntryPtr pEntry = rDM_Impl.GetStyleSheetTable()->FindStyleSheetByISTD(::rtl::OUString::valueOf(static_cast<sal_Int32>(0), 16));
        if( pEntry.get( ) )
        {
            PropertyMap::iterator aElement_ = pEntry->pProperties->find(PropertyDefinition( PROP_CHAR_HEIGHT_ASIAN, false ));
            if( aElement_ != pEntry->pProperties->end())
            {
                double fHeight = 0;
                if( aElement_->second >>= fHeight )
                    nCharWidth = ConversionHelper::convertTwipToMM100( (long)( fHeight * 20.0 + 0.5 ));
            }
        }

        //dxtCharSpace
        if(m_nDxtCharSpace)
        {
            sal_Int32 nCharSpace = m_nDxtCharSpace;
            //main lives in top 20 bits, and is signed.
            sal_Int32 nMain = (nCharSpace & 0xFFFFF000);
            nMain /= 0x1000;
            nCharWidth += ConversionHelper::convertTwipToMM100( nMain * 20 );

            sal_Int32 nFraction = (nCharSpace & 0x00000FFF);
            nFraction = (nFraction * 20)/0xFFF;
            nCharWidth += ConversionHelper::convertTwipToMM100( nFraction );
        }
        operator[]( PropertyDefinition( PROP_GRID_BASE_HEIGHT, false )) = uno::makeAny( nCharWidth );
        sal_Int32 nRubyHeight = m_nGridLinePitch - nCharWidth;
        if(nRubyHeight < 0 )
            nRubyHeight = 0;
        operator[]( PropertyDefinition( PROP_GRID_RUBY_HEIGHT, false )) = uno::makeAny( nRubyHeight );

        sal_Int16 nGridMode = text::TextGridMode::NONE;

        switch (m_nGridType)
        {
            case NS_ooxml::LN_Value_wordprocessingml_ST_DocGrid_lines:
                nGridMode = text::TextGridMode::LINES;
                break;
            case NS_ooxml::LN_Value_wordprocessingml_ST_DocGrid_linesAndChars:
                nGridMode = text::TextGridMode::LINES_AND_CHARS;
                break;
            default:
                break;
        }

        operator[](PropertyDefinition(PROP_GRID_MODE, false)) = uno::makeAny(nGridMode);

        _ApplyProperties( xFollowPageStyle );

        //todo: creating a "First Page" style depends on HasTitlePage und _fFacingPage_
        if( m_bTitlePage )
        {
            CopyLastHeaderFooter( true, rDM_Impl );
            PrepareHeaderFooterProperties( true );
            uno::Reference< beans::XPropertySet > xFirstPageStyle = GetPageStyle(
                                rDM_Impl.GetPageStyles(), rDM_Impl.GetTextFactory(), true );
            _ApplyProperties( xFirstPageStyle );

            sal_Int32 nPaperBin = m_nFirstPaperBin >= 0 ? m_nFirstPaperBin : m_nPaperBin >= 0 ? m_nPaperBin : 0;
            if( nPaperBin )
                xFollowPageStyle->setPropertyValue( sTrayIndex, uno::makeAny( nPaperBin ) );
            if( xColumns.is() )
                xFollowPageStyle->setPropertyValue(
                    rPropNameSupplier.GetName( PROP_TEXT_COLUMNS ), uno::makeAny( xColumns ));
        }

        ApplyBorderToPageStyles( rDM_Impl.GetPageStyles( ), rDM_Impl.GetTextFactory( ), m_nBorderParams );

        try
        {
//            if( m_xStartingRange.is() )
            {
                //now apply this break at the first paragraph of this section
                uno::Reference< beans::XPropertySet > xRangeProperties;
                if( m_bIsFirstSection )
                {
                    uno::Reference< container::XEnumerationAccess > xEnumAccess( rDM_Impl.GetBodyText( ), uno::UNO_QUERY_THROW );
                    uno::Reference< container::XEnumeration >  xEnum = xEnumAccess->createEnumeration( );
                    xRangeProperties = uno::Reference< beans::XPropertySet >( xEnum->nextElement( ), uno::UNO_QUERY_THROW );
                }
                else
                    xRangeProperties = uno::Reference< beans::XPropertySet >( m_xStartingRange, uno::UNO_QUERY_THROW );
            /* break type
            0 - No break 1 - New Colunn 2 - New page 3 - Even page 4 - odd page */
                xRangeProperties->setPropertyValue(rPropNameSupplier.GetName( PROP_PAGE_DESC_NAME ),
                    uno::makeAny( m_bTitlePage ? m_sFirstPageStyleName : m_sFollowPageStyleName ));
    //  todo: page breaks with odd/even page numbering are not available - find out current page number to check how to change the number
    //  or add even/odd page break types
                if(m_bPageNoRestart || m_nPageNumber >= 0)
                {
                    sal_Int16 nPageNumber = m_nPageNumber >= 0 ? static_cast< sal_Int16 >(m_nPageNumber) : 1;
                    xRangeProperties->setPropertyValue(rPropNameSupplier.GetName( PROP_PAGE_NUMBER_OFFSET ),
                        uno::makeAny( nPageNumber ));
                }
            }
        }
        catch( const uno::Exception& rEx)
        {
            OSL_ENSURE( false, "Exception in SectionPropertyMap::CloseSectionGroup");
            (void)rEx;
       }
    }
}
/*-- 11.12.2006 08:31:46---------------------------------------------------

  -----------------------------------------------------------------------*/
void SectionPropertyMap::_ApplyProperties( uno::Reference< beans::XPropertySet > xStyle )
{
    PropertyNameSupplier& rPropNameSupplier = PropertyNameSupplier::GetPropertyNameSupplier();
    PropertyMap::iterator aMapIter = begin();
    while( aMapIter != end())
    {
        try
        {
            xStyle->setPropertyValue( rPropNameSupplier.GetName( aMapIter->first.eId ), aMapIter->second );
        }
        catch( const uno::Exception& )
        {
            OSL_ENSURE( false, "Exception in <PageStyle>::setPropertyValue");
        }
        ++aMapIter;
    }
}
sal_Int32 lcl_AlignPaperBin( sal_Int32 nSet )
{
    //default tray numbers are above 0xff
    if( nSet > 0xff )
        nSet = nSet >> 8;
    //there are some special numbers which can't be handled easily
    //1, 4, 15, manual tray, upper tray, auto select? see ww8atr.cxx
    //todo: find out appropriate conversion
    return nSet;
}
/*-- 13.12.2006 15:34:01---------------------------------------------------

  -----------------------------------------------------------------------*/
void SectionPropertyMap::SetPaperBin( sal_Int32 nSet )
{
    m_nPaperBin = lcl_AlignPaperBin( nSet );
}
/*-- 13.12.2006 15:34:01---------------------------------------------------

  -----------------------------------------------------------------------*/
void SectionPropertyMap::SetFirstPaperBin( sal_Int32 nSet )
{
    m_nFirstPaperBin = lcl_AlignPaperBin( nSet );
}
/*-- 14.06.2007 13:57:42---------------------------------------------------

  -----------------------------------------------------------------------*/
StyleSheetPropertyMap::StyleSheetPropertyMap() :
//    mnCT_Spacing_after( 0 ),
    mnCT_Spacing_line( 0 ),
    mnCT_Spacing_lineRule( 0 ),
    mbCT_TrPrBase_tblHeader( false ),
    mnCT_TrPrBase_jc( 0 ),
    mnCT_TcPrBase_vAlign( 0 ),
    mnCT_TblWidth_w( 0 ),
    mnCT_TblWidth_type( 0 ),
//    mbCT_Spacing_afterSet( false ),
    mbCT_Spacing_lineSet( false ),
    mbCT_Spacing_lineRuleSet( false ),
    mbCT_TrPrBase_tblHeaderSet( false ),
    mbCT_TrPrBase_jcSet( false ),
    mbCT_TcPrBase_vAlignSet( false ),
    mbCT_TblWidth_wSet( false ),
    mbCT_TblWidth_typeSet( false ),
    mnListId( -1 ),
    mnListLevel( -1 ),
    mnOutlineLevel( -1 )
{
}
/*-- 14.06.2007 13:57:43---------------------------------------------------

  -----------------------------------------------------------------------*/
StyleSheetPropertyMap::~StyleSheetPropertyMap()
{
}
/*-- 28.12.2007 08:19:00---------------------------------------------------

  -----------------------------------------------------------------------*/
ParagraphProperties::ParagraphProperties() :
    m_bFrameMode( false ),
    m_nDropCap(NS_ooxml::LN_Value_wordprocessingml_ST_DropCap_none),
    m_nLines(0),
    m_w(-1),
    m_h(-1),
    m_nWrap(-1),
    m_hAnchor(-1),
    m_vAnchor(text::RelOrientation::FRAME),
    m_x(-1),
    m_bxValid( false ),
    m_y(-1),
    m_byValid( false ),
    m_hSpace(-1),
    m_vSpace(-1),
    m_hRule(-1),
    m_xAlign(-1),
    m_yAlign(-1),
    m_bAnchorLock(false),
    m_nDropCapLength(0)
{
}
/*-- 28.12.2007 08:28:24---------------------------------------------------

  -----------------------------------------------------------------------*/
ParagraphProperties::ParagraphProperties(const ParagraphProperties& rCopy) :
    m_bFrameMode ( rCopy.m_bFrameMode),
    m_nDropCap   ( rCopy.m_nDropCap),
    m_nLines     ( rCopy.m_nLines),
    m_w          ( rCopy.m_w),
    m_h          ( rCopy.m_h),
    m_nWrap      ( rCopy.m_nWrap),
    m_hAnchor    ( rCopy.m_hAnchor),
    m_vAnchor    ( rCopy.m_vAnchor),
    m_x          ( rCopy.m_x),
    m_bxValid    ( rCopy.m_bxValid),
    m_y          ( rCopy.m_y),
    m_byValid    ( rCopy.m_byValid),
    m_hSpace     ( rCopy.m_hSpace),
    m_vSpace     ( rCopy.m_vSpace),
    m_hRule      ( rCopy.m_hRule),
    m_xAlign     ( rCopy.m_xAlign),
    m_yAlign     ( rCopy.m_yAlign),
    m_bAnchorLock( rCopy.m_bAnchorLock),
    m_nDropCapLength( rCopy.m_nDropCapLength ),
    m_sParaStyleName( rCopy.m_sParaStyleName),
    m_xStartingRange( rCopy.m_xStartingRange ),
    m_xEndingRange( rCopy.m_xEndingRange)
{
}
/*-- 28.12.2007 11:29:18---------------------------------------------------

  -----------------------------------------------------------------------*/
ParagraphProperties::~ParagraphProperties()
{
}
/*-- 28.12.2007 09:05:45---------------------------------------------------

  -----------------------------------------------------------------------*/
int ParagraphProperties::operator==(const ParagraphProperties& rCompare)
{
    return
        m_bFrameMode == rCompare.m_bFrameMode &&
        m_nDropCap   == rCompare.m_nDropCap &&
        m_nLines     == rCompare.m_nLines &&
        m_w          == rCompare.m_w &&
        m_h          == rCompare.m_h &&
        m_nWrap      == rCompare.m_nWrap &&
        m_hAnchor    == rCompare.m_hAnchor &&
        m_vAnchor    == rCompare.m_vAnchor &&
        m_x          == rCompare.m_x &&
        m_bxValid    == rCompare.m_bxValid &&
        m_y          == rCompare.m_y &&
        m_byValid    == rCompare.m_byValid &&
        m_hSpace     == rCompare.m_hSpace &&
        m_vSpace     == rCompare.m_vSpace &&
        m_hRule      == rCompare.m_hRule &&
        m_xAlign     == rCompare.m_xAlign &&
        m_yAlign     == rCompare.m_yAlign &&
        m_bAnchorLock== rCompare.m_bAnchorLock;
}
/*-- 27.12.2007 13:32:36---------------------------------------------------

  -----------------------------------------------------------------------*/
ParagraphPropertyMap::ParagraphPropertyMap()
{
}
/*-- 27.12.2007 13:32:36---------------------------------------------------

  -----------------------------------------------------------------------*/
ParagraphPropertyMap::~ParagraphPropertyMap()
{
}
/*-- 15.02.2008 16:10:39---------------------------------------------------

  -----------------------------------------------------------------------*/
TablePropertyMap::TablePropertyMap()
{
}
/*-- 15.02.2008 16:10:39---------------------------------------------------

  -----------------------------------------------------------------------*/
TablePropertyMap::~TablePropertyMap()
{
}
/*-- 18.02.2008 10:06:30---------------------------------------------------

  -----------------------------------------------------------------------*/
bool TablePropertyMap::getValue( TablePropertyMapTarget eWhich, sal_Int32& nFill )
{
    if( eWhich < TablePropertyMapTarget_MAX )
    {
        if(m_aValidValues[eWhich].bValid)
            nFill = m_aValidValues[eWhich].nValue;
        return m_aValidValues[eWhich].bValid;
    }
    else
    {
        OSL_ENSURE( false, "invalid TablePropertyMapTarget");
        return false;
    }
}
/*-- 18.02.2008 10:07:11---------------------------------------------------

  -----------------------------------------------------------------------*/
void TablePropertyMap::setValue( TablePropertyMapTarget eWhich, sal_Int32 nSet )
{
    if( eWhich < TablePropertyMapTarget_MAX )
    {
        m_aValidValues[eWhich].bValid = true;
        m_aValidValues[eWhich].nValue = nSet;
    }
    else
        OSL_ENSURE( false, "invalid TablePropertyMapTarget");
}
/*-- 18.02.2008 11:23:28---------------------------------------------------

  -----------------------------------------------------------------------*/
void TablePropertyMap::insertTableProperties( const PropertyMap* pMap )
{
#ifdef DEBUG_DOMAINMAPPER
    dmapper_logger->startElement("TablePropertyMap.insertTableProperties");
    dmapper_logger->addTag(pMap->toTag());
#endif

    const TablePropertyMap* pSource = dynamic_cast< const TablePropertyMap* >(pMap);
    if( pSource )
    {
        for( sal_Int32 eTarget = TablePropertyMapTarget_START;
            eTarget < TablePropertyMapTarget_MAX; ++eTarget )
        {
            if( pSource->m_aValidValues[eTarget].bValid )
            {
                m_aValidValues[eTarget].bValid = true;
                m_aValidValues[eTarget].nValue = pSource->m_aValidValues[eTarget].nValue;
            }
        }
    }
#ifdef DEBUG_DOMAINMAPPER
    dmapper_logger->addTag(toTag());
    dmapper_logger->endElement("TablePropertyMap.insertTableProperties");
#endif
}


}//namespace dmapper
}//namespace writerfilter<|MERGE_RESOLUTION|>--- conflicted
+++ resolved
@@ -180,20 +180,17 @@
                 pTag->addTag(lcl_TableColumnSeparatorsToTag(aMapIter->second));
                 break;
             default:
-<<<<<<< HEAD
-                lcl_AnyToTag(pTag, aMapIter->second);
-=======
             {
                 try {
-                    sal_Int32 aInt;
+                    sal_Int32 aInt = 0;
                     aMapIter->second >>= aInt;
                     pTag->addAttr("value", aInt);
 
-                    sal_uInt32 auInt;
+                    sal_uInt32 auInt = 0;
                     aMapIter->second >>= auInt;
                     pTag->addAttr("unsignedValue", auInt);
 
-                    float aFloat;
+                    float aFloat = 0.0;
                     aMapIter->second >>= aFloat;
                     pTag->addAttr("floatValue", aFloat);
 
@@ -204,7 +201,6 @@
                 catch (...) {
                 }
             }
->>>>>>> 9c16b686
                 break;
         }
 
