--- conflicted
+++ resolved
@@ -43,40 +43,9 @@
     class IdToString
     {
     public:
-<<<<<<< HEAD
-        enum eMode { START, END, COMPLETE };
-        typedef boost::shared_ptr<XMLTag> Pointer_t;
-        static Pointer_t NIL;
-
-    private:
-        string mTag;
-        string mChars;
-
-        typedef vector<XMLAttribute> XMLAttributes_t;
-        XMLAttributes_t mAttrs;
-        typedef vector<XMLTag::Pointer_t> XMLTags_t;
-        XMLTags_t mTags;
-        eMode mMode;
-
-    public:
-        XMLTag(string sTag, eMode mode = COMPLETE) : mTag(sTag), mMode(mode) {}
-
-        void addAttr(string name, string value);
-        void addAttr(string name, const ::rtl::OUString & value);
-        void addAttr(string name, sal_uInt32 nValue);
-        void addAttr(string name, uno::Any rAny);
-        void addTag(Pointer_t pTag);
-        void chars(const string & rChars);
-        void chars(const ::rtl::OUString & rChars);
-        const string & getTag() const;
-        string toString() const;
-        string toTree(const string & sIndent = "") const;
-
-        ostream & output(ostream & o, const string & sIndent = "") const;
-=======
         typedef boost::shared_ptr<IdToString> Pointer_t;
         virtual std::string toString(const Id & id) const = 0;
->>>>>>> 7aedcad0
+        string toTree(const string & sIndent = "") const;
     };
 
     class WRITERFILTER_RESOURCEMODEL_DLLPUBLIC TagLogger
