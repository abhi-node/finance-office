/* -*- Mode: C++; tab-width: 4; indent-tabs-mode: nil; c-basic-offset: 4 -*- */
/*************************************************************************
 *
 * DO NOT ALTER OR REMOVE COPYRIGHT NOTICES OR THIS FILE HEADER.
 *
 * Copyright 2000, 2010 Oracle and/or its affiliates.
 *
 * OpenOffice.org - a multi-platform office productivity suite
 *
 * This file is part of OpenOffice.org.
 *
 * OpenOffice.org is free software: you can redistribute it and/or modify
 * it under the terms of the GNU Lesser General Public License version 3
 * only, as published by the Free Software Foundation.
 *
 * OpenOffice.org is distributed in the hope that it will be useful,
 * but WITHOUT ANY WARRANTY; without even the implied warranty of
 * MERCHANTABILITY or FITNESS FOR A PARTICULAR PURPOSE.  See the
 * GNU Lesser General Public License version 3 for more details
 * (a copy is included in the LICENSE file that accompanied this code).
 *
 * You should have received a copy of the GNU Lesser General Public License
 * version 3 along with OpenOffice.org.  If not, see
 * <http://www.openoffice.org/license.html>
 * for a copy of the LGPLv3 License.
 *
 ************************************************************************/

// MARKER(update_precomp.py): autogen include statement, do not remove
#include "precompiled_vcl.hxx"

#include "svppspgraphics.hxx"
#include "svpbmp.hxx"

#include "vcl/jobdata.hxx"
#include "vcl/printergfx.hxx"
#include "vcl/printerinfomanager.hxx"
#include "vcl/bmpacc.hxx"
#include "vcl/salbmp.hxx"
#include "vcl/glyphcache.hxx"
#include "vcl/impfont.hxx"
#include "vcl/outfont.hxx"
#include "vcl/fontsubset.hxx"
#include "vcl/svapp.hxx"
#include "vcl/salprn.hxx"
#include "vcl/sysdata.hxx"
#include "vcl/region.h"

#include "basegfx/vector/b2ivector.hxx"
#include "basegfx/point/b2ipoint.hxx"
#include "basebmp/color.hxx"

#include <stdlib.h>
#include <unistd.h>
#include <fcntl.h>
#include <sys/mman.h>
#include <sys/stat.h>
#include <sys/types.h>

using namespace psp;
using namespace basebmp;
using namespace basegfx;
using ::rtl::OUString;
using ::rtl::OString;
// ----- Implementation of PrinterBmp by means of SalBitmap/BitmapBuffer ---------------

class SalPrinterBmp : public psp::PrinterBmp
{
    private:
    SalPrinterBmp ();

    BitmapDeviceSharedPtr       m_aBitmap;
    public:

                            SalPrinterBmp (const BitmapDeviceSharedPtr& rDevice);
        virtual             ~SalPrinterBmp ();
        virtual sal_uInt32  GetPaletteColor (sal_uInt32 nIdx) const;
        virtual sal_uInt32  GetPaletteEntryCount () const;
        virtual sal_uInt32  GetPixelRGB  (sal_uInt32 nRow, sal_uInt32 nColumn) const;
        virtual sal_uInt8   GetPixelGray (sal_uInt32 nRow, sal_uInt32 nColumn) const;
        virtual sal_uInt8   GetPixelIdx  (sal_uInt32 nRow, sal_uInt32 nColumn) const;
        virtual sal_uInt32  GetWidth () const;
        virtual sal_uInt32  GetHeight() const;
        virtual sal_uInt32  GetDepth () const;

        static sal_uInt32 getRGBFromColor( const basebmp::Color& rCol )
        {
            return    ((rCol.getBlue())          & 0x000000ff)
                    | ((rCol.getGreen() <<  8) & 0x0000ff00)
                    | ((rCol.getRed()   << 16) & 0x00ff0000);
        }
};

SalPrinterBmp::SalPrinterBmp(const BitmapDeviceSharedPtr& rDevice) :
    m_aBitmap( rDevice )
{
}

SalPrinterBmp::~SalPrinterBmp ()
{
}

sal_uInt32
SalPrinterBmp::GetWidth () const
{
    return m_aBitmap.get() ? m_aBitmap->getSize().getX() : 0;
}

sal_uInt32
SalPrinterBmp::GetHeight () const
{
    return m_aBitmap.get() ? m_aBitmap->getSize().getY() : 0;
}

sal_uInt32
SalPrinterBmp::GetDepth () const
{
    return m_aBitmap.get() ?
           SvpElement::getBitCountFromScanlineFormat( m_aBitmap->getScanlineFormat() )
           : 0;
}


sal_uInt32
SalPrinterBmp::GetPaletteEntryCount () const
{
    return m_aBitmap.get() ? m_aBitmap->getPaletteEntryCount() : 0;
}

sal_uInt32
SalPrinterBmp::GetPaletteColor (sal_uInt32 nIdx) const
{
    sal_uInt32 nCol = 0;
    if( m_aBitmap.get() && nIdx < static_cast<sal_uInt32>(m_aBitmap->getPaletteEntryCount()) )
    {
        const basebmp::Color& rColor = (*m_aBitmap->getPalette().get())[ nIdx ];
        nCol = getRGBFromColor( rColor );
    }
    return nCol;
}

sal_uInt32
SalPrinterBmp::GetPixelRGB (sal_uInt32 nRow, sal_uInt32 nColumn) const
{
    sal_uInt32 nCol = 0;
    if( m_aBitmap.get() )
        nCol = getRGBFromColor( m_aBitmap->getPixel( B2IPoint( nColumn, nRow ) ) );
    return nCol;
}

sal_uInt8
SalPrinterBmp::GetPixelGray (sal_uInt32 nRow, sal_uInt32 nColumn) const
{
    sal_uInt8 nGray = 0;
    if( m_aBitmap.get() )
    {
        // TODO: don't use tools color
        basebmp::Color aCol = m_aBitmap->getPixel( B2IPoint( nColumn, nRow ) );
        ::Color aColor( aCol.getRed(), aCol.getGreen(), aCol.getBlue() );
        nGray = aColor.GetLuminance();
    }
    return nGray;
}

sal_uInt8
SalPrinterBmp::GetPixelIdx (sal_uInt32 nRow, sal_uInt32 nColumn) const
{
    sal_uInt8 nIdx = 0;
    if( m_aBitmap.get() )
        nIdx = static_cast<sal_uInt8>(m_aBitmap->getPixelData( B2IPoint( nColumn, nRow ) ));
    return nIdx;
}

/*******************************************************
 * PspGraphics                                         *
 *******************************************************/

bool PspGraphics::drawAlphaBitmap( const SalTwoRect&, const SalBitmap& /*rSourceBitmap*/, const SalBitmap& /*rAlphaBitmap*/ )
{
    return false;
}

bool PspGraphics::drawAlphaRect( long /*nX*/, long /*nY*/, long /*nWidth*/, long /*nHeight*/, sal_uInt8 /*nTransparency*/ )
{
    return false;
}

bool PspGraphics::supportsOperation( OutDevSupportType ) const
{
    return false;
}

PspGraphics::~PspGraphics()
{
    ReleaseFonts();
}

void PspGraphics::GetResolution( sal_Int32 &rDPIX, sal_Int32 &rDPIY )
{
    if (m_pJobData != NULL)
    {
        int x = m_pJobData->m_aContext.getRenderResolution();

        rDPIX = x;
        rDPIY = x;
    }
}

<<<<<<< HEAD
USHORT PspGraphics::GetBitCount() const
=======
sal_uInt16 PspGraphics::GetBitCount()
>>>>>>> e2a3d487
{
    return m_pPrinterGfx->GetBitCount();
}

long PspGraphics::GetGraphicsWidth() const
{
    return 0;
}

void PspGraphics::ResetClipRegion()
{
    m_pPrinterGfx->ResetClipRegion();
}

bool PspGraphics::setClipRegion( const Region& i_rClip )
{
    // TODO: support polygonal clipregions here
    m_pPrinterGfx->BeginSetClipRegion( i_rClip.GetRectCount() );

    ImplRegionInfo aInfo;
    long nX, nY, nW, nH;
    bool bRegionRect = i_rClip.ImplGetFirstRect(aInfo, nX, nY, nW, nH );
    while( bRegionRect )
    {
        if ( nW && nH )
        {
            m_pPrinterGfx->UnionClipRegion( nX, nY, nW, nH );
        }
        bRegionRect = i_rClip.ImplGetNextRect( aInfo, nX, nY, nW, nH );
    }
    m_pPrinterGfx->EndSetClipRegion();
    return true;
}

void PspGraphics::SetLineColor()
{
    m_pPrinterGfx->SetLineColor ();
}

void PspGraphics::SetLineColor( SalColor nSalColor )
{
    psp::PrinterColor aColor (SALCOLOR_RED   (nSalColor),
                              SALCOLOR_GREEN (nSalColor),
                              SALCOLOR_BLUE  (nSalColor));
    m_pPrinterGfx->SetLineColor (aColor);
}

void PspGraphics::SetFillColor()
{
    m_pPrinterGfx->SetFillColor ();
}

void PspGraphics::SetFillColor( SalColor nSalColor )
{
    psp::PrinterColor aColor (SALCOLOR_RED   (nSalColor),
                              SALCOLOR_GREEN (nSalColor),
                              SALCOLOR_BLUE  (nSalColor));
    m_pPrinterGfx->SetFillColor (aColor);
}

void PspGraphics::SetROPLineColor( SalROPColor )
{
    DBG_ASSERT( 0, "Error: PrinterGfx::SetROPLineColor() not implemented" );
}

void PspGraphics::SetROPFillColor( SalROPColor )
{
    DBG_ASSERT( 0, "Error: PrinterGfx::SetROPFillColor() not implemented" );
}

void PspGraphics::SetXORMode( bool bSet, bool )
{
    (void)bSet;
    DBG_ASSERT( !bSet, "Error: PrinterGfx::SetXORMode() not implemented" );
}

void PspGraphics::drawPixel( long nX, long nY )
{
    m_pPrinterGfx->DrawPixel (Point(nX, nY));
}

void PspGraphics::drawPixel( long nX, long nY, SalColor nSalColor )
{
    psp::PrinterColor aColor (SALCOLOR_RED   (nSalColor),
                              SALCOLOR_GREEN (nSalColor),
                              SALCOLOR_BLUE  (nSalColor));
    m_pPrinterGfx->DrawPixel (Point(nX, nY), aColor);
}

void PspGraphics::drawLine( long nX1, long nY1, long nX2, long nY2 )
{
    m_pPrinterGfx->DrawLine (Point(nX1, nY1), Point(nX2, nY2));
}

void PspGraphics::drawRect( long nX, long nY, long nDX, long nDY )
{
    m_pPrinterGfx->DrawRect (Rectangle(Point(nX, nY), Size(nDX, nDY)));
}

void PspGraphics::drawPolyLine( sal_uLong nPoints, const SalPoint *pPtAry )
{
    m_pPrinterGfx->DrawPolyLine (nPoints, (Point*)pPtAry);
}

void PspGraphics::drawPolygon( sal_uLong nPoints, const SalPoint* pPtAry )
{
    // Point must be equal to SalPoint! see vcl/inc/salgtype.hxx
    m_pPrinterGfx->DrawPolygon (nPoints, (Point*)pPtAry);
}

void PspGraphics::drawPolyPolygon( sal_uInt32           nPoly,
                                   const sal_uInt32   *pPoints,
                                   PCONSTSALPOINT  *pPtAry )
{
    m_pPrinterGfx->DrawPolyPolygon (nPoly, pPoints, (const Point**)pPtAry);
}

bool PspGraphics::drawPolyLine( const ::basegfx::B2DPolygon&, double /*fTransparency*/, const ::basegfx::B2DVector& /*rLineWidths*/, basegfx::B2DLineJoin /*eJoin*/ )
{
        // TODO: implement and advertise OutDevSupport_B2DDraw support
        return false;
}

sal_Bool PspGraphics::drawPolyLineBezier( sal_uLong nPoints, const SalPoint* pPtAry, const sal_uInt8* pFlgAry )
{
    m_pPrinterGfx->DrawPolyLineBezier (nPoints, (Point*)pPtAry, pFlgAry);
    return sal_True;
}

sal_Bool PspGraphics::drawPolygonBezier( sal_uLong nPoints, const SalPoint* pPtAry, const sal_uInt8* pFlgAry )
{
    m_pPrinterGfx->DrawPolygonBezier (nPoints, (Point*)pPtAry, pFlgAry);
    return sal_True;
}

sal_Bool PspGraphics::drawPolyPolygonBezier( sal_uInt32 nPoly,
                                             const sal_uInt32* pPoints,
                                             const SalPoint* const* pPtAry,
                                             const sal_uInt8* const* pFlgAry )
{
    // Point must be equal to SalPoint! see vcl/inc/salgtype.hxx
    m_pPrinterGfx->DrawPolyPolygonBezier (nPoly, pPoints, (Point**)pPtAry, (sal_uInt8**)pFlgAry);
    return sal_True;
}

bool PspGraphics::drawPolyPolygon( const basegfx::B2DPolyPolygon&, double /*fTransparency*/ )
{
    // TODO: implement and advertise OutDevSupport_B2DDraw support
    return false;
}

void PspGraphics::invert( sal_uLong /*nPoints*/,
                          const SalPoint* /*pPtAry*/,
                          SalInvert /*nFlags*/ )
{
    DBG_ASSERT( 0, "Error: PrinterGfx::Invert() not implemented" );
}
sal_Bool PspGraphics::drawEPS( long nX, long nY, long nWidth, long nHeight, void* pPtr, sal_uLong nSize )
{
    return m_pPrinterGfx->DrawEPS( Rectangle( Point( nX, nY ), Size( nWidth, nHeight ) ), pPtr, nSize );
}

void PspGraphics::copyBits( const SalTwoRect* /*pPosAry*/,
                            SalGraphics* /*pSSrcGraphics*/ )
{
    OSL_FAIL( "Error: PrinterGfx::CopyBits() not implemented" );
}

void PspGraphics::copyArea ( long /*nDestX*/,    long /*nDestY*/,
                             long /*nSrcX*/,     long /*nSrcY*/,
                             long /*nSrcWidth*/, long /*nSrcHeight*/,
                             sal_uInt16 /*nFlags*/ )
{
    OSL_FAIL( "Error: PrinterGfx::CopyArea() not implemented" );
}

void PspGraphics::drawBitmap( const SalTwoRect* pPosAry, const SalBitmap& rSalBitmap )
{
    Rectangle aSrc (Point(pPosAry->mnSrcX, pPosAry->mnSrcY),
                    Size(pPosAry->mnSrcWidth, pPosAry->mnSrcHeight));
    Rectangle aDst (Point(pPosAry->mnDestX, pPosAry->mnDestY),
                    Size(pPosAry->mnDestWidth, pPosAry->mnDestHeight));

    const SvpSalBitmap* pBmp = dynamic_cast<const SvpSalBitmap*>(&rSalBitmap);
    if( pBmp )
    {
        SalPrinterBmp aBmp(pBmp->getBitmap());
        m_pPrinterGfx->DrawBitmap(aDst, aSrc, aBmp);
    }
}

void PspGraphics::drawBitmap( const SalTwoRect* /*pPosAry*/,
                              const SalBitmap& /*rSalBitmap*/,
                              const SalBitmap& /*rTransBitmap*/ )
{
    OSL_FAIL("Error: no PrinterGfx::DrawBitmap() for transparent bitmap");
}

void PspGraphics::drawBitmap( const SalTwoRect* /*pPosAry*/,
                              const SalBitmap& /*rSalBitmap*/,
                              SalColor /*nTransparentColor*/ )
{
    OSL_FAIL("Error: no PrinterGfx::DrawBitmap() for transparent color");
}

void PspGraphics::drawMask( const SalTwoRect* /*pPosAry*/,
                            const SalBitmap& /*rSalBitmap*/,
                            SalColor /*nMaskColor*/ )
{
    OSL_FAIL("Error: PrinterGfx::DrawMask() not implemented");
}

SalBitmap* PspGraphics::getBitmap( long /*nX*/, long /*nY*/, long /*nDX*/, long /*nDY*/ )
{
    DBG_WARNING ("Warning: PrinterGfx::GetBitmap() not implemented");
    return NULL;
}

SalColor PspGraphics::getPixel( long /*nX*/, long /*nY*/ )
{
    OSL_FAIL("Warning: PrinterGfx::GetPixel() not implemented");
    return 0;
}

void PspGraphics::invert(
                         long       /*nX*/,
                         long       /*nY*/,
                         long       /*nDX*/,
                         long       /*nDY*/,
                         SalInvert  /*nFlags*/ )
{
    OSL_FAIL("Warning: PrinterGfx::Invert() not implemented");
}

//==========================================================================

class ImplPspFontData : public ImplFontData
{
private:
    enum { PSPFD_MAGIC = 0xb5bf01f0 };
    sal_IntPtr              mnFontId;

public:
                            ImplPspFontData( const psp::FastPrintFontInfo& );
    virtual sal_IntPtr      GetFontId() const { return mnFontId; }
    virtual ImplFontData*   Clone() const { return new ImplPspFontData( *this ); }
    virtual ImplFontEntry*  CreateFontInstance( ImplFontSelectData& ) const;
    static bool             CheckFontData( const ImplFontData& r ) { return r.CheckMagic( PSPFD_MAGIC ); }
};

//--------------------------------------------------------------------------

ImplPspFontData::ImplPspFontData( const psp::FastPrintFontInfo& rInfo )
:   ImplFontData( PspGraphics::Info2DevFontAttributes(rInfo), PSPFD_MAGIC ),
    mnFontId( rInfo.m_nID )
{}

//--------------------------------------------------------------------------

ImplFontEntry* ImplPspFontData::CreateFontInstance( ImplFontSelectData& rFSD ) const
{
    ImplServerFontEntry* pEntry = new ImplServerFontEntry( rFSD );
    return pEntry;
}

//==========================================================================

class PspFontLayout : public GenericSalLayout
{
public:
                        PspFontLayout( ::psp::PrinterGfx& );
    virtual bool        LayoutText( ImplLayoutArgs& );
    virtual void        InitFont() const;
    virtual void        DrawText( SalGraphics& ) const;
private:
    ::psp::PrinterGfx&  mrPrinterGfx;
    sal_IntPtr          mnFontID;
    int                 mnFontHeight;
    int                 mnFontWidth;
    bool                mbVertical;
    bool                mbArtItalic;
    bool                mbArtBold;
};

//--------------------------------------------------------------------------

PspFontLayout::PspFontLayout( ::psp::PrinterGfx& rGfx )
:   mrPrinterGfx( rGfx )
{
    mnFontID     = mrPrinterGfx.GetFontID();
    mnFontHeight = mrPrinterGfx.GetFontHeight();
    mnFontWidth  = mrPrinterGfx.GetFontWidth();
    mbVertical   = mrPrinterGfx.GetFontVertical();
    mbArtItalic  = mrPrinterGfx.GetArtificialItalic();
    mbArtBold    = mrPrinterGfx.GetArtificialBold();
}

//--------------------------------------------------------------------------

bool PspFontLayout::LayoutText( ImplLayoutArgs& rArgs )
{
    mbVertical = ((rArgs.mnFlags & SAL_LAYOUT_VERTICAL) != 0);

    long nUnitsPerPixel = 1;
    int nOldGlyphId = -1;
    long nGlyphWidth = 0;
    int nCharPos = -1;
    Point aNewPos( 0, 0 );
    GlyphItem aPrevItem;
    rtl_TextEncoding aFontEnc = mrPrinterGfx.GetFontMgr().getFontEncoding( mnFontID );
    for(;;)
    {
        bool bRightToLeft;
        if( !rArgs.GetNextPos( &nCharPos, &bRightToLeft ) )
            break;

        sal_UCS4 cChar = rArgs.mpStr[ nCharPos ];
        if( bRightToLeft )
            cChar = GetMirroredChar( cChar );
        // symbol font aliasing: 0x0020-0x00ff -> 0xf020 -> 0xf0ff
        if( aFontEnc == RTL_TEXTENCODING_SYMBOL )
            if( cChar < 256 )
                cChar += 0xf000;
        int nGlyphIndex = cChar;  // printer glyphs = unicode

        // update fallback_runs if needed
        psp::CharacterMetric aMetric;
        mrPrinterGfx.GetFontMgr().getMetrics( mnFontID, cChar, cChar, &aMetric, mbVertical );
        if( aMetric.width == -1 && aMetric.height == -1 )
            rArgs.NeedFallback( nCharPos, bRightToLeft );

        // apply pair kerning to prev glyph if requested
        if( SAL_LAYOUT_KERNING_PAIRS & rArgs.mnFlags )
        {
            if( nOldGlyphId > 0 )
            {
                const std::list< KernPair >& rKernPairs = mrPrinterGfx.getKernPairs(mbVertical);
                for( std::list< KernPair >::const_iterator it = rKernPairs.begin();
                     it != rKernPairs.end(); ++it )
                {
                    if( it->first == nOldGlyphId && it->second == nGlyphIndex )
                    {
                        int nTextScale = mrPrinterGfx.GetFontWidth();
                        if( ! nTextScale )
                            nTextScale = mrPrinterGfx.GetFontHeight();
                        int nKern = (mbVertical ? it->kern_y : it->kern_x) * nTextScale;
                        nGlyphWidth += nKern;
                        aPrevItem.mnNewWidth = nGlyphWidth;
                        break;
                    }
                }
            }
        }

        // finish previous glyph
        if( nOldGlyphId >= 0 )
            AppendGlyph( aPrevItem );
        nOldGlyphId = nGlyphIndex;
        aNewPos.X() += nGlyphWidth;

        // prepare GlyphItem for appending it in next round
        nUnitsPerPixel = mrPrinterGfx.GetCharWidth( cChar, cChar, &nGlyphWidth );
        int nGlyphFlags = bRightToLeft ? GlyphItem::IS_RTL_GLYPH : 0;
        nGlyphIndex |= GF_ISCHAR;
        aPrevItem = GlyphItem( nCharPos, nGlyphIndex, aNewPos, nGlyphFlags, nGlyphWidth );
    }

    // append last glyph item if any
    if( nOldGlyphId >= 0 )
        AppendGlyph( aPrevItem );

    SetOrientation( mrPrinterGfx.GetFontAngle() );
    SetUnitsPerPixel( nUnitsPerPixel );
    return (nOldGlyphId >= 0);
}

class PspServerFontLayout : public ServerFontLayout
{
public:
    PspServerFontLayout( psp::PrinterGfx&, ServerFont& rFont, const ImplLayoutArgs& rArgs );

    virtual void        InitFont() const;
    const sal_Unicode*  getTextPtr() const { return maText.getStr() - mnMinCharPos; }
    int                 getMinCharPos() const { return mnMinCharPos; }
    int                 getMaxCharPos() const { return mnMinCharPos+maText.getLength()-1; }
private:
    ::psp::PrinterGfx&  mrPrinterGfx;
    sal_IntPtr          mnFontID;
    int                 mnFontHeight;
    int                 mnFontWidth;
    bool                mbVertical;
    bool                mbArtItalic;
    bool                mbArtBold;
    rtl::OUString       maText;
    int                 mnMinCharPos;
};

PspServerFontLayout::PspServerFontLayout( ::psp::PrinterGfx& rGfx, ServerFont& rFont, const ImplLayoutArgs& rArgs )
        :   ServerFontLayout( rFont ),
            mrPrinterGfx( rGfx )
{
    mnFontID     = mrPrinterGfx.GetFontID();
    mnFontHeight = mrPrinterGfx.GetFontHeight();
    mnFontWidth  = mrPrinterGfx.GetFontWidth();
    mbVertical   = mrPrinterGfx.GetFontVertical();
    mbArtItalic  = mrPrinterGfx.GetArtificialItalic();
    mbArtBold    = mrPrinterGfx.GetArtificialBold();
    maText       = OUString( rArgs.mpStr + rArgs.mnMinCharPos, rArgs.mnEndCharPos - rArgs.mnMinCharPos+1 );
    mnMinCharPos = rArgs.mnMinCharPos;
}

void PspServerFontLayout::InitFont() const
{
    mrPrinterGfx.SetFont( mnFontID, mnFontHeight, mnFontWidth,
                          mnOrientation, mbVertical, mbArtItalic, mbArtBold );
}

//--------------------------------------------------------------------------

static void DrawPrinterLayout( const SalLayout& rLayout, ::psp::PrinterGfx& rGfx, bool bIsPspServerFontLayout )
{
    const int nMaxGlyphs = 200;
    sal_GlyphId aGlyphAry[ nMaxGlyphs ];
    sal_Int32   aWidthAry[ nMaxGlyphs ];
    sal_Int32   aIdxAry  [ nMaxGlyphs ];
    sal_Ucs     aUnicodes[ nMaxGlyphs ];
    int         aCharPosAry [ nMaxGlyphs ];

    Point aPos;
    long nUnitsPerPixel = rLayout.GetUnitsPerPixel();
    const sal_Unicode* pText = bIsPspServerFontLayout ? static_cast<const PspServerFontLayout&>(rLayout).getTextPtr() : NULL;
    int nMinCharPos = bIsPspServerFontLayout ? static_cast<const PspServerFontLayout&>(rLayout).getMinCharPos() : 0;
    int nMaxCharPos = bIsPspServerFontLayout ? static_cast<const PspServerFontLayout&>(rLayout).getMaxCharPos() : 0;
    for( int nStart = 0;; )
    {
        int nGlyphCount = rLayout.GetNextGlyphs( nMaxGlyphs, aGlyphAry, aPos, nStart, aWidthAry, bIsPspServerFontLayout ? aCharPosAry : NULL );
        if( !nGlyphCount )
            break;

        sal_Int32 nXOffset = 0;
        for( int i = 0; i < nGlyphCount; ++i )
        {
            nXOffset += aWidthAry[ i ];
            aIdxAry[ i ] = nXOffset / nUnitsPerPixel;
            sal_Int32 nGlyphIdx = aGlyphAry[i] & (GF_IDXMASK | GF_ROTMASK);
            if( bIsPspServerFontLayout )
                aUnicodes[i] = (aCharPosAry[i] >= nMinCharPos && aCharPosAry[i] <= nMaxCharPos) ? pText[ aCharPosAry[i] ] : 0;
            else
                aUnicodes[i] = (aGlyphAry[i] & GF_ISCHAR) ? nGlyphIdx : 0;
            aGlyphAry[i] = nGlyphIdx;
        }

        rGfx.DrawGlyphs( aPos, (sal_uInt32 *)aGlyphAry, aUnicodes, nGlyphCount, aIdxAry );
    }
}

//--------------------------------------------------------------------------

void PspFontLayout::InitFont() const
{
    mrPrinterGfx.SetFont( mnFontID, mnFontHeight, mnFontWidth,
        mnOrientation, mbVertical, mbArtItalic, mbArtBold );
}

//--------------------------------------------------------------------------

void PspFontLayout::DrawText( SalGraphics& ) const
{
    DrawPrinterLayout( *this, mrPrinterGfx, false );
}

void PspGraphics::DrawServerFontLayout( const ServerFontLayout& rLayout )
{
    // print complex text
    DrawPrinterLayout( rLayout, *m_pPrinterGfx, true );
}

const ImplFontCharMap* PspGraphics::GetImplFontCharMap() const
{
    if( !m_pServerFont[0] )
        return NULL;

    const ImplFontCharMap* pIFCMap = m_pServerFont[0]->GetImplFontCharMap();
    return pIFCMap;
}

<<<<<<< HEAD
bool PspGraphics::GetImplFontCapabilities(vcl::FontCapabilities &rFontCapabilities) const
{
    if (!m_pServerFont[0])
        return false;
    return m_pServerFont[0]->GetFontCapabilities(rFontCapabilities);
}

USHORT PspGraphics::SetFont( ImplFontSelectData *pEntry, int nFallbackLevel )
=======
sal_uInt16 PspGraphics::SetFont( ImplFontSelectData *pEntry, int nFallbackLevel )
>>>>>>> e2a3d487
{
    // release all fonts that are to be overridden
    for( int i = nFallbackLevel; i < MAX_FALLBACK; ++i )
    {
        if( m_pServerFont[i] != NULL )
        {
            // old server side font is no longer referenced
            GlyphCache::GetInstance().UncacheFont( *m_pServerFont[i] );
            m_pServerFont[i] = NULL;
        }
    }

    // return early if there is no new font
    if( !pEntry )
        return 0;

    sal_IntPtr nID = pEntry->mpFontData ? pEntry->mpFontData->GetFontId() : 0;

    // determine which font attributes need to be emulated
    bool bArtItalic = false;
    bool bArtBold = false;
    if( pEntry->meItalic == ITALIC_OBLIQUE || pEntry->meItalic == ITALIC_NORMAL )
    {
        psp::italic::type eItalic = m_pPrinterGfx->GetFontMgr().getFontItalic( nID );
        if( eItalic != psp::italic::Italic && eItalic != psp::italic::Oblique )
            bArtItalic = true;
    }
    int nWeight = (int)pEntry->meWeight;
    int nRealWeight = (int)m_pPrinterGfx->GetFontMgr().getFontWeight( nID );
    if( nRealWeight <= (int)psp::weight::Medium && nWeight > (int)WEIGHT_MEDIUM )
    {
        bArtBold = true;
    }

    // also set the serverside font for layouting
    m_bFontVertical = pEntry->mbVertical;
    if( pEntry->mpFontData )
    {
        // requesting a font provided by builtin rasterizer
        ServerFont* pServerFont = GlyphCache::GetInstance().CacheFont( *pEntry );
        if( pServerFont != NULL )
        {
            if( pServerFont->TestFont() )
                m_pServerFont[ nFallbackLevel ] = pServerFont;
            else
                GlyphCache::GetInstance().UncacheFont( *pServerFont );
        }
    }

    // set the printer font
    return m_pPrinterGfx->SetFont( nID,
                                   pEntry->mnHeight,
                                   pEntry->mnWidth,
                                   pEntry->mnOrientation,
                                   pEntry->mbVertical,
                                   bArtItalic,
                                   bArtBold
                                   );
}

void PspGraphics::SetTextColor( SalColor nSalColor )
{
    psp::PrinterColor aColor (SALCOLOR_RED   (nSalColor),
                              SALCOLOR_GREEN (nSalColor),
                              SALCOLOR_BLUE  (nSalColor));
    m_pPrinterGfx->SetTextColor (aColor);
}

bool PspGraphics::AddTempDevFont( ImplDevFontList*, const String&, const String& )
{
    return false;
}

void PspGraphics::GetDevFontList( ImplDevFontList *pList )
{
    ::std::list< psp::fontID > aList;
    psp::PrintFontManager& rMgr = psp::PrintFontManager::get();
    rMgr.getFontList( aList, m_pJobData->m_pParser, m_pInfoPrinter->m_bCompatMetrics );

    ::std::list< psp::fontID >::iterator it;
    psp::FastPrintFontInfo aInfo;
    for (it = aList.begin(); it != aList.end(); ++it)
        if (rMgr.getFontFastInfo (*it, aInfo))
            AnnounceFonts( pList, aInfo );
}

void PspGraphics::GetDevFontSubstList( OutputDevice* pOutDev )
{
    const psp::PrinterInfo& rInfo = psp::PrinterInfoManager::get().getPrinterInfo( m_pJobData->m_aPrinterName );
    if( rInfo.m_bPerformFontSubstitution )
    {
        for( boost::unordered_map< rtl::OUString, rtl::OUString, rtl::OUStringHash >::const_iterator it = rInfo.m_aFontSubstitutes.begin(); it != rInfo.m_aFontSubstitutes.end(); ++it )
            AddDevFontSubstitute( pOutDev, it->first, it->second, FONT_SUBSTITUTE_ALWAYS );
    }
}

void PspGraphics::GetFontMetric( ImplFontMetricData *pMetric, int )
{
    const psp::PrintFontManager& rMgr = psp::PrintFontManager::get();
    psp::PrintFontInfo aInfo;

    if (rMgr.getFontInfo (m_pPrinterGfx->GetFontID(), aInfo))
    {
        ImplDevFontAttributes aDFA = Info2DevFontAttributes( aInfo );
        static_cast<ImplFontAttributes&>(*pMetric) = aDFA;
        pMetric->mbDevice       = aDFA.mbDevice;
        pMetric->mbScalableFont = true;

        pMetric->mnOrientation  = m_pPrinterGfx->GetFontAngle();
        pMetric->mnSlant        = 0;

        sal_Int32 nTextHeight   = m_pPrinterGfx->GetFontHeight();
        sal_Int32 nTextWidth    = m_pPrinterGfx->GetFontWidth();
        if( ! nTextWidth )
            nTextWidth = nTextHeight;

        pMetric->mnWidth        = nTextWidth;
        pMetric->mnAscent       = ( aInfo.m_nAscend * nTextHeight + 500 ) / 1000;
        pMetric->mnDescent      = ( aInfo.m_nDescend * nTextHeight + 500 ) / 1000;
        pMetric->mnIntLeading   = ( aInfo.m_nLeading * nTextHeight + 500 ) / 1000;
        pMetric->mnExtLeading   = 0;
    }
}

sal_uLong PspGraphics::GetKernPairs( sal_uLong nPairs, ImplKernPairData *pKernPairs )
{
    const ::std::list< ::psp::KernPair >& rPairs( m_pPrinterGfx->getKernPairs() );
    sal_uLong nHavePairs = rPairs.size();
    if( pKernPairs && nPairs )
    {
        ::std::list< ::psp::KernPair >::const_iterator it;
        unsigned int i;
        int nTextScale = m_pPrinterGfx->GetFontWidth();
        if( ! nTextScale )
            nTextScale = m_pPrinterGfx->GetFontHeight();
        for( i = 0, it = rPairs.begin(); i < nPairs && i < nHavePairs; i++, ++it )
        {
            pKernPairs[i].mnChar1   = it->first;
            pKernPairs[i].mnChar2   = it->second;
            pKernPairs[i].mnKern    = it->kern_x * nTextScale / 1000;
        }

    }
    return nHavePairs;
}

sal_Bool PspGraphics::GetGlyphBoundRect( long nGlyphIndex, Rectangle& rRect )
{
    int nLevel = nGlyphIndex >> GF_FONTSHIFT;
    if( nLevel >= MAX_FALLBACK )
        return sal_False;

    ServerFont* pSF = m_pServerFont[ nLevel ];
    if( !pSF )
        return sal_False;

    nGlyphIndex &= ~GF_FONTMASK;
    const GlyphMetric& rGM = pSF->GetGlyphMetric( nGlyphIndex );
    rRect = Rectangle( rGM.GetOffset(), rGM.GetSize() );
    return sal_True;
}

sal_Bool PspGraphics::GetGlyphOutline( long nGlyphIndex,
    ::basegfx::B2DPolyPolygon& rB2DPolyPoly )
{
    int nLevel = nGlyphIndex >> GF_FONTSHIFT;
    if( nLevel >= MAX_FALLBACK )
        return sal_False;

    ServerFont* pSF = m_pServerFont[ nLevel ];
    if( !pSF )
        return sal_False;

    nGlyphIndex &= ~GF_FONTMASK;
    if( pSF->GetGlyphOutline( nGlyphIndex, rB2DPolyPoly ) )
        return sal_True;

    return sal_False;
}

SalLayout* PspGraphics::GetTextLayout( ImplLayoutArgs& rArgs, int nFallbackLevel )
{
    // workaround for printers not handling glyph indexing for non-TT fonts
    int nFontId = m_pPrinterGfx->GetFontID();
    if( psp::fonttype::TrueType != psp::PrintFontManager::get().getFontType( nFontId ) )
        rArgs.mnFlags |= SAL_LAYOUT_DISABLE_GLYPH_PROCESSING;
    else if( nFallbackLevel > 0 )
        rArgs.mnFlags &= ~SAL_LAYOUT_DISABLE_GLYPH_PROCESSING;

    GenericSalLayout* pLayout = NULL;

    if( m_pServerFont[ nFallbackLevel ]
        && !(rArgs.mnFlags & SAL_LAYOUT_DISABLE_GLYPH_PROCESSING) )
        pLayout = new PspServerFontLayout( *m_pPrinterGfx, *m_pServerFont[nFallbackLevel], rArgs );
    else
        pLayout = new PspFontLayout( *m_pPrinterGfx );

    return pLayout;
}

//--------------------------------------------------------------------------

sal_Bool PspGraphics::CreateFontSubset(
                                   const rtl::OUString& rToFile,
                                   const ImplFontData* pFont,
                                   sal_Int32* pGlyphIDs,
                                   sal_uInt8* pEncoding,
                                   sal_Int32* pWidths,
                                   int nGlyphCount,
                                   FontSubsetInfo& rInfo
                                   )
{
    // in this context the pFont->GetFontId() is a valid PSP
    // font since they are the only ones left after the PDF
    // export has filtered its list of subsettable fonts (for
    // which this method was created). The correct way would
    // be to have the GlyphCache search for the ImplFontData pFont
    psp::fontID aFont = pFont->GetFontId();

    psp::PrintFontManager& rMgr = psp::PrintFontManager::get();
    bool bSuccess = rMgr.createFontSubset( rInfo,
                                 aFont,
                                 rToFile,
                                 pGlyphIDs,
                                 pEncoding,
                                 pWidths,
                                 nGlyphCount );
    return bSuccess;
}

//--------------------------------------------------------------------------

const void* PspGraphics::GetEmbedFontData( const ImplFontData* pFont, const sal_Ucs* pUnicodes, sal_Int32* pWidths, FontSubsetInfo& rInfo, long* pDataLen )
{
    // in this context the pFont->GetFontId() is a valid PSP
    // font since they are the only ones left after the PDF
    // export has filtered its list of subsettable fonts (for
    // which this method was created). The correct way would
    // be to have the GlyphCache search for the ImplFontData pFont
    psp::fontID aFont = pFont->GetFontId();
    return PspGraphics::DoGetEmbedFontData( aFont, pUnicodes, pWidths, rInfo, pDataLen );
}

//--------------------------------------------------------------------------

void PspGraphics::FreeEmbedFontData( const void* pData, long nLen )
{
    PspGraphics::DoFreeEmbedFontData( pData, nLen );
}

//--------------------------------------------------------------------------

const Ucs2SIntMap* PspGraphics::GetFontEncodingVector( const ImplFontData* pFont, const Ucs2OStrMap** pNonEncoded )
{
    // in this context the pFont->GetFontId() is a valid PSP
    // font since they are the only ones left after the PDF
    // export has filtered its list of subsettable fonts (for
    // which this method was created). The correct way would
    // be to have the GlyphCache search for the ImplFontData pFont
    psp::fontID aFont = pFont->GetFontId();
    return PspGraphics::DoGetFontEncodingVector( aFont, pNonEncoded );
}

//--------------------------------------------------------------------------

void PspGraphics::GetGlyphWidths( const ImplFontData* pFont,
                                  bool bVertical,
                                  Int32Vector& rWidths,
                                  Ucs2UIntMap& rUnicodeEnc )
{
    // in this context the pFont->GetFontId() is a valid PSP
    // font since they are the only ones left after the PDF
    // export has filtered its list of subsettable fonts (for
    // which this method was created). The correct way would
    // be to have the GlyphCache search for the ImplFontData pFont
    psp::fontID aFont = pFont->GetFontId();
    PspGraphics::DoGetGlyphWidths( aFont, bVertical, rWidths, rUnicodeEnc );
}

// static helpers of PspGraphics

const void* PspGraphics::DoGetEmbedFontData( fontID aFont, const sal_Ucs* pUnicodes, sal_Int32* pWidths, FontSubsetInfo& rInfo, long* pDataLen )
{
    psp::PrintFontManager& rMgr = psp::PrintFontManager::get();

    psp::PrintFontInfo aFontInfo;
    if( ! rMgr.getFontInfo( aFont, aFontInfo ) )
        return NULL;

    // fill in font info
    rInfo.m_nAscent     = aFontInfo.m_nAscend;
    rInfo.m_nDescent    = aFontInfo.m_nDescend;
    rInfo.m_aPSName     = rMgr.getPSName( aFont );

    int xMin, yMin, xMax, yMax;
    rMgr.getFontBoundingBox( aFont, xMin, yMin, xMax, yMax );

    psp::CharacterMetric aMetrics[256];
    sal_Ucs aUnicodes[256];
    if( aFontInfo.m_aEncoding == RTL_TEXTENCODING_SYMBOL && aFontInfo.m_eType == psp::fonttype::Type1 )
    {
        for( int i = 0; i < 256; i++ )
            aUnicodes[i] = pUnicodes[i] < 0x0100 ? pUnicodes[i] + 0xf000 : pUnicodes[i];
        pUnicodes = aUnicodes;
    }
    if( ! rMgr.getMetrics( aFont, pUnicodes, 256, aMetrics ) )
        return NULL;

    OString aSysPath = rMgr.getFontFileSysPath( aFont );
    struct stat aStat;
    if( stat( aSysPath.getStr(), &aStat ) )
        return NULL;
    int fd = open( aSysPath.getStr(), O_RDONLY );
    if( fd < 0 )
        return NULL;
    void* pFile = mmap( NULL, aStat.st_size, PROT_READ, MAP_SHARED, fd, 0 );
    close( fd );
    if( pFile == MAP_FAILED )
        return NULL;

    *pDataLen = aStat.st_size;

    rInfo.m_aFontBBox   = Rectangle( Point( xMin, yMin ), Size( xMax-xMin, yMax-yMin ) );
    rInfo.m_nCapHeight  = yMax; // Well ...

    for( int i = 0; i < 256; i++ )
        pWidths[i] = (aMetrics[i].width > 0 ? aMetrics[i].width : 0);

    switch( aFontInfo.m_eType )
    {
        case psp::fonttype::TrueType:
            rInfo.m_nFontType = FontSubsetInfo::SFNT_TTF;
            break;
        case psp::fonttype::Type1: {
            const bool bPFA = ((*(unsigned char*)pFile) < 0x80);
            rInfo.m_nFontType = bPFA ? FontSubsetInfo::TYPE1_PFA : FontSubsetInfo::TYPE1_PFB;
            }
            break;
        default:
            return NULL;
    }

    return pFile;
}

void PspGraphics::DoFreeEmbedFontData( const void* pData, long nLen )
{
    if( pData )
        munmap( (char*)pData, nLen );
}

const Ucs2SIntMap* PspGraphics::DoGetFontEncodingVector( fontID aFont, const Ucs2OStrMap** pNonEncoded )
{
    psp::PrintFontManager& rMgr = psp::PrintFontManager::get();

    psp::PrintFontInfo aFontInfo;
    if( ! rMgr.getFontInfo( aFont, aFontInfo ) )
    {
        if( pNonEncoded )
            *pNonEncoded = NULL;
        return NULL;
    }

    return rMgr.getEncodingMap( aFont, pNonEncoded );
}

void PspGraphics::DoGetGlyphWidths( psp::fontID aFont,
                                    bool bVertical,
                                    Int32Vector& rWidths,
                                    Ucs2UIntMap& rUnicodeEnc )
{
    psp::PrintFontManager& rMgr = psp::PrintFontManager::get();
    rMgr.getGlyphWidths( aFont, bVertical, rWidths, rUnicodeEnc );
}

// ----------------------------------------------------------------------------

FontWidth PspGraphics::ToFontWidth (psp::width::type eWidth)
{
    switch (eWidth)
    {
        case psp::width::UltraCondensed: return WIDTH_ULTRA_CONDENSED;
        case psp::width::ExtraCondensed: return WIDTH_EXTRA_CONDENSED;
        case psp::width::Condensed:      return WIDTH_CONDENSED;
        case psp::width::SemiCondensed:  return WIDTH_SEMI_CONDENSED;
        case psp::width::Normal:         return WIDTH_NORMAL;
        case psp::width::SemiExpanded:   return WIDTH_SEMI_EXPANDED;
        case psp::width::Expanded:       return WIDTH_EXPANDED;
        case psp::width::ExtraExpanded:  return WIDTH_EXTRA_EXPANDED;
        case psp::width::UltraExpanded:  return WIDTH_ULTRA_EXPANDED;
        default: break;
    }
    return WIDTH_DONTKNOW;
}

FontWeight PspGraphics::ToFontWeight (psp::weight::type eWeight)
{
    switch (eWeight)
    {
        case psp::weight::Thin:       return WEIGHT_THIN;
        case psp::weight::UltraLight: return WEIGHT_ULTRALIGHT;
        case psp::weight::Light:      return WEIGHT_LIGHT;
        case psp::weight::SemiLight:  return WEIGHT_SEMILIGHT;
        case psp::weight::Normal:     return WEIGHT_NORMAL;
        case psp::weight::Medium:     return WEIGHT_MEDIUM;
        case psp::weight::SemiBold:   return WEIGHT_SEMIBOLD;
        case psp::weight::Bold:       return WEIGHT_BOLD;
        case psp::weight::UltraBold:  return WEIGHT_ULTRABOLD;
        case psp::weight::Black:      return WEIGHT_BLACK;
        default: break;
    }
    return WEIGHT_DONTKNOW;
}

FontPitch PspGraphics::ToFontPitch (psp::pitch::type ePitch)
{
    switch (ePitch)
    {
        case psp::pitch::Fixed:     return PITCH_FIXED;
        case psp::pitch::Variable:  return PITCH_VARIABLE;
        default: break;
    }
    return PITCH_DONTKNOW;
}

FontItalic PspGraphics::ToFontItalic (psp::italic::type eItalic)
{
    switch (eItalic)
    {
        case psp::italic::Upright:  return ITALIC_NONE;
        case psp::italic::Oblique:  return ITALIC_OBLIQUE;
        case psp::italic::Italic:   return ITALIC_NORMAL;
        default: break;
    }
    return ITALIC_DONTKNOW;
}

FontFamily PspGraphics::ToFontFamily (psp::family::type eFamily)
{
    switch (eFamily)
    {
        case psp::family::Decorative: return FAMILY_DECORATIVE;
        case psp::family::Modern:     return FAMILY_MODERN;
        case psp::family::Roman:      return FAMILY_ROMAN;
        case psp::family::Script:     return FAMILY_SCRIPT;
        case psp::family::Swiss:      return FAMILY_SWISS;
        case psp::family::System:     return FAMILY_SYSTEM;
        default: break;
    }
    return FAMILY_DONTKNOW;
}

ImplDevFontAttributes PspGraphics::Info2DevFontAttributes( const psp::FastPrintFontInfo& rInfo )
{
    ImplDevFontAttributes aDFA;
    aDFA.maName         = rInfo.m_aFamilyName;
    aDFA.maStyleName    = rInfo.m_aStyleName;
    aDFA.meFamily       = ToFontFamily (rInfo.m_eFamilyStyle);
    aDFA.meWeight       = ToFontWeight (rInfo.m_eWeight);
    aDFA.meItalic       = ToFontItalic (rInfo.m_eItalic);
    aDFA.meWidthType    = ToFontWidth (rInfo.m_eWidth);
    aDFA.mePitch        = ToFontPitch (rInfo.m_ePitch);
    aDFA.mbSymbolFlag   = (rInfo.m_aEncoding == RTL_TEXTENCODING_SYMBOL);

    switch( rInfo.m_eType )
    {
        case psp::fonttype::Builtin:
            aDFA.mnQuality       = 1024;
            aDFA.mbDevice        = true;
            aDFA.mbSubsettable   = false;
            aDFA.mbEmbeddable    = false;
            break;
        case psp::fonttype::TrueType:
            aDFA.mnQuality       = 512;
            aDFA.mbDevice        = false;
            aDFA.mbSubsettable   = true;
            aDFA.mbEmbeddable    = false;
            break;
        case psp::fonttype::Type1:
            aDFA.mnQuality       = 0;
            aDFA.mbDevice        = false;
            aDFA.mbSubsettable   = false;
            aDFA.mbEmbeddable    = true;
            break;
        default:
            aDFA.mnQuality       = 0;
            aDFA.mbDevice        = false;
            aDFA.mbSubsettable   = false;
            aDFA.mbEmbeddable    = false;
            break;
    }

    aDFA.mbOrientation   = true;

    // add font family name aliases
    ::std::list< OUString >::const_iterator it = rInfo.m_aAliases.begin();
    bool bHasMapNames = false;
    for(; it != rInfo.m_aAliases.end(); ++it )
    {
        if( bHasMapNames )
            aDFA.maMapNames.Append( ';' );
        aDFA.maMapNames.Append( (*it).getStr() );
        bHasMapNames = true;
    }

#if OSL_DEBUG_LEVEL > 2
    if( bHasMapNames )
    {
        ByteString aOrigName( aDFA.maName, osl_getThreadTextEncoding() );
        ByteString aAliasNames( aDFA.maMapNames, osl_getThreadTextEncoding() );
        fprintf( stderr, "using alias names \"%s\" for font family \"%s\"\n",
            aAliasNames.GetBuffer(), aOrigName.GetBuffer() );
    }
#endif

    return aDFA;
}

// -----------------------------------------------------------------------

void PspGraphics::AnnounceFonts( ImplDevFontList* pFontList, const psp::FastPrintFontInfo& aInfo )
{
    int nQuality = 0;

    if( aInfo.m_eType == psp::fonttype::TrueType )
    {
        // asian type 1 fonts are not known
        psp::PrintFontManager& rMgr = psp::PrintFontManager::get();
        ByteString aFileName( rMgr.getFontFileSysPath( aInfo.m_nID ) );
        int nPos = aFileName.SearchBackward( '_' );
        if( nPos == STRING_NOTFOUND || aFileName.GetChar( nPos+1 ) == '.' )
            nQuality += 5;
        else
        {
            static const char* pLangBoost = NULL;
            static bool bOnce = true;
            if( bOnce )
            {
                bOnce = false;
                const LanguageType aLang = Application::GetSettings().GetUILanguage();
                switch( aLang )
                {
                    case LANGUAGE_JAPANESE:
                        pLangBoost = "jan";
                        break;
                    case LANGUAGE_CHINESE:
                    case LANGUAGE_CHINESE_SIMPLIFIED:
                    case LANGUAGE_CHINESE_SINGAPORE:
                        pLangBoost = "zhs";
                        break;
                    case LANGUAGE_CHINESE_TRADITIONAL:
                    case LANGUAGE_CHINESE_HONGKONG:
                    case LANGUAGE_CHINESE_MACAU:
                        pLangBoost = "zht";
                        break;
                    case LANGUAGE_KOREAN:
                    case LANGUAGE_KOREAN_JOHAB:
                        pLangBoost = "kor";
                        break;
                }
            }

            if( pLangBoost )
                if( aFileName.Copy( nPos+1, 3 ).EqualsIgnoreCaseAscii( pLangBoost ) )
                    nQuality += 10;
        }
    }

    ImplPspFontData* pFD = new ImplPspFontData( aInfo );
    pFD->mnQuality += nQuality;
    pFontList->Add( pFD );
}

bool PspGraphics::filterText( const String& rOrig, String& rNewText, xub_StrLen nIndex, xub_StrLen& rLen, xub_StrLen& rCutStart, xub_StrLen& rCutStop )
{
    if( ! m_pPhoneNr )
        return false;

    rCutStop = rCutStart = STRING_NOTFOUND;

#define FAX_PHONE_TOKEN          "@@#"
#define FAX_PHONE_TOKEN_LENGTH   3
#define FAX_END_TOKEN            "@@"
#define FAX_END_TOKEN_LENGTH     2

    bool bRet = false;
    bool bStarted = false;
    bool bStopped = false;
    sal_uInt16 nPos;
    sal_uInt16 nStart = 0;
    sal_uInt16 nStop = rLen;
    String aPhone = rOrig.Copy( nIndex, rLen );

    if( ! m_bPhoneCollectionActive )
    {
        if( ( nPos = aPhone.SearchAscii( FAX_PHONE_TOKEN ) ) != STRING_NOTFOUND )
        {
            nStart = nPos;
            m_bPhoneCollectionActive = true;
            m_aPhoneCollection.Erase();
            bRet = true;
            bStarted = true;
        }
    }
    if( m_bPhoneCollectionActive )
    {
        bRet = true;
        nPos = bStarted ? nStart + FAX_PHONE_TOKEN_LENGTH : 0;
        if( ( nPos = aPhone.SearchAscii( FAX_END_TOKEN, nPos ) ) != STRING_NOTFOUND )
        {
            m_bPhoneCollectionActive = false;
            nStop = nPos + FAX_END_TOKEN_LENGTH;
            bStopped = true;
        }
        int nTokenStart = nStart + (bStarted ? FAX_PHONE_TOKEN_LENGTH : 0);
        int nTokenStop = nStop - (bStopped ? FAX_END_TOKEN_LENGTH : 0);
        m_aPhoneCollection += aPhone.Copy( nTokenStart, nTokenStop - nTokenStart );
        if( ! m_bPhoneCollectionActive )
        {
            m_pPhoneNr->AppendAscii( "<Fax#>" );
            m_pPhoneNr->Append( m_aPhoneCollection );
            m_pPhoneNr->AppendAscii( "</Fax#>" );
            m_aPhoneCollection.Erase();
        }
    }
    if( m_aPhoneCollection.Len() > 1024 )
    {
        m_bPhoneCollectionActive = false;
        m_aPhoneCollection.Erase();
        bRet = false;
    }

    if( bRet && m_bSwallowFaxNo )
    {
        rLen -= nStop - nStart;
        rCutStart = nStart+nIndex;
        rCutStop = nStop+nIndex;
        if( rCutStart )
            rNewText = rOrig.Copy( 0, rCutStart );
        rNewText += rOrig.Copy( rCutStop );
    }

    return bRet && m_bSwallowFaxNo;
}

SystemFontData PspGraphics::GetSysFontData( int nFallbacklevel ) const
{
    SystemFontData aSysFontData;

    if (nFallbacklevel >= MAX_FALLBACK) nFallbacklevel = MAX_FALLBACK - 1;
    if (nFallbacklevel < 0 ) nFallbacklevel = 0;

    aSysFontData.nSize = sizeof( SystemFontData );
    aSysFontData.nFontId = 0;
    aSysFontData.nFontFlags = 0;
    aSysFontData.bFakeBold = false;
    aSysFontData.bFakeItalic = false;
    aSysFontData.bAntialias = true;
    return aSysFontData;
}

SystemGraphicsData PspGraphics::GetGraphicsData() const
{
    SystemGraphicsData aRes;
    aRes.nSize = sizeof(aRes);
        aRes.hDrawable = 0;
        aRes.pXRenderFormat = 0;
    return aRes;
}

/* vim:set shiftwidth=4 softtabstop=4 expandtab: */<|MERGE_RESOLUTION|>--- conflicted
+++ resolved
@@ -206,11 +206,7 @@
     }
 }
 
-<<<<<<< HEAD
-USHORT PspGraphics::GetBitCount() const
-=======
-sal_uInt16 PspGraphics::GetBitCount()
->>>>>>> e2a3d487
+sal_uInt16 PspGraphics::GetBitCount() const
 {
     return m_pPrinterGfx->GetBitCount();
 }
@@ -697,7 +693,6 @@
     return pIFCMap;
 }
 
-<<<<<<< HEAD
 bool PspGraphics::GetImplFontCapabilities(vcl::FontCapabilities &rFontCapabilities) const
 {
     if (!m_pServerFont[0])
@@ -705,10 +700,7 @@
     return m_pServerFont[0]->GetFontCapabilities(rFontCapabilities);
 }
 
-USHORT PspGraphics::SetFont( ImplFontSelectData *pEntry, int nFallbackLevel )
-=======
 sal_uInt16 PspGraphics::SetFont( ImplFontSelectData *pEntry, int nFallbackLevel )
->>>>>>> e2a3d487
 {
     // release all fonts that are to be overridden
     for( int i = nFallbackLevel; i < MAX_FALLBACK; ++i )
