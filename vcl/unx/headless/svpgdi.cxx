/* -*- Mode: C++; tab-width: 4; indent-tabs-mode: nil; c-basic-offset: 4 -*- */
/*************************************************************************
 *
 * DO NOT ALTER OR REMOVE COPYRIGHT NOTICES OR THIS FILE HEADER.
 *
 * Copyright 2000, 2010 Oracle and/or its affiliates.
 *
 * OpenOffice.org - a multi-platform office productivity suite
 *
 * This file is part of OpenOffice.org.
 *
 * OpenOffice.org is free software: you can redistribute it and/or modify
 * it under the terms of the GNU Lesser General Public License version 3
 * only, as published by the Free Software Foundation.
 *
 * OpenOffice.org is distributed in the hope that it will be useful,
 * but WITHOUT ANY WARRANTY; without even the implied warranty of
 * MERCHANTABILITY or FITNESS FOR A PARTICULAR PURPOSE.  See the
 * GNU Lesser General Public License version 3 for more details
 * (a copy is included in the LICENSE file that accompanied this code).
 *
 * You should have received a copy of the GNU Lesser General Public License
 * version 3 along with OpenOffice.org.  If not, see
 * <http://www.openoffice.org/license.html>
 * for a copy of the LGPLv3 License.
 *
 ************************************************************************/

#include "svpgdi.hxx"
#include "svpbmp.hxx"

#include <vcl/sysdata.hxx>
#include <vcl/region.h>
#include <basegfx/range/b2drange.hxx>
#include <basegfx/range/b2irange.hxx>
#include <basegfx/polygon/b2dpolypolygon.hxx>
#include <basegfx/polygon/b2dpolygon.hxx>
#include <basegfx/polygon/b2dpolygontools.hxx>
#include <basebmp/scanlineformats.hxx>

#include <tools/debug.hxx>

#if OSL_DEBUG_LEVEL > 2
#include <basebmp/debug.hxx>
#include <fstream>
#include <rtl/strbuf.hxx>
#include <sys/stat.h>
#endif

#include <svppspgraphics.hxx>

using namespace basegfx;
using namespace basebmp;

inline void dbgOut( const BitmapDeviceSharedPtr&
#if OSL_DEBUG_LEVEL > 2
rDevice
#endif
)
{
    #if OSL_DEBUG_LEVEL > 2
    static int dbgStreamNum = 0;
    rtl::OStringBuffer aBuf( 256 );
    aBuf.append( "debug" );
    mkdir( aBuf.getStr(), 0777 );
    aBuf.append( "/" );
    aBuf.append( sal_Int64(reinterpret_cast<sal_IntPtr>(rDevice.get())), 16 );
    mkdir( aBuf.getStr(), 0777 );
    aBuf.append( "/bmp" );
    aBuf.append( sal_Int32(dbgStreamNum++) );
    std::fstream bmpstream( aBuf.getStr(), std::ios::out );
    debugDump( rDevice, bmpstream );
    #endif
}

// ===========================================================================

bool SvpSalGraphics::drawAlphaBitmap( const SalTwoRect&, const SalBitmap& /*rSourceBitmap*/, const SalBitmap& /*rAlphaBitmap*/ )
{
    // TODO(P3) implement alpha blending
    return false;
}

bool SvpSalGraphics::drawAlphaRect( long /*nX*/, long /*nY*/, long /*nWidth*/, long /*nHeight*/, sal_uInt8 /*nTransparency*/ )
{
    // TODO(P3) implement alpha blending
    return false;
}

SvpSalGraphics::SvpSalGraphics() :
    m_bUseLineColor( true ),
    m_aLineColor( COL_BLACK ),
    m_bUseFillColor( false ),
    m_aFillColor( COL_WHITE ),
    m_aTextColor( COL_BLACK ),
    m_aDrawMode( DrawMode_PAINT ),
    m_eTextFmt( Format::EIGHT_BIT_GREY )
{
    for( int i = 0; i < MAX_FALLBACK; ++i )
        m_pServerFont[i] = NULL;
}

SvpSalGraphics::~SvpSalGraphics()
{
}

void SvpSalGraphics::setDevice( BitmapDeviceSharedPtr& rDevice )
{
    m_aDevice = rDevice;
    m_aOrigDevice = rDevice;
    m_aClipMap.reset();

    // determine matching bitmap format for masks
    sal_uInt32 nDeviceFmt = m_aDevice->getScanlineFormat();
    DBG_ASSERT( (nDeviceFmt <= (sal_uInt32)Format::MAX), "SVP::setDevice() with invalid bitmap format" );
    switch( nDeviceFmt )
    {
        case Format::EIGHT_BIT_GREY:
        case Format::SIXTEEN_BIT_LSB_TC_MASK:
        case Format::SIXTEEN_BIT_MSB_TC_MASK:
        case Format::TWENTYFOUR_BIT_TC_MASK:
        case Format::THIRTYTWO_BIT_TC_MASK:
            m_eTextFmt = Format::EIGHT_BIT_GREY;
            break;
        default:
            m_eTextFmt = Format::ONE_BIT_LSB_GREY;
            break;
    }
}

void SvpSalGraphics::GetResolution( sal_Int32& rDPIX, sal_Int32& rDPIY )
{
    rDPIX = rDPIY = 96;
}

<<<<<<< HEAD
USHORT SvpSalGraphics::GetBitCount() const
=======
sal_uInt16 SvpSalGraphics::GetBitCount()
>>>>>>> e2a3d487
{
    return SvpElement::getBitCountFromScanlineFormat( m_aDevice->getScanlineFormat() );
}

long SvpSalGraphics::GetGraphicsWidth() const
{
    if( m_aDevice.get() )
    {
        B2IVector aSize = m_aDevice->getSize();
        return aSize.getX();
    }
    return 0;
}

void SvpSalGraphics::ResetClipRegion()
{
    m_aDevice = m_aOrigDevice;
    m_aClipMap.reset();
}

bool SvpSalGraphics::setClipRegion( const Region& i_rClip )
{
    if( i_rClip.IsEmpty() )
        m_aClipMap.reset();
    else if( i_rClip.GetRectCount() == 1 )
    {
        m_aClipMap.reset();
        Rectangle aBoundRect( i_rClip.GetBoundRect() );
        m_aDevice = basebmp::subsetBitmapDevice( m_aOrigDevice,
                                                 basegfx::B2IRange(aBoundRect.Left(),aBoundRect.Top(),aBoundRect.Right(),aBoundRect.Bottom()) );
    }
    else
    {
        m_aDevice = m_aOrigDevice;
        B2IVector aSize = m_aDevice->getSize();
        m_aClipMap = createBitmapDevice( aSize, false, Format::ONE_BIT_MSB_GREY );
        m_aClipMap->clear( basebmp::Color(0xFFFFFFFF) );

        ImplRegionInfo aInfo;
        long nX, nY, nW, nH;
        bool bRegionRect = i_rClip.ImplGetFirstRect(aInfo, nX, nY, nW, nH );
        while( bRegionRect )
        {
            if ( nW && nH )
            {
                B2DPolyPolygon aFull;
                aFull.append( tools::createPolygonFromRect( B2DRectangle( nX, nY, nX+nW, nY+nH ) ) );
                m_aClipMap->fillPolyPolygon( aFull, basebmp::Color(0), DrawMode_PAINT );
            }
            bRegionRect = i_rClip.ImplGetNextRect( aInfo, nX, nY, nW, nH );
        }
    }
    return true;
}

void SvpSalGraphics::SetLineColor()
{
    m_bUseLineColor = false;
}

void SvpSalGraphics::SetLineColor( SalColor nSalColor )
{
    m_bUseLineColor = true;
    m_aLineColor = basebmp::Color( nSalColor );
}

void SvpSalGraphics::SetFillColor()
{
    m_bUseFillColor = false;
}

void SvpSalGraphics::SetFillColor( SalColor nSalColor )
{
    m_bUseFillColor = true;
    m_aFillColor = basebmp::Color( nSalColor );
}

void SvpSalGraphics::SetXORMode( bool bSet, bool )
{
    m_aDrawMode = bSet ? DrawMode_XOR : DrawMode_PAINT;
}

void SvpSalGraphics::SetROPLineColor( SalROPColor nROPColor )
{
    m_bUseLineColor = true;
    switch( nROPColor )
    {
        case SAL_ROP_0:
            m_aLineColor = basebmp::Color( 0 );
            break;
        case SAL_ROP_1:
            m_aLineColor = basebmp::Color( 0xffffff );
            break;
        case SAL_ROP_INVERT:
            m_aLineColor = basebmp::Color( 0xffffff );
            break;
    }
}

void SvpSalGraphics::SetROPFillColor( SalROPColor nROPColor )
{
    m_bUseFillColor = true;
    switch( nROPColor )
    {
        case SAL_ROP_0:
            m_aFillColor = basebmp::Color( 0 );
            break;
        case SAL_ROP_1:
            m_aFillColor = basebmp::Color( 0xffffff );
            break;
        case SAL_ROP_INVERT:
            m_aFillColor = basebmp::Color( 0xffffff );
            break;
    }
}

void SvpSalGraphics::SetTextColor( SalColor nSalColor )
{
    m_aTextColor = basebmp::Color( nSalColor );
}

void SvpSalGraphics::drawPixel( long nX, long nY )
{
    if( m_bUseLineColor )
        m_aDevice->setPixel( B2IPoint( nX, nY ),
                             m_aLineColor,
                             m_aDrawMode,
                             m_aClipMap
                             );
    dbgOut( m_aDevice );
}

void SvpSalGraphics::drawPixel( long nX, long nY, SalColor nSalColor )
{
    basebmp::Color aColor( nSalColor );
    m_aDevice->setPixel( B2IPoint( nX, nY ),
                         aColor,
                         m_aDrawMode,
                         m_aClipMap
                         );
    dbgOut( m_aDevice );
}

void SvpSalGraphics::drawLine( long nX1, long nY1, long nX2, long nY2 )
{
    if( m_bUseLineColor )
        m_aDevice->drawLine( B2IPoint( nX1, nY1 ),
                             B2IPoint( nX2, nY2 ),
                             m_aLineColor,
                             m_aDrawMode,
                             m_aClipMap );
    dbgOut( m_aDevice );
}

void SvpSalGraphics::drawRect( long nX, long nY, long nWidth, long nHeight )
{
    if( m_bUseLineColor || m_bUseFillColor )
    {
        B2DPolygon aRect = tools::createPolygonFromRect( B2DRectangle( nX, nY, nX+nWidth, nY+nHeight ) );
        if( m_bUseFillColor )
        {
            B2DPolyPolygon aPolyPoly( aRect );
            m_aDevice->fillPolyPolygon( aPolyPoly, m_aFillColor, m_aDrawMode, m_aClipMap );
        }
        if( m_bUseLineColor )
            m_aDevice->drawPolygon( aRect, m_aLineColor, m_aDrawMode, m_aClipMap );
    }
    dbgOut( m_aDevice );
}

void SvpSalGraphics::drawPolyLine( sal_uLong nPoints, const SalPoint* pPtAry )
{
    if( m_bUseLineColor && nPoints )
    {
        B2DPolygon aPoly;
        aPoly.append( B2DPoint( pPtAry->mnX, pPtAry->mnY ), nPoints );
        for( sal_uLong i = 1; i < nPoints; i++ )
            aPoly.setB2DPoint( i, B2DPoint( pPtAry[i].mnX, pPtAry[i].mnY ) );
        aPoly.setClosed( false );
        m_aDevice->drawPolygon( aPoly, m_aLineColor, m_aDrawMode, m_aClipMap );
    }
    dbgOut( m_aDevice );
}

void SvpSalGraphics::drawPolygon( sal_uLong nPoints, const SalPoint* pPtAry )
{
    if( ( m_bUseLineColor || m_bUseFillColor ) && nPoints )
    {
        B2DPolygon aPoly;
        aPoly.append( B2DPoint( pPtAry->mnX, pPtAry->mnY ), nPoints );
        for( sal_uLong i = 1; i < nPoints; i++ )
            aPoly.setB2DPoint( i, B2DPoint( pPtAry[i].mnX, pPtAry[i].mnY ) );
        if( m_bUseFillColor )
        {
            aPoly.setClosed( true );
            m_aDevice->fillPolyPolygon( B2DPolyPolygon(aPoly), m_aFillColor, m_aDrawMode, m_aClipMap );
        }
        if( m_bUseLineColor )
        {
            aPoly.setClosed( false );
            m_aDevice->drawPolygon( aPoly, m_aLineColor, m_aDrawMode, m_aClipMap );
        }
    }
    dbgOut( m_aDevice );
}

void SvpSalGraphics::drawPolyPolygon( sal_uInt32        nPoly,
                                      const sal_uInt32* pPointCounts,
                                      PCONSTSALPOINT*   pPtAry )
{
    if( ( m_bUseLineColor || m_bUseFillColor ) && nPoly )
    {
        B2DPolyPolygon aPolyPoly;
        for( sal_uInt32 nPolygon = 0; nPolygon < nPoly; nPolygon++ )
        {
            sal_uInt32 nPoints = pPointCounts[nPolygon];
            if( nPoints )
            {
                PCONSTSALPOINT pPoints = pPtAry[nPolygon];
                B2DPolygon aPoly;
                aPoly.append( B2DPoint( pPoints->mnX, pPoints->mnY ), nPoints );
                for( sal_uInt32 i = 1; i < nPoints; i++ )
                    aPoly.setB2DPoint( i, B2DPoint( pPoints[i].mnX, pPoints[i].mnY ) );

                aPolyPoly.append( aPoly );
            }
        }
        if( m_bUseFillColor )
        {
            aPolyPoly.setClosed( true );
            m_aDevice->fillPolyPolygon( aPolyPoly, m_aFillColor, m_aDrawMode, m_aClipMap );
        }
        if( m_bUseLineColor )
        {
            aPolyPoly.setClosed( false );
            nPoly = aPolyPoly.count();
            for( sal_uInt32 i = 0; i < nPoly; i++ )
                m_aDevice->drawPolygon( aPolyPoly.getB2DPolygon(i), m_aLineColor, m_aDrawMode, m_aClipMap );
        }
    }
    dbgOut( m_aDevice );
}

bool SvpSalGraphics::drawPolyLine( const ::basegfx::B2DPolygon&, double /*fTransparency*/, const ::basegfx::B2DVector& /*rLineWidths*/, basegfx::B2DLineJoin /*eJoin*/ )
{
        // TODO: implement and advertise OutDevSupport_B2DDraw support
        return false;
}

sal_Bool SvpSalGraphics::drawPolyLineBezier( sal_uLong,
                                             const SalPoint*,
                                             const sal_uInt8* )
{
    return sal_False;
}

sal_Bool SvpSalGraphics::drawPolygonBezier( sal_uLong,
                                            const SalPoint*,
                                            const sal_uInt8* )
{
    return sal_False;
}

sal_Bool SvpSalGraphics::drawPolyPolygonBezier( sal_uInt32,
                                                const sal_uInt32*,
                                                const SalPoint* const*,
                                                const sal_uInt8* const* )
{
    return sal_False;
}

bool SvpSalGraphics::drawPolyPolygon( const basegfx::B2DPolyPolygon&, double /*fTransparency*/ )
{
    // TODO: maybe BaseBmp can draw B2DPolyPolygons directly
    return false;
}

void SvpSalGraphics::copyArea( long nDestX,
                                      long nDestY,
                                      long nSrcX,
                                      long nSrcY,
                                      long nSrcWidth,
                                      long nSrcHeight,
                                      sal_uInt16 /*nFlags*/ )
{
    B2IRange aSrcRect( nSrcX, nSrcY, nSrcX+nSrcWidth, nSrcY+nSrcHeight );
    B2IRange aDestRect( nDestX, nDestY, nDestX+nSrcWidth, nDestY+nSrcHeight );
    m_aDevice->drawBitmap( m_aOrigDevice, aSrcRect, aDestRect, DrawMode_PAINT, m_aClipMap );
    dbgOut( m_aDevice );
}

void SvpSalGraphics::copyBits( const SalTwoRect* pPosAry,
                               SalGraphics*      pSrcGraphics )
{
    SvpSalGraphics* pSrc = pSrcGraphics ?
        static_cast<SvpSalGraphics*>(pSrcGraphics) : this;
    B2IRange aSrcRect( pPosAry->mnSrcX, pPosAry->mnSrcY,
                       pPosAry->mnSrcX+pPosAry->mnSrcWidth,
                       pPosAry->mnSrcY+pPosAry->mnSrcHeight );
    B2IRange aDestRect( pPosAry->mnDestX, pPosAry->mnDestY,
                        pPosAry->mnDestX+pPosAry->mnDestWidth,
                        pPosAry->mnDestY+pPosAry->mnDestHeight );
    m_aDevice->drawBitmap( pSrc->m_aOrigDevice, aSrcRect, aDestRect, DrawMode_PAINT, m_aClipMap );
    dbgOut( m_aDevice );
}

void SvpSalGraphics::drawBitmap( const SalTwoRect* pPosAry,
                                        const SalBitmap& rSalBitmap )
{
    const SvpSalBitmap& rSrc = static_cast<const SvpSalBitmap&>(rSalBitmap);
    B2IRange aSrcRect( pPosAry->mnSrcX, pPosAry->mnSrcY,
                       pPosAry->mnSrcX+pPosAry->mnSrcWidth,
                       pPosAry->mnSrcY+pPosAry->mnSrcHeight );
    B2IRange aDestRect( pPosAry->mnDestX, pPosAry->mnDestY,
                        pPosAry->mnDestX+pPosAry->mnDestWidth,
                        pPosAry->mnDestY+pPosAry->mnDestHeight );
    m_aDevice->drawBitmap( rSrc.getBitmap(), aSrcRect, aDestRect, DrawMode_PAINT, m_aClipMap );
    dbgOut( m_aDevice );
}

void SvpSalGraphics::drawBitmap( const SalTwoRect*,
                                 const SalBitmap&,
                                 SalColor )
{
    // SNI, as in X11 plugin
}

void SvpSalGraphics::drawBitmap( const SalTwoRect* pPosAry,
                                 const SalBitmap& rSalBitmap,
                                 const SalBitmap& rTransparentBitmap )
{
    const SvpSalBitmap& rSrc = static_cast<const SvpSalBitmap&>(rSalBitmap);
    const SvpSalBitmap& rSrcTrans = static_cast<const SvpSalBitmap&>(rTransparentBitmap);
    B2IRange aSrcRect( pPosAry->mnSrcX, pPosAry->mnSrcY,
                       pPosAry->mnSrcX+pPosAry->mnSrcWidth,
                       pPosAry->mnSrcY+pPosAry->mnSrcHeight );
    B2IRange aDestRect( pPosAry->mnDestX, pPosAry->mnDestY,
                        pPosAry->mnDestX+pPosAry->mnDestWidth,
                        pPosAry->mnDestY+pPosAry->mnDestHeight );
    m_aDevice->drawMaskedBitmap( rSrc.getBitmap(), rSrcTrans.getBitmap(), aSrcRect, aDestRect, DrawMode_PAINT, m_aClipMap );
    dbgOut( m_aDevice );
}

void SvpSalGraphics::drawMask( const SalTwoRect* pPosAry,
                               const SalBitmap& rSalBitmap,
                               SalColor nMaskColor )
{
    const SvpSalBitmap& rSrc = static_cast<const SvpSalBitmap&>(rSalBitmap);
    B2IRange aSrcRect( pPosAry->mnSrcX, pPosAry->mnSrcY,
                       pPosAry->mnSrcX+pPosAry->mnSrcWidth,
                       pPosAry->mnSrcY+pPosAry->mnSrcHeight );
    B2IPoint aDestPoint( pPosAry->mnDestX, pPosAry->mnDestY );

    // BitmapDevice::drawMaskedColor works with 0==transparent,
    // 255==opaque. drawMask() semantic is the other way
    // around. Therefore, invert mask.
    BitmapDeviceSharedPtr aCopy =
        cloneBitmapDevice( B2IVector( pPosAry->mnSrcWidth, pPosAry->mnSrcHeight ),
                           rSrc.getBitmap() );
    basebmp::Color aBgColor( COL_WHITE );
    aCopy->clear(aBgColor);
    basebmp::Color aFgColor( COL_BLACK );
    aCopy->drawMaskedColor( aFgColor, rSrc.getBitmap(), aSrcRect, B2IPoint() );

    basebmp::Color aColor( nMaskColor );
    B2IRange aSrcRect2( 0, 0, pPosAry->mnSrcWidth, pPosAry->mnSrcHeight );
    m_aDevice->drawMaskedColor( aColor, aCopy, aSrcRect, aDestPoint, m_aClipMap );
    dbgOut( m_aDevice );
}

SalBitmap* SvpSalGraphics::getBitmap( long nX, long nY, long nWidth, long nHeight )
{
    BitmapDeviceSharedPtr aCopy =
        cloneBitmapDevice( B2IVector( nWidth, nHeight ),
                           m_aDevice );
    B2IRange aSrcRect( nX, nY, nX+nWidth, nY+nHeight );
    B2IRange aDestRect( 0, 0, nWidth, nHeight );
    aCopy->drawBitmap( m_aOrigDevice, aSrcRect, aDestRect, DrawMode_PAINT );

    SvpSalBitmap* pBitmap = new SvpSalBitmap();
    pBitmap->setBitmap( aCopy );
    return pBitmap;
}

SalColor SvpSalGraphics::getPixel( long nX, long nY )
{
    basebmp::Color aColor( m_aDevice->getPixel( B2IPoint( nX, nY ) ) );
    return aColor.toInt32();
}

void SvpSalGraphics::invert( long nX, long nY, long nWidth, long nHeight, SalInvert /*nFlags*/ )
{
    // FIXME: handle SAL_INVERT_50 and SAL_INVERT_TRACKFRAME
    B2DPolygon aRect = tools::createPolygonFromRect( B2DRectangle( nX, nY, nX+nWidth, nY+nHeight ) );
    B2DPolyPolygon aPolyPoly( aRect );
    m_aDevice->fillPolyPolygon( aPolyPoly, basebmp::Color( 0xffffff ), DrawMode_XOR, m_aClipMap );
    dbgOut( m_aDevice );
}

void SvpSalGraphics::invert( sal_uLong nPoints, const SalPoint* pPtAry, SalInvert /*nFlags*/ )
{
    // FIXME: handle SAL_INVERT_50 and SAL_INVERT_TRACKFRAME
    B2DPolygon aPoly;
    aPoly.append( B2DPoint( pPtAry->mnX, pPtAry->mnY ), nPoints );
    for( sal_uLong i = 1; i < nPoints; i++ )
        aPoly.setB2DPoint( i, B2DPoint( pPtAry[i].mnX, pPtAry[i].mnY ) );
    aPoly.setClosed( true );
    m_aDevice->fillPolyPolygon( B2DPolyPolygon(aPoly), basebmp::Color( 0xffffff ), DrawMode_XOR, m_aClipMap );
    dbgOut( m_aDevice );
}

sal_Bool SvpSalGraphics::drawEPS( long, long, long, long, void*, sal_uLong )
{
    return sal_False;
}

SystemFontData SvpSalGraphics::GetSysFontData( int nFallbacklevel ) const
{
    SystemFontData aSysFontData;

    if (nFallbacklevel >= MAX_FALLBACK) nFallbacklevel = MAX_FALLBACK - 1;
    if (nFallbacklevel < 0 ) nFallbacklevel = 0;

    aSysFontData.nSize = sizeof( SystemFontData );
    aSysFontData.nFontId = 0;
    aSysFontData.nFontFlags = 0;
    aSysFontData.bFakeBold = false;
    aSysFontData.bFakeItalic = false;
    aSysFontData.bAntialias = true;
    return aSysFontData;
}

SystemGraphicsData SvpSalGraphics::GetGraphicsData() const
{
    SystemGraphicsData aRes;
    aRes.nSize = sizeof(aRes);
    aRes.hDrawable = 0;
    aRes.pXRenderFormat = 0;
    return aRes;
}

bool SvpSalGraphics::supportsOperation( OutDevSupportType ) const
{
    return false;
}

/* vim:set shiftwidth=4 softtabstop=4 expandtab: */<|MERGE_RESOLUTION|>--- conflicted
+++ resolved
@@ -133,11 +133,7 @@
     rDPIX = rDPIY = 96;
 }
 
-<<<<<<< HEAD
-USHORT SvpSalGraphics::GetBitCount() const
-=======
-sal_uInt16 SvpSalGraphics::GetBitCount()
->>>>>>> e2a3d487
+sal_uInt16 SvpSalGraphics::GetBitCount() const
 {
     return SvpElement::getBitCountFromScanlineFormat( m_aDevice->getScanlineFormat() );
 }
