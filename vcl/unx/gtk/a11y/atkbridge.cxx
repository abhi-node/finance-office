/*************************************************************************
 *
 * DO NOT ALTER OR REMOVE COPYRIGHT NOTICES OR THIS FILE HEADER.
 *
 * Copyright 2000, 2010 Oracle and/or its affiliates.
 *
 * OpenOffice.org - a multi-platform office productivity suite
 *
 * This file is part of OpenOffice.org.
 *
 * OpenOffice.org is free software: you can redistribute it and/or modify
 * it under the terms of the GNU Lesser General Public License version 3
 * only, as published by the Free Software Foundation.
 *
 * OpenOffice.org is distributed in the hope that it will be useful,
 * but WITHOUT ANY WARRANTY; without even the implied warranty of
 * MERCHANTABILITY or FITNESS FOR A PARTICULAR PURPOSE.  See the
 * GNU Lesser General Public License version 3 for more details
 * (a copy is included in the LICENSE file that accompanied this code).
 *
 * You should have received a copy of the GNU Lesser General Public License
 * version 3 along with OpenOffice.org.  If not, see
 * <http://www.openoffice.org/license.html>
 * for a copy of the LGPLv3 License.
 *
 ************************************************************************/

// MARKER(update_precomp.py): autogen include statement, do not remove
#include "precompiled_vcl.hxx"

#include <plugins/gtk/atkbridge.hxx>
#include <plugins/gtk/gtkframe.hxx>

#include "atkfactory.hxx"
#include "atkutil.hxx"
#include "atkwindow.hxx"
#include <stdio.h>

bool InitAtkBridge(void)
{
    const char* pVersion = atk_get_toolkit_version();
    if( ! pVersion )
<<<<<<< HEAD
    {
        // g_warning( "unable to get gail version number" );
=======
>>>>>>> 5ce0b830
        return false;

    unsigned int major, minor, micro;

    /* check gail minimum version requirements */
    if( sscanf( pVersion, "%u.%u.%u", &major, &minor, &micro) < 3 )
    {
        // g_warning( "unable to parse gail version number" );
        return false;
    }

    if( ( (major << 16) | (minor << 8) | micro ) < ( (1 << 16) | 8 << 8 | 6 ) )
    {
        g_warning( "libgail >= 1.8.6 required for accessibility support" );
        return false;
    }

    /* Initialize the AtkUtilityWrapper class */
    g_type_class_unref( g_type_class_ref( OOO_TYPE_ATK_UTIL ) );

    /* Initialize the GailWindow wrapper class */
    g_type_class_unref( g_type_class_ref( OOO_TYPE_WINDOW_WRAPPER ) );

    /* Register AtkObject wrapper factory */
    AtkRegistry * registry = atk_get_default_registry();
    if( registry )
        atk_registry_set_factory_type( registry, OOO_TYPE_FIXED, OOO_TYPE_WRAPPER_FACTORY );

    return true;
}

void DeInitAtkBridge()
{
    restore_gail_window_vtable();
}
<|MERGE_RESOLUTION|>--- conflicted
+++ resolved
@@ -40,11 +40,6 @@
 {
     const char* pVersion = atk_get_toolkit_version();
     if( ! pVersion )
-<<<<<<< HEAD
-    {
-        // g_warning( "unable to get gail version number" );
-=======
->>>>>>> 5ce0b830
         return false;
 
     unsigned int major, minor, micro;
