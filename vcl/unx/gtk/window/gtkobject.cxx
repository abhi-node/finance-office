--- conflicted
+++ resolved
@@ -217,8 +217,7 @@
     }
 }
 
-<<<<<<< HEAD
-void GtkSalObject::SetForwardKey( BOOL bEnable )
+void GtkSalObject::SetForwardKey( sal_Bool bEnable )
 {
     printf ("GtkSalObject::SetForwardKey\n");
     if( bEnable )
@@ -227,9 +226,8 @@
         gtk_widget_set_events( GTK_WIDGET( m_pSocket ), ~(GDK_KEY_PRESS_MASK | GDK_KEY_RELEASE) & gtk_widget_get_events( GTK_WIDGET( m_pSocket ) ) );
 }
 
-/* vim:set shiftwidth=4 softtabstop=4 expandtab: */
-=======
 void GtkSalObject::InterceptChildWindowKeyDown( sal_Bool /*bIntercept*/ )
 {
 }
->>>>>>> e2a3d487
+
+/* vim:set shiftwidth=4 softtabstop=4 expandtab: */