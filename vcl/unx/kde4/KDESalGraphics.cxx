/* -*- Mode: C++; tab-width: 4; indent-tabs-mode: nil; c-basic-offset: 4 -*- */
/*************************************************************************
 *
 * DO NOT ALTER OR REMOVE COPYRIGHT NOTICES OR THIS FILE HEADER.
 *
 * Copyright 2000, 2010 Oracle and/or its affiliates.
 *
 * OpenOffice.org - a multi-platform office productivity suite
 *
 * This file is part of OpenOffice.org.
 *
 * OpenOffice.org is free software: you can redistribute it and/or modify
 * it under the terms of the GNU Lesser General Public License version 3
 * only, as published by the Free Software Foundation.
 *
 * OpenOffice.org is distributed in the hope that it will be useful,
 * but WITHOUT ANY WARRANTY; without even the implied warranty of
 * MERCHANTABILITY or FITNESS FOR A PARTICULAR PURPOSE.  See the
 * GNU Lesser General Public License version 3 for more details
 * (a copy is included in the LICENSE file that accompanied this code).
 *
 * You should have received a copy of the GNU Lesser General Public License
 * version 3 along with OpenOffice.org.  If not, see
 * <http://www.openoffice.org/license.html>
 * for a copy of the LGPLv3 License.
 *
 ************************************************************************/

// MARKER(update_precomp.py): autogen include statement, do not remove
#include "precompiled_vcl.hxx"

#define _SV_SALNATIVEWIDGETS_KDE_CXX

#define Region QtXRegion

#include <QStyle>
#include <QStyleOption>
#include <QPainter>
#include <QFrame>
#include <QLabel>

#include <kapplication.h>
#include <kdebug.h>

#undef Region

#include "KDESalGraphics.hxx"

#include "vcl/settings.hxx"
#include "vcl/decoview.hxx"
#include "rtl/ustrbuf.hxx"

using namespace ::rtl;

/**
  Conversion function between VCL ControlState together with
  ImplControlValue and Qt state flags.
  @param nControlState State of the widget (default, focused, ...) in Native Widget Framework.
  @param aValue Value held by the widget (on, off, ...)
*/
QStyle::State vclStateValue2StateFlag( ControlState nControlState,
    const ImplControlValue& aValue )
{
    QStyle::State nState =
        ( (nControlState & CTRL_STATE_DEFAULT)?  QStyle::State_None:      QStyle::State_None ) |
        ( (nControlState & CTRL_STATE_ENABLED)?  QStyle::State_Enabled:   QStyle::State_None ) |
        ( (nControlState & CTRL_STATE_FOCUSED)?  QStyle::State_HasFocus:  QStyle::State_None ) |
        ( (nControlState & CTRL_STATE_PRESSED)?  QStyle::State_Sunken:    QStyle::State_None ) |
        ( (nControlState & CTRL_STATE_SELECTED)? QStyle::State_Selected : QStyle::State_None ) |
        ( (nControlState & CTRL_STATE_ROLLOVER)? QStyle::State_MouseOver: QStyle::State_None );
        //TODO ( (nControlState & CTRL_STATE_HIDDEN)?   QStyle::State_:   QStyle::State_None ) |

    switch ( aValue.getTristateVal() )
    {
        case BUTTONVALUE_ON:    nState |= QStyle::State_On;       break;
        case BUTTONVALUE_OFF:   nState |= QStyle::State_Off;      break;
        case BUTTONVALUE_MIXED: nState |= QStyle::State_NoChange; break;
        default: break;
    }

    return nState;
}

/**
 Convert VCL Rectangle to QRect.
 @param rControlRegion The Rectangle to convert.
 @return The matching QRect
*/
QRect region2QRect( const Rectangle& rControlRegion )
{
    return QRect(rControlRegion.Left(), rControlRegion.Top(), rControlRegion.GetWidth(), rControlRegion.GetHeight());
}

KDESalGraphics::KDESalGraphics() :
    m_image(0)
{
}

KDESalGraphics::~KDESalGraphics()
{
    if (m_image)
        delete m_image;
}

BOOL KDESalGraphics::IsNativeControlSupported( ControlType type, ControlPart part )
{
    if (type == CTRL_PUSHBUTTON) return true;

    if (type == CTRL_MENUBAR) return true;

    if (type == CTRL_MENU_POPUP) return true;

    if (type == CTRL_EDITBOX) return true;

    if (type == CTRL_COMBOBOX) return true;

    if (type == CTRL_TOOLBAR) return true;

    if (type == CTRL_CHECKBOX) return true;

    if (type == CTRL_LISTBOX) return true;

    if (type == CTRL_LISTNODE) return true;

    if (type == CTRL_FRAME) return true;

    if (type == CTRL_SCROLLBAR) return true;

    if (type == CTRL_WINDOW_BACKGROUND) return true;

    if (type == CTRL_SPINBOX && (part == PART_ENTIRE_CONTROL || part == HAS_BACKGROUND_TEXTURE) ) return true;

    // no spinbuttons for KDE, paint spinbox complete
    //if (type == CTRL_SPINBUTTONS) return true;

    if (type == CTRL_GROUPBOX) return true;

    if (type == CTRL_FIXEDLINE) return true;

    if (type == CTRL_FIXEDBORDER) return true;

    if (type == CTRL_TOOLTIP) return true;

    if (type == CTRL_RADIOBUTTON) return true;

    if (type == CTRL_SLIDER && (part == PART_TRACK_HORZ_AREA || part == PART_TRACK_VERT_AREA) )
        return true;

    return false;

    if ( (type == CTRL_TAB_ITEM) && (part == PART_ENTIRE_CONTROL) ) return true;
    if ( (type == CTRL_TAB_PANE) && (part == PART_ENTIRE_CONTROL) ) return true;
    // no CTRL_TAB_BODY for KDE
    if ( (type == CTRL_PROGRESS)    && (part == PART_ENTIRE_CONTROL) ) return true;

    return false;
}

/** Test whether the position is in the native widget.
    If the return value is TRUE, bIsInside contains information whether
    aPos was or was not inside the native widget specified by the
    nType/nPart combination.
*/
BOOL KDESalGraphics::hitTestNativeControl( ControlType nType, ControlPart nPart,
                                           const Rectangle& rControlRegion, const Point& rPos,
                                           BOOL& rIsInside )
{
    if ( nType == CTRL_SCROLLBAR )
    {
        if( nPart != PART_BUTTON_UP && nPart != PART_BUTTON_DOWN
            && nPart != PART_BUTTON_LEFT && nPart != PART_BUTTON_RIGHT )
        { // we adjust only for buttons (because some scrollbars have 3 buttons)
            return FALSE;
        }
        rIsInside = FALSE;
        bool bHorizontal = ( nPart == PART_BUTTON_LEFT || nPart == PART_BUTTON_RIGHT );
        QRect rect = region2QRect( rControlRegion );
        QPoint pos( rPos.X(), rPos.Y());
        // Adjust coordinates to make the widget appear to be at (0,0), i.e. make
        // widget and screen coordinates the same. QStyle functions should use screen
        // coordinates but at least QPlastiqueStyle::subControlRect() is buggy
        // and sometimes uses widget coordinates.
        pos -= rect.topLeft();
        rect.moveTo( 0, 0 );
        QStyleOptionSlider options;
        options.orientation = bHorizontal ? Qt::Horizontal : Qt::Vertical;
        options.rect = rect;
        // some random sensible values, since we call this code only for scrollbar buttons,
        // the slider position does not exactly matter
        options.maximum = 10;
        options.minimum = 0;
        options.sliderPosition = options.sliderValue = 4;
        options.pageStep = 2;
        QStyle::SubControl control = kapp->style()->hitTestComplexControl( QStyle::CC_ScrollBar, &options, pos );
        if( nPart == PART_BUTTON_UP || nPart == PART_BUTTON_LEFT )
            rIsInside = ( control == QStyle::SC_ScrollBarSubLine );
        else // DOWN, RIGHT
            rIsInside = ( control == QStyle::SC_ScrollBarAddLine );
        return TRUE;
    }
    return FALSE;
}

/// helper drawing methods
namespace
{
    void draw( QStyle::ControlElement element, QStyleOption* option, QImage* image, QStyle::State state )
    {
        option->state |= state;
        option->rect = image->rect();

        QPainter painter(image);
        kapp->style()->drawControl(element, option, &painter);
    }

    void draw( QStyle::PrimitiveElement element, QStyleOption* option, QImage* image, QStyle::State state, QRect rect = QRect())
    {
        option->state |= state;
        option->rect = !rect.isNull() ? rect : image->rect();

        QPainter painter(image);
        kapp->style()->drawPrimitive(element, option, &painter);
    }

    void draw( QStyle::ComplexControl element, QStyleOptionComplex* option, QImage* image, QStyle::State state )
    {
        option->state |= state;
        option->rect = image->rect();

        QPainter painter(image);
        kapp->style()->drawComplexControl(element, option, &painter);
    }

    int getFrameWidth()
    {
        static int s_nFrameWidth = -1;
        if( s_nFrameWidth < 0 )
        {
            // fill in a default
            s_nFrameWidth = 2;
            QFrame aFrame( NULL );
            aFrame.setFrameRect( QRect(0, 0, 100, 30) );
            aFrame.setFrameStyle( QFrame::StyledPanel | QFrame::Sunken );
            aFrame.ensurePolished();
            s_nFrameWidth = aFrame.frameWidth();
        }
        return s_nFrameWidth;
    }

    void lcl_drawFrame(QStyle::PrimitiveElement element, QImage* image, QStyle::State state)
    {
    #if ( QT_VERSION >= QT_VERSION_CHECK( 4, 5, 0 ) )
        QStyleOptionFrameV3 option;
        option.frameShape = QFrame::StyledPanel;
        option.state = QStyle::State_Sunken;
    #else
        QStyleOptionFrame option;

        QFrame aFrame( NULL );
        aFrame.setFrameRect( QRect(0, 0, image->width(), image->height()) );
        aFrame.setFrameStyle( QFrame::StyledPanel | QFrame::Sunken );
        aFrame.ensurePolished();

        option.initFrom( &aFrame );
        option.lineWidth = aFrame.lineWidth();
        option.midLineWidth = aFrame.midLineWidth();
    #endif

        draw(element, &option, image, state);
    }
}

#if QT_VERSION >= QT_VERSION_CHECK( 4, 5, 0 )
#define IMAGE_BASED_PAINTING
#else
#undef IMAGE_BASED_PAINTING
#endif

#ifdef IMAGE_BASED_PAINTING
// There is a small catch with this function, although hopefully only philosophical.
// Officially Xlib's Region is an opaque data type, with only functions for manipulating it.
// However, whoever designed it apparently didn't give it that much thought, as it's impossible
// to find out what exactly a region actually is (except for really weird ways like XClipBox()
// and repeated XPointInRegion(), which would be awfully slow). Fortunately, the header file
// describing the structure actually happens to be installed too, and there's at least one
// widely used software using it (Compiz). So access the data directly too and assume that
// everybody who compiles with Qt4 support has Xlib new enough and good enough to support this.
// In case this doesn't work for somebody, try #include <X11/region.h> instead, or build
// without IMAGE_BASED_PAINTING (in which case QApplication::setGraphicsSystem( "native" ) may
// be needed too).
#include <X11/Xregion.h>
static QRegion XRegionToQRegion( XLIB_Region xr )
{
    QRegion qr;
    for( int i = 0;
         i < xr->numRects;
         ++i )
    {
        BOX& b = xr->rects[ i ];
        qr |= QRect( b.x1, b.y1, b.x2 - b.x1, b.y2 - b.y1 ); // x2,y2 is outside, not the bottom-right corner
    }
    return qr;
}
#endif

BOOL KDESalGraphics::drawNativeControl( ControlType type, ControlPart part,
                                        const Rectangle& rControlRegion, ControlState nControlState,
                                        const ImplControlValue& value,
                                        const OUString& )
{
    // put not implemented types here
    if (type == CTRL_SPINBUTTONS)
    {
        return false;
    }

    BOOL returnVal = true;

    QRect widgetRect = region2QRect(rControlRegion);
    if( type == CTRL_SPINBOX && part == PART_ALL_BUTTONS )
        type = CTRL_SPINBUTTONS;
    if( type == CTRL_SPINBUTTONS )
    {
        OSL_ASSERT( value.getType() != CTRL_SPINBUTTONS );
        const SpinbuttonValue* pSpinVal = static_cast<const SpinbuttonValue *>(&value);
        Rectangle aButtonRect( pSpinVal->maUpperRect);
        aButtonRect.Union( pSpinVal->maLowerRect );;
        widgetRect = QRect( aButtonRect.Left(), aButtonRect.Top(),
                            aButtonRect.Right(), aButtonRect.Bottom() );
    }

    //if no image, or resized, make a new image
    if (!m_image || m_image->size() != widgetRect.size())
    {
        if (m_image)
            delete m_image;

        m_image = new QImage( widgetRect.width(),
                              widgetRect.height(),
                              QImage::Format_ARGB32 );
    }
    m_image->fill(KApplication::palette().color(QPalette::Window).rgb());

    QRegion* clipRegion = NULL;

    if (type == CTRL_PUSHBUTTON)
    {
        QStyleOptionButton option;
        draw( QStyle::CE_PushButton, &option, m_image,
              vclStateValue2StateFlag(nControlState, value) );
    }
    else if ( (type == CTRL_MENUBAR))
    {
        if (part == PART_MENU_ITEM)
        {
            QStyleOptionMenuItem option;
            draw( QStyle::CE_MenuBarItem, &option, m_image,
                  vclStateValue2StateFlag(nControlState, value) );
        }
        else if (part == PART_ENTIRE_CONTROL)
        {
        }
        else
        {
            returnVal = false;
        }
    }
    else if (type == CTRL_MENU_POPUP)
    {
        if (part == PART_MENU_ITEM)
        {
            QStyleOptionMenuItem option;
            draw( QStyle::CE_MenuItem, &option, m_image,
                  vclStateValue2StateFlag(nControlState, value) );
        }
        else if (part == PART_MENU_ITEM_CHECK_MARK)
        {
            m_image->fill(Qt::transparent);
            if(nControlState & CTRL_STATE_PRESSED) // at least Oxygen paints always as checked
            {
                QStyleOptionButton option;
                draw( QStyle::PE_IndicatorMenuCheckMark, &option, m_image,
                      vclStateValue2StateFlag(nControlState, value));
            }
        }
        else if (part == PART_MENU_ITEM_RADIO_MARK)
        {
            m_image->fill(Qt::transparent);
            QStyleOptionButton option;
            // we get always passed BUTTONVALUE_DONTKNOW in 'value', and the checked
            // state is actually CTRL_STATE_PRESSED
            QStyle::State set = ( nControlState & CTRL_STATE_PRESSED ) ? QStyle::State_On : QStyle::State_Off;
            draw( QStyle::PE_IndicatorRadioButton, &option, m_image,
                  vclStateValue2StateFlag(nControlState, value) | set );
        }
        else
        {
            #if ( QT_VERSION >= QT_VERSION_CHECK( 4, 5, 0 ) )
            QStyleOptionFrameV3 option;
            option.frameShape = QFrame::StyledPanel;
            #else
            QStyleOptionFrameV2 option;
            #endif
            draw( QStyle::PE_FrameMenu, &option, m_image,
                  vclStateValue2StateFlag(nControlState, value) );
        }
    }
    else if ( (type == CTRL_TOOLBAR) && (part == PART_BUTTON) )
    {
        QStyleOptionToolButton option;

        option.arrowType = Qt::NoArrow;
        option.subControls = QStyle::SC_ToolButton;

        option.state = vclStateValue2StateFlag( nControlState, value );
        option.state |= QStyle::State_Raised | QStyle::State_Enabled | QStyle::State_AutoRaise;

        draw( QStyle::CC_ToolButton, &option, m_image,
              vclStateValue2StateFlag(nControlState, value) );
    }
    else if ( (type == CTRL_TOOLBAR) && (part == PART_ENTIRE_CONTROL) )
    {
        QStyleOptionToolBar option;

        option.rect = QRect(0, 0, widgetRect.width(), widgetRect.height());
        option.state = vclStateValue2StateFlag( nControlState, value );

        draw( QStyle::CE_ToolBar, &option, m_image,
              vclStateValue2StateFlag(nControlState, value) );
    }
    else if ( (type == CTRL_TOOLBAR) && (part == PART_THUMB_VERT) )
    {   // reduce paint area only to the handle area
        const int width = kapp->style()->pixelMetric(QStyle::PM_ToolBarHandleExtent);
        QRect rect( 0, 0, width, widgetRect.height());
        clipRegion = new QRegion( widgetRect.x(), widgetRect.y(), width, widgetRect.height());

        QStyleOption option;
        option.state = QStyle::State_Horizontal;

        draw( QStyle::PE_IndicatorToolBarHandle, &option, m_image,
              vclStateValue2StateFlag(nControlState, value), rect );
    }
    else if (type == CTRL_EDITBOX)
    {
        QStyleOptionFrameV2 option;
        draw( QStyle::PE_PanelLineEdit, &option, m_image,
              vclStateValue2StateFlag(nControlState, value), m_image->rect().adjusted( 2, 2, -2, -2 ));

        draw( QStyle::PE_FrameLineEdit, &option, m_image,
              vclStateValue2StateFlag(nControlState, value));
    }
    else if (type == CTRL_COMBOBOX)
    {
        QStyleOptionComboBox option;
        option.editable = true;

        draw( QStyle::CC_ComboBox, &option, m_image,
              vclStateValue2StateFlag(nControlState, value) );
    }
    else if (type == CTRL_LISTBOX)
    {
        if( part == PART_WINDOW )
        {
            lcl_drawFrame( QStyle::PE_Frame, m_image,
                           vclStateValue2StateFlag(nControlState, value) );
        }
        else
        {
            QStyleOptionComboBox option;
            if (part == PART_SUB_EDIT)
            {
                draw( QStyle::CE_ComboBoxLabel, &option, m_image,
                      vclStateValue2StateFlag(nControlState, value) );
            }
            else
            {
                draw( QStyle::CC_ComboBox, &option, m_image,
                      vclStateValue2StateFlag(nControlState, value) );
            }
        }
    }
    else if (type == CTRL_LISTNODE)
    {
        QStyleOption option;
        option.state = QStyle::State_Item | QStyle::State_Children;

        if (nControlState & CTRL_STATE_PRESSED)
            option.state |= QStyle::State_Open;

        draw( QStyle::PE_IndicatorBranch, &option, m_image,
              vclStateValue2StateFlag(nControlState, value) );
    }
    else if (type == CTRL_CHECKBOX)
    {
        QStyleOptionButton option;
        draw( QStyle::CE_CheckBox, &option, m_image,
               vclStateValue2StateFlag(nControlState, value) );
    }
    else if (type == CTRL_SCROLLBAR)
    {
        if ((part == PART_DRAW_BACKGROUND_VERT) || (part == PART_DRAW_BACKGROUND_HORZ))
        {
            QStyleOptionSlider option;
            OSL_ASSERT( value.getType() == CTRL_SCROLLBAR );
            const ScrollbarValue* sbVal = static_cast<const ScrollbarValue *>(&value);

            //if the scroll bar is active (aka not degenrate...allow for hover events
            if (sbVal->mnVisibleSize < sbVal->mnMax)
                option.state = QStyle::State_MouseOver;

            //horizontal or vertical
            if (part == PART_DRAW_BACKGROUND_VERT)
                option.orientation = Qt::Vertical;
            else
                option.state |= QStyle::State_Horizontal;

            //setup parameters from the OO values
            option.minimum = sbVal->mnMin;
            option.maximum = sbVal->mnMax - sbVal->mnVisibleSize;
            option.maximum = qMax( option.maximum, option.minimum ); // bnc#619772
            option.sliderValue = sbVal->mnCur;
            option.sliderPosition = sbVal->mnCur;
            option.pageStep = sbVal->mnVisibleSize;

            //setup the active control...always the slider
            if (sbVal->mnThumbState & CTRL_STATE_ROLLOVER)
                option.activeSubControls = QStyle::SC_ScrollBarSlider;

            draw( QStyle::CC_ScrollBar, &option, m_image,
                  vclStateValue2StateFlag(nControlState, value) );
        }
        else
        {
            returnVal = false;
        }
    }
    else if (type == CTRL_SPINBOX)
    {
        QStyleOptionSpinBox option;

        // determine active control
        if( value.getType() == CTRL_SPINBUTTONS )
        {
            const SpinbuttonValue* pSpinVal = static_cast<const SpinbuttonValue *>(&value);
            if( (pSpinVal->mnUpperState & CTRL_STATE_PRESSED) )
                option.activeSubControls |= QStyle::SC_SpinBoxUp;
            if( (pSpinVal->mnLowerState & CTRL_STATE_PRESSED) )
                option.activeSubControls |= QStyle::SC_SpinBoxDown;
        }

        draw( QStyle::CC_SpinBox, &option, m_image,
              vclStateValue2StateFlag(nControlState, value) );
    }
    else if (type == CTRL_GROUPBOX)
    {
        QStyleOptionGroupBox option;
        draw( QStyle::CC_GroupBox, &option, m_image,
              vclStateValue2StateFlag(nControlState, value) );
    }
    else if (type == CTRL_RADIOBUTTON)
    {
        QStyleOptionButton option;
        draw( QStyle::CE_RadioButton, &option, m_image,
              vclStateValue2StateFlag(nControlState, value) );
    }
    else if (type == CTRL_TOOLTIP)
    {
        QStyleOption option;
        draw( QStyle::PE_PanelTipLabel, &option, m_image,
              vclStateValue2StateFlag(nControlState, value) );
    }
    else if (type == CTRL_FRAME)
    {
        lcl_drawFrame( QStyle::PE_Frame, m_image,
                       vclStateValue2StateFlag(nControlState, value) );

        // draw just the border, see http://qa.openoffice.org/issues/show_bug.cgi?id=107945
        int fw = getFrameWidth();
        clipRegion = new QRegion( QRegion( widgetRect ).subtracted( widgetRect.adjusted( fw, fw, -fw, -fw )));
    }
    else if (type == CTRL_FIXEDBORDER)
    {
        lcl_drawFrame( QStyle::PE_FrameWindow, m_image,
                       vclStateValue2StateFlag(nControlState, value) );
    }
    else if (type == CTRL_WINDOW_BACKGROUND)
    {
        m_image->fill(KApplication::palette().color(QPalette::Window).rgb());
    }
    else if (type == CTRL_FIXEDLINE)
    {
        QStyleOptionMenuItem option;
        option.menuItemType = QStyleOptionMenuItem::Separator;
        option.state |= QStyle::State_Item;

        draw( QStyle::CE_MenuItem, &option, m_image,
              vclStateValue2StateFlag(nControlState, value) );
    }
    else if (type == CTRL_SLIDER && (part == PART_TRACK_HORZ_AREA || part == PART_TRACK_VERT_AREA))
    {
        OSL_ASSERT( value.getType() == CTRL_SLIDER );
        const SliderValue* slVal = static_cast<const SliderValue *>(&value);
        QStyleOptionSlider option;

        option.rect = QRect(0, 0, widgetRect.width(), widgetRect.height());
        option.state = vclStateValue2StateFlag( nControlState, value );
        option.maximum     = slVal->mnMax;
        option.minimum     = slVal->mnMin;
        option.sliderPosition = option.sliderValue = slVal->mnCur;
        option.orientation = (part == PART_TRACK_HORZ_AREA) ? Qt::Horizontal : Qt::Vertical;

        draw( QStyle::CC_Slider, &option, m_image, vclStateValue2StateFlag(nControlState, value) );
    }
    else
    {
        returnVal = false;
    }

    if (returnVal)
    {
<<<<<<< HEAD
#ifdef IMAGE_BASED_PAINTING
        // Create a wrapper QPixmap around the destination pixmap, allowing the use of QPainter.
        // Using X11SalGraphics::CopyScreenArea() would require using QPixmap and if Qt uses
        // other graphics system than native, QPixmap::handle() would be 0 (i.e. it wouldn't work),
        // I have no idea how to create QPixmap with non-null handle() in such case, so go this way.
        // See XRegionToQRegion() comment for a small catch (although not real hopefully).
        QPixmap destPixmap = QPixmap::fromX11Pixmap( GetDrawable(), QPixmap::ExplicitlyShared );
        QPainter paint( &destPixmap );
        if( clipRegion && pClipRegion_ )
            paint.setClipRegion( clipRegion->intersected( XRegionToQRegion( pClipRegion_ )));
        else if( clipRegion )
            paint.setClipRegion( *clipRegion );
        else if( pClipRegion_ )
            paint.setClipRegion( XRegionToQRegion( pClipRegion_ ));
        paint.drawImage( widgetRect.left(), widgetRect.top(), *m_image,
            0, 0, widgetRect.width(), widgetRect.height(),
            Qt::ColorOnly | Qt::OrderedDither | Qt::OrderedAlphaDither );
#else
        GC gc = SelectFont();
=======
        GC gc = GetFontGC();

>>>>>>> e2a3d487
        if( gc )
        {
            XLIB_Region pTempClipRegion = NULL;
            if( clipRegion )
            {
                pTempClipRegion = XCreateRegion();
                foreach( const QRect& r, clipRegion->rects())
                {
                    XRectangle xr;
                    xr.x = r.x();
                    xr.y = r.y();
                    xr.width = r.width();
                    xr.height = r.height();
                    XUnionRectWithRegion( &xr, pTempClipRegion, pTempClipRegion );
                }
                if( pClipRegion_ )
                    XIntersectRegion( pTempClipRegion, pClipRegion_, pTempClipRegion );
                XSetRegion( GetXDisplay(), gc, pTempClipRegion );
            }
            QPixmap pixmap = QPixmap::fromImage(*m_image, Qt::ColorOnly | Qt::OrderedDither | Qt::OrderedAlphaDither);
            X11SalGraphics::CopyScreenArea( GetXDisplay(),
                pixmap.handle(), pixmap.x11Info().screen(), pixmap.x11Info().depth(),
                GetDrawable(), GetScreenNumber(), GetVisual().GetDepth(),
                gc, 0, 0, widgetRect.width(), widgetRect.height(), widgetRect.left(), widgetRect.top());

            if( pTempClipRegion )
            {
                if( pClipRegion_ )
                    XSetRegion( GetXDisplay(), gc, pClipRegion_ );
                else
                    XSetClipMask( GetXDisplay(), gc, None );
                XDestroyRegion( pTempClipRegion );
            }
        }
        else
            returnVal = false;
#endif
    }
    delete clipRegion;
    return returnVal;
}

BOOL KDESalGraphics::getNativeControlRegion( ControlType type, ControlPart part,
                                             const Rectangle& controlRegion, ControlState controlState,
                                             const ImplControlValue& val,
                                             const OUString&,
                                             Rectangle &nativeBoundingRegion, Rectangle &nativeContentRegion )
{
    bool retVal = false;

    QRect boundingRect = region2QRect( controlRegion );
    QRect contentRect = boundingRect;
    QStyleOptionComplex styleOption;

    switch ( type )
    {
        // Metrics of the push button
        case CTRL_PUSHBUTTON:
            if (part == PART_ENTIRE_CONTROL)
            {
                styleOption.state = vclStateValue2StateFlag(controlState, val);

                if ( controlState & CTRL_STATE_DEFAULT )
                {
                    int size = kapp->style()->pixelMetric(
                        QStyle::PM_ButtonDefaultIndicator, &styleOption );

                    boundingRect.adjust( -size, -size, size, size );

                    retVal = true;
                }
            }
            break;
        case CTRL_EDITBOX:
        {
            int nFontHeight    = kapp->fontMetrics().height();
            //int nFrameSize     = kapp->style()->pixelMetric(QStyle::PM_DefaultFrameWidth);
            int nLayoutTop     = kapp->style()->pixelMetric(QStyle::PM_LayoutTopMargin);
            int nLayoutBottom  = kapp->style()->pixelMetric(QStyle::PM_LayoutBottomMargin);
            int nLayoutLeft    = kapp->style()->pixelMetric(QStyle::PM_LayoutLeftMargin);
            int nLayoutRight   = kapp->style()->pixelMetric(QStyle::PM_LayoutRightMargin);

            int nMinHeight = (nFontHeight + nLayoutTop + nLayoutBottom);
            if( boundingRect.height() < nMinHeight )
            {
                int delta = nMinHeight - boundingRect.height();
                boundingRect.adjust( 0, 0, 0, delta );
            }
            contentRect = boundingRect;
            contentRect.adjust( -nLayoutLeft+1, -nLayoutTop+1, nLayoutRight-1, nLayoutBottom-1 );
            retVal = true;

            break;
        }
        case CTRL_CHECKBOX:
            if (part == PART_ENTIRE_CONTROL)
            {
                styleOption.state = vclStateValue2StateFlag(controlState, val);

                contentRect.setWidth(kapp->style()->pixelMetric(
                    QStyle::PM_IndicatorWidth, &styleOption));
                contentRect.setHeight(kapp->style()->pixelMetric(
                    QStyle::PM_IndicatorHeight, &styleOption));

                contentRect.adjust(0, 0,
                    2 * kapp->style()->pixelMetric(
                        QStyle::PM_FocusFrameHMargin, &styleOption),
                    2 * kapp->style()->pixelMetric(
                        QStyle::PM_FocusFrameVMargin, &styleOption)
                    );

                boundingRect = contentRect;

                retVal = true;

                break;
            }
        case CTRL_COMBOBOX:
        case CTRL_LISTBOX:
        {
            QStyleOptionComboBox cbo;

            cbo.rect = QRect(0, 0, contentRect.width(), contentRect.height());
            cbo.state = vclStateValue2StateFlag(controlState, val);

            switch ( part )
            {
                case PART_ENTIRE_CONTROL:
                {
                    int size = kapp->style()->pixelMetric(QStyle::PM_ComboBoxFrameWidth) - 2;

                    // find out the minimum size that should be used
                    // assume contents is a text ling
                    int nHeight = kapp->fontMetrics().height();
                    QSize aContentSize( contentRect.width(), nHeight );
                    QSize aMinSize = kapp->style()->
                        sizeFromContents( QStyle::CT_ComboBox, &cbo, aContentSize );
                    if( aMinSize.height() > contentRect.height() )
                        contentRect.adjust( 0, 0, 0, aMinSize.height() - contentRect.height() );
                    boundingRect = contentRect;
                    // FIXME: why this difference between comboboxes and listboxes ?
                    // because a combobox has a sub edit and that is positioned
                    // inside the outer bordered control ?
                    if( type == CTRL_COMBOBOX )
                        contentRect.adjust(-size,-size,size,size);
                    retVal = true;
                    break;
                }
                case PART_BUTTON_DOWN:
                    //the entire control can be used as the "down" button
                    retVal = true;
                    break;
                case PART_SUB_EDIT:
                    contentRect = kapp->style()->subControlRect(
                        QStyle::CC_ComboBox, &cbo, QStyle::SC_ComboBoxEditField );

                    contentRect.translate( boundingRect.left(), boundingRect.top() );

                    retVal = true;
                    break;
                case PART_WINDOW:
                    retVal = true;
                    break;
            }
            break;
        }
        case CTRL_SPINBOX:
        {
            QStyleOptionSpinBox sbo;

            sbo.rect = QRect(0, 0, contentRect.width(), contentRect.height());
            sbo.state = vclStateValue2StateFlag(controlState, val);

            switch ( part )
            {
                case PART_BUTTON_UP:
                    contentRect = kapp->style()->subControlRect(
                        QStyle::CC_SpinBox, &sbo, QStyle::SC_SpinBoxUp );
                    contentRect.translate( boundingRect.left(), boundingRect.top() );
                    retVal = true;
                    boundingRect = QRect();
                    break;

                case PART_BUTTON_DOWN:
                    contentRect = kapp->style()->subControlRect(
                        QStyle::CC_SpinBox, &sbo, QStyle::SC_SpinBoxDown );
                    retVal = true;
                    contentRect.translate( boundingRect.left(), boundingRect.top() );
                    boundingRect = QRect();
                    break;

                case PART_SUB_EDIT:
                    contentRect = kapp->style()->subControlRect(
                        QStyle::CC_SpinBox, &sbo, QStyle::SC_SpinBoxEditField );
                    retVal = true;
                    contentRect.translate( boundingRect.left(), boundingRect.top() );
                    break;
                default:
                    retVal = true;
            }
            break;
        }
        case CTRL_MENU_POPUP:
            //just limit the widget of the menu items
            //OO isn't very flexible in all reguards with the menu
            //so we do the best we can
            if (part == PART_MENU_ITEM_CHECK_MARK)
            {
                contentRect.setWidth(contentRect.height());
                retVal = true;
            }
            else if (part == PART_MENU_ITEM_RADIO_MARK)
            {
                contentRect.setWidth(contentRect.height());
                retVal = true;
            }
            break;
        case CTRL_FRAME:
        {
            if( part == PART_BORDER )
            {
                int nFrameWidth = getFrameWidth();
                USHORT nStyle = val.getNumericVal();
                if( nStyle & FRAME_DRAW_NODRAW )
                {
                    // in this case the question is: how thick would a frame be
                    // see brdwin.cxx, decoview.cxx
                    // most probably the behavior in decoview.cxx is wrong.
                    contentRect.adjust(nFrameWidth, nFrameWidth, -nFrameWidth, -nFrameWidth);
                }
                retVal = true;
            }
            break;
        }
        case CTRL_RADIOBUTTON:
        {
            const int h = kapp->style()->pixelMetric(QStyle::PM_ExclusiveIndicatorHeight);
            const int w = kapp->style()->pixelMetric(QStyle::PM_ExclusiveIndicatorWidth);

            contentRect = QRect(boundingRect.left(), boundingRect.top(), w, h);
            contentRect.adjust(0, 0,
                2 * kapp->style()->pixelMetric(
                    QStyle::PM_FocusFrameHMargin, &styleOption),
                2 * kapp->style()->pixelMetric(
                    QStyle::PM_FocusFrameVMargin, &styleOption)
                );
            boundingRect = contentRect;

            retVal = true;
            break;
        }
        case CTRL_SLIDER:
        {
            const int w = kapp->style()->pixelMetric(QStyle::PM_SliderLength);
            if( part == PART_THUMB_HORZ )
            {
                contentRect = QRect(boundingRect.left(), boundingRect.top(), w, boundingRect.height());
                boundingRect = contentRect;
                retVal = true;
            }
            else if( part == PART_THUMB_VERT )
            {
                contentRect = QRect(boundingRect.left(), boundingRect.top(), boundingRect.width(), w);
                boundingRect = contentRect;
                retVal = true;
            }
            break;
        }
        default:
            break;
    }
    if (retVal)
    {
        // Bounding region
        Point aBPoint( boundingRect.x(), boundingRect.y() );
        Size aBSize( boundingRect.width(), boundingRect.height() );
        nativeBoundingRegion = Rectangle( aBPoint, aBSize );

        // Region of the content
        Point aPoint( contentRect.x(), contentRect.y() );
        Size  aSize( contentRect.width(), contentRect.height() );
        nativeContentRegion = Rectangle( aPoint, aSize );
    }

    return retVal;
}

/* vim:set shiftwidth=4 softtabstop=4 expandtab: */<|MERGE_RESOLUTION|>--- conflicted
+++ resolved
@@ -618,7 +618,6 @@
 
     if (returnVal)
     {
-<<<<<<< HEAD
 #ifdef IMAGE_BASED_PAINTING
         // Create a wrapper QPixmap around the destination pixmap, allowing the use of QPainter.
         // Using X11SalGraphics::CopyScreenArea() would require using QPixmap and if Qt uses
@@ -638,10 +637,6 @@
             Qt::ColorOnly | Qt::OrderedDither | Qt::OrderedAlphaDither );
 #else
         GC gc = SelectFont();
-=======
-        GC gc = GetFontGC();
-
->>>>>>> e2a3d487
         if( gc )
         {
             XLIB_Region pTempClipRegion = NULL;
@@ -864,7 +859,7 @@
             if( part == PART_BORDER )
             {
                 int nFrameWidth = getFrameWidth();
-                USHORT nStyle = val.getNumericVal();
+                sal_uInt16 nStyle = val.getNumericVal();
                 if( nStyle & FRAME_DRAW_NODRAW )
                 {
                     // in this case the question is: how thick would a frame be
