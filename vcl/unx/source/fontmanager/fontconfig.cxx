/* -*- Mode: C++; tab-width: 4; indent-tabs-mode: nil; c-basic-offset: 4 -*- */
/*************************************************************************
 *
 * DO NOT ALTER OR REMOVE COPYRIGHT NOTICES OR THIS FILE HEADER.
 *
 * Copyright 2000, 2010 Oracle and/or its affiliates.
 *
 * OpenOffice.org - a multi-platform office productivity suite
 *
 * This file is part of OpenOffice.org.
 *
 * OpenOffice.org is free software: you can redistribute it and/or modify
 * it under the terms of the GNU Lesser General Public License version 3
 * only, as published by the Free Software Foundation.
 *
 * OpenOffice.org is distributed in the hope that it will be useful,
 * but WITHOUT ANY WARRANTY; without even the implied warranty of
 * MERCHANTABILITY or FITNESS FOR A PARTICULAR PURPOSE.  See the
 * GNU Lesser General Public License version 3 for more details
 * (a copy is included in the LICENSE file that accompanied this code).
 *
 * You should have received a copy of the GNU Lesser General Public License
 * version 3 along with OpenOffice.org.  If not, see
 * <http://www.openoffice.org/license.html>
 * for a copy of the LGPLv3 License.
 *
 ************************************************************************/

// MARKER(update_precomp.py): autogen include statement, do not remove
#include "precompiled_vcl.hxx"

#include "vcl/fontmanager.hxx"
#include "vcl/fontcache.hxx"
#include "vcl/impfont.hxx"

using namespace psp;

#ifdef ENABLE_FONTCONFIG
    #include <fontconfig/fontconfig.h>
    #include <ft2build.h>
    #include <fontconfig/fcfreetype.h>
    // allow compile on baseline (currently with fontconfig 2.2.0)
    #ifndef FC_WEIGHT_BOOK      // TODO: remove when baseline moves to fc>=2.2.1
        #define FC_WEIGHT_BOOK 75
    #endif
    #ifndef FC_EMBEDDED_BITMAP  // TODO: remove when baseline moves to fc>=2.3.92
        #define FC_EMBEDDED_BITMAP "embeddedbitmap"
    #endif
    #ifndef FC_FAMILYLANG       // TODO: remove when baseline moves to fc>=2.2.97
        #define FC_FAMILYLANG "familylang"
    #endif
    #ifndef FC_HINT_STYLE       // TODO: remove when baseline moves to fc>=2.2.91
        #define FC_HINT_STYLE  "hintstyle"
        #define FC_HINT_NONE   0
        #define FC_HINT_SLIGHT 1
        #define FC_HINT_MEDIUM 2
        #define FC_HINT_FULL   3
    #endif
    #ifndef FC_FT_FACE
        #define FC_FT_FACE "ftface"
    #endif
#else
    typedef void FcConfig;
    typedef void FcObjectSet;
    typedef void FcPattern;
    typedef void FcFontSet;
    typedef void FcCharSet;
    typedef int FcResult;
    typedef int FcBool;
    typedef int FcMatchKind;
    typedef char FcChar8;
    typedef int FcChar32;
    typedef unsigned int FT_UInt;
    typedef void* FT_Face;
    typedef int FcSetName;
#endif

#include <cstdio>
#include <cstdarg>

#include "unotools/atom.hxx"

#include "osl/module.h"
#include "osl/thread.h"
#include "osl/process.h"

#include "rtl/ustrbuf.hxx"
#include "rtl/locale.hxx"

#include "sal/alloca.h"

#include <utility>
#include <algorithm>

using namespace osl;
using ::rtl::OUString;
using ::rtl::OUStringBuffer;
using ::rtl::OString;

namespace
{
    typedef std::pair<FcChar8*, FcChar8*> lang_and_element;
}

class FontCfgWrapper
{
    oslModule       m_pLib;
    FcFontSet*      m_pOutlineSet;

    int             m_nFcVersion;
    FcBool          (*m_pFcInit)();
    void            (*m_pFcFini)();
    int             (*m_pFcGetVersion)();
    FcConfig*       (*m_pFcConfigGetCurrent)();
    FcObjectSet*    (*m_pFcObjectSetVaBuild)(const char*,va_list);
    void            (*m_pFcObjectSetDestroy)(FcObjectSet* pSet);
    FcPattern*      (*m_pFcPatternCreate)();
    void            (*m_pFcPatternDestroy)(FcPattern*);
    FcFontSet*      (*m_pFcFontList)(FcConfig*,FcPattern*,FcObjectSet*);
    FcFontSet*      (*m_pFcConfigGetFonts)(FcConfig*,FcSetName);
    FcFontSet*      (*m_pFcFontSetCreate)();
    FcCharSet*                (*m_pFcCharSetCreate)();
    FcBool                    (*m_pFcCharSetAddChar)(FcCharSet *, FcChar32);
    FcBool          (*m_pFcCharSetHasChar)(FcCharSet *, FcChar32);
    void            (*m_pFcCharSetDestroy)(FcCharSet*);
    void            (*m_pFcFontSetDestroy)(FcFontSet*);
    FcBool          (*m_pFcFontSetAdd)(FcFontSet*,FcPattern*);
    void            (*m_pFcPatternReference)(FcPattern*);
    FcResult        (*m_pFcPatternGetCharSet)(const FcPattern*,const char*,int,FcCharSet**);
    FcResult        (*m_pFcPatternGetString)(const FcPattern*,const char*,int,FcChar8**);
    FcResult        (*m_pFcPatternGetInteger)(const FcPattern*,const char*,int,int*);
    FcResult        (*m_pFcPatternGetDouble)(const FcPattern*,const char*,int,double*);
    FcResult        (*m_pFcPatternGetBool)(const FcPattern*,const char*,int,FcBool*);
    void            (*m_pFcDefaultSubstitute)(FcPattern *);
    FcPattern*      (*m_pFcFontSetMatch)(FcConfig*,FcFontSet**, int, FcPattern*,FcResult*);
    FcPattern*      (*m_pFcFontMatch)(FcConfig*,FcPattern*,FcResult*);
    FcBool          (*m_pFcConfigAppFontAddFile)(FcConfig*, const FcChar8*);
    FcBool          (*m_pFcConfigAppFontAddDir)(FcConfig*, const FcChar8*);
    FcBool          (*m_pFcConfigParseAndLoad)(FcConfig*,const FcChar8*,FcBool);
    FcBool          (*m_pFcConfigSubstitute)(FcConfig*,FcPattern*,FcMatchKind);

    FcPattern*      (*m_pFcPatternDuplicate)(const FcPattern*);
    FcBool          (*m_pFcPatternAddInteger)(FcPattern*,const char*,int);
    FcBool                    (*m_pFcPatternAddDouble)(FcPattern*,const char*,double);
    FcBool                    (*m_pFcPatternAddBool)(FcPattern*,const char*,FcBool);
    FcBool                    (*m_pFcPatternAddCharSet)(FcPattern*,const char*,const FcCharSet*);
    FcBool          (*m_pFcPatternAddString)(FcPattern*,const char*,const FcChar8*);
    FcBool                    (*m_pFcPatternDel)(FcPattern*,const char*);

    FT_UInt         (*m_pFcFreeTypeCharIndex)(FT_Face,FcChar32);
    FcBool          (*m_pFcPatternAddFTFace)(FcPattern*,const char*,const FT_Face);

    oslGenericFunction loadSymbol( const char* );
    void addFontSet( FcSetName );

    FontCfgWrapper();
    ~FontCfgWrapper();

public:
    static FontCfgWrapper& get();
    static void release();

    bool isValid() const
    { return m_pLib != NULL;}

    FcFontSet* getFontSet();

    FcBool FcInit()
    { return m_pFcInit(); }

    void FcFini()
    {
        //To-Do: get gtk vclplug smoketest to pass
        //if (m_pFcFini) m_pFcFini();
    }

    int FcGetVersion()
    { return m_pFcGetVersion(); }

    FcConfig* FcConfigGetCurrent()
    { return m_pFcConfigGetCurrent(); }

    FcObjectSet* FcObjectSetBuild( const char* first, ... )
    {
        va_list ap;
        va_start( ap, first );
        FcObjectSet* pSet = m_pFcObjectSetVaBuild( first, ap );
        va_end( ap );
        return pSet;
    }

    void FcObjectSetDestroy( FcObjectSet* pSet )
    { m_pFcObjectSetDestroy( pSet ); }

    FcPattern* FcPatternCreate()
    { return m_pFcPatternCreate(); }

    void FcPatternDestroy( FcPattern* pPattern )
    { m_pFcPatternDestroy( pPattern ); }

    FcFontSet* FcFontList( FcConfig* pConfig, FcPattern* pPattern, FcObjectSet* pSet )
    { return m_pFcFontList( pConfig, pPattern, pSet ); }

    FcFontSet* FcConfigGetFonts( FcConfig* pConfig, FcSetName eSet)
    { return m_pFcConfigGetFonts( pConfig, eSet ); }

    FcFontSet* FcFontSetCreate()
    { return m_pFcFontSetCreate(); }

    FcCharSet* FcCharSetCreate()
    { return m_pFcCharSetCreate(); }

    FcBool FcCharSetAddChar(FcCharSet *fcs, FcChar32 ucs4)
    { return m_pFcCharSetAddChar(fcs, ucs4); }

    FcBool FcCharSetHasChar(FcCharSet *fcs, FcChar32 ucs4)
    { return m_pFcCharSetHasChar(fcs, ucs4); }

    void FcCharSetDestroy( FcCharSet* pSet )
    { m_pFcCharSetDestroy( pSet );}

    void FcFontSetDestroy( FcFontSet* pSet )
    { m_pFcFontSetDestroy( pSet );}

    FcBool FcFontSetAdd( FcFontSet* pSet, FcPattern* pPattern )
    { return m_pFcFontSetAdd( pSet, pPattern ); }

    void FcPatternReference( FcPattern* pPattern )
    { m_pFcPatternReference( pPattern ); }

    FcResult FcPatternGetCharSet( const FcPattern* pPattern, const char* object, int n, FcCharSet** s )
    { return m_pFcPatternGetCharSet( pPattern, object, n, s ); }

    FcResult FcPatternGetString( const FcPattern* pPattern, const char* object, int n, FcChar8** s )
    { return m_pFcPatternGetString( pPattern, object, n, s ); }

    FcResult FcPatternGetInteger( const FcPattern* pPattern, const char* object, int n, int* s )
    { return m_pFcPatternGetInteger( pPattern, object, n, s ); }

    FcResult FcPatternGetDouble( const FcPattern* pPattern, const char* object, int n, double* s )
    { return m_pFcPatternGetDouble( pPattern, object, n, s ); }

    FcResult FcPatternGetBool( const FcPattern* pPattern, const char* object, int n, FcBool* s )
    { return m_pFcPatternGetBool( pPattern, object, n, s ); }
    FcBool FcConfigAppFontAddFile( FcConfig* pConfig, const FcChar8* pFileName )
    { return m_pFcConfigAppFontAddFile( pConfig, pFileName ); }
    FcBool FcConfigAppFontAddDir(FcConfig* pConfig, const FcChar8* pDirName )
    { return m_pFcConfigAppFontAddDir( pConfig, pDirName ); }
    FcBool FcConfigParseAndLoad( FcConfig* pConfig, const FcChar8* pFileName, FcBool bComplain )
    { return m_pFcConfigParseAndLoad( pConfig, pFileName, bComplain ); }

    void FcDefaultSubstitute( FcPattern* pPattern )
    { m_pFcDefaultSubstitute( pPattern ); }
    FcPattern* FcFontSetMatch( FcConfig* pConfig, FcFontSet **ppFontSet, int nset, FcPattern* pPattern, FcResult* pResult )
    { return m_pFcFontSetMatch ? m_pFcFontSetMatch( pConfig, ppFontSet, nset, pPattern, pResult ) : 0; }
    FcPattern* FcFontMatch( FcConfig* pConfig, FcPattern* pPattern, FcResult* pResult )
    { return m_pFcFontMatch( pConfig, pPattern, pResult ); }
    FcBool FcConfigSubstitute( FcConfig* pConfig, FcPattern* pPattern, FcMatchKind eKind )
    { return m_pFcConfigSubstitute( pConfig, pPattern, eKind ); }

    FcPattern* FcPatternDuplicate( const FcPattern* pPattern ) const
    { return m_pFcPatternDuplicate( pPattern ); }
    FcBool FcPatternAddInteger( FcPattern* pPattern, const char* pObject, int nValue )
    { return m_pFcPatternAddInteger( pPattern, pObject, nValue ); }
    FcBool FcPatternAddDouble( FcPattern* pPattern, const char* pObject, double nValue )
    { return m_pFcPatternAddDouble( pPattern, pObject, nValue ); }
    FcBool FcPatternAddString( FcPattern* pPattern, const char* pObject, const FcChar8* pString )
    { return m_pFcPatternAddString( pPattern, pObject, pString ); }
    FcBool FcPatternAddBool( FcPattern* pPattern, const char* pObject, bool nValue )
    { return m_pFcPatternAddBool( pPattern, pObject, nValue ); }
    FcBool FcPatternAddCharSet(FcPattern* pPattern,const char* pObject,const FcCharSet*pCharSet)
    { return m_pFcPatternAddCharSet(pPattern,pObject,pCharSet); }
<<<<<<< HEAD
=======
    FcBool FcPatternDel(FcPattern* pPattern, const char* object)
    { return m_pFcPatternDel( pPattern, object); }

>>>>>>> e1028d92
    FT_UInt FcFreeTypeCharIndex( FT_Face face, FcChar32 ucs4 )
    { return m_pFcFreeTypeCharIndex ? m_pFcFreeTypeCharIndex( face, ucs4 ) : 0; }
    FcBool FcPatternAddFTFace( FcPattern* pPattern, const char* pObject, const FT_Face nValue )
    {
        return m_pFcPatternAddFTFace
            ? m_pFcPatternAddFTFace( pPattern, pObject, nValue )
            : false;
    }
public:
    FcResult LocalizedElementFromPattern(FcPattern* pPattern, FcChar8 **family,
                                         const char *elementtype, const char *elementlangtype);
//to-do, make private and add some cleanish accessor methods
    boost::unordered_map< rtl::OString, rtl::OString, rtl::OStringHash > m_aFontNameToLocalized;
    boost::unordered_map< rtl::OString, rtl::OString, rtl::OStringHash > m_aLocalizedToCanonical;
private:
    void cacheLocalizedFontNames(FcChar8 *origfontname, FcChar8 *bestfontname, const std::vector< lang_and_element > &lang_and_elements);
};

oslGenericFunction FontCfgWrapper::loadSymbol( const char* pSymbol )
{
    OUString aSym( OUString::createFromAscii( pSymbol ) );
    oslGenericFunction pSym = osl_getFunctionSymbol( m_pLib, aSym.pData );
#if OSL_DEBUG_LEVEL > 1
    fprintf( stderr, "%s %s\n", pSymbol, pSym ? "found" : "not found" );
#endif
    return pSym;
}

FontCfgWrapper::FontCfgWrapper()
        : m_pLib( NULL ),
          m_pOutlineSet( NULL ),
          m_nFcVersion( 0 )
{
    OUString aLib( RTL_CONSTASCII_USTRINGPARAM( "libfontconfig.so.1" ) );
    m_pLib = osl_loadModule( aLib.pData, SAL_LOADMODULE_LAZY );
    if( !m_pLib )
    {
        aLib = OUString( RTL_CONSTASCII_USTRINGPARAM( "libfontconfig.so" ) );
        m_pLib = osl_loadModule( aLib.pData, SAL_LOADMODULE_LAZY );
    }

    if( ! m_pLib )
    {
#if OSL_DEBUG_LEVEL > 1
        fprintf( stderr, "no libfontconfig\n" );
#endif
        return;
    }

    m_pFcInit = (FcBool(*)())
        loadSymbol( "FcInit" );
    m_pFcFini = (void(*)())
        loadSymbol( "FcFini" );
    m_pFcGetVersion = (int(*)())
        loadSymbol( "FcGetVersion" );
    m_pFcConfigGetCurrent = (FcConfig *(*)())
        loadSymbol( "FcConfigGetCurrent" );
    m_pFcObjectSetVaBuild = (FcObjectSet*(*)(const char*,va_list))
        loadSymbol( "FcObjectSetVaBuild" );
    m_pFcObjectSetDestroy = (void(*)(FcObjectSet*))
        loadSymbol( "FcObjectSetDestroy" );
    m_pFcPatternCreate = (FcPattern*(*)())
        loadSymbol( "FcPatternCreate" );
    m_pFcPatternDestroy = (void(*)(FcPattern*))
        loadSymbol( "FcPatternDestroy" );
    m_pFcFontList = (FcFontSet*(*)(FcConfig*,FcPattern*,FcObjectSet*))
        loadSymbol( "FcFontList" );
    m_pFcConfigGetFonts = (FcFontSet*(*)(FcConfig*,FcSetName))
        loadSymbol( "FcConfigGetFonts" );
    m_pFcFontSetCreate = (FcFontSet*(*)())
        loadSymbol( "FcFontSetCreate" );
    m_pFcCharSetCreate = (FcCharSet*(*)())
        loadSymbol( "FcCharSetCreate" );
    m_pFcCharSetAddChar = (FcBool(*)(FcCharSet*, FcChar32))
        loadSymbol( "FcCharSetAddChar" );
    m_pFcCharSetHasChar = (FcBool(*)(FcCharSet*, FcChar32))
        loadSymbol( "FcCharSetHasChar" );
    m_pFcCharSetDestroy = (void(*)(FcCharSet*))
        loadSymbol( "FcCharSetDestroy" );
    m_pFcFontSetDestroy = (void(*)(FcFontSet*))
        loadSymbol( "FcFontSetDestroy" );
    m_pFcFontSetAdd = (FcBool(*)(FcFontSet*,FcPattern*))
        loadSymbol( "FcFontSetAdd" );
    m_pFcPatternReference = (void(*)(FcPattern*))
        loadSymbol( "FcPatternReference" );
    m_pFcPatternGetCharSet = (FcResult(*)(const FcPattern*,const char*,int,FcCharSet**))
        loadSymbol( "FcPatternGetCharSet" );
    m_pFcPatternGetString = (FcResult(*)(const FcPattern*,const char*,int,FcChar8**))
        loadSymbol( "FcPatternGetString" );
    m_pFcPatternGetInteger = (FcResult(*)(const FcPattern*,const char*,int,int*))
        loadSymbol( "FcPatternGetInteger" );
    m_pFcPatternGetDouble = (FcResult(*)(const FcPattern*,const char*,int,double*))
        loadSymbol( "FcPatternGetDouble" );
    m_pFcPatternGetBool = (FcResult(*)(const FcPattern*,const char*,int,FcBool*))
        loadSymbol( "FcPatternGetBool" );
    m_pFcConfigAppFontAddFile = (FcBool(*)(FcConfig*, const FcChar8*))
        loadSymbol( "FcConfigAppFontAddFile" );
    m_pFcConfigAppFontAddDir = (FcBool(*)(FcConfig*, const FcChar8*))
        loadSymbol( "FcConfigAppFontAddDir" );
    m_pFcConfigParseAndLoad = (FcBool(*)(FcConfig*, const FcChar8*, FcBool))
        loadSymbol( "FcConfigParseAndLoad" );
    m_pFcDefaultSubstitute = (void(*)(FcPattern *))
        loadSymbol( "FcDefaultSubstitute" );
    m_pFcFontSetMatch = (FcPattern*(*)(FcConfig*,FcFontSet**,int,FcPattern*,FcResult*))
        loadSymbol( "FcFontSetMatch" );
    m_pFcFontMatch = (FcPattern*(*)(FcConfig*,FcPattern*,FcResult*))
        loadSymbol( "FcFontMatch" );
    m_pFcConfigSubstitute = (FcBool(*)(FcConfig*,FcPattern*,FcMatchKind))
        loadSymbol( "FcConfigSubstitute" );

    m_pFcPatternDuplicate = (FcPattern*(*)(const FcPattern*))
        loadSymbol( "FcPatternDuplicate" );
    m_pFcPatternAddInteger = (FcBool(*)(FcPattern*,const char*,int))
        loadSymbol( "FcPatternAddInteger" );
    m_pFcPatternAddDouble = (FcBool(*)(FcPattern*,const char*,double))
        loadSymbol( "FcPatternAddDouble" );
    m_pFcPatternAddBool = (FcBool(*)(FcPattern*,const char*,FcBool))
        loadSymbol( "FcPatternAddBool" );
    m_pFcPatternAddCharSet = (FcBool(*)(FcPattern*,const char*,const FcCharSet *))
        loadSymbol( "FcPatternAddCharSet" );
    m_pFcPatternAddString = (FcBool(*)(FcPattern*,const char*,const FcChar8*))
        loadSymbol( "FcPatternAddString" );
    m_pFcPatternDel = (FcBool(*)(FcPattern*,const char*))
        loadSymbol( "FcPatternDel" );

    m_pFcFreeTypeCharIndex = (FT_UInt(*)(FT_Face,FcChar32))
        loadSymbol( "FcFreeTypeCharIndex" );
    m_pFcPatternAddFTFace = (FcBool(*)(FcPattern*,const char*,const FT_Face))
        loadSymbol( "FcPatternAddFTFace" );

    m_nFcVersion = FcGetVersion();
#if (OSL_DEBUG_LEVEL > 1)
    fprintf( stderr,"FC_VERSION = %05d\n", m_nFcVersion );
#endif
    // make minimum version configurable
    const char* pMinFcVersion = getenv( "SAL_MIN_FC_VERSION");
    if( pMinFcVersion )
    {
        const int nMinFcVersion = atoi( pMinFcVersion );
        if( m_nFcVersion < nMinFcVersion )
            m_pFcInit = NULL;
    }

    if( ! (
            m_pFcInit                       &&
            m_pFcGetVersion                 &&
            m_pFcConfigGetCurrent           &&
            m_pFcObjectSetVaBuild           &&
            m_pFcObjectSetDestroy           &&
            m_pFcPatternCreate              &&
            m_pFcPatternDestroy             &&
            m_pFcFontList                   &&
            m_pFcConfigGetFonts             &&
            m_pFcFontSetCreate              &&
            m_pFcCharSetCreate              &&
            m_pFcCharSetAddChar             &&
            m_pFcCharSetHasChar             &&
            m_pFcCharSetDestroy             &&
            m_pFcFontSetDestroy             &&
            m_pFcFontSetAdd                 &&
            m_pFcPatternReference           &&
            m_pFcPatternGetCharSet          &&
            m_pFcPatternGetString           &&
            m_pFcPatternGetInteger          &&
            m_pFcPatternGetDouble           &&
            m_pFcPatternGetBool             &&
            m_pFcConfigAppFontAddFile               &&
            m_pFcConfigAppFontAddDir                &&
            m_pFcConfigParseAndLoad             &&
            m_pFcFontMatch                  &&
            m_pFcDefaultSubstitute          &&
            m_pFcConfigSubstitute           &&
            m_pFcPatternDuplicate           &&
            m_pFcPatternAddInteger          &&
            m_pFcPatternAddDouble                     &&
            m_pFcPatternAddCharSet          &&
            m_pFcPatternAddBool             &&
            m_pFcPatternAddString           &&
            m_pFcPatternDel
            ) )
    {
        osl_unloadModule( (oslModule)m_pLib );
        m_pLib = NULL;
#if OSL_DEBUG_LEVEL > 1
        fprintf( stderr, "not all needed symbols were found in libfontconfig\n" );
#endif
        return;
    }


    FcInit();
    if( ! FcConfigGetCurrent() )
    {
        osl_unloadModule( (oslModule)m_pLib );
        m_pLib = NULL;
    }
}

void FontCfgWrapper::addFontSet( FcSetName eSetName )
{
    #ifdef ENABLE_FONTCONFIG
    /*
      add only acceptable outlined fonts to our config,
      for future fontconfig use
    */
    FcFontSet* pOrig = FcConfigGetFonts( FcConfigGetCurrent(), eSetName );
    if( !pOrig )
        return;

    // filter the font sets to remove obsolete or duplicate faces
    for( int i = 0; i < pOrig->nfont; ++i )
    {
        FcPattern* pOrigPattern = pOrig->fonts[i];
        // #i115131# ignore non-outline fonts
        FcBool bOutline = FcFalse;
        FcResult eOutRes = FcPatternGetBool( pOrigPattern, FC_OUTLINE, 0, &bOutline );
        if( (eOutRes != FcResultMatch) || (bOutline == FcFalse) )
            continue;
        // create a pattern to find eventually better alternatives
        FcPattern* pBetterPattern = pOrigPattern;
        if( m_nFcVersion > 20400 ) // #i115204# avoid trouble with old FC versions
        {
            FcPattern* pTestPattern = FcPatternDuplicate( pOrigPattern );
            FcPatternAddBool( pTestPattern, FC_OUTLINE, FcTrue );
            // TODO: ignore all attributes that are not interesting for finding dupes
            //       e.g. by using pattern->ImplFontAttr->pattern conversion
            FcPatternDel( pTestPattern, FC_FONTVERSION );
            FcPatternDel( pTestPattern, FC_CHARSET );
            FcPatternDel( pTestPattern, FC_FILE );
            // find the font face for the dupe-search pattern
            FcResult eFcResult = FcResultMatch;
            pBetterPattern = FcFontMatch( FcConfigGetCurrent(), pTestPattern, &eFcResult );
            FcPatternDestroy( pTestPattern );
            if( eFcResult != FcResultMatch )
                continue;
            // #i115131# double check results and eventually ignore them
            eOutRes = FcPatternGetBool( pBetterPattern, FC_OUTLINE, 0, &bOutline );
            if( (eOutRes != FcResultMatch) || (bOutline == FcFalse) )
                continue;
        }
        // insert best found pattern for the dupe-search pattern
        // TODO: skip inserting patterns that are already known in the target fontset
        FcPatternReference( pBetterPattern );
        FcFontSetAdd( m_pOutlineSet, pBetterPattern );
    }

    // TODO?: FcFontSetDestroy( pOrig );
    #else
    (void)eSetName; // prevent compiler warning about unused parameter
    #endif
}

FcFontSet* FontCfgWrapper::getFontSet()
{
    #ifdef ENABLE_FONTCONFIG
    if( !m_pOutlineSet )
    {
        m_pOutlineSet = FcFontSetCreate();
        addFontSet( FcSetSystem );
    if( m_nFcVersion > 20400 ) // #i85462# prevent crashes
            addFontSet( FcSetApplication );
    }
    #endif

    return m_pOutlineSet;
}

FontCfgWrapper::~FontCfgWrapper()
{
    if( m_pOutlineSet )
        FcFontSetDestroy( m_pOutlineSet );
    FcFini();
    if( m_pLib )
        osl_unloadModule( (oslModule)m_pLib );
}

static FontCfgWrapper* pOneInstance = NULL;

FontCfgWrapper& FontCfgWrapper::get()
{
    if( ! pOneInstance )
        pOneInstance = new FontCfgWrapper();
    return *pOneInstance;
}

void FontCfgWrapper::release()
{
    if( pOneInstance )
    {
        delete pOneInstance;
        pOneInstance = NULL;
    }
}

#ifdef ENABLE_FONTCONFIG
namespace
{
    class localizedsorter
    {
            rtl::OLocale maLoc;
        public:
            localizedsorter(rtl_Locale* pLoc) : maLoc(pLoc) {}
            FcChar8* bestname(const std::vector<lang_and_element> &elements);
    };

    FcChar8* localizedsorter::bestname(const std::vector<lang_and_element> &elements)
    {
        FcChar8* candidate = elements.begin()->second;
        rtl::OString sLangMatch(rtl::OUStringToOString(maLoc.getLanguage().toAsciiLowerCase(), RTL_TEXTENCODING_UTF8));
        rtl::OString sFullMatch = sLangMatch;
        sFullMatch += OString('-');
        sFullMatch += rtl::OUStringToOString(maLoc.getCountry().toAsciiLowerCase(), RTL_TEXTENCODING_UTF8);

        std::vector<lang_and_element>::const_iterator aEnd = elements.end();
        bool alreadyclosematch = false;
        for( std::vector<lang_and_element>::const_iterator aIter = elements.begin(); aIter != aEnd; ++aIter )
        {
            const char *pLang = (const char*)aIter->first;
            if( rtl_str_compare( pLang, sFullMatch.getStr() ) == 0)
            {
                // both language and country match
                candidate = aIter->second;
                break;
            }
            else if( alreadyclosematch )
            {
                // override candidate only if there is a perfect match
                continue;
            }
            else if( rtl_str_compare( pLang, sLangMatch.getStr()) == 0)
            {
                // just the language matches
                candidate = aIter->second;
                alreadyclosematch = true;
            }
            else if( rtl_str_compare( pLang, "en") == 0)
            {
                // fallback to the english element name
                candidate = aIter->second;
            }
        }
        return candidate;
    }
}

//Set up maps to quickly map between a fonts best UI name and all the rest of its names, and vice versa
void FontCfgWrapper::cacheLocalizedFontNames(FcChar8 *origfontname, FcChar8 *bestfontname, const std::vector< lang_and_element > &lang_and_elements)
{
    std::vector<lang_and_element>::const_iterator aEnd = lang_and_elements.end();
    for (std::vector<lang_and_element>::const_iterator aIter = lang_and_elements.begin(); aIter != aEnd; ++aIter)
    {
        const char *candidate = (const char*)(aIter->second);
        if (rtl_str_compare(candidate, (const char*)bestfontname) != 0)
            m_aFontNameToLocalized[OString(candidate)] = OString((const char*)bestfontname);
    }
    if (rtl_str_compare((const char*)origfontname, (const char*)bestfontname) != 0)
        m_aLocalizedToCanonical[OString((const char*)bestfontname)] = OString((const char*)origfontname);
}

FcResult FontCfgWrapper::LocalizedElementFromPattern(FcPattern* pPattern, FcChar8 **element,
                                                     const char *elementtype, const char *elementlangtype)
{                                                /* e. g.:      ^ FC_FAMILY              ^ FC_FAMILYLANG */
    FcChar8 *origelement;
    FcResult eElementRes = FcPatternGetString( pPattern, elementtype, 0, &origelement );
    *element = origelement;

    if( eElementRes == FcResultMatch)
    {
        FcChar8* elementlang = NULL;
        if (FcPatternGetString( pPattern, elementlangtype, 0, &elementlang ) == FcResultMatch)
        {
            std::vector< lang_and_element > lang_and_elements;
            lang_and_elements.push_back(lang_and_element(elementlang, *element));
            int k = 1;
            while (1)
            {
                if (FcPatternGetString( pPattern, elementlangtype, k, &elementlang ) != FcResultMatch)
                    break;
                if (FcPatternGetString( pPattern, elementtype, k, element ) != FcResultMatch)
                    break;
                lang_and_elements.push_back(lang_and_element(elementlang, *element));
                ++k;
            }

            //possible to-do, sort by UILocale instead of process locale
            rtl_Locale* pLoc;
            osl_getProcessLocale(&pLoc);
            localizedsorter aSorter(pLoc);
            *element = aSorter.bestname(lang_and_elements);

            //if this element is a fontname, map the other names to this best-name
            if (rtl_str_compare(elementtype, FC_FAMILY) == 0)
                cacheLocalizedFontNames(origelement, *element, lang_and_elements);
        }
    }

    return eElementRes;
}

/*
 * PrintFontManager::initFontconfig
 */
bool PrintFontManager::initFontconfig()
{
    FontCfgWrapper& rWrapper = FontCfgWrapper::get();
    if( ! rWrapper.isValid() )
        return false;
    return true;
}

namespace
{
    weight::type convertWeight(int weight)
    {
        // set weight
        if( weight <= FC_WEIGHT_THIN )
            return weight::Thin;
        else if( weight <= FC_WEIGHT_ULTRALIGHT )
            return weight::UltraLight;
        else if( weight <= FC_WEIGHT_LIGHT )
            return weight::Light;
        else if( weight <= FC_WEIGHT_BOOK )
            return weight::SemiLight;
        else if( weight <= FC_WEIGHT_NORMAL )
            return weight::Normal;
        else if( weight <= FC_WEIGHT_MEDIUM )
            return weight::Medium;
        else if( weight <= FC_WEIGHT_SEMIBOLD )
            return weight::SemiBold;
        else if( weight <= FC_WEIGHT_BOLD )
            return weight::Bold;
        else if( weight <= FC_WEIGHT_ULTRABOLD )
            return weight::UltraBold;
        return weight::Black;
    }

    italic::type convertSlant(int slant)
    {
        // set italic
        if( slant == FC_SLANT_ITALIC )
            return italic::Italic;
        else if( slant == FC_SLANT_OBLIQUE )
            return italic::Oblique;
        return italic::Upright;
    }

    pitch::type convertSpacing(int spacing)
    {
        // set pitch
        if( spacing == FC_MONO || spacing == FC_CHARCELL )
            return pitch::Fixed;
        return pitch::Variable;
    }

    width::type convertWidth(int width)
    {
        if (width == FC_WIDTH_ULTRACONDENSED)
            return width::UltraCondensed;
        else if (width == FC_WIDTH_EXTRACONDENSED)
            return width::ExtraCondensed;
        else if (width == FC_WIDTH_CONDENSED)
            return width::Condensed;
        else if (width == FC_WIDTH_SEMICONDENSED)
            return width::SemiCondensed;
        else if (width == FC_WIDTH_SEMIEXPANDED)
            return width::SemiExpanded;
        else if (width == FC_WIDTH_EXPANDED)
            return width::Expanded;
        else if (width == FC_WIDTH_EXTRAEXPANDED)
            return width::ExtraExpanded;
        else if (width == FC_WIDTH_ULTRAEXPANDED)
            return width::UltraExpanded;
        return width::Normal;
    }
}

int PrintFontManager::countFontconfigFonts( boost::unordered_map<rtl::OString, int, rtl::OStringHash>& o_rVisitedPaths )
{
    int nFonts = 0;

    FontCfgWrapper& rWrapper = FontCfgWrapper::get();
    if( !rWrapper.isValid() )
        return 0;

    FcFontSet* pFSet = rWrapper.getFontSet();
    if( pFSet )
    {
#if OSL_DEBUG_LEVEL > 1
        fprintf( stderr, "found %d entries in fontconfig fontset\n", pFSet->nfont );
#endif
        for( int i = 0; i < pFSet->nfont; i++ )
        {
            FcChar8* file = NULL;
            FcChar8* family = NULL;
            FcChar8* style = NULL;
            int slant = 0;
            int weight = 0;
            int spacing = 0;
            int nCollectionEntry = -1;
            FcBool outline = false;

            FcResult eFileRes         = rWrapper.FcPatternGetString( pFSet->fonts[i], FC_FILE, 0, &file );
            FcResult eFamilyRes       = rWrapper.LocalizedElementFromPattern( pFSet->fonts[i], &family, FC_FAMILY, FC_FAMILYLANG );
            FcResult eStyleRes        = rWrapper.LocalizedElementFromPattern( pFSet->fonts[i], &style, FC_STYLE, FC_STYLELANG );
            FcResult eSlantRes        = rWrapper.FcPatternGetInteger( pFSet->fonts[i], FC_SLANT, 0, &slant );
            FcResult eWeightRes       = rWrapper.FcPatternGetInteger( pFSet->fonts[i], FC_WEIGHT, 0, &weight );
            FcResult eSpacRes         = rWrapper.FcPatternGetInteger( pFSet->fonts[i], FC_SPACING, 0, &spacing );
            FcResult eOutRes          = rWrapper.FcPatternGetBool( pFSet->fonts[i], FC_OUTLINE, 0, &outline );
            FcResult eIndexRes        = rWrapper.FcPatternGetInteger( pFSet->fonts[i], FC_INDEX, 0, &nCollectionEntry );

            if( eFileRes != FcResultMatch || eFamilyRes != FcResultMatch || eOutRes != FcResultMatch )
                continue;

#if (OSL_DEBUG_LEVEL > 2)
            fprintf( stderr, "found font \"%s\" in file %s\n"
                     "   weight = %d, slant = %d, style = \"%s\"\n"
                     "   spacing = %d, outline = %d\n"
                     , family, file
                     , eWeightRes == FcResultMatch ? weight : -1
                     , eSpacRes == FcResultMatch ? slant : -1
                     , eStyleRes == FcResultMatch ? (const char*) style : "<nil>"
                     , eSpacRes == FcResultMatch ? spacing : -1
                     , eOutRes == FcResultMatch ? outline : -1
                     );
#endif

//            OSL_ASSERT(eOutRes != FcResultMatch || outline);

            // only outline fonts are usable to psprint anyway
            if( eOutRes == FcResultMatch && ! outline )
                continue;

            // see if this font is already cached
            // update attributes
            std::list< PrintFont* > aFonts;
            OString aDir, aBase, aOrgPath( (sal_Char*)file );
            splitPath( aOrgPath, aDir, aBase );

            o_rVisitedPaths[aDir] = 1;

            int nDirID = getDirectoryAtom( aDir, true );
            if( ! m_pFontCache->getFontCacheFile( nDirID, aBase, aFonts ) )
            {
#if OSL_DEBUG_LEVEL > 2
                fprintf( stderr, "file %s not cached\n", aBase.getStr() );
#endif
                // not known, analyze font file to get attributes
                // not described by fontconfig (e.g. alias names, PSName)
                std::list< OString > aDummy;
                analyzeFontFile( nDirID, aBase, aDummy, aFonts );
#if OSL_DEBUG_LEVEL > 1
                if( aFonts.empty() )
                    fprintf( stderr, "Warning: file \"%s\" is unusable to psprint\n", aOrgPath.getStr() );
#endif
            }
            if( aFonts.empty() )
            {
                // TODO: remove fonts unusable to psprint from fontset
                continue;
            }

            int nFamilyName = m_pAtoms->getAtom( ATOM_FAMILYNAME, OStringToOUString( OString( (sal_Char*)family ), RTL_TEXTENCODING_UTF8 ), sal_True );
            PrintFont* pUpdate = aFonts.front();
            std::list<PrintFont*>::const_iterator second_font = aFonts.begin();
            ++second_font;
            if( second_font != aFonts.end() ) // more than one font
            {
                // a collection entry, get the correct index
                if( eIndexRes == FcResultMatch && nCollectionEntry != -1 )
                {
                    for( std::list< PrintFont* >::iterator it = aFonts.begin(); it != aFonts.end(); ++it )
                    {
                        if( (*it)->m_eType == fonttype::TrueType &&
                            static_cast<TrueTypeFontFile*>(*it)->m_nCollectionEntry == nCollectionEntry )
                        {
                            pUpdate = *it;
                            break;
                        }
                    }
                    // update collection entry
                    // additional entries will be created in the cache
                    // if this is a new index (that is if the loop above
                    // ran to the end of the list)
                    if( pUpdate->m_eType == fonttype::TrueType ) // sanity check, this should always be the case here
                        static_cast<TrueTypeFontFile*>(pUpdate)->m_nCollectionEntry = nCollectionEntry;
                }
                else
                {
#if OSL_DEBUG_LEVEL > 1
                    fprintf( stderr, "multiple fonts for file, but no index in fontconfig pattern ! (index res = %d collection entry = %d\nfile will not be used\n", eIndexRes, nCollectionEntry );
#endif
                    // we have found more than one font in this file
                    // but fontconfig will not tell us which index is meant
                    // -> something is in disorder, do not use this font
                    pUpdate = NULL;
                }
            }

            if( pUpdate )
            {
                // set family name
                if( pUpdate->m_nFamilyName != nFamilyName )
                {
                }
                if( eWeightRes == FcResultMatch )
                    pUpdate->m_eWeight = convertWeight(weight);
                if( eSpacRes == FcResultMatch )
                    pUpdate->m_ePitch = convertSpacing(spacing);
                if( eSlantRes == FcResultMatch )
                    pUpdate->m_eItalic = convertSlant(slant);
                if( eStyleRes == FcResultMatch )
                {
                    pUpdate->m_aStyleName = OStringToOUString( OString( (sal_Char*)style ), RTL_TEXTENCODING_UTF8 );
                }

                // update font cache
                m_pFontCache->updateFontCacheEntry( pUpdate, false );
                // sort into known fonts
                fontID aFont = m_nNextFontID++;
                m_aFonts[ aFont ] = pUpdate;
                m_aFontFileToFontID[ aBase ].insert( aFont );
                nFonts++;
#if OSL_DEBUG_LEVEL > 2
                fprintf( stderr, "inserted font %s as fontID %d\n", family, aFont );
#endif
            }
            // clean up the fonts we did not put into the list
            for( std::list< PrintFont* >::iterator it = aFonts.begin(); it != aFonts.end(); ++it )
            {
                if( *it != pUpdate )
                {
                    m_pFontCache->updateFontCacheEntry( *it, false ); // prepare a cache entry for a collection item
                    delete *it;
                }
            }
        }
    }

    // how does one get rid of the config ?
#if OSL_DEBUG_LEVEL > 1
    fprintf( stderr, "inserted %d fonts from fontconfig\n", nFonts );
#endif
    return nFonts;
}

void PrintFontManager::deinitFontconfig()
{
    FontCfgWrapper::release();
}

int PrintFontManager::FreeTypeCharIndex( void *pFace, sal_uInt32 aChar )
{
    FontCfgWrapper& rWrapper = FontCfgWrapper::get();
    return rWrapper.isValid() ? rWrapper.FcFreeTypeCharIndex( (FT_Face)pFace, aChar ) : 0;
}

bool PrintFontManager::addFontconfigDir( const rtl::OString& rDirName )
{
    FontCfgWrapper& rWrapper = FontCfgWrapper::get();
    if( ! rWrapper.isValid() )
        return false;

    // workaround for a stability problems in older FC versions
    // when handling application specifc fonts
    const int nVersion = rWrapper.FcGetVersion();
    if( nVersion <= 20400 )
        return false;
    const char* pDirName = (const char*)rDirName.getStr();
    bool bDirOk = (rWrapper.FcConfigAppFontAddDir( rWrapper.FcConfigGetCurrent(), (FcChar8*)pDirName ) == FcTrue);

#if OSL_DEBUG_LEVEL > 1
    fprintf( stderr, "FcConfigAppFontAddDir( \"%s\") => %d\n", pDirName, bDirOk );
#endif

    if( !bDirOk )
        return false;

    // load dir-specific fc-config file too if available
    const rtl::OString aConfFileName = rDirName + "/fc_local.conf";
    FILE* pCfgFile = fopen( aConfFileName.getStr(), "rb" );
    if( pCfgFile )
    {
        fclose( pCfgFile);
        bool bCfgOk = rWrapper.FcConfigParseAndLoad( rWrapper.FcConfigGetCurrent(),
                        (FcChar8*)aConfFileName.getStr(), FcTrue );
        if( !bCfgOk )
            fprintf( stderr, "FcConfigParseAndLoad( \"%s\") => %d\n", aConfFileName.getStr(), bCfgOk );
    }

    return true;
}

static void addtopattern(FontCfgWrapper& rWrapper, FcPattern *pPattern,
    italic::type eItalic, weight::type eWeight, width::type eWidth, pitch::type ePitch)
{
    if( eItalic != italic::Unknown )
    {
        int nSlant = FC_SLANT_ROMAN;
        switch( eItalic )
        {
            case italic::Italic:        nSlant = FC_SLANT_ITALIC;break;
            case italic::Oblique:       nSlant = FC_SLANT_OBLIQUE;break;
            default:
                break;
        }
        rWrapper.FcPatternAddInteger( pPattern, FC_SLANT, nSlant );
    }
    if( eWeight != weight::Unknown )
    {
        int nWeight = FC_WEIGHT_NORMAL;
        switch( eWeight )
        {
            case weight::Thin:          nWeight = FC_WEIGHT_THIN;break;
            case weight::UltraLight:    nWeight = FC_WEIGHT_ULTRALIGHT;break;
            case weight::Light:         nWeight = FC_WEIGHT_LIGHT;break;
            case weight::SemiLight:     nWeight = FC_WEIGHT_BOOK;break;
            case weight::Normal:        nWeight = FC_WEIGHT_NORMAL;break;
            case weight::Medium:        nWeight = FC_WEIGHT_MEDIUM;break;
            case weight::SemiBold:      nWeight = FC_WEIGHT_SEMIBOLD;break;
            case weight::Bold:          nWeight = FC_WEIGHT_BOLD;break;
            case weight::UltraBold:     nWeight = FC_WEIGHT_ULTRABOLD;break;
            case weight::Black:         nWeight = FC_WEIGHT_BLACK;break;
            default:
                break;
        }
        rWrapper.FcPatternAddInteger( pPattern, FC_WEIGHT, nWeight );
    }
    if( eWidth != width::Unknown )
    {
        int nWidth = FC_WIDTH_NORMAL;
        switch( eWidth )
        {
            case width::UltraCondensed: nWidth = FC_WIDTH_ULTRACONDENSED;break;
            case width::ExtraCondensed: nWidth = FC_WIDTH_EXTRACONDENSED;break;
            case width::Condensed:      nWidth = FC_WIDTH_CONDENSED;break;
            case width::SemiCondensed:  nWidth = FC_WIDTH_SEMICONDENSED;break;
            case width::Normal:         nWidth = FC_WIDTH_NORMAL;break;
            case width::SemiExpanded:   nWidth = FC_WIDTH_SEMIEXPANDED;break;
            case width::Expanded:       nWidth = FC_WIDTH_EXPANDED;break;
            case width::ExtraExpanded:  nWidth = FC_WIDTH_EXTRAEXPANDED;break;
            case width::UltraExpanded:  nWidth = FC_WIDTH_ULTRACONDENSED;break;
            default:
                break;
        }
        rWrapper.FcPatternAddInteger( pPattern, FC_WIDTH, nWidth );
    }
    if( ePitch != pitch::Unknown )
    {
        int nSpacing = FC_PROPORTIONAL;
        switch( ePitch )
        {
            case pitch::Fixed:          nSpacing = FC_MONO;break;
            case pitch::Variable:       nSpacing = FC_PROPORTIONAL;break;
            default:
                break;
        }
        rWrapper.FcPatternAddInteger( pPattern, FC_SPACING, nSpacing );
        if (nSpacing == FC_MONO)
            rWrapper.FcPatternAddString( pPattern, FC_FAMILY, (FcChar8*)"monospace");
    }
}

rtl::OUString PrintFontManager::Substitute(const rtl::OUString& rFontName,
    rtl::OUString& rMissingCodes, const rtl::OString &rLangAttrib,
    italic::type &rItalic, weight::type &rWeight,
    width::type &rWidth, pitch::type &rPitch) const
{
    rtl::OUString aName;
    FontCfgWrapper& rWrapper = FontCfgWrapper::get();
    if( ! rWrapper.isValid() )
        return aName;

    // build pattern argument for fontconfig query
    FcPattern* pPattern = rWrapper.FcPatternCreate();

    // Prefer scalable fonts
    rWrapper.FcPatternAddBool( pPattern, FC_SCALABLE, FcTrue );

    const rtl::OString aTargetName = rtl::OUStringToOString( rFontName, RTL_TEXTENCODING_UTF8 );
    const FcChar8* pTargetNameUtf8 = (FcChar8*)aTargetName.getStr();
    rWrapper.FcPatternAddString( pPattern, FC_FAMILY, pTargetNameUtf8 );

    if( rLangAttrib.getLength() )
    {
        const FcChar8* pLangAttribUtf8;
        if (rLangAttrib.equalsIgnoreAsciiCase(OString(RTL_CONSTASCII_STRINGPARAM("pa-in"))))
            pLangAttribUtf8 = (FcChar8*)"pa";
        else
            pLangAttribUtf8 = (FcChar8*)rLangAttrib.getStr();
        rWrapper.FcPatternAddString( pPattern, FC_LANG, pLangAttribUtf8 );
    }

    // Add required Unicode characters, if any
    if ( rMissingCodes.getLength() )
    {
       FcCharSet *unicodes = rWrapper.FcCharSetCreate();
       for( sal_Int32 nStrIndex = 0; nStrIndex < rMissingCodes.getLength(); )
       {
           // also handle unicode surrogates
           const sal_uInt32 nCode = rMissingCodes.iterateCodePoints( &nStrIndex );
           rWrapper.FcCharSetAddChar( unicodes, nCode );
       }
       rWrapper.FcPatternAddCharSet( pPattern, FC_CHARSET, unicodes);
       rWrapper.FcCharSetDestroy( unicodes );
    }

    addtopattern(rWrapper, pPattern, rItalic, rWeight, rWidth, rPitch);

    // query fontconfig for a substitute
    rWrapper.FcConfigSubstitute( rWrapper.FcConfigGetCurrent(), pPattern, FcMatchPattern );
    rWrapper.FcDefaultSubstitute( pPattern );

    // process the result of the fontconfig query
    FcResult eResult = FcResultNoMatch;
    FcFontSet* pFontSet = rWrapper.getFontSet();
    FcPattern* pResult = rWrapper.FcFontSetMatch( rWrapper.FcConfigGetCurrent(), &pFontSet, 1, pPattern, &eResult );
    rWrapper.FcPatternDestroy( pPattern );

    FcFontSet*  pSet = NULL;
    if( pResult )
    {
        pSet = rWrapper.FcFontSetCreate();
        // info: destroying the pSet destroys pResult implicitly
        // since pResult was "added" to pSet
        rWrapper.FcFontSetAdd( pSet, pResult );
    }

    if( pSet )
    {
        if( pSet->nfont > 0 )
        {
            //extract the closest match
            FcChar8* family = NULL;
            FcResult eFileRes = rWrapper.FcPatternGetString( pSet->fonts[0], FC_FAMILY, 0, &family );

            // get the family name
            if( eFileRes == FcResultMatch )
            {
                OString sFamily((sal_Char*)family);
                boost::unordered_map< rtl::OString, rtl::OString, rtl::OStringHash >::const_iterator aI = rWrapper.m_aFontNameToLocalized.find(sFamily);
                if (aI != rWrapper.m_aFontNameToLocalized.end())
                    sFamily = aI->second;
                aName = rtl::OStringToOUString( sFamily, RTL_TEXTENCODING_UTF8 );


                int val = 0;
                if ( FcResultMatch == rWrapper.FcPatternGetInteger( pSet->fonts[0], FC_WEIGHT, 0, &val))
                    rWeight = convertWeight(val);
                if ( FcResultMatch == rWrapper.FcPatternGetInteger( pSet->fonts[0], FC_SLANT, 0, &val))
                    rItalic = convertSlant(val);
                if ( FcResultMatch == rWrapper.FcPatternGetInteger( pSet->fonts[0], FC_SPACING, 0, &val))
                    rPitch = convertSpacing(val);
                if ( FcResultMatch == rWrapper.FcPatternGetInteger( pSet->fonts[0], FC_WIDTH, 0, &val))
                    rWidth = convertWidth(val);
            }

            // update rMissingCodes by removing resolved unicodes
            if( rMissingCodes.getLength() > 0 )
            {
                sal_uInt32* pRemainingCodes = (sal_uInt32*)alloca( rMissingCodes.getLength() * sizeof(sal_uInt32) );
                int nRemainingLen = 0;
                FcCharSet* unicodes;
                if( !rWrapper.FcPatternGetCharSet( pSet->fonts[0], FC_CHARSET, 0, &unicodes ) )
                {
                       for( sal_Int32 nStrIndex = 0; nStrIndex < rMissingCodes.getLength(); )
                    {
                        // also handle unicode surrogates
                        const sal_uInt32 nCode = rMissingCodes.iterateCodePoints( &nStrIndex );
                        if( rWrapper.FcCharSetHasChar( unicodes, nCode ) != FcTrue )
                            pRemainingCodes[ nRemainingLen++ ] = nCode;
                    }
                }
                rMissingCodes = OUString( pRemainingCodes, nRemainingLen );
            }
        }

        rWrapper.FcFontSetDestroy( pSet );
    }

    return aName;
}

class FontConfigFontOptions : public ImplFontOptions
{
public:
    FontConfigFontOptions() : mpPattern(0) {}
    ~FontConfigFontOptions()
    {
        FontCfgWrapper& rWrapper = FontCfgWrapper::get();
        if( rWrapper.isValid() )
            rWrapper.FcPatternDestroy( mpPattern );
    }
    virtual void *GetPattern(void * face) const
    {
        FontCfgWrapper& rWrapper = FontCfgWrapper::get();
        if( rWrapper.isValid() )
            rWrapper.FcPatternAddFTFace(mpPattern, FC_FT_FACE, static_cast<FT_Face>(face));
        return mpPattern;
    }
    FcPattern* mpPattern;
};

ImplFontOptions* PrintFontManager::getFontOptions(
    const FastPrintFontInfo& rInfo, int nSize, void (*subcallback)(void*)) const
{
#ifndef ENABLE_FONTCONFIG
<<<<<<< HEAD
    return NULL;
=======
    (void)rInfo;(void)nSize;(void)subcallback;(void)rOptions;
    return false;
>>>>>>> e1028d92
#else // ENABLE_FONTCONFIG
    FontCfgWrapper& rWrapper = FontCfgWrapper::get();
    if( ! rWrapper.isValid() )
        return NULL;

    FontConfigFontOptions* pOptions = NULL;
    FcConfig* pConfig = rWrapper.FcConfigGetCurrent();
    FcPattern* pPattern = rWrapper.FcPatternCreate();

    OString sFamily = OUStringToOString( rInfo.m_aFamilyName, RTL_TEXTENCODING_UTF8 );

    boost::unordered_map< rtl::OString, rtl::OString, rtl::OStringHash >::const_iterator aI = rWrapper.m_aLocalizedToCanonical.find(sFamily);
    if (aI != rWrapper.m_aLocalizedToCanonical.end())
        sFamily = aI->second;
    if( sFamily.getLength() )
        rWrapper.FcPatternAddString( pPattern, FC_FAMILY, (FcChar8*)sFamily.getStr() );

    addtopattern(rWrapper, pPattern, rInfo.m_eItalic, rInfo.m_eWeight, rInfo.m_eWidth, rInfo.m_ePitch);
    rWrapper.FcPatternAddDouble( pPattern, FC_PIXEL_SIZE, nSize);

    FcBool embitmap = true, antialias = true, autohint = true, hinting = true;
    int hintstyle = FC_HINT_FULL;

    rWrapper.FcConfigSubstitute( pConfig, pPattern, FcMatchPattern );
    if (subcallback) subcallback(pPattern);
    rWrapper.FcDefaultSubstitute( pPattern );

    FcResult eResult = FcResultNoMatch;
    FcFontSet* pFontSet = rWrapper.getFontSet();
    FcPattern* pResult = rWrapper.FcFontSetMatch( pConfig, &pFontSet, 1, pPattern, &eResult );
    if( pResult )
    {
        FcResult eEmbeddedBitmap = rWrapper.FcPatternGetBool(pResult,
            FC_EMBEDDED_BITMAP, 0, &embitmap);
        FcResult eAntialias = rWrapper.FcPatternGetBool(pResult,
            FC_ANTIALIAS, 0, &antialias);
        FcResult eAutoHint = rWrapper.FcPatternGetBool(pResult,
            FC_AUTOHINT, 0, &autohint);
        FcResult eHinting = rWrapper.FcPatternGetBool(pResult,
            FC_HINTING, 0, &hinting);
        /*FcResult eHintStyle =*/ rWrapper.FcPatternGetInteger(pResult,
            FC_HINT_STYLE, 0, &hintstyle);

        pOptions = new FontConfigFontOptions;

        pOptions->mpPattern = pResult;

        if( eEmbeddedBitmap == FcResultMatch )
            pOptions->meEmbeddedBitmap = embitmap ? EMBEDDEDBITMAP_TRUE : EMBEDDEDBITMAP_FALSE;
        if( eAntialias == FcResultMatch )
            pOptions->meAntiAlias = antialias ? ANTIALIAS_TRUE : ANTIALIAS_FALSE;
        if( eAutoHint == FcResultMatch )
            pOptions->meAutoHint = autohint ? AUTOHINT_TRUE : AUTOHINT_FALSE;
        if( eHinting == FcResultMatch )
            pOptions->meHinting = hinting ? HINTING_TRUE : HINTING_FALSE;
        switch (hintstyle)
        {
            case FC_HINT_NONE:   pOptions->meHintStyle = HINT_NONE; break;
            case FC_HINT_SLIGHT: pOptions->meHintStyle = HINT_SLIGHT; break;
            case FC_HINT_MEDIUM: pOptions->meHintStyle = HINT_MEDIUM; break;
            default: // fall through
            case FC_HINT_FULL:   pOptions->meHintStyle = HINT_FULL; break;
        }
    }

    // cleanup
    rWrapper.FcPatternDestroy( pPattern );

    return pOptions;
#endif
}

bool PrintFontManager::matchFont( FastPrintFontInfo& rInfo, const com::sun::star::lang::Locale& rLocale )
{
    FontCfgWrapper& rWrapper = FontCfgWrapper::get();
    if( ! rWrapper.isValid() )
        return false;

    FcConfig* pConfig = rWrapper.FcConfigGetCurrent();
    FcPattern* pPattern = rWrapper.FcPatternCreate();

    OString aLangAttrib;
    // populate pattern with font characteristics
    if( rLocale.Language.getLength() )
    {
        OUStringBuffer aLang(6);
        aLang.append( rLocale.Language );
        if( rLocale.Country.getLength() )
        {
            aLang.append( sal_Unicode('-') );
            aLang.append( rLocale.Country );
        }
        aLangAttrib = OUStringToOString( aLang.makeStringAndClear(), RTL_TEXTENCODING_UTF8 );
    }
    if( aLangAttrib.getLength() )
        rWrapper.FcPatternAddString( pPattern, FC_LANG, (FcChar8*)aLangAttrib.getStr() );

    OString aFamily = OUStringToOString( rInfo.m_aFamilyName, RTL_TEXTENCODING_UTF8 );
    if( aFamily.getLength() )
        rWrapper.FcPatternAddString( pPattern, FC_FAMILY, (FcChar8*)aFamily.getStr() );

    addtopattern(rWrapper, pPattern, rInfo.m_eItalic, rInfo.m_eWeight, rInfo.m_eWidth, rInfo.m_ePitch);

    rWrapper.FcConfigSubstitute( pConfig, pPattern, FcMatchPattern );
    rWrapper.FcDefaultSubstitute( pPattern );
    FcResult eResult = FcResultNoMatch;
    FcFontSet *pFontSet = rWrapper.getFontSet();
    FcPattern* pResult = rWrapper.FcFontSetMatch( pConfig, &pFontSet, 1, pPattern, &eResult );
    bool bSuccess = false;
    if( pResult )
    {
        FcFontSet* pSet = rWrapper.FcFontSetCreate();
        rWrapper.FcFontSetAdd( pSet, pResult );
        if( pSet->nfont > 0 )
        {
            //extract the closest match
            FcChar8* file = NULL;
            FcResult eFileRes = rWrapper.FcPatternGetString( pSet->fonts[0], FC_FILE, 0, &file );
            if( eFileRes == FcResultMatch )
            {
                OString aDir, aBase, aOrgPath( (sal_Char*)file );
                splitPath( aOrgPath, aDir, aBase );
                int nDirID = getDirectoryAtom( aDir, true );
                fontID aFont = findFontFileID( nDirID, aBase );
                if( aFont > 0 )
                    bSuccess = getFontFastInfo( aFont, rInfo );
            }
        }
        // info: destroying the pSet destroys pResult implicitly
        // since pResult was "added" to pSet
        rWrapper.FcFontSetDestroy( pSet );
    }

    // cleanup
    rWrapper.FcPatternDestroy( pPattern );

    return bSuccess;
}

#else // ENABLE_FONTCONFIG not defined

bool PrintFontManager::initFontconfig()
{
    return false;
}

int PrintFontManager::countFontconfigFonts( boost::unordered_map<rtl::OString, int, rtl::OStringHash>& )
{
    return 0;
}

void PrintFontManager::deinitFontconfig()
{}

bool PrintFontManager::addFontconfigDir( const rtl::OString& )
{
    return false;
}

bool PrintFontManager::matchFont( FastPrintFontInfo&, const com::sun::star::lang::Locale& )
{
    return false;
}

int PrintFontManager::FreeTypeCharIndex( void*, sal_uInt32 )
{
    return 0;
}

rtl::OUString PrintFontManager::Substitute( const rtl::OUString&,
    rtl::OUString&, const rtl::OString&, italic::type, weight::type, width::type, pitch::type) const
{
    rtl::OUString aName;
    return aName;
}

#endif // ENABLE_FONTCONFIG

/* vim:set shiftwidth=4 softtabstop=4 expandtab: */<|MERGE_RESOLUTION|>--- conflicted
+++ resolved
@@ -270,12 +270,9 @@
     { return m_pFcPatternAddBool( pPattern, pObject, nValue ); }
     FcBool FcPatternAddCharSet(FcPattern* pPattern,const char* pObject,const FcCharSet*pCharSet)
     { return m_pFcPatternAddCharSet(pPattern,pObject,pCharSet); }
-<<<<<<< HEAD
-=======
     FcBool FcPatternDel(FcPattern* pPattern, const char* object)
     { return m_pFcPatternDel( pPattern, object); }
 
->>>>>>> e1028d92
     FT_UInt FcFreeTypeCharIndex( FT_Face face, FcChar32 ucs4 )
     { return m_pFcFreeTypeCharIndex ? m_pFcFreeTypeCharIndex( face, ucs4 ) : 0; }
     FcBool FcPatternAddFTFace( FcPattern* pPattern, const char* pObject, const FT_Face nValue )
@@ -1182,12 +1179,8 @@
     const FastPrintFontInfo& rInfo, int nSize, void (*subcallback)(void*)) const
 {
 #ifndef ENABLE_FONTCONFIG
-<<<<<<< HEAD
+    (void)rInfo;(void)nSize;(void)subcallback;(void)rOptions;
     return NULL;
-=======
-    (void)rInfo;(void)nSize;(void)subcallback;(void)rOptions;
-    return false;
->>>>>>> e1028d92
 #else // ENABLE_FONTCONFIG
     FontCfgWrapper& rWrapper = FontCfgWrapper::get();
     if( ! rWrapper.isValid() )
