/*************************************************************************
 *
 * DO NOT ALTER OR REMOVE COPYRIGHT NOTICES OR THIS FILE HEADER.
 *
 * Copyright 2000, 2010 Oracle and/or its affiliates.
 *
 * OpenOffice.org - a multi-platform office productivity suite
 *
 * This file is part of OpenOffice.org.
 *
 * OpenOffice.org is free software: you can redistribute it and/or modify
 * it under the terms of the GNU Lesser General Public License version 3
 * only, as published by the Free Software Foundation.
 *
 * OpenOffice.org is distributed in the hope that it will be useful,
 * but WITHOUT ANY WARRANTY; without even the implied warranty of
 * MERCHANTABILITY or FITNESS FOR A PARTICULAR PURPOSE.  See the
 * GNU Lesser General Public License version 3 for more details
 * (a copy is included in the LICENSE file that accompanied this code).
 *
 * You should have received a copy of the GNU Lesser General Public License
 * version 3 along with OpenOffice.org.  If not, see
 * <http://www.openoffice.org/license.html>
 * for a copy of the LGPLv3 License.
 *
 ************************************************************************/

// MARKER(update_precomp.py): autogen include statement, do not remove
#include "precompiled_vcl.hxx"

#include <string.h>
#include <stdio.h>
#include <stdlib.h>
#include <math.h>
#include <unistd.h>
#include <fcntl.h>
#include <sys/mman.h>
#include <sys/stat.h>
#include <sys/types.h>

#include "gcach_xpeer.hxx"
#include "xrender_peer.hxx"
#include "salunx.h"
#include "saldata.hxx"
#include "saldisp.hxx"
#include "salgdi.h"
#include "pspgraphics.h"
#include "salvd.h"
#include <vcl/sysdata.hxx>
#include "salcvt.hxx"

#include "vcl/printergfx.hxx"
#include "vcl/fontmanager.hxx"
#include "vcl/jobdata.hxx"
#include "vcl/printerinfomanager.hxx"
#include "vcl/svapp.hxx"
#include "vcl/impfont.hxx"
#include "vcl/salframe.hxx"
#include "vcl/outdev.h"

#include "sal/alloca.h"
#include "sal/types.h"

#include "rtl/tencinfo.h"

#include "osl/file.hxx"

#include "tools/string.hxx"
#include "tools/debug.hxx"
#include "tools/stream.hxx"

#include "basegfx/polygon/b2dpolypolygon.hxx"

#include "i18npool/mslangid.hxx"

#include <hash_set>

#ifdef ENABLE_GRAPHITE
#include <vcl/graphite_layout.hxx>
#include <vcl/graphite_serverfont.hxx>
#endif

struct cairo_surface_t;
struct cairo_t;
struct cairo_font_face_t;
typedef void* FT_Face;
struct cairo_matrix_t {
    double xx; double yx;
    double xy; double yy;
    double x0; double y0;
};
struct cairo_glyph_t
{
    unsigned long index;
    double x;
    double y;
};
struct BOX
{
    short x1, x2, y1, y2;
};
struct _XRegion
{
    long size;
    long numRects;
    BOX *rects;
    BOX extents;
};
using namespace rtl;

// ===========================================================================

// PspKernInfo allows on-demand-querying of psprint provided kerning info (#i29881#)
class PspKernInfo : public ExtraKernInfo
{
public:
    PspKernInfo( int nFontId ) : ExtraKernInfo(nFontId) {}
protected:
    virtual void Initialize() const;
};

//--------------------------------------------------------------------------

void PspKernInfo::Initialize() const
{
    mbInitialized = true;

    // get the kerning pairs from psprint
    const psp::PrintFontManager& rMgr = psp::PrintFontManager::get();
    typedef std::list< psp::KernPair > PspKernPairs;
    const PspKernPairs& rKernPairs = rMgr.getKernPairs( mnFontId );
    if( rKernPairs.empty() )
        return;

    // feed psprint's kerning list into a lookup-friendly container
    maUnicodeKernPairs.resize( rKernPairs.size() );
    PspKernPairs::const_iterator it = rKernPairs.begin();
    for(; it != rKernPairs.end(); ++it )
    {
        ImplKernPairData aKernPair = { it->first, it->second, it->kern_x };
        maUnicodeKernPairs.insert( aKernPair );
    }
}

// ----------------------------------------------------------------------------
//
// X11SalGraphics
//
// ----------------------------------------------------------------------------

GC
X11SalGraphics::GetFontGC()
{
    Display *pDisplay = GetXDisplay();

    if( !pFontGC_ )
    {
        XGCValues values;
        values.subwindow_mode       = ClipByChildren;
        values.fill_rule            = EvenOddRule;      // Pict import/ Gradient
        values.graphics_exposures   = False;
        values.foreground           = nTextPixel_;
        pFontGC_ = XCreateGC( pDisplay, hDrawable_,
                              GCSubwindowMode | GCFillRule
                              | GCGraphicsExposures | GCForeground,
                              &values );
    }
    if( !bFontGC_ )
    {
        XSetForeground( pDisplay, pFontGC_, nTextPixel_ );
        SetClipRegion( pFontGC_ );
        bFontGC_ = sal_True;
    }

    return pFontGC_;
}

//--------------------------------------------------------------------------

bool X11SalGraphics::setFont( const ImplFontSelectData *pEntry, int nFallbackLevel )
{
#ifdef HDU_DEBUG
    ByteString aReqName( "NULL" );
    if( pEntry )
        aReqName = ByteString( pEntry->maName, RTL_TEXTENCODING_UTF8 );
    ByteString aUseName( "NULL" );
    if( pEntry && pEntry->mpFontData )
        aUseName = ByteString( pEntry->mpFontData->GetFamilyName(), RTL_TEXTENCODING_UTF8 );
    fprintf( stderr, "SetFont(lvl=%d,\"%s\", %d*%d, naa=%d,b=%d,i=%d) => \"%s\"\n",
        nFallbackLevel, aReqName.GetBuffer(),
    !pEntry?-1:pEntry->mnWidth, !pEntry?-1:pEntry->mnHeight,
        !pEntry?-1:pEntry->mbNonAntialiased,
    !pEntry?-1:pEntry->meWeight, !pEntry?-1:pEntry->meItalic,
        aUseName.GetBuffer() );
#endif

    // release all no longer needed font resources
    for( int i = nFallbackLevel; i < MAX_FALLBACK; ++i )
    {
        if( mpServerFont[i] != NULL )
        {
            // old server side font is no longer referenced
            GlyphCache::GetInstance().UncacheFont( *mpServerFont[i] );
            mpServerFont[i] = NULL;
        }
    }

    // return early if there is no new font
    if( !pEntry )
    return false;

    bFontVertical_ = pEntry->mbVertical;

    // return early if this is not a valid font for this graphics
    if( !pEntry->mpFontData )
        return false;

<<<<<<< HEAD
    // handle the request for a native X11-font
    if( ImplX11FontData::CheckFontData( *pEntry->mpFontData ) )
    {
        const ImplX11FontData* pRequestedFont = static_cast<const ImplX11FontData*>( pEntry->mpFontData );
        const ExtendedXlfd& rX11Font = pRequestedFont->GetExtendedXlfd();

        Size aReqSize( pEntry->mnWidth, pEntry->mnHeight );
        mXFont[ nFallbackLevel ] = GetDisplay()->GetFont( &rX11Font, aReqSize, bFontVertical_ );
        bFontGC_ = sal_False;
        return true;
    }

=======
>>>>>>> 7640d6a6
    // handle the request for a non-native X11-font => use the GlyphCache
    ServerFont* pServerFont = GlyphCache::GetInstance().CacheFont( *pEntry );
    if( pServerFont != NULL )
    {
        // ignore fonts with e.g. corrupted font files
        if( !pServerFont->TestFont() )
        {
            GlyphCache::GetInstance().UncacheFont( *pServerFont );
            return false;
        }

        // register to use the font
        mpServerFont[ nFallbackLevel ] = pServerFont;

        // apply font specific-hint settings if needed
        // TODO: also disable it for reference devices
    if( !bPrinter_ )
    {
        ImplServerFontEntry* pSFE = static_cast<ImplServerFontEntry*>( pEntry->mpFontEntry );
        pSFE->HandleFontOptions();
        }

        return true;
    }

    return false;
}

void ImplServerFontEntry::HandleFontOptions( void )
{
    bool GetFCFontOptions( const ImplFontAttributes&, int nSize, ImplFontOptions& );

    if( !mpServerFont )
        return;
    if( !mbGotFontOptions )
    {
        // get and cache the font options
        mbGotFontOptions = true;
        mbValidFontOptions = GetFCFontOptions( *maFontSelData.mpFontData,
            maFontSelData.mnHeight, maFontOptions );
    }
    // apply the font options
    if( mbValidFontOptions )
        mpServerFont->SetFontOptions( maFontOptions );
}

//--------------------------------------------------------------------------

namespace {

class CairoWrapper
{
private:
    oslModule mpCairoLib;

    cairo_surface_t* (*mp_xlib_surface_create_with_xrender_format)(Display *, Drawable , Screen *, XRenderPictFormat *, int , int );
    void (*mp_surface_destroy)(cairo_surface_t *);
    cairo_t* (*mp_create)(cairo_surface_t *);
    void (*mp_destroy)(cairo_t*);
    void (*mp_clip)(cairo_t*);
    void (*mp_rectangle)(cairo_t*, double, double, double, double);
    cairo_font_face_t * (*mp_ft_font_face_create_for_ft_face)(FT_Face, int);
    void (*mp_set_font_face)(cairo_t *, cairo_font_face_t *);
    void (*mp_font_face_destroy)(cairo_font_face_t *);
    void (*mp_matrix_init_identity)(cairo_matrix_t *);
    void (*mp_matrix_scale)(cairo_matrix_t *, double, double);
    void (*mp_matrix_rotate)(cairo_matrix_t *, double);
    void (*mp_set_font_matrix)(cairo_t *, const cairo_matrix_t *);
    void (*mp_show_glyphs)(cairo_t *, const cairo_glyph_t *, int );
    void (*mp_set_source_rgb)(cairo_t *, double , double , double );
    void (*mp_set_font_options)(cairo_t *, const void *);
    void (*mp_ft_font_options_substitute)(const void*, void*);

    bool canEmbolden() const { return false; }

    CairoWrapper();
public:
    static CairoWrapper& get();
    bool isValid() const { return (mpCairoLib != NULL); }
    bool isCairoRenderable(const ServerFont& rFont);

    cairo_surface_t* xlib_surface_create_with_xrender_format(Display *pDisplay, Drawable drawable, Screen *pScreen, XRenderPictFormat *pFormat, int width, int height)
        { return (*mp_xlib_surface_create_with_xrender_format)(pDisplay, drawable, pScreen, pFormat, width, height); }
    void surface_destroy(cairo_surface_t *surface) { (*mp_surface_destroy)(surface); }
    cairo_t* create(cairo_surface_t *surface) { return (*mp_create)(surface); }
    void destroy(cairo_t *cr) { (*mp_destroy)(cr); }
    void clip(cairo_t *cr) { (*mp_clip)(cr); }
    void rectangle(cairo_t *cr, double x, double y, double width, double height)
        { (*mp_rectangle)(cr, x, y, width, height); }
    cairo_font_face_t* ft_font_face_create_for_ft_face(FT_Face face, int load_flags)
        { return (*mp_ft_font_face_create_for_ft_face)(face, load_flags); }
    void set_font_face(cairo_t *cr, cairo_font_face_t *font_face)
        { (*mp_set_font_face)(cr, font_face); }
    void font_face_destroy(cairo_font_face_t *font_face)
        { (*mp_font_face_destroy)(font_face); }
    void matrix_init_identity(cairo_matrix_t *matrix)
        { (*mp_matrix_init_identity)(matrix); }
    void matrix_scale(cairo_matrix_t *matrix, double sx, double sy)
        { (*mp_matrix_scale)(matrix, sx, sy); }
    void matrix_rotate(cairo_matrix_t *matrix, double radians)
        { (*mp_matrix_rotate)(matrix, radians); }
    void set_font_matrix(cairo_t *cr, const cairo_matrix_t *matrix)
        { (*mp_set_font_matrix)(cr, matrix); }
    void show_glyphs(cairo_t *cr, const cairo_glyph_t *glyphs, int no_glyphs)
        { (*mp_show_glyphs)(cr, glyphs, no_glyphs); }
    void set_source_rgb(cairo_t *cr, double red, double green, double blue)
        { (*mp_set_source_rgb)(cr, red, green, blue); }
    void set_font_options(cairo_t *cr, const void *options)
        { (*mp_set_font_options)(cr, options); }
    void ft_font_options_substitute(const void *options, void *pattern)
        { (*mp_ft_font_options_substitute)(options, pattern); }
};

static CairoWrapper* pCairoInstance = NULL;

CairoWrapper& CairoWrapper::get()
{
    if( ! pCairoInstance )
        pCairoInstance = new CairoWrapper();
    return *pCairoInstance;
}

CairoWrapper::CairoWrapper()
:   mpCairoLib( NULL )
{
    static const char* pDisableCairoText = getenv( "SAL_DISABLE_CAIROTEXT" );
    if( pDisableCairoText && (pDisableCairoText[0] != '0') )
        return;

    int nDummy;
    if( !XQueryExtension( GetX11SalData()->GetDisplay()->GetDisplay(), "RENDER", &nDummy, &nDummy, &nDummy ) )
        return;

#ifdef MACOSX
    OUString aLibName( RTL_CONSTASCII_USTRINGPARAM( "libcairo.2.dylib" ));
#else
    OUString aLibName( RTL_CONSTASCII_USTRINGPARAM( "libcairo.so.2" ));
#endif
    mpCairoLib = osl_loadModule( aLibName.pData, SAL_LOADMODULE_DEFAULT );
    if( !mpCairoLib )
        return;

#ifdef DEBUG
    // check cairo version
    int (*p_version)();
    p_version = (int(*)()) osl_getAsciiFunctionSymbol( mpCairoLib, "cairo_version" );
    const int nVersion = p_version ? (*p_version)() : 0;
    fprintf( stderr, "CAIRO version=%d\n", nVersion );
#endif

    mp_xlib_surface_create_with_xrender_format = (cairo_surface_t* (*)(Display *, Drawable , Screen *, XRenderPictFormat *, int , int ))
        osl_getAsciiFunctionSymbol( mpCairoLib, "cairo_xlib_surface_create_with_xrender_format" );
    mp_surface_destroy = (void(*)(cairo_surface_t*))
        osl_getAsciiFunctionSymbol( mpCairoLib, "cairo_surface_destroy" );
    mp_create = (cairo_t*(*)(cairo_surface_t*))
        osl_getAsciiFunctionSymbol( mpCairoLib, "cairo_create" );
    mp_destroy = (void(*)(cairo_t*))
        osl_getAsciiFunctionSymbol( mpCairoLib, "cairo_destroy" );
    mp_clip = (void(*)(cairo_t*))
        osl_getAsciiFunctionSymbol( mpCairoLib, "cairo_clip" );
    mp_rectangle = (void(*)(cairo_t*, double, double, double, double))
        osl_getAsciiFunctionSymbol( mpCairoLib, "cairo_rectangle" );
    mp_ft_font_face_create_for_ft_face = (cairo_font_face_t * (*)(FT_Face, int))
        osl_getAsciiFunctionSymbol( mpCairoLib, "cairo_ft_font_face_create_for_ft_face" );
    mp_set_font_face = (void (*)(cairo_t *, cairo_font_face_t *))
        osl_getAsciiFunctionSymbol( mpCairoLib, "cairo_set_font_face" );
    mp_font_face_destroy = (void (*)(cairo_font_face_t *))
        osl_getAsciiFunctionSymbol( mpCairoLib, "cairo_font_face_destroy" );
    mp_matrix_init_identity = (void (*)(cairo_matrix_t *))
        osl_getAsciiFunctionSymbol( mpCairoLib, "cairo_matrix_init_identity" );
    mp_matrix_scale = (void (*)(cairo_matrix_t *, double, double))
        osl_getAsciiFunctionSymbol( mpCairoLib, "cairo_matrix_scale" );
    mp_matrix_rotate = (void (*)(cairo_matrix_t *, double))
        osl_getAsciiFunctionSymbol( mpCairoLib, "cairo_matrix_rotate" );
    mp_set_font_matrix = (void (*)(cairo_t *, const cairo_matrix_t *))
        osl_getAsciiFunctionSymbol( mpCairoLib, "cairo_set_font_matrix" );
    mp_show_glyphs = (void (*)(cairo_t *, const cairo_glyph_t *, int ))
        osl_getAsciiFunctionSymbol( mpCairoLib, "cairo_show_glyphs" );
    mp_set_source_rgb = (void (*)(cairo_t *, double , double , double ))
        osl_getAsciiFunctionSymbol( mpCairoLib, "cairo_set_source_rgb" );
    mp_set_font_options = (void (*)(cairo_t *, const void *options ))
        osl_getAsciiFunctionSymbol( mpCairoLib, "cairo_set_font_options" );
    mp_ft_font_options_substitute = (void (*)(const void *, void *))
        osl_getAsciiFunctionSymbol( mpCairoLib, "cairo_ft_font_options_substitute" );

    if( !(
            mp_xlib_surface_create_with_xrender_format &&
            mp_surface_destroy &&
            mp_create &&
            mp_destroy &&
            mp_clip &&
            mp_rectangle &&
            mp_ft_font_face_create_for_ft_face &&
            mp_set_font_face &&
            mp_font_face_destroy &&
            mp_matrix_init_identity &&
            mp_matrix_scale &&
            mp_matrix_rotate &&
            mp_set_font_matrix &&
            mp_show_glyphs &&
            mp_set_source_rgb &&
            mp_set_font_options &&
            mp_ft_font_options_substitute
        ) )
    {
        osl_unloadModule( mpCairoLib );
    mpCairoLib = NULL;
#if OSL_DEBUG_LEVEL > 1
        fprintf( stderr, "not all needed symbols were found\n" );
#endif
    }
}

bool CairoWrapper::isCairoRenderable(const ServerFont& rFont)
{
    return rFont.GetFtFace() && isValid() && rFont.GetAntialiasAdvice() &&
        (rFont.NeedsArtificialBold() ? canEmbolden() : true);
}

} //namespace

CairoFontsCache::LRUFonts CairoFontsCache::maLRUFonts;
int CairoFontsCache::mnRefCount = 0;

CairoFontsCache::CairoFontsCache()
{
    ++mnRefCount;
}

CairoFontsCache::~CairoFontsCache()
{
    --mnRefCount;
    if (!mnRefCount && !maLRUFonts.empty())
    {
        CairoWrapper &rCairo = CairoWrapper::get();
        LRUFonts::iterator aEnd = maLRUFonts.end();
        for (LRUFonts::iterator aI = maLRUFonts.begin(); aI != aEnd; ++aI)
            rCairo.font_face_destroy((cairo_font_face_t*)aI->first);
    }
}

void CairoFontsCache::CacheFont(void *pFont, void* pId)
{
    maLRUFonts.push_front( std::pair<void*, void *>(pFont, pId) );
    if (maLRUFonts.size() > 8)
    {
        CairoWrapper &rCairo = CairoWrapper::get();
        rCairo.font_face_destroy((cairo_font_face_t*)maLRUFonts.back().first);
        maLRUFonts.pop_back();
    }
}

void* CairoFontsCache::FindCachedFont(void *pId)
{
    LRUFonts::iterator aEnd = maLRUFonts.end();
    for (LRUFonts::iterator aI = maLRUFonts.begin(); aI != aEnd; ++aI)
        if (aI->second == pId)
            return aI->first;
    return NULL;
}

void X11SalGraphics::DrawCairoAAFontString( const ServerFontLayout& rLayout )
{
    std::vector<cairo_glyph_t> cairo_glyphs;
    cairo_glyphs.reserve( 256 );

    Point aPos;
    sal_GlyphId aGlyphId;
    for( int nStart = 0; rLayout.GetNextGlyphs( 1, &aGlyphId, aPos, nStart ); )
    {
        cairo_glyph_t aGlyph;
        aGlyph.index = aGlyphId & GF_IDXMASK;
        aGlyph.x = aPos.X();
        aGlyph.y = aPos.Y();
        cairo_glyphs.push_back(aGlyph);
    }

    if (cairo_glyphs.empty())
        return;

    // find a XRenderPictFormat compatible with the Drawable
    XRenderPictFormat* pVisualFormat = static_cast<XRenderPictFormat*>(GetXRenderFormat());
    if( !pVisualFormat )
    {
        Visual* pVisual = GetDisplay()->GetVisual( m_nScreen ).GetVisual();
        pVisualFormat = XRenderPeer::GetInstance().FindVisualFormat( pVisual );
        // cache the XRenderPictFormat
        SetXRenderFormat( static_cast<void*>(pVisualFormat) );
    }

    DBG_ASSERT( pVisualFormat!=NULL, "no matching XRenderPictFormat for text" );
    if( !pVisualFormat )
        return;

    CairoWrapper &rCairo = CairoWrapper::get();

    Display* pDisplay = GetXDisplay();

    cairo_surface_t *surface = rCairo.xlib_surface_create_with_xrender_format (pDisplay,
        hDrawable_, ScreenOfDisplay(pDisplay, m_nScreen), pVisualFormat, SAL_MAX_INT16, SAL_MAX_INT16);

    /*
     * It might be ideal to cache surface and cairo context between calls and
     * only destroy it when the drawable changes, but to do that we need to at
     * least change the SalFrame etc impls to dtor the SalGraphics *before* the
     * destruction of the windows they reference
    */
    cairo_t *cr = rCairo.create(surface);
    rCairo.surface_destroy(surface);

    if (const void *pOptions = Application::GetSettings().GetStyleSettings().GetCairoFontOptions())
        rCairo.set_font_options( cr, pOptions);

    if( pClipRegion_ && !XEmptyRegion( pClipRegion_ ) )
    {
    for (long i = 0; i < pClipRegion_->numRects; ++i)
    {
            rCairo.rectangle(cr,
                pClipRegion_->rects[i].x1,
                pClipRegion_->rects[i].y1,
                pClipRegion_->rects[i].x2 - pClipRegion_->rects[i].x1,
                pClipRegion_->rects[i].y2 - pClipRegion_->rects[i].y1);
    }
        rCairo.clip(cr);
    }

    rCairo.set_source_rgb(cr,
        SALCOLOR_RED(nTextColor_)/255.0,
        SALCOLOR_GREEN(nTextColor_)/255.0,
        SALCOLOR_BLUE(nTextColor_)/255.0);

    ServerFont& rFont = rLayout.GetServerFont();

    cairo_font_face_t* font_face = NULL;

    void *pId = rFont.GetFtFace();
    font_face = (cairo_font_face_t*)m_aCairoFontsCache.FindCachedFont(pId);
    if (!font_face)
    {
        font_face = rCairo.ft_font_face_create_for_ft_face(pId, rFont.GetLoadFlags());
        m_aCairoFontsCache.CacheFont(font_face, pId);
    }

    rCairo.set_font_face(cr, font_face);

    cairo_matrix_t m;
    const ImplFontSelectData& rFSD = rFont.GetFontSelData();
    int nWidth = rFSD.mnWidth ? rFSD.mnWidth : rFSD.mnHeight;

    rCairo.matrix_init_identity(&m);

    if (rLayout.GetOrientation())
        rCairo.matrix_rotate(&m, (3600 - rLayout.GetOrientation()) * M_PI / 1800.0);

    rCairo.matrix_scale(&m, nWidth, rFSD.mnHeight);
    if (rFont.NeedsArtificialItalic())
        m.xy = -m.xx * 0x6000L / 0x10000L;

    rCairo.set_font_matrix(cr, &m);
    rCairo.show_glyphs(cr, &cairo_glyphs[0], cairo_glyphs.size());
    rCairo.destroy(cr);
}

//--------------------------------------------------------------------------

void X11SalGraphics::DrawServerAAFontString( const ServerFontLayout& rLayout )
{
    // get xrender target for this drawable
    Picture aDstPic = GetXRenderPicture();
    if( !aDstPic )
        return;

    // get a XRenderPicture for the font foreground
    // TODO: move into own method
    XRenderPeer& rRenderPeer = XRenderPeer::GetInstance();
    XRenderPictFormat* pVisualFormat = (XRenderPictFormat*)GetXRenderFormat();
    DBG_ASSERT( pVisualFormat, "we already have a render picture, but XRenderPictFormat==NULL???");
    const int nVisualDepth = pVisualFormat->depth;
    SalDisplay::RenderEntry& rEntry = GetDisplay()->GetRenderEntries( m_nScreen )[ nVisualDepth ];
    if( !rEntry.m_aPicture )
    {
        // create and cache XRenderPicture for the font foreground
        Display* pDisplay = GetXDisplay();
#ifdef DEBUG
        int iDummy;
        unsigned uDummy;
        XLIB_Window wDummy;
        unsigned int nDrawDepth;
        ::XGetGeometry( pDisplay, hDrawable_, &wDummy, &iDummy, &iDummy,
                      &uDummy, &uDummy, &uDummy, &nDrawDepth );
        DBG_ASSERT( static_cast<unsigned>(nVisualDepth) == nDrawDepth, "depth messed up for XRender" );
#endif

        rEntry.m_aPixmap = ::XCreatePixmap( pDisplay, hDrawable_, 1, 1, nVisualDepth );

        XRenderPictureAttributes aAttr;
        aAttr.repeat = true;
        rEntry.m_aPicture = rRenderPeer.CreatePicture ( rEntry.m_aPixmap, pVisualFormat, CPRepeat, &aAttr );
    }

    // set font foreground color and opacity
    XRenderColor aRenderColor = GetXRenderColor( nTextColor_ );
    rRenderPeer.FillRectangle( PictOpSrc, rEntry.m_aPicture, &aRenderColor, 0, 0, 1, 1 );

    // set clipping
    // TODO: move into GetXRenderPicture()?
    if( pClipRegion_ && !XEmptyRegion( pClipRegion_ ) )
        rRenderPeer.SetPictureClipRegion( aDstPic, pClipRegion_ );

    ServerFont& rFont = rLayout.GetServerFont();
    X11GlyphPeer& rGlyphPeer = X11GlyphCache::GetInstance().GetPeer();
    GlyphSet aGlyphSet = rGlyphPeer.GetGlyphSet( rFont, m_nScreen );

    Point aPos;
    static const int MAXGLYPHS = 160;
    sal_GlyphId aGlyphAry[ MAXGLYPHS ];
    int nMaxGlyphs = rLayout.GetOrientation() ? 1 : MAXGLYPHS;
    for( int nStart = 0;;)
    {
        int nGlyphs = rLayout.GetNextGlyphs( nMaxGlyphs, aGlyphAry, aPos, nStart );
        if( !nGlyphs )
            break;

        // #i51924# avoid 32->16bit coordinate truncation problem in X11
        // TODO: reevaluate once displays with >30000 pixels are available
        if( aPos.X() >= 30000 || aPos.Y() >= 30000 )
            continue;

        unsigned int aRenderAry[ MAXGLYPHS ];
        for( int i = 0; i < nGlyphs; ++i )
             aRenderAry[ i ] = rGlyphPeer.GetGlyphId( rFont, aGlyphAry[i] );
        rRenderPeer.CompositeString32( rEntry.m_aPicture, aDstPic,
           aGlyphSet, aPos.X(), aPos.Y(), aRenderAry, nGlyphs );
    }
}

//--------------------------------------------------------------------------

bool X11SalGraphics::DrawServerAAForcedString( const ServerFontLayout& rLayout )
{
    ServerFont& rFont = rLayout.GetServerFont();

    // prepare glyphs and get extent of operation
    X11GlyphPeer& rGlyphPeer = X11GlyphCache::GetInstance().GetPeer();
    int nXmin = 0;
    int nXmax = 0;
    int nYmin = 0;
    int nYmax = 0;
    int nStart = 0;
    Point aPos;
    sal_GlyphId nGlyph;
    for( bool bFirst=true; rLayout.GetNextGlyphs( 1, &nGlyph, aPos, nStart ); )
    {
        const RawBitmap* const pRawBitmap = rGlyphPeer.GetRawBitmap( rFont, nGlyph );
        if( !pRawBitmap )
            continue;

        const int nX1 = aPos.X() + pRawBitmap->mnXOffset;
        const int nY1 = aPos.Y() + pRawBitmap->mnYOffset;
        const int nX2 = nX1 + pRawBitmap->mnWidth;
        const int nY2 = nY1 + pRawBitmap->mnHeight;

        if( bFirst )
        {
            bFirst = false;
            nXmin = nX1;
            nXmax = nX2;
            nYmin = nY1;
            nYmax = nY2;
        }
        else
        {
            if( nXmin > nX1 ) nXmin = nX1;
            if( nXmax < nX2 ) nXmax = nX2;
            if( nYmin > nY1 ) nYmin = nY1;
            if( nYmax < nY2 ) nYmax = nY2;
        }
    }

    // get XImage
    GetDisplay()->GetXLib()->PushXErrorLevel( true );
    Display* pDisplay = GetXDisplay();

    XRectangle aXRect;
    long nWidth = 1, nHeight = 1;
    if( m_pFrame )
        nWidth = m_pFrame->maGeometry.nWidth, nHeight = m_pFrame->maGeometry.nHeight;
    else if( m_pVDev )
        nWidth = m_pVDev->GetWidth(), nHeight = m_pVDev->GetHeight();

    if( pClipRegion_ && !XEmptyRegion( pClipRegion_ ) )
    {
        // get bounding box
        XClipBox( pClipRegion_, &aXRect );
        // clip with window
        if( aXRect.x < 0 ) aXRect.x = 0;

        if( aXRect.y < 0 ) aXRect.y = 0;
        if( aXRect.width+aXRect.x > nWidth ) aXRect.width = nWidth-aXRect.x;
        if( aXRect.height+aXRect.y > nHeight ) aXRect.height = nHeight-aXRect.y;
    }
    else
    {
        aXRect.x = 0;
        aXRect.y = 0;
        aXRect.width = nWidth;
        aXRect.height = nHeight;
    }
    if( m_pFrame )
    {
        // clip with screen
        int nScreenX = m_pFrame->maGeometry.nX+aXRect.x;
        int nScreenY = m_pFrame->maGeometry.nY+aXRect.y;
        const Size& rScreenSize = GetDisplay()->getDataForScreen( m_nScreen ).m_aSize;
        int nScreenW = rScreenSize.Width();
        int nScreenH = rScreenSize.Height();
        if( nScreenX < 0 )
            aXRect.x -= nScreenX, aXRect.width += nScreenX;
        if( nScreenX+aXRect.width > nScreenW )
            aXRect.width = nScreenW-nScreenX;
        if( nScreenY < 0 )
            aXRect.y -= nScreenY, aXRect.height += nScreenY;
        if( nScreenY+aXRect.height > nScreenH )
            aXRect.height = nScreenH-nScreenY;
    }


    if( nXmin < aXRect.x )  nXmin = aXRect.x;
    if( nYmin < aXRect.y )  nYmin = aXRect.y;
    if( nXmax >= aXRect.x+aXRect.width )    nXmax = aXRect.x + aXRect.width - 1;
    if( nYmax >= aXRect.y+aXRect.height )   nYmax = aXRect.y + aXRect.height - 1;

    if( nXmin > nXmax )
        return false;
    if( nYmin > nYmax )
        return false;

    XImage* pImg = XGetImage( pDisplay, hDrawable_,
                              nXmin, nYmin,
                              (nXmax-nXmin+1), (nYmax-nYmin+1),
                              ~0, ZPixmap );
    if( pImg == NULL )
    {
        if( m_pFrame )
        {
            // the reason we did not get an image could be that the frame
            // geometry changed in the meantime; lets get the current geometry
            // and clip against the current window size as well as the screen
            // with the current frame position
            const Size& rScreenSize = GetDisplay()->getDataForScreen(m_nScreen).m_aSize;
            int nScreenW = rScreenSize.Width();
            int nScreenH = rScreenSize.Height();
            XLIB_Window aRoot = None;
            int x = 0, y = 0;
            unsigned int w = 0, h = 0, bw = 0, d;
            XGetGeometry( pDisplay, hDrawable_, &aRoot, &x, &y, &w, &h, &bw, &d );
            XTranslateCoordinates( pDisplay, hDrawable_, aRoot, 0, 0, &x, &y, &aRoot );
            if( nXmin + x < 0 ) // clip on left screen edge
                nXmin += x-nXmin;
            if( nYmin + y < 0 ) // clip on top screen edge
                nYmin += y-nYmin;
            if( nXmax >= int(w) ) // clip on right window egde
                nXmax = w-1;
            if( nYmax >= int(h) ) // clip on bottom window edge
                nYmax = h-1;
            if( nXmax + x >= nScreenW ) // clip on right screen edge
                nXmax -= (nXmax + x - nScreenW)+1;
            if( nYmax + y >= nScreenH ) // clip on bottom screen edge
                nYmax -= (nYmax + y - nScreenH)+1;
            if( nXmax >= nXmin && nYmax >= nYmin )
            {
                // try again to get the image
                pImg = XGetImage( pDisplay, hDrawable_,
                                  nXmin, nYmin,
                                  (nXmax-nXmin+1), (nYmax-nYmin+1),
                                  ~0, ZPixmap );
            }
        }
        if( pImg == NULL )
        {
            GetDisplay()->GetXLib()->PopXErrorLevel();
            return false;
        }
    }

    // prepare context
    GC nGC = GetFontGC();
    XGCValues aGCVal;
    XGetGCValues( pDisplay, nGC, GCForeground, &aGCVal );

    unsigned long nOrigColor = XGetPixel( pImg, 0, 0 );
    XPutPixel( pImg, 0, 0, aGCVal.foreground );
    unsigned char aColor[4];
    aColor[0] = pImg->data[0];
    aColor[1] = pImg->data[1];
    aColor[2] = pImg->data[2];
    aColor[3] = pImg->data[3];
    XPutPixel( pImg, 0, 0, nOrigColor );

    // work on XImage
    const int bpp = pImg->bits_per_pixel >> 3;
    for( nStart = 0; rLayout.GetNextGlyphs( 1, &nGlyph, aPos, nStart ); )
    {
        const RawBitmap* const pRawBitmap = rGlyphPeer.GetRawBitmap( rFont, nGlyph );
        if( !pRawBitmap )
            continue;

        const int nX1 = aPos.X() + pRawBitmap->mnXOffset;
        const int nY1 = aPos.Y() + pRawBitmap->mnYOffset;

        if( (nX1 <= nXmax) && (int(nX1 + pRawBitmap->mnWidth) > nXmin)
        &&  (nY1 <= nYmax) && (int(nY1 + pRawBitmap->mnHeight) > nYmin) )
        {
            const unsigned char* p10 = pRawBitmap->mpBits;
            unsigned char* p20 = (unsigned char*)pImg->data;                // dest left limit
            p20 += (nY1 - nYmin) * pImg->bytes_per_line;
            unsigned char* p21 = p20 + (nX1 - nXmin + pImg->xoffset) * bpp;
            int y = pRawBitmap->mnHeight;
            if( y > nYmax - nY1 )
                y = nYmax - nY1 + 1;
            while( --y >= 0 )
            {
                if( p20 >= (unsigned char*)pImg->data )
                {
                    unsigned char* const p22 = p20 + pImg->width * bpp; // dest right limit
                    unsigned char* pDst = p21;
                    const unsigned char* pSrc = p10;
                    for( int x = pRawBitmap->mnWidth; (--x >= 0) && (p22 > pDst); ++pSrc )
                    {
                        if( (*pSrc == 0) || (p20 > pDst) )          // keep background
                            pDst += bpp;
                        else if( *pSrc == 0xFF )                    // paint foreground
                        {
                            const unsigned char* pColor = aColor;
                            for( int z = bpp; --z >= 0; ++pColor, ++pDst )
                                *pDst = *pColor;
                        }
                        else                                        // blend fg into bg
                        {
                            const unsigned char* pColor = aColor;
                            for( int z = bpp; --z >= 0; ++pColor, ++pDst )
                                // theoretically it should be *257) >> 16
                                // but the error is <0.4% worst case and we are in
                                // the innermost loop of very perf-sensitive code

                                *pDst += (*pSrc * ((int)*pColor - *pDst)) >> 8;
                        }
                    }
                }
                p10 += pRawBitmap->mnScanlineSize;
                p20 += pImg->bytes_per_line;
                p21 += pImg->bytes_per_line;
            }
        }
    }

    // put XImage
    XPutImage( pDisplay, hDrawable_, nGC, pImg,
        0, 0, nXmin, nYmin, (nXmax - nXmin + 1), (nYmax - nYmin + 1) );
    XDestroyImage( pImg );

    GetDisplay()->GetXLib()->PopXErrorLevel();
    return true;
}

//--------------------------------------------------------------------------

void X11SalGraphics::DrawServerSimpleFontString( const ServerFontLayout& rSalLayout )
{
    ServerFont& rFont = rSalLayout.GetServerFont();
    X11GlyphPeer& rGlyphPeer = X11GlyphCache::GetInstance().GetPeer();

    Display* pDisplay = GetXDisplay();
    GC nGC = GetFontGC();

    XGCValues aGCVal;
    aGCVal.fill_style = FillStippled;
    aGCVal.line_width = 0;
    GC tmpGC = XCreateGC( pDisplay, hDrawable_, GCFillStyle|GCLineWidth, &aGCVal );
    XCopyGC( pDisplay, nGC, (1<<GCLastBit)-(1+GCFillStyle+GCLineWidth), tmpGC );

    Point aPos;
    sal_GlyphId nGlyph;
    for( int nStart = 0; rSalLayout.GetNextGlyphs( 1, &nGlyph, aPos, nStart ); )
    {
        // #i51924# avoid 32->16bit coordinate truncation problem in X11
        // TODO: reevaluate once displays with >30000 pixels are available
        if( aPos.X() >= 30000 || aPos.Y() >= 30000 )
            continue;

        Pixmap aStipple = rGlyphPeer.GetPixmap( rFont, nGlyph, m_nScreen );
        const GlyphMetric& rGM = rFont.GetGlyphMetric( nGlyph );

        if( aStipple != None )
        {
            const int nDestX    = aPos.X() + rGM.GetOffset().X();
            const int nDestY    = aPos.Y() + rGM.GetOffset().Y();

            aGCVal.stipple      = aStipple;
            aGCVal.ts_x_origin  = nDestX;
            aGCVal.ts_y_origin  = nDestY;
            XChangeGC( pDisplay, tmpGC, GCStipple|GCTileStipXOrigin|GCTileStipYOrigin, &aGCVal );

            const int nWidth    = rGM.GetSize().Width();
            const int nHeight   = rGM.GetSize().Height();
            XFillRectangle( pDisplay, hDrawable_, tmpGC, nDestX, nDestY, nWidth, nHeight );
        }
    }

    XFreeGC( pDisplay, tmpGC );
}

//--------------------------------------------------------------------------

void X11SalGraphics::DrawServerFontLayout( const ServerFontLayout& rLayout )
{
    // draw complex text
    ServerFont& rFont = rLayout.GetServerFont();
    const bool bVertical = rFont.GetFontSelData().mbVertical;

    if( !bVertical && CairoWrapper::get().isCairoRenderable(rFont) )
        DrawCairoAAFontString( rLayout );
    else
    {
        X11GlyphPeer& rGlyphPeer = X11GlyphCache::GetInstance().GetPeer();
        if( rGlyphPeer.GetGlyphSet( rFont, m_nScreen ) )
            DrawServerAAFontString( rLayout );
        else if( !rGlyphPeer.ForcedAntialiasing( rFont, m_nScreen ) )
            DrawServerSimpleFontString( rLayout );
        else
            DrawServerAAForcedString( rLayout );
    }
}

//--------------------------------------------------------------------------

const ImplFontCharMap* X11SalGraphics::GetImplFontCharMap() const
{
    if( !mpServerFont[0] )
        return NULL;

    const ImplFontCharMap* pIFCMap = mpServerFont[0]->GetImplFontCharMap();
    return pIFCMap;
}

// ----------------------------------------------------------------------------
//
// SalGraphics
//
// ----------------------------------------------------------------------------

sal_uInt16 X11SalGraphics::SetFont( ImplFontSelectData *pEntry, int nFallbackLevel )
{
    sal_uInt16 nRetVal = 0;
    if( !setFont( pEntry, nFallbackLevel ) )
        nRetVal |= SAL_SETFONT_BADFONT;
    if( bPrinter_ || (mpServerFont[ nFallbackLevel ] != NULL) )
        nRetVal |= SAL_SETFONT_USEDRAWTEXTARRAY;
    return nRetVal;
}

// ----------------------------------------------------------------------------

void
X11SalGraphics::SetTextColor( SalColor nSalColor )
{
    if( nTextColor_ != nSalColor )
    {
        nTextColor_     = nSalColor;
        nTextPixel_     = GetPixel( nSalColor );
        bFontGC_        = sal_False;
    }
}

// ----------------------------------------------------------------------------

bool X11SalGraphics::AddTempDevFont( ImplDevFontList* pFontList,
    const String& rFileURL, const String& rFontName )
{
    // inform PSP font manager
    rtl::OUString aUSystemPath;
    OSL_VERIFY( !osl::FileBase::getSystemPathFromFileURL( rFileURL, aUSystemPath ) );
    rtl_TextEncoding aEncoding = osl_getThreadTextEncoding();
    OString aOFileName( OUStringToOString( aUSystemPath, aEncoding ) );
    psp::PrintFontManager& rMgr = psp::PrintFontManager::get();
    int nFontId = rMgr.addFontFile( aOFileName, 0 );
    if( !nFontId )
        return false;

    // prepare font data
    psp::FastPrintFontInfo aInfo;
    rMgr.getFontFastInfo( nFontId, aInfo );
    aInfo.m_aFamilyName = rFontName;

    // inform glyph cache of new font
    ImplDevFontAttributes aDFA = PspGraphics::Info2DevFontAttributes( aInfo );
    aDFA.mnQuality += 5800;

    int nFaceNum = rMgr.getFontFaceNumber( aInfo.m_nID );
    if( nFaceNum < 0 )
        nFaceNum = 0;

    GlyphCache& rGC = X11GlyphCache::GetInstance();
    const rtl::OString& rFileName = rMgr.getFontFileSysPath( aInfo.m_nID );
    rGC.AddFontFile( rFileName, nFaceNum, aInfo.m_nID, aDFA );

    // announce new font to device's font list
    rGC.AnnounceFonts( pFontList );
    return true;
}

// ----------------------------------------------------------------------------

void RegisterFontSubstitutors( ImplDevFontList* );

void X11SalGraphics::GetDevFontList( ImplDevFontList *pList )
{
    // prepare the GlyphCache using psprint's font infos
    X11GlyphCache& rGC = X11GlyphCache::GetInstance();

    psp::PrintFontManager& rMgr = psp::PrintFontManager::get();
    ::std::list< psp::fontID > aList;
    ::std::list< psp::fontID >::iterator it;
    psp::FastPrintFontInfo aInfo;
    rMgr.getFontList( aList );
    for( it = aList.begin(); it != aList.end(); ++it )
    {
        if( !rMgr.getFontFastInfo( *it, aInfo ) )
            continue;

        // the GlyphCache must not bother with builtin fonts because
        // it cannot access or use them anyway
        if( aInfo.m_eType == psp::fonttype::Builtin )
            continue;

        // normalize face number to the GlyphCache
        int nFaceNum = rMgr.getFontFaceNumber( aInfo.m_nID );
        if( nFaceNum < 0 )
            nFaceNum = 0;

        // for fonts where extra kerning info can be provided on demand
        // an ExtraKernInfo object is supplied
        const ExtraKernInfo* pExtraKernInfo = NULL;
        if( aInfo.m_eType == psp::fonttype::Type1 )
            pExtraKernInfo = new PspKernInfo( *it );

        // inform GlyphCache about this font provided by the PsPrint subsystem
        ImplDevFontAttributes aDFA = PspGraphics::Info2DevFontAttributes( aInfo );
        aDFA.mnQuality += 4096;
        const rtl::OString& rFileName = rMgr.getFontFileSysPath( aInfo.m_nID );
        rGC.AddFontFile( rFileName, nFaceNum, aInfo.m_nID, aDFA, pExtraKernInfo );
   }

    // announce glyphcache fonts
    rGC.AnnounceFonts( pList );

    // register platform specific font substitutions if available
    if( rMgr.hasFontconfig() )
        RegisterFontSubstitutors( pList );

    ImplGetSVData()->maGDIData.mbNativeFontConfig = rMgr.hasFontconfig();
}

// ----------------------------------------------------------------------------

void X11SalGraphics::GetDevFontSubstList( OutputDevice* )
{
    // no device specific font substitutions on X11 needed
}

// ----------------------------------------------------------------------------

void cairosubcallback( void* pPattern )
{
    CairoWrapper& rCairo = CairoWrapper::get();
    if( !rCairo.isValid() )
        return;
    const StyleSettings& rStyleSettings = Application::GetSettings().GetStyleSettings();
    const void* pFontOptions = rStyleSettings.GetCairoFontOptions();
    if( !pFontOptions )
        return;
    rCairo.ft_font_options_substitute( pFontOptions, pPattern );
}

bool GetFCFontOptions( const ImplFontAttributes& rFontAttributes, int nSize,
    ImplFontOptions& rFontOptions)
{
    // TODO: get rid of these insane enum-conversions
    // e.g. by using the classic vclenum values inside VCL

    psp::FastPrintFontInfo aInfo;
    // set family name
    aInfo.m_aFamilyName = rFontAttributes.GetFamilyName();
    // set italic
    switch( rFontAttributes.GetSlant() )
    {
        case ITALIC_NONE:
            aInfo.m_eItalic = psp::italic::Upright;
            break;
        case ITALIC_NORMAL:
            aInfo.m_eItalic = psp::italic::Italic;
            break;
        case ITALIC_OBLIQUE:
            aInfo.m_eItalic = psp::italic::Oblique;
            break;
        default:
            aInfo.m_eItalic = psp::italic::Unknown;
            break;
    }
    // set weight
    switch( rFontAttributes.GetWeight() )
    {
        case WEIGHT_THIN:
            aInfo.m_eWeight = psp::weight::Thin;
            break;
        case WEIGHT_ULTRALIGHT:
            aInfo.m_eWeight = psp::weight::UltraLight;
            break;
        case WEIGHT_LIGHT:
            aInfo.m_eWeight = psp::weight::Light;
            break;
        case WEIGHT_SEMILIGHT:
            aInfo.m_eWeight = psp::weight::SemiLight;
            break;
        case WEIGHT_NORMAL:
            aInfo.m_eWeight = psp::weight::Normal;
            break;
        case WEIGHT_MEDIUM:
            aInfo.m_eWeight = psp::weight::Medium;
            break;
        case WEIGHT_SEMIBOLD:
            aInfo.m_eWeight = psp::weight::SemiBold;
            break;
        case WEIGHT_BOLD:
            aInfo.m_eWeight = psp::weight::Bold;
            break;
        case WEIGHT_ULTRABOLD:
            aInfo.m_eWeight = psp::weight::UltraBold;
            break;
        case WEIGHT_BLACK:
            aInfo.m_eWeight = psp::weight::Black;
            break;
        default:
            aInfo.m_eWeight = psp::weight::Unknown;
            break;
    }
    // set width
    switch( rFontAttributes.GetWidthType() )
    {
        case WIDTH_ULTRA_CONDENSED:
            aInfo.m_eWidth = psp::width::UltraCondensed;
            break;
        case WIDTH_EXTRA_CONDENSED:
            aInfo.m_eWidth = psp::width::ExtraCondensed;
            break;
        case WIDTH_CONDENSED:
            aInfo.m_eWidth = psp::width::Condensed;
            break;
        case WIDTH_SEMI_CONDENSED:
            aInfo.m_eWidth = psp::width::SemiCondensed;
            break;
        case WIDTH_NORMAL:
            aInfo.m_eWidth = psp::width::Normal;
            break;
        case WIDTH_SEMI_EXPANDED:
            aInfo.m_eWidth = psp::width::SemiExpanded;
            break;
        case WIDTH_EXPANDED:
            aInfo.m_eWidth = psp::width::Expanded;
            break;
        case WIDTH_EXTRA_EXPANDED:
            aInfo.m_eWidth = psp::width::ExtraExpanded;
            break;
        case WIDTH_ULTRA_EXPANDED:
            aInfo.m_eWidth = psp::width::UltraExpanded;
            break;
        default:
            aInfo.m_eWidth = psp::width::Unknown;
            break;
    }

    const psp::PrintFontManager& rPFM = psp::PrintFontManager::get();
    bool bOK = rPFM.getFontOptions( aInfo, nSize, cairosubcallback, rFontOptions);
    return bOK;
}

// ----------------------------------------------------------------------------

void
X11SalGraphics::GetFontMetric( ImplFontMetricData *pMetric, int nFallbackLevel )
{
    if( nFallbackLevel >= MAX_FALLBACK )
        return;

    if( mpServerFont[nFallbackLevel] != NULL )
    {
        long rDummyFactor;
        mpServerFont[nFallbackLevel]->FetchFontMetric( *pMetric, rDummyFactor );
    }
}

// ---------------------------------------------------------------------------

sal_uInt32
X11SalGraphics::GetKernPairs( sal_uLong nPairs, ImplKernPairData *pKernPairs )
{
    if( ! bPrinter_ )
    {
        if( mpServerFont[0] != NULL )
        {
            ImplKernPairData* pTmpKernPairs;
            sal_uLong nGotPairs = mpServerFont[0]->GetKernPairs( &pTmpKernPairs );
            for( unsigned int i = 0; i < nPairs && i < nGotPairs; ++i )
                pKernPairs[ i ] = pTmpKernPairs[ i ];
            delete[] pTmpKernPairs;
            return nGotPairs;
        }
    }
    return 0;
}

// ---------------------------------------------------------------------------

sal_Bool X11SalGraphics::GetGlyphBoundRect( long nGlyphIndex, Rectangle& rRect )
{
    int nLevel = nGlyphIndex >> GF_FONTSHIFT;
    if( nLevel >= MAX_FALLBACK )
        return sal_False;

    ServerFont* pSF = mpServerFont[ nLevel ];
    if( !pSF )
        return sal_False;

    nGlyphIndex &= ~GF_FONTMASK;
    const GlyphMetric& rGM = pSF->GetGlyphMetric( nGlyphIndex );
    rRect = Rectangle( rGM.GetOffset(), rGM.GetSize() );
    return sal_True;
}

// ---------------------------------------------------------------------------

sal_Bool X11SalGraphics::GetGlyphOutline( long nGlyphIndex,
    ::basegfx::B2DPolyPolygon& rPolyPoly )
{
    int nLevel = nGlyphIndex >> GF_FONTSHIFT;
    if( nLevel >= MAX_FALLBACK )
        return sal_False;

    ServerFont* pSF = mpServerFont[ nLevel ];
    if( !pSF )
        return sal_False;

    nGlyphIndex &= ~GF_FONTMASK;
    if( pSF->GetGlyphOutline( nGlyphIndex, rPolyPoly ) )
        return sal_True;

    return sal_False;
}

//--------------------------------------------------------------------------

SalLayout* X11SalGraphics::GetTextLayout( ImplLayoutArgs& rArgs, int nFallbackLevel )
{
    SalLayout* pLayout = NULL;

    if( mpServerFont[ nFallbackLevel ]
    && !(rArgs.mnFlags & SAL_LAYOUT_DISABLE_GLYPH_PROCESSING) )
    {
#ifdef ENABLE_GRAPHITE
        // Is this a Graphite font?
        if (!bDisableGraphite_ &&
            GraphiteFontAdaptor::IsGraphiteEnabledFont(*mpServerFont[nFallbackLevel]))
        {
            sal_Int32 xdpi, ydpi;

            xdpi = GetDisplay()->GetResolution().A();
            ydpi = GetDisplay()->GetResolution().B();

            GraphiteFontAdaptor * pGrfont = new GraphiteFontAdaptor( *mpServerFont[nFallbackLevel], xdpi, ydpi);
            if (!pGrfont) return NULL;
            pLayout = new GraphiteServerFontLayout(pGrfont);
        }
        else
#endif
            pLayout = new ServerFontLayout( *mpServerFont[ nFallbackLevel ] );
    }

    return pLayout;
}

//--------------------------------------------------------------------------

SystemFontData X11SalGraphics::GetSysFontData( int nFallbacklevel ) const
{
    SystemFontData aSysFontData;
    aSysFontData.nSize = sizeof( SystemFontData );
    aSysFontData.nFontId = 0;

    if (nFallbacklevel >= MAX_FALLBACK) nFallbacklevel = MAX_FALLBACK - 1;
    if (nFallbacklevel < 0 ) nFallbacklevel = 0;

    if (mpServerFont[nFallbacklevel] != NULL)
    {
        ServerFont* rFont = mpServerFont[nFallbacklevel];
        aSysFontData.nFontId = rFont->GetFtFace();
        aSysFontData.nFontFlags = rFont->GetLoadFlags();
        aSysFontData.bFakeBold = rFont->NeedsArtificialBold();
        aSysFontData.bFakeItalic = rFont->NeedsArtificialItalic();
        aSysFontData.bAntialias = rFont->GetAntialiasAdvice();
        aSysFontData.bVerticalCharacterType = rFont->GetFontSelData().mbVertical;
    }

    return aSysFontData;
}

//--------------------------------------------------------------------------

sal_Bool X11SalGraphics::CreateFontSubset(
                                   const rtl::OUString& rToFile,
                                   const ImplFontData* pFont,
                                   sal_Int32* pGlyphIDs,
                                   sal_uInt8* pEncoding,
                                   sal_Int32* pWidths,
                                   int nGlyphCount,
                                   FontSubsetInfo& rInfo
                                   )
{
    // in this context the pFont->GetFontId() is a valid PSP
    // font since they are the only ones left after the PDF
    // export has filtered its list of subsettable fonts (for
    // which this method was created). The correct way would
    // be to have the GlyphCache search for the ImplFontData pFont
    psp::fontID aFont = pFont->GetFontId();

    psp::PrintFontManager& rMgr = psp::PrintFontManager::get();
    bool bSuccess = rMgr.createFontSubset( rInfo,
                                 aFont,
                                 rToFile,
                                 pGlyphIDs,
                                 pEncoding,
                                 pWidths,
                                 nGlyphCount );
    return bSuccess;
}

//--------------------------------------------------------------------------

const void* X11SalGraphics::GetEmbedFontData( const ImplFontData* pFont, const sal_Ucs* pUnicodes, sal_Int32* pWidths, FontSubsetInfo& rInfo, long* pDataLen )
{
    // in this context the pFont->GetFontId() is a valid PSP
    // font since they are the only ones left after the PDF
    // export has filtered its list of subsettable fonts (for
    // which this method was created). The correct way would
    // be to have the GlyphCache search for the ImplFontData pFont
    psp::fontID aFont = pFont->GetFontId();
    return PspGraphics::DoGetEmbedFontData( aFont, pUnicodes, pWidths, rInfo, pDataLen );
}

//--------------------------------------------------------------------------

void X11SalGraphics::FreeEmbedFontData( const void* pData, long nLen )
{
    PspGraphics::DoFreeEmbedFontData( pData, nLen );
}

//--------------------------------------------------------------------------

const Ucs2SIntMap* X11SalGraphics::GetFontEncodingVector( const ImplFontData* pFont, const Ucs2OStrMap** pNonEncoded )
{
    // in this context the pFont->GetFontId() is a valid PSP
    // font since they are the only ones left after the PDF
    // export has filtered its list of subsettable fonts (for
    // which this method was created). The correct way would
    // be to have the GlyphCache search for the ImplFontData pFont
    psp::fontID aFont = pFont->GetFontId();
    return PspGraphics::DoGetFontEncodingVector( aFont, pNonEncoded );
}

//--------------------------------------------------------------------------

void X11SalGraphics::GetGlyphWidths( const ImplFontData* pFont,
                                   bool bVertical,
                                   Int32Vector& rWidths,
                                   Ucs2UIntMap& rUnicodeEnc )
{
    // in this context the pFont->GetFontId() is a valid PSP
    // font since they are the only ones left after the PDF
    // export has filtered its list of subsettable fonts (for
    // which this method was created). The correct way would
    // be to have the GlyphCache search for the ImplFontData pFont
    psp::fontID aFont = pFont->GetFontId();
    PspGraphics::DoGetGlyphWidths( aFont, bVertical, rWidths, rUnicodeEnc );
}

// ===========================================================================
// platform specific font substitution hooks

class FcPreMatchSubstititution
:   public ImplPreMatchFontSubstitution
{
public:
    bool FindFontSubstitute( ImplFontSelectData& ) const;
};

class FcGlyphFallbackSubstititution
:    public ImplGlyphFallbackFontSubstitution
{
    // TODO: add a cache
public:
    bool FindFontSubstitute( ImplFontSelectData&, OUString& rMissingCodes ) const;
};

void RegisterFontSubstitutors( ImplDevFontList* pList )
{
    // init font substitution defaults
    int nDisableBits = 0;
#ifdef SOLARIS
    nDisableBits = 1; // disable "font fallback" here on default
#endif
    // apply the environment variable if any
    const char* pEnvStr = ::getenv( "SAL_DISABLE_FC_SUBST" );
    if( pEnvStr )
    {
        if( (*pEnvStr >= '0') && (*pEnvStr <= '9') )
            nDisableBits = (*pEnvStr - '0');
        else
            nDisableBits = ~0U; // no specific bits set: disable all
    }

    // register font fallback substitutions (unless disabled by bit0)
    if( (nDisableBits & 1) == 0 )
    {
        static FcPreMatchSubstititution aSubstPreMatch;
        pList->SetPreMatchHook( &aSubstPreMatch );
    }

    // register glyph fallback substitutions (unless disabled by bit1)
    if( (nDisableBits & 2) == 0 )
    {
        static FcGlyphFallbackSubstititution aSubstFallback;
        pList->SetFallbackHook( &aSubstFallback );
    }
}

// -----------------------------------------------------------------------

static ImplFontSelectData GetFcSubstitute(const ImplFontSelectData &rFontSelData, OUString& rMissingCodes )
{
    ImplFontSelectData aRet(rFontSelData);

    const rtl::OString aLangAttrib = MsLangId::convertLanguageToIsoByteString( rFontSelData.meLanguage );

    psp::italic::type eItalic = psp::italic::Unknown;
    if( rFontSelData.GetSlant() != ITALIC_DONTKNOW )
    {
        switch( rFontSelData.GetSlant() )
        {
            case ITALIC_NONE:    eItalic = psp::italic::Upright; break;
            case ITALIC_NORMAL:  eItalic = psp::italic::Italic; break;
            case ITALIC_OBLIQUE: eItalic = psp::italic::Oblique; break;
            default:
                break;
        }
    }

    psp::weight::type eWeight = psp::weight::Unknown;
    if( rFontSelData.GetWeight() != WEIGHT_DONTKNOW )
    {
        switch( rFontSelData.GetWeight() )
        {
            case WEIGHT_THIN:       eWeight = psp::weight::Thin; break;
            case WEIGHT_ULTRALIGHT: eWeight = psp::weight::UltraLight; break;
            case WEIGHT_LIGHT:      eWeight = psp::weight::Light; break;
            case WEIGHT_SEMILIGHT:  eWeight = psp::weight::SemiLight; break;
            case WEIGHT_NORMAL:     eWeight = psp::weight::Normal; break;
            case WEIGHT_MEDIUM:     eWeight = psp::weight::Medium; break;
            case WEIGHT_SEMIBOLD:   eWeight = psp::weight::SemiBold; break;
            case WEIGHT_BOLD:       eWeight = psp::weight::Bold; break;
            case WEIGHT_ULTRABOLD:  eWeight = psp::weight::UltraBold; break;
            case WEIGHT_BLACK:      eWeight = psp::weight::Black; break;
            default:
                break;
        }
    }

    psp::width::type eWidth = psp::width::Unknown;
    if( rFontSelData.GetWidthType() != WIDTH_DONTKNOW )
    {
        switch( rFontSelData.GetWidthType() )
        {
            case WIDTH_ULTRA_CONDENSED: eWidth = psp::width::UltraCondensed; break;
            case WIDTH_EXTRA_CONDENSED: eWidth = psp::width::ExtraCondensed; break;
            case WIDTH_CONDENSED:   eWidth = psp::width::Condensed; break;
            case WIDTH_SEMI_CONDENSED:  eWidth = psp::width::SemiCondensed; break;
            case WIDTH_NORMAL:      eWidth = psp::width::Normal; break;
            case WIDTH_SEMI_EXPANDED:   eWidth = psp::width::SemiExpanded; break;
            case WIDTH_EXPANDED:    eWidth = psp::width::Expanded; break;
            case WIDTH_EXTRA_EXPANDED:  eWidth = psp::width::ExtraExpanded; break;
            case WIDTH_ULTRA_EXPANDED:  eWidth = psp::width::UltraExpanded; break;
            default:
                break;
        }
    }

    psp::pitch::type ePitch = psp::pitch::Unknown;
    if( rFontSelData.GetPitch() != PITCH_DONTKNOW )
    {
        switch( rFontSelData.GetPitch() )
        {
            case PITCH_FIXED:    ePitch=psp::pitch::Fixed; break;
            case PITCH_VARIABLE: ePitch=psp::pitch::Variable; break;
            default:
                break;
        }
    }

    const psp::PrintFontManager& rMgr = psp::PrintFontManager::get();
    aRet.maSearchName = rMgr.Substitute( rFontSelData.maTargetName, rMissingCodes, aLangAttrib, eItalic, eWeight, eWidth, ePitch);

    switch (eItalic)
    {
        case psp::italic::Upright: aRet.meItalic = ITALIC_NONE; break;
        case psp::italic::Italic: aRet.meItalic = ITALIC_NORMAL; break;
        case psp::italic::Oblique: aRet.meItalic = ITALIC_OBLIQUE; break;
        default:
            break;
    }

    switch (eWeight)
    {
        case psp::weight::Thin: aRet.meWeight = WEIGHT_THIN; break;
        case psp::weight::UltraLight: aRet.meWeight = WEIGHT_ULTRALIGHT; break;
        case psp::weight::Light: aRet.meWeight = WEIGHT_LIGHT; break;
        case psp::weight::SemiLight: aRet.meWeight = WEIGHT_SEMILIGHT; break;
        case psp::weight::Normal: aRet.meWeight = WEIGHT_NORMAL; break;
        case psp::weight::Medium: aRet.meWeight = WEIGHT_MEDIUM; break;
        case psp::weight::SemiBold: aRet.meWeight = WEIGHT_SEMIBOLD; break;
        case psp::weight::Bold: aRet.meWeight = WEIGHT_BOLD; break;
        case psp::weight::UltraBold: aRet.meWeight = WEIGHT_ULTRABOLD; break;
        case psp::weight::Black: aRet.meWeight = WEIGHT_BLACK; break;
        default:
                break;
    }

    switch (eWidth)
    {
        case psp::width::UltraCondensed: aRet.meWidthType = WIDTH_ULTRA_CONDENSED; break;
        case psp::width::ExtraCondensed: aRet.meWidthType = WIDTH_EXTRA_CONDENSED; break;
        case psp::width::Condensed: aRet.meWidthType = WIDTH_CONDENSED; break;
        case psp::width::SemiCondensed: aRet.meWidthType = WIDTH_SEMI_CONDENSED; break;
        case psp::width::Normal: aRet.meWidthType = WIDTH_NORMAL; break;
        case psp::width::SemiExpanded: aRet.meWidthType = WIDTH_SEMI_EXPANDED; break;
        case psp::width::Expanded: aRet.meWidthType = WIDTH_EXPANDED; break;
        case psp::width::ExtraExpanded: aRet.meWidthType = WIDTH_EXTRA_EXPANDED; break;
        case psp::width::UltraExpanded: aRet.meWidthType = WIDTH_ULTRA_EXPANDED; break;
        default:
            break;
    }

    switch (ePitch)
    {
        case psp::pitch::Fixed: aRet.mePitch = PITCH_FIXED; break;
        case psp::pitch::Variable: aRet.mePitch = PITCH_VARIABLE; break;
        default:
            break;
    }

    return aRet;
}

namespace
{
    bool uselessmatch(const ImplFontSelectData &rOrig, const ImplFontSelectData &rNew)
    {
        return
          (
            rOrig.maTargetName == rNew.maSearchName &&
            rOrig.meWeight == rNew.meWeight &&
            rOrig.meItalic == rNew.meItalic &&
            rOrig.mePitch == rNew.mePitch &&
            rOrig.meWidthType == rNew.meWidthType
          );
    }
}

//--------------------------------------------------------------------------

bool FcPreMatchSubstititution::FindFontSubstitute( ImplFontSelectData &rFontSelData ) const
{
    // We dont' actually want to talk to Fontconfig at all for symbol fonts
    if( rFontSelData.IsSymbolFont() )
        return false;
    // StarSymbol is a unicode font, but it still deserves the symbol flag
    if( 0 == rFontSelData.maSearchName.CompareIgnoreCaseToAscii( "starsymbol", 10)
    ||  0 == rFontSelData.maSearchName.CompareIgnoreCaseToAscii( "opensymbol", 10) )
        return false;

    rtl::OUString aDummy;
    const ImplFontSelectData aOut = GetFcSubstitute( rFontSelData, aDummy );
    // TODO: cache the font substitution suggestion
    // FC doing it would be preferable because it knows the invariables
    // e.g. FC knows the FC rule that all Arial gets replaced by LiberationSans
    // whereas we would have to check for every size or attribute
    if( !aOut.maSearchName.Len() )
        return false;

    const bool bHaveSubstitute = !uselessmatch( rFontSelData, aOut );

#ifdef DEBUG
    const ByteString aOrigName( rFontSelData.maTargetName, RTL_TEXTENCODING_UTF8 );
    const ByteString aSubstName( aOut.maSearchName, RTL_TEXTENCODING_UTF8 );
    printf( "FcPreMatchSubstititution \"%s\" bipw=%d%d%d%d -> ",
        aOrigName.GetBuffer(), rFontSelData.meWeight, rFontSelData.meItalic,
        rFontSelData.mePitch, rFontSelData.meWidthType );
    if( !bHaveSubstitute )
        printf( "no substitute available\n" );
    else
        printf( "\"%s\" bipw=%d%d%d%d\n", aSubstName.GetBuffer(),
        aOut.meWeight, aOut.meItalic, aOut.mePitch, aOut.meWidthType );
#endif

    if( bHaveSubstitute )
        rFontSelData = aOut;

    return bHaveSubstitute;
}

// -----------------------------------------------------------------------

bool FcGlyphFallbackSubstititution::FindFontSubstitute( ImplFontSelectData& rFontSelData,
    rtl::OUString& rMissingCodes ) const
{
    // We dont' actually want to talk to Fontconfig at all for symbol fonts
    if( rFontSelData.IsSymbolFont() )
    return false;
    // StarSymbol is a unicode font, but it still deserves the symbol flag
    if( 0 == rFontSelData.maSearchName.CompareIgnoreCaseToAscii( "starsymbol", 10)
    ||  0 == rFontSelData.maSearchName.CompareIgnoreCaseToAscii( "opensymbol", 10) )
        return false;

    const ImplFontSelectData aOut = GetFcSubstitute( rFontSelData, rMissingCodes );
    // TODO: cache the unicode + srcfont specific result
    // FC doing it would be preferable because it knows the invariables
    // e.g. FC knows the FC rule that all Arial gets replaced by LiberationSans
    // whereas we would have to check for every size or attribute
    if( !aOut.maSearchName.Len() )
        return false;

    const bool bHaveSubstitute = !uselessmatch( rFontSelData, aOut );

#ifdef DEBUG
    const ByteString aOrigName( rFontSelData.maTargetName, RTL_TEXTENCODING_UTF8 );
    const ByteString aSubstName( aOut.maSearchName, RTL_TEXTENCODING_UTF8 );
    printf( "FcGFSubstititution \"%s\" bipw=%d%d%d%d ->",
        aOrigName.GetBuffer(), rFontSelData.meWeight, rFontSelData.meItalic,
        rFontSelData.mePitch, rFontSelData.meWidthType );
    if( !bHaveSubstitute )
        printf( "no substitute available\n" );
    else
        printf( "\"%s\" bipw=%d%d%d%d\n", aSubstName.GetBuffer(),
        aOut.meWeight, aOut.meItalic, aOut.mePitch, aOut.meWidthType );
#endif

    if( bHaveSubstitute )
        rFontSelData = aOut;

    return bHaveSubstitute;
}

// ===========================================================================
<|MERGE_RESOLUTION|>--- conflicted
+++ resolved
@@ -215,21 +215,6 @@
     if( !pEntry->mpFontData )
         return false;
 
-<<<<<<< HEAD
-    // handle the request for a native X11-font
-    if( ImplX11FontData::CheckFontData( *pEntry->mpFontData ) )
-    {
-        const ImplX11FontData* pRequestedFont = static_cast<const ImplX11FontData*>( pEntry->mpFontData );
-        const ExtendedXlfd& rX11Font = pRequestedFont->GetExtendedXlfd();
-
-        Size aReqSize( pEntry->mnWidth, pEntry->mnHeight );
-        mXFont[ nFallbackLevel ] = GetDisplay()->GetFont( &rX11Font, aReqSize, bFontVertical_ );
-        bFontGC_ = sal_False;
-        return true;
-    }
-
-=======
->>>>>>> 7640d6a6
     // handle the request for a non-native X11-font => use the GlyphCache
     ServerFont* pServerFont = GlyphCache::GetInstance().CacheFont( *pEntry );
     if( pServerFont != NULL )
