/* -*- Mode: C++; tab-width: 4; indent-tabs-mode: nil; c-basic-offset: 4 -*- */
/*************************************************************************
 *
 * DO NOT ALTER OR REMOVE COPYRIGHT NOTICES OR THIS FILE HEADER.
 *
 * Copyright 2000, 2010 Oracle and/or its affiliates.
 *
 * OpenOffice.org - a multi-platform office productivity suite
 *
 * This file is part of OpenOffice.org.
 *
 * OpenOffice.org is free software: you can redistribute it and/or modify
 * it under the terms of the GNU Lesser General Public License version 3
 * only, as published by the Free Software Foundation.
 *
 * OpenOffice.org is distributed in the hope that it will be useful,
 * but WITHOUT ANY WARRANTY; without even the implied warranty of
 * MERCHANTABILITY or FITNESS FOR A PARTICULAR PURPOSE.  See the
 * GNU Lesser General Public License version 3 for more details
 * (a copy is included in the LICENSE file that accompanied this code).
 *
 * You should have received a copy of the GNU Lesser General Public License
 * version 3 along with OpenOffice.org.  If not, see
 * <http://www.openoffice.org/license.html>
 * for a copy of the LGPLv3 License.
 *
 ************************************************************************/

// MARKER(update_precomp.py): autogen include statement, do not remove
#include "precompiled_vcl.hxx"

#include "Xproto.h"

#include "salunx.h"
#include "saldata.hxx"
#include "saldisp.hxx"
#include "salgdi.h"
#include "salframe.h"
#include "salvd.h"
#include "xrender_peer.hxx"

#include "vcl/printergfx.hxx"
#include "vcl/jobdata.hxx"
#include "vcl/region.h"

#include "tools/debug.hxx"

#include "basegfx/polygon/b2dpolygon.hxx"
#include "basegfx/polygon/b2dpolypolygon.hxx"
#include "basegfx/polygon/b2dpolypolygontools.hxx"
#include "basegfx/polygon/b2dpolygontools.hxx"
#include "basegfx/polygon/b2dpolygonclipper.hxx"
#include "basegfx/polygon/b2dlinegeometry.hxx"
#include "basegfx/matrix/b2dhommatrix.hxx"
#include "basegfx/matrix/b2dhommatrixtools.hxx"
#include "basegfx/polygon/b2dpolypolygoncutter.hxx"
#include "basegfx/polygon/b2dtrapezoid.hxx"

#include <vector>
#include <queue>
#include <set>

// -=-= SalPolyLine =-=-=-=-=-=-=-=-=-=-=-=-=-=-=-=-=-=-=-=-=-=-=-=-=-=-=-=-=-=
// -=-=-=-=-=-=-=-=-=-=-=-=-=-=-=-=-=-=-=-=-=-=-=-=-=-=-=-=-=-=-=-=-=-=-=-=-=-=
#define STATIC_POINTS 64

class SalPolyLine
{
            XPoint              Points_[STATIC_POINTS];
            XPoint             *pFirst_;
public:
    inline                      SalPolyLine( sal_uLong nPoints );
    inline                      SalPolyLine( sal_uLong nPoints, const SalPoint *p );
    inline                      ~SalPolyLine();
    inline  XPoint             &operator [] ( sal_uLong n ) const
                                { return pFirst_[n]; }
};

inline SalPolyLine::SalPolyLine( sal_uLong nPoints )
    : pFirst_( nPoints+1 > STATIC_POINTS ? new XPoint[nPoints+1] : Points_ )
{}

inline SalPolyLine::SalPolyLine( sal_uLong nPoints, const SalPoint *p )
    : pFirst_( nPoints+1 > STATIC_POINTS ? new XPoint[nPoints+1] : Points_ )
{
    for( sal_uLong i = 0; i < nPoints; i++ )
    {
        pFirst_[i].x = (short)p[i].mnX;
        pFirst_[i].y = (short)p[i].mnY;
    }
    pFirst_[nPoints] = pFirst_[0]; // close polyline
}

inline SalPolyLine::~SalPolyLine()
{ if( pFirst_ != Points_ ) delete [] pFirst_; }

#undef STATIC_POINTS
// -=-= X11SalGraphics =-=-=-=-=-=-=-=-=-=-=-=-=-=-=-=-=-=-=-=-=-=-=-=-=-=-=-=
// -=-=-=-=-=-=-=-=-=-=-=-=-=-=-=-=-=-=-=-=-=-=-=-=-=-=-=-=-=-=-=-=-=-=-=-=-=-=
X11SalGraphics::X11SalGraphics()
{
    m_pFrame            = NULL;
    m_pVDev             = NULL;
    m_pDeleteColormap   = NULL;
    hDrawable_          = None;
    m_aXRenderPicture    = 0;
    m_pXRenderFormat     = NULL;

    mpClipRegion            = NULL;
    pPaintRegion_       = NULL;

    pPenGC_         = NULL;
    nPenPixel_          = 0;
    nPenColor_          = MAKE_SALCOLOR( 0x00, 0x00, 0x00 ); // Black

    pFontGC_            = NULL;
    for( int i = 0; i < MAX_FALLBACK; ++i )
        mpServerFont[i] = NULL;

    nTextPixel_         = 0;
    nTextColor_         = MAKE_SALCOLOR( 0x00, 0x00, 0x00 ); // Black

#ifdef ENABLE_GRAPHITE
    // check if graphite fonts have been disabled
    static const char* pDisableGraphiteStr = getenv( "SAL_DISABLE_GRAPHITE" );
    bDisableGraphite_       = pDisableGraphiteStr ? (pDisableGraphiteStr[0]!='0') : sal_False;
#endif

    pBrushGC_           = NULL;
    nBrushPixel_            = 0;
    nBrushColor_        = MAKE_SALCOLOR( 0xFF, 0xFF, 0xFF ); // White
    hBrush_             = None;

    pMonoGC_            = NULL;
    pCopyGC_            = NULL;
    pMaskGC_            = NULL;
    pInvertGC_          = NULL;
    pInvert50GC_        = NULL;
    pStippleGC_         = NULL;
    pTrackingGC_        = NULL;

    bWindow_            = sal_False;
    bPrinter_           = sal_False;
    bVirDev_            = sal_False;
    bPenGC_         = sal_False;
    bFontGC_            = sal_False;
    bBrushGC_           = sal_False;
    bMonoGC_            = sal_False;
    bCopyGC_            = sal_False;
    bInvertGC_          = sal_False;
    bInvert50GC_        = sal_False;
    bStippleGC_         = sal_False;
    bTrackingGC_        = sal_False;
    bXORMode_           = sal_False;
    bDitherBrush_       = sal_False;
}

// -=-=-=-=-=-=-=-=-=-=-=-=-=-=-=-=-=-=-=-=-=-=-=-=-=-=-=-=-=-=-=-=-=-=-=-=-=-=
X11SalGraphics::~X11SalGraphics()
{
    ReleaseFonts();
    freeResources();
}

// -=-= SalGraphics / X11SalGraphics =-=-=-=-=-=-=-=-=-=-=-=-=-=-=-=-=-=-=-=-=

void X11SalGraphics::freeResources()
{
    Display *pDisplay = GetXDisplay();

    DBG_ASSERT( !pPaintRegion_, "pPaintRegion_" );
    if( mpClipRegion ) XDestroyRegion( mpClipRegion ), mpClipRegion = None;

    if( hBrush_ )       XFreePixmap( pDisplay, hBrush_ ), hBrush_ = None;
    if( pPenGC_ )       XFreeGC( pDisplay, pPenGC_ ), pPenGC_ = None;
    if( pFontGC_ )      XFreeGC( pDisplay, pFontGC_ ), pFontGC_ = None;
    if( pBrushGC_ )     XFreeGC( pDisplay, pBrushGC_ ), pBrushGC_ = None;
    if( pMonoGC_ )      XFreeGC( pDisplay, pMonoGC_ ), pMonoGC_ = None;
    if( pCopyGC_ )      XFreeGC( pDisplay, pCopyGC_ ), pCopyGC_ = None;
    if( pMaskGC_ )      XFreeGC( pDisplay, pMaskGC_ ), pMaskGC_ = None;
    if( pInvertGC_ )    XFreeGC( pDisplay, pInvertGC_ ), pInvertGC_ = None;
    if( pInvert50GC_ )  XFreeGC( pDisplay, pInvert50GC_ ), pInvert50GC_ = None;
    if( pStippleGC_ )   XFreeGC( pDisplay, pStippleGC_ ), pStippleGC_ = None;
    if( pTrackingGC_ )  XFreeGC( pDisplay, pTrackingGC_ ), pTrackingGC_ = None;
    if( m_pDeleteColormap )
        delete m_pDeleteColormap, m_pColormap = m_pDeleteColormap = NULL;

    if( m_aXRenderPicture )
        XRenderPeer::GetInstance().FreePicture( m_aXRenderPicture ), m_aXRenderPicture = 0;

    bPenGC_ = bFontGC_ = bBrushGC_ = bMonoGC_ = bCopyGC_ = bInvertGC_ = bInvert50GC_ = bStippleGC_ = bTrackingGC_ = false;
}

void X11SalGraphics::SetDrawable( Drawable aDrawable, int nScreen )
{
    // shortcut if nothing changed
    if( hDrawable_ == aDrawable )
        return;

    // free screen specific resources if needed
    if( nScreen != m_nScreen )
    {
        freeResources();
        m_pColormap = &GetX11SalData()->GetDisplay()->GetColormap( nScreen );
        m_nScreen = nScreen;
    }

    hDrawable_ = aDrawable;
    SetXRenderFormat( NULL );
    if( m_aXRenderPicture )
    {
        XRenderPeer::GetInstance().FreePicture( m_aXRenderPicture );
        m_aXRenderPicture = 0;
    }

    if( hDrawable_ )
    {
        nPenPixel_      = GetPixel( nPenColor_ );
        nTextPixel_     = GetPixel( nTextColor_ );
        nBrushPixel_    = GetPixel( nBrushColor_ );
    }
}

void X11SalGraphics::Init( SalFrame *pFrame, Drawable aTarget, int nScreen )
{

    m_pColormap     = &GetX11SalData()->GetDisplay()->GetColormap(nScreen);
    m_nScreen = nScreen;
    SetDrawable( aTarget, nScreen );

    bWindow_        = sal_True;
    m_pFrame        = pFrame;
    m_pVDev         = NULL;
}

// -=-=-=-=-=-=-=-=-=-=-=-=-=-=-=-=-=-=-=-=-=-=-=-=-=-=-=-=-=-=-=-=-=-=-=-=-=-=
void X11SalGraphics::DeInit()
{
    SetDrawable( None, m_nScreen );
}

// -=-=-=-=-=-=-=-=-=-=-=-=-=-=-=-=-=-=-=-=-=-=-=-=-=-=-=-=-=-=-=-=-=-=-=-=-=-=
void X11SalGraphics::SetClipRegion( GC pGC, XLIB_Region pXReg ) const
{
    Display *pDisplay = GetXDisplay();

    int n = 0;
    XLIB_Region Regions[3];

<<<<<<< HEAD
    if( pClipRegion_ )
        Regions[n++] = pClipRegion_;
=======
    if( mpClipRegion /* && !XEmptyRegion( mpClipRegion ) */ )
        Regions[n++] = mpClipRegion;
//  if( pPaintRegion_ /* && !XEmptyRegion( pPaintRegion_ ) */ )
//      Regions[n++] = pPaintRegion_;
>>>>>>> e2a3d487

    if( pXReg && !XEmptyRegion( pXReg ) )
        Regions[n++] = pXReg;

    if( 0 == n )
        XSetClipMask( pDisplay, pGC, None );
    else if( 1 == n )
        XSetRegion( pDisplay, pGC, Regions[0] );
    else
    {
        XLIB_Region pTmpRegion = XCreateRegion();
        XIntersectRegion( Regions[0], Regions[1], pTmpRegion );

        XSetRegion( pDisplay, pGC, pTmpRegion );
        XDestroyRegion( pTmpRegion );
    }
}

// -=-=-=-=-=-=-=-=-=-=-=-=-=-=-=-=-=-=-=-=-=-=-=-=-=-=-=-=-=-=-=-=-=-=-=-=-=-=
GC X11SalGraphics::SelectPen()
{
    Display *pDisplay = GetXDisplay();

    if( !pPenGC_ )
    {
        XGCValues values;
        values.subwindow_mode       = ClipByChildren;
        values.fill_rule            = EvenOddRule;      // Pict import/ Gradient
        values.graphics_exposures   = False;

        pPenGC_ = XCreateGC( pDisplay, hDrawable_,
                             GCSubwindowMode | GCFillRule | GCGraphicsExposures,
                             &values );
    }

    if( !bPenGC_ )
    {
        if( nPenColor_ != SALCOLOR_NONE )
            XSetForeground( pDisplay, pPenGC_, nPenPixel_ );
        XSetFunction  ( pDisplay, pPenGC_, bXORMode_ ? GXxor : GXcopy );
        SetClipRegion( pPenGC_ );
        bPenGC_ = sal_True;
    }

    return pPenGC_;
}

// -=-=-=-=-=-=-=-=-=-=-=-=-=-=-=-=-=-=-=-=-=-=-=-=-=-=-=-=-=-=-=-=-=-=-=-=-=-=
GC X11SalGraphics::SelectBrush()
{
    Display *pDisplay = GetXDisplay();

    DBG_ASSERT( nBrushColor_ != SALCOLOR_NONE, "Brush Transparent" );

    if( !pBrushGC_ )
    {
        XGCValues values;
        values.subwindow_mode       = ClipByChildren;
        values.fill_rule            = EvenOddRule;      // Pict import/ Gradient
        values.graphics_exposures   = False;

        pBrushGC_ = XCreateGC( pDisplay, hDrawable_,
                               GCSubwindowMode | GCFillRule | GCGraphicsExposures,
                               &values );
    }

    if( !bBrushGC_ )
    {
        if( !bDitherBrush_ )
        {
            XSetFillStyle ( pDisplay, pBrushGC_, FillSolid );
            XSetForeground( pDisplay, pBrushGC_, nBrushPixel_ );
            if( bPrinter_ )
                XSetTile( pDisplay, pBrushGC_, None );
        }
        else
        {
            // Bug in Sun Solaris 2.5.1, XFillPolygon doesn't allways reflect
            // changes of the tile. PROPERTY_BUG_Tile doesn't fix this !
            if (GetDisplay()->GetProperties() & PROPERTY_BUG_FillPolygon_Tile)
                XSetFillStyle ( pDisplay, pBrushGC_, FillSolid );

            XSetFillStyle ( pDisplay, pBrushGC_, FillTiled );
            XSetTile      ( pDisplay, pBrushGC_, hBrush_ );
        }
        XSetFunction  ( pDisplay, pBrushGC_, bXORMode_ ? GXxor : GXcopy );
        SetClipRegion( pBrushGC_ );

        bBrushGC_ = sal_True;
    }

    return pBrushGC_;
}

// -=-=-=-=-=-=-=-=-=-=-=-=-=-=-=-=-=-=-=-=-=-=-=-=-=-=-=-=-=-=-=-=-=-=-=-=-=-=
GC X11SalGraphics::GetTrackingGC()
{
    const char    dash_list[2] = {2, 2};

    if( !pTrackingGC_ )
    {
        XGCValues     values;

        values.graphics_exposures   = False;
        values.foreground           = m_pColormap->GetBlackPixel()
                                      ^ m_pColormap->GetWhitePixel();
        values.function             = GXxor;
        values.line_width           = 1;
        values.line_style           = LineOnOffDash;

        pTrackingGC_ = XCreateGC( GetXDisplay(), GetDrawable(),
                                  GCGraphicsExposures | GCForeground | GCFunction
                                  | GCLineWidth | GCLineStyle,
                                  &values );
        XSetDashes( GetXDisplay(), pTrackingGC_, 0, dash_list, 2 );
    }

    if( !bTrackingGC_ )
    {
        SetClipRegion( pTrackingGC_ );
        bTrackingGC_ = sal_True;
    }

    return pTrackingGC_;
}

// -=-=-=-=-=-=-=-=-=-=-=-=-=-=-=-=-=-=-=-=-=-=-=-=-=-=-=-=-=-=-=-=-=-=-=-=-=-=
void X11SalGraphics::DrawLines( sal_uLong              nPoints,
                                const SalPolyLine &rPoints,
                                GC                 pGC,
                                bool               bClose
                                )
{
    // errechne wie viele Linien XWindow auf einmal zeichnen kann
    sal_uLong nMaxLines = (GetDisplay()->GetMaxRequestSize() - sizeof(xPolyPointReq))
                      / sizeof(xPoint);
    if( nMaxLines > nPoints ) nMaxLines = nPoints;

    // gebe alle Linien aus, die XWindows zeichnen kann.
    sal_uLong n;
    for( n = 0; nPoints - n > nMaxLines; n += nMaxLines - 1 )
        XDrawLines( GetXDisplay(),
                    GetDrawable(),
                    pGC,
                    &rPoints[n],
                    nMaxLines,
                    CoordModeOrigin );

    if( n < nPoints )
        XDrawLines( GetXDisplay(),
                    GetDrawable(),
                    pGC,
                    &rPoints[n],
                    nPoints - n,
                    CoordModeOrigin );
    if( bClose )
    {
        if( rPoints[nPoints-1].x != rPoints[0].x || rPoints[nPoints-1].y != rPoints[0].y )
            drawLine( rPoints[nPoints-1].x, rPoints[nPoints-1].y, rPoints[0].x, rPoints[0].y );
    }
}

// -=-=-=-=-=-=-=-=-=-=-=-=-=-=-=-=-=-=-=-=-=-=-=-=-=-=-=-=-=-=-=-=-=-=-=-=-=-=
// Dithern: Calculate a dither-pixmap and make a brush of it
#define P_DELTA         51
#define DMAP( v, m )    ((v % P_DELTA) > m ? (v / P_DELTA) + 1 : (v / P_DELTA))

BOOL X11SalGraphics::GetDitherPixmap( SalColor nSalColor )
{
    static const short nOrdDither8Bit[ 8 ][ 8 ] =
    {
        { 0, 38,  9, 48,  2, 40, 12, 50},
        {25, 12, 35, 22, 28, 15, 37, 24},
        { 6, 44,  3, 41,  8, 47,  5, 44},
        {32, 19, 28, 16, 34, 21, 31, 18},
        { 1, 40, 11, 49,  0, 39, 10, 48},
        {27, 14, 36, 24, 26, 13, 36, 23},
        { 8, 46,  4, 43,  7, 45,  4, 42},
        {33, 20, 30, 17, 32, 20, 29, 16}
    };

    // test for correct depth (8bit)
    if( GetColormap().GetVisual().GetDepth() != 8 )
        return sal_False;

    char    pBits[64];
    char   *pBitsPtr = pBits;

    // Set the pallette-entries for the dithering tile
    sal_uInt8 nSalColorRed   = SALCOLOR_RED   ( nSalColor );
    sal_uInt8 nSalColorGreen = SALCOLOR_GREEN ( nSalColor );
    sal_uInt8 nSalColorBlue  = SALCOLOR_BLUE  ( nSalColor );

    for( int nY = 0; nY < 8; nY++ )
    {
        for( int nX = 0; nX < 8; nX++ )
        {
            short nMagic = nOrdDither8Bit[nY][nX];
            sal_uInt8 nR   = P_DELTA * DMAP( nSalColorRed,   nMagic );
            sal_uInt8 nG   = P_DELTA * DMAP( nSalColorGreen, nMagic );
            sal_uInt8 nB   = P_DELTA * DMAP( nSalColorBlue,  nMagic );

            *pBitsPtr++ = GetColormap().GetPixel( MAKE_SALCOLOR( nR, nG, nB ) );
        }
    }

    // create the tile as ximage and an according pixmap -> caching
    XImage *pImage = XCreateImage( GetXDisplay(),
                                   GetColormap().GetXVisual(),
                                   8,
                                   ZPixmap,
                                   0,               // offset
                                   pBits,           // data
                                   8, 8,            // width & height
                                   8,               // bitmap_pad
                                   0 );             // (default) bytes_per_line

    if ( GetDisplay()->GetProperties() & PROPERTY_BUG_Tile )
    {
        if (hBrush_)
            XFreePixmap (GetXDisplay(), hBrush_);
        hBrush_ = XCreatePixmap( GetXDisplay(), GetDrawable(), 8, 8, 8 );
    }
    else
    if( !hBrush_ )
        hBrush_ = XCreatePixmap( GetXDisplay(), GetDrawable(), 8, 8, 8 );

    // put the ximage to the pixmap
    XPutImage( GetXDisplay(),
               hBrush_,
               GetDisplay()->GetCopyGC( m_nScreen ),
               pImage,
               0, 0,                        // Source
               0, 0,                        // Destination
               8, 8 );                      // width & height

    // destroy image-frame but not palette-data
    pImage->data = NULL;
    XDestroyImage( pImage );

    return sal_True;
}

// -=-=-=-=-=-=-=-=-=-=-=-=-=-=-=-=-=-=-=-=-=-=-=-=-=-=-=-=-=-=-=-=-=-=-=-=-=-=
void X11SalGraphics::GetResolution( sal_Int32 &rDPIX, sal_Int32 &rDPIY ) // const
{
    const SalDisplay *pDisplay = GetDisplay();

    rDPIX = pDisplay->GetResolution().A();
    rDPIY = pDisplay->GetResolution().B();
    if( !pDisplay->GetExactResolution() && rDPIY < 96 )
    {
        rDPIX = Divide( rDPIX * 96, rDPIY );
            rDPIY = 96;
    }
    else if ( rDPIY > 200 )
    {
        rDPIX = Divide( rDPIX * 200, rDPIY );
        rDPIY = 200;
    }

    // #i12705# equalize x- and y-resolution if they are close enough
    if( rDPIX != rDPIY )
    {
        // different x- and y- resolutions are usually artifacts of
        // a wrongly calculated screen size.
#ifdef DEBUG
        printf("Forcing Resolution from %" SAL_PRIdINT32 "x%" SAL_PRIdINT32 " to %" SAL_PRIdINT32 "x%" SAL_PRIdINT32 "\n",
                rDPIX,rDPIY,rDPIY,rDPIY);
#endif
        rDPIX = rDPIY; // y-resolution is more trustworthy
    }
}

// -=-=-=-=-=-=-=-=-=-=-=-=-=-=-=-=-=-=-=-=-=-=-=-=-=-=-=-=-=-=-=-=-=-=-=-=-=-=
<<<<<<< HEAD
USHORT X11SalGraphics::GetBitCount() const
=======
sal_uInt16 X11SalGraphics::GetBitCount() // const
>>>>>>> e2a3d487
{
    return GetVisual().GetDepth();
}

// -=-=-=-=-=-=-=-=-=-=-=-=-=-=-=-=-=-=-=-=-=-=-=-=-=-=-=-=-=-=-=-=-=-=-=-=-=-=
long X11SalGraphics::GetGraphicsWidth() const
{
    if( m_pFrame )
        return m_pFrame->maGeometry.nWidth;
    else if( m_pVDev )
        return m_pVDev->GetWidth();
    else
        return 0;
}

// -=-=-=-=-=-=-=-=-=-=-=-=-=-=-=-=-=-=-=-=-=-=-=-=-=-=-=-=-=-=-=-=-=-=-=-=-=-=
long X11SalGraphics::GetGraphicsHeight() const
{
    if( m_pFrame )
        return m_pFrame->maGeometry.nHeight;
    else if( m_pVDev )
        return m_pVDev->GetHeight();
    else
        return 0;
}

// -=-=-=-=-=-=-=-=-=-=-=-=-=-=-=-=-=-=-=-=-=-=-=-=-=-=-=-=-=-=-=-=-=-=-=-=-=-=
void X11SalGraphics::ResetClipRegion()
{
    if( mpClipRegion )
    {
        bPenGC_         = sal_False;
        bFontGC_        = sal_False;
        bBrushGC_       = sal_False;
        bMonoGC_        = sal_False;
        bCopyGC_        = sal_False;
        bInvertGC_      = sal_False;
        bInvert50GC_    = sal_False;
        bStippleGC_     = sal_False;
        bTrackingGC_    = sal_False;

        XDestroyRegion( mpClipRegion );
        mpClipRegion    = NULL;
    }
}

bool X11SalGraphics::setClipRegion( const Region& i_rClip )
{
    if( mpClipRegion )
        XDestroyRegion( mpClipRegion );
    mpClipRegion = XCreateRegion();

    ImplRegionInfo aInfo;
    long nX, nY, nW, nH;
    bool bRegionRect = i_rClip.ImplGetFirstRect(aInfo, nX, nY, nW, nH );
    while( bRegionRect )
    {
        if ( nW && nH )
        {
            XRectangle aRect;
            aRect.x         = (short)nX;
            aRect.y         = (short)nY;
            aRect.width     = (unsigned short)nW;
            aRect.height    = (unsigned short)nH;

            XUnionRectWithRegion( &aRect, mpClipRegion, mpClipRegion );
        }
        bRegionRect = i_rClip.ImplGetNextRect( aInfo, nX, nY, nW, nH );
    }

    // done, invalidate GCs
    bPenGC_         = sal_False;
    bFontGC_        = sal_False;
    bBrushGC_       = sal_False;
    bMonoGC_        = sal_False;
    bCopyGC_        = sal_False;
    bInvertGC_      = sal_False;
    bInvert50GC_    = sal_False;
    bStippleGC_     = sal_False;
    bTrackingGC_    = sal_False;

    if( XEmptyRegion( mpClipRegion ) )
    {
        XDestroyRegion( mpClipRegion );
        mpClipRegion= NULL;
    }
    return true;
}

// -=-=-=-=-=-=-=-=-=-=-=-=-=-=-=-=-=-=-=-=-=-=-=-=-=-=-=-=-=-=-=-=-=-=-=-=-=-=
void X11SalGraphics::SetLineColor()
{
    if( nPenColor_ != SALCOLOR_NONE )
    {
        nPenColor_      = SALCOLOR_NONE;
        bPenGC_         = sal_False;
    }
}

// -=-=-=-=-=-=-=-=-=-=-=-=-=-=-=-=-=-=-=-=-=-=-=-=-=-=-=-=-=-=-=-=-=-=-=-=-=-=
void X11SalGraphics::SetLineColor( SalColor nSalColor )
{
    if( nPenColor_ != nSalColor )
    {
        nPenColor_      = nSalColor;
        nPenPixel_      = GetPixel( nSalColor );
        bPenGC_         = sal_False;
    }
}

// -=-=-=-=-=-=-=-=-=-=-=-=-=-=-=-=-=-=-=-=-=-=-=-=-=-=-=-=-=-=-=-=-=-=-=-=-=-=
void X11SalGraphics::SetFillColor()
{
    if( nBrushColor_ != SALCOLOR_NONE )
    {
        bDitherBrush_   = sal_False;
        nBrushColor_    = SALCOLOR_NONE;
        bBrushGC_       = sal_False;
    }
}

// -=-=-=-=-=-=-=-=-=-=-=-=-=-=-=-=-=-=-=-=-=-=-=-=-=-=-=-=-=-=-=-=-=-=-=-=-=-=
void X11SalGraphics::SetFillColor( SalColor nSalColor )
{
    if( nBrushColor_ != nSalColor )
    {
        bDitherBrush_   = sal_False;
        nBrushColor_    = nSalColor;
        nBrushPixel_    = GetPixel( nSalColor );
        if( TrueColor != GetColormap().GetVisual().GetClass()
            && GetColormap().GetColor( nBrushPixel_ ) != nBrushColor_
            && nSalColor != MAKE_SALCOLOR( 0x00, 0x00, 0x00 ) // black
            && nSalColor != MAKE_SALCOLOR( 0x00, 0x00, 0x80 ) // blue
            && nSalColor != MAKE_SALCOLOR( 0x00, 0x80, 0x00 ) // green
            && nSalColor != MAKE_SALCOLOR( 0x00, 0x80, 0x80 ) // cyan
            && nSalColor != MAKE_SALCOLOR( 0x80, 0x00, 0x00 ) // red
            && nSalColor != MAKE_SALCOLOR( 0x80, 0x00, 0x80 ) // magenta
            && nSalColor != MAKE_SALCOLOR( 0x80, 0x80, 0x00 ) // brown
            && nSalColor != MAKE_SALCOLOR( 0x80, 0x80, 0x80 ) // gray
            && nSalColor != MAKE_SALCOLOR( 0xC0, 0xC0, 0xC0 ) // light gray
            && nSalColor != MAKE_SALCOLOR( 0x00, 0x00, 0xFF ) // light blue
            && nSalColor != MAKE_SALCOLOR( 0x00, 0xFF, 0x00 ) // light green
            && nSalColor != MAKE_SALCOLOR( 0x00, 0xFF, 0xFF ) // light cyan
            && nSalColor != MAKE_SALCOLOR( 0xFF, 0x00, 0x00 ) // light red
            && nSalColor != MAKE_SALCOLOR( 0xFF, 0x00, 0xFF ) // light magenta
            && nSalColor != MAKE_SALCOLOR( 0xFF, 0xFF, 0x00 ) // light brown
            && nSalColor != MAKE_SALCOLOR( 0xFF, 0xFF, 0xFF ) )
            bDitherBrush_ = GetDitherPixmap(nSalColor);
        bBrushGC_       = sal_False;
    }
}

// -=-=-=-=-=-=-=-=-=-=-=-=-=-=-=-=-=-=-=-=-=-=-=-=-=-=-=-=-=-=-=-=-=-=-=-=-=-=
void X11SalGraphics::SetROPLineColor( SalROPColor nROPColor )
{
    switch( nROPColor )
    {
        case SAL_ROP_0 : // 0
            nPenPixel_ = (Pixel)0;
            break;
        case SAL_ROP_1 : // 1
            nPenPixel_ = (Pixel)(1 << GetVisual().GetDepth()) - 1;
            break;
        case SAL_ROP_INVERT : // 2
            nPenPixel_ = (Pixel)(1 << GetVisual().GetDepth()) - 1;
            break;
    }
    nPenColor_  = GetColormap().GetColor( nPenPixel_ );
    bPenGC_     = sal_False;
}

// -=-=-=-=-=-=-=-=-=-=-=-=-=-=-=-=-=-=-=-=-=-=-=-=-=-=-=-=-=-=-=-=-=-=-=-=-=-=
void X11SalGraphics::SetROPFillColor( SalROPColor nROPColor )
{
    switch( nROPColor )
    {
        case SAL_ROP_0 : // 0
            nBrushPixel_ = (Pixel)0;
            break;
        case SAL_ROP_1 : // 1
            nBrushPixel_ = (Pixel)(1 << GetVisual().GetDepth()) - 1;
            break;
        case SAL_ROP_INVERT : // 2
            nBrushPixel_ = (Pixel)(1 << GetVisual().GetDepth()) - 1;
            break;
    }
    bDitherBrush_   = sal_False;
    nBrushColor_    = GetColormap().GetColor( nBrushPixel_ );
    bBrushGC_       = sal_False;
}

// -=-=-=-=-=-=-=-=-=-=-=-=-=-=-=-=-=-=-=-=-=-=-=-=-=-=-=-=-=-=-=-=-=-=-=-=-=-=
void X11SalGraphics::SetXORMode( bool bSet, bool )
{
    if( !bXORMode_ == bSet )
    {
        bXORMode_   = bSet;
        bPenGC_     = sal_False;
        bFontGC_    = sal_False;
        bBrushGC_   = sal_False;
        bMonoGC_        = sal_False;
        bCopyGC_        = sal_False;
        bInvertGC_  = sal_False;
        bInvert50GC_    = sal_False;
        bStippleGC_ = sal_False;
        bTrackingGC_    = sal_False;
    }
}

// -=-=-=-=-=-=-=-=-=-=-=-=-=-=-=-=-=-=-=-=-=-=-=-=-=-=-=-=-=-=-=-=-=-=-=-=-=-=
void X11SalGraphics::drawPixel( long nX, long nY )
{
    if( nPenColor_ !=  SALCOLOR_NONE )
        XDrawPoint( GetXDisplay(), GetDrawable(), SelectPen(), nX, nY );
}

void X11SalGraphics::drawPixel( long nX, long nY, SalColor nSalColor )
{
    if( nSalColor != SALCOLOR_NONE )
    {
        Display *pDisplay = GetXDisplay();

        if( (nPenColor_ == SALCOLOR_NONE) && !bPenGC_ )
        {
            SetLineColor( nSalColor );
            XDrawPoint( pDisplay, GetDrawable(), SelectPen(), nX, nY );
            nPenColor_ = SALCOLOR_NONE;
            bPenGC_ = False;
        }
        else
        {
            GC pGC = SelectPen();

            if( nSalColor != nPenColor_ )
                XSetForeground( pDisplay, pGC, GetPixel( nSalColor ) );

            XDrawPoint( pDisplay, GetDrawable(), pGC, nX, nY );

            if( nSalColor != nPenColor_ )
                XSetForeground( pDisplay, pGC, nPenPixel_ );
        }
    }
}

// -=-=-=-=-=-=-=-=-=-=-=-=-=-=-=-=-=-=-=-=-=-=-=-=-=-=-=-=-=-=-=-=-=-=-=-=-=-=
void X11SalGraphics::drawLine( long nX1, long nY1, long nX2, long nY2 )
{
    if( nPenColor_ != SALCOLOR_NONE )
    {
        if ( GetDisplay()->GetProperties() & PROPERTY_BUG_DrawLine )
        {
            GC aGC = SelectPen();
            XDrawPoint (GetXDisplay(), GetDrawable(), aGC, (int)nX1, (int)nY1);
            XDrawPoint (GetXDisplay(), GetDrawable(), aGC, (int)nX2, (int)nY2);
            XDrawLine  (GetXDisplay(), GetDrawable(), aGC, nX1, nY1, nX2, nY2 );
        }
        else
            XDrawLine( GetXDisplay(), GetDrawable(),SelectPen(),
                       nX1, nY1, nX2, nY2 );
    }
}

// -=-=-=-=-=-=-=-=-=-=-=-=-=-=-=-=-=-=-=-=-=-=-=-=-=-=-=-=-=-=-=-=-=-=-=-=-=-=
void X11SalGraphics::drawRect( long nX, long nY, long nDX, long nDY )
{
    if( nBrushColor_ != SALCOLOR_NONE )
    {
        XFillRectangle( GetXDisplay(),
                        GetDrawable(),
                        SelectBrush(),
                        nX, nY, nDX, nDY );
    }
    // Beschreibung DrawRect verkehrt, deshalb -1
    if( nPenColor_ != SALCOLOR_NONE )
        XDrawRectangle( GetXDisplay(),
                        GetDrawable(),
                        SelectPen(),
                        nX, nY, nDX-1, nDY-1 );
}

// -=-=-=-=-=-=-=-=-=-=-=-=-=-=-=-=-=-=-=-=-=-=-=-=-=-=-=-=-=-=-=-=-=-=-=-=-=-=
void X11SalGraphics::drawPolyLine( sal_uLong nPoints, const SalPoint *pPtAry )
{
    drawPolyLine( nPoints, pPtAry, false );
}

// -=-=-=-=-=-=-=-=-=-=-=-=-=-=-=-=-=-=-=-=-=-=-=-=-=-=-=-=-=-=-=-=-=-=-=-=-=-=
void X11SalGraphics::drawPolyLine( sal_uLong nPoints, const SalPoint *pPtAry, bool bClose )
{
    if( nPenColor_ != 0xFFFFFFFF )
    {
        SalPolyLine Points( nPoints, pPtAry );

        DrawLines( nPoints, Points, SelectPen(), bClose );
    }
}

// -=-=-=-=-=-=-=-=-=-=-=-=-=-=-=-=-=-=-=-=-=-=-=-=-=-=-=-=-=-=-=-=-=-=-=-=-=-=
void X11SalGraphics::drawPolygon( sal_uLong nPoints, const SalPoint* pPtAry )
{
    if( nPoints == 0 )
        return;

    if( nPoints < 3 )
    {
        if( !bXORMode_ )
        {
            if( 1 == nPoints  )
                drawPixel( pPtAry[0].mnX, pPtAry[0].mnY );
            else
                drawLine( pPtAry[0].mnX, pPtAry[0].mnY,
                          pPtAry[1].mnX, pPtAry[1].mnY );
        }
        return;
    }

    SalPolyLine Points( nPoints, pPtAry );

    nPoints++;

    /* WORKAROUND: some Xservers (Xorg, VIA chipset in this case)
     * do not draw the visible part of a polygon
     * if it overlaps to the left of screen 0,y.
     * This happens to be the case in the gradient drawn in the
     * menubar background. workaround for the special case of
     * of a rectangle overlapping to the left.
     */
    if( nPoints == 5 &&
    Points[ 0 ].x == Points[ 1 ].x &&
        Points[ 1 ].y == Points[ 2 ].y &&
        Points[ 2 ].x == Points[ 3 ].x &&
        Points[ 0 ].x == Points[ 4 ].x && Points[ 0 ].y == Points[ 4 ].y
       )
    {
        bool bLeft = false;
        bool bRight = false;
        for(unsigned int i = 0; i < nPoints; i++ )
    {
            if( Points[i].x < 0 )
                bLeft = true;
            else
                bRight= true;
    }
    if( bLeft && ! bRight )
        return;
    if( bLeft && bRight )
        {
            for( unsigned int i = 0; i < nPoints; i++ )
                if( Points[i].x < 0 )
                    Points[i].x = 0;
        }
    }

    if( nBrushColor_ != SALCOLOR_NONE )
        XFillPolygon( GetXDisplay(),
                      GetDrawable(),
                      SelectBrush(),
                      &Points[0], nPoints,
                      Complex, CoordModeOrigin );

    if( nPenColor_ != 0xFFFFFFFF )
        DrawLines( nPoints, Points, SelectPen(), true );
}

// -=-=-=-=-=-=-=-=-=-=-=-=-=-=-=-=-=-=-=-=-=-=-=-=-=-=-=-=-=-=-=-=-=-=-=-=-=-=
void X11SalGraphics::drawPolyPolygon( sal_uInt32        nPoly,
                                   const sal_uInt32    *pPoints,
                                   PCONSTSALPOINT  *pPtAry )
{
    if( nBrushColor_ != SALCOLOR_NONE )
    {
        sal_uInt32      i, n;
        XLIB_Region pXRegA  = NULL;

        for( i = 0; i < nPoly; i++ ) {
            n = pPoints[i];
            SalPolyLine Points( n, pPtAry[i] );
            if( n > 2 )
            {
                XLIB_Region pXRegB = XPolygonRegion( &Points[0], n+1, WindingRule );
                if( !pXRegA )
                    pXRegA = pXRegB;
                else
                {
                    XXorRegion( pXRegA, pXRegB, pXRegA );
                    XDestroyRegion( pXRegB );
                }
            }
        }

        if( pXRegA )
        {
            XRectangle aXRect;
            XClipBox( pXRegA, &aXRect );

            GC pGC = SelectBrush();
            SetClipRegion( pGC, pXRegA ); // ??? doppelt
            XDestroyRegion( pXRegA );
            bBrushGC_ = sal_False;

            XFillRectangle( GetXDisplay(),
                            GetDrawable(),
                            pGC,
                            aXRect.x, aXRect.y, aXRect.width, aXRect.height );
        }
   }

   if( nPenColor_ != SALCOLOR_NONE )
       for( sal_uInt32 i = 0; i < nPoly; i++ )
           drawPolyLine( pPoints[i], pPtAry[i], true );
}

// -=-=-=-=-=-=-=-=-=-=-=-=-=-=-=-=-=-=-=-=-=-=-=-=-=-=-=-=-=-=-=-=-=-=-=-=-=-=

sal_Bool X11SalGraphics::drawPolyLineBezier( sal_uLong, const SalPoint*, const BYTE* )
{
    return sal_False;
}

// -=-=-=-=-=-=-=-=-=-=-=-=-=-=-=-=-=-=-=-=-=-=-=-=-=-=-=-=-=-=-=-=-=-=-=-=-=-=

sal_Bool X11SalGraphics::drawPolygonBezier( sal_uLong, const SalPoint*, const BYTE* )
{
    return sal_False;
}

// -=-=-=-=-=-=-=-=-=-=-=-=-=-=-=-=-=-=-=-=-=-=-=-=-=-=-=-=-=-=-=-=-=-=-=-=-=-=

sal_Bool X11SalGraphics::drawPolyPolygonBezier( sal_uInt32, const sal_uInt32*,
                                                const SalPoint* const*, const BYTE* const* )
{
    return sal_False;
}

// -=-=-=-=-=-=-=-=-=-=-=-=-=-=-=-=-=-=-=-=-=-=-=-=-=-=-=-=-=-=-=-=-=-=-=-=-=-=

void X11SalGraphics::invert( sal_uLong nPoints,
                             const SalPoint* pPtAry,
                             SalInvert nFlags )
{
    SalPolyLine Points ( nPoints, pPtAry );

    GC pGC;
    if( SAL_INVERT_50 & nFlags )
        pGC = GetInvert50GC();
    else
        if ( SAL_INVERT_TRACKFRAME & nFlags )
            pGC = GetTrackingGC();
        else
            pGC = GetInvertGC();

    if( SAL_INVERT_TRACKFRAME & nFlags )
        DrawLines ( nPoints, Points, pGC, true );
    else
        XFillPolygon( GetXDisplay(),
                      GetDrawable(),
                      pGC,
                      &Points[0], nPoints,
                      Complex, CoordModeOrigin );
}

// -=-=-=-=-=-=-=-=-=-=-=-=-=-=-=-=-=-=-=-=-=-=-=-=-=-=-=-=-=-=-=-=-=-=-=-=-=-=

BOOL X11SalGraphics::drawEPS( long,long,long,long,void*,sal_uLong )
{
    return sal_False;
}

// -=-=-=-=-=-=-=-=-=-=-=-=-=-=-=-=-=-=-=-=-=-=-=-=-=-=-=-=-=-=-=-=-=-=-=-=-=-=

XID X11SalGraphics::GetXRenderPicture()
{
    XRenderPeer& rRenderPeer = XRenderPeer::GetInstance();

    if( !m_aXRenderPicture )
    {
        // check xrender support for matching visual
        XRenderPictFormat* pXRenderFormat = GetXRenderFormat();
        if( !pXRenderFormat )
            return 0;
        // get the matching xrender target for drawable
        m_aXRenderPicture = rRenderPeer.CreatePicture( hDrawable_, pXRenderFormat, 0, NULL );
    }

<<<<<<< HEAD
=======
#if 0
    // setup clipping so the callers don't have to do it themselves
    // TODO: avoid clipping if already set correctly
    if( mpClipRegion && !XEmptyRegion( mpClipRegion ) )
        rRenderPeer.SetPictureClipRegion( aDstPic, mpClipRegion );
    else
#endif
>>>>>>> e2a3d487
    {
        // reset clip region
        // TODO: avoid clip reset if already done
        XRenderPictureAttributes aAttr;
        aAttr.clip_mask = None;
        rRenderPeer.ChangePicture( m_aXRenderPicture, CPClipMask, &aAttr );
    }

    return m_aXRenderPicture;
}

XRenderPictFormat* X11SalGraphics::GetXRenderFormat() const
{
    if( m_pXRenderFormat == NULL )
        m_pXRenderFormat = XRenderPeer::GetInstance().FindVisualFormat( GetVisual().visual );
    return m_pXRenderFormat;
}

// -=-=-=-=-=-=-=-=-=-=-=-=-=-=-=-=-=-=-=-=-=-=-=-=-=-=-=-=-=-=-=-=-=-=-=-=-=-=

SystemGraphicsData X11SalGraphics::GetGraphicsData() const
{
    SystemGraphicsData aRes;

    aRes.nSize = sizeof(aRes);
    aRes.pDisplay  = GetXDisplay();
    aRes.hDrawable = hDrawable_;
    aRes.pVisual   = GetVisual().visual;
    aRes.nScreen   = m_nScreen;
    aRes.nDepth    = GetBitCount();
    aRes.aColormap = GetColormap().GetXColormap();
    aRes.pXRenderFormat = m_pXRenderFormat;
    return aRes;
}

// -=-=-=-=-=-=-=-=-=-=-=-=-=-=-=-=-=-=-=-=-=-=-=-=-=-=-=-=-=-=-=-=-=-=-=-=-=-=

// draw a poly-polygon
bool X11SalGraphics::drawPolyPolygon( const ::basegfx::B2DPolyPolygon& rOrigPolyPoly, double fTransparency )
{
    // nothing to do for empty polypolygons
    const int nOrigPolyCount = rOrigPolyPoly.count();
    if( nOrigPolyCount <= 0 )
        return sal_True;

    // nothing to do if everything is transparent
    if( (nBrushColor_ == SALCOLOR_NONE)
    &&  (nPenColor_ == SALCOLOR_NONE) )
        return sal_True;

    // cannot handle pencolor!=brushcolor yet
    if( (nPenColor_ != SALCOLOR_NONE)
    &&  (nPenColor_ != nBrushColor_) )
        return sal_False;

    // TODO: remove the env-variable when no longer needed
    static const char* pRenderEnv = getenv( "SAL_DISABLE_RENDER_POLY" );
    if( pRenderEnv )
        return sal_False;

    // snap to raster if requested
    basegfx::B2DPolyPolygon aPolyPoly = rOrigPolyPoly;
    const bool bSnapToRaster = !getAntiAliasB2DDraw();
    if( bSnapToRaster )
        aPolyPoly = basegfx::tools::snapPointsOfHorizontalOrVerticalEdges( aPolyPoly );

    // don't bother with polygons outside of visible area
    const basegfx::B2DRange aViewRange( 0, 0, GetGraphicsWidth(), GetGraphicsHeight() );
    aPolyPoly = basegfx::tools::clipPolyPolygonOnRange( aPolyPoly, aViewRange, true, false );
    if( !aPolyPoly.count() )
        return true;

    // tesselate the polypolygon into trapezoids
    basegfx::B2DTrapezoidVector aB2DTrapVector;
    basegfx::tools::trapezoidSubdivide( aB2DTrapVector, aPolyPoly );
    const int nTrapCount = aB2DTrapVector.size();
    if( !nTrapCount )
        return true;
    const bool bDrawn = drawFilledTrapezoids( &aB2DTrapVector[0], nTrapCount, fTransparency );
    return bDrawn;
}

// -=-=-=-=-=-=-=-=-=-=-=-=-=-=-=-=-=-=-=-=-=-=-=-=-=-=-=-=-=-=-=-=-=-=-=-=-=-=

bool X11SalGraphics::drawFilledTrapezoids( const ::basegfx::B2DTrapezoid* pB2DTraps, int nTrapCount, double fTransparency )
{
    if( nTrapCount <= 0 )
        return true;

    Picture aDstPic = GetXRenderPicture();
    // check xrender support for this drawable
    if( !aDstPic )
        return false;

     // convert the B2DTrapezoids into XRender-Trapezoids
    typedef std::vector<XTrapezoid> TrapezoidVector;
    TrapezoidVector aTrapVector( nTrapCount );
    const basegfx::B2DTrapezoid* pB2DTrap = pB2DTraps;
    for( int i = 0; i < nTrapCount; ++pB2DTrap, ++i )
    {
        XTrapezoid& rTrap = aTrapVector[ i ] ;

         // set y-coordinates
        const double fY1 = pB2DTrap->getTopY();
        rTrap.left.p1.y = rTrap.right.p1.y = rTrap.top = XDoubleToFixed( fY1 );
        const double fY2 = pB2DTrap->getBottomY();
        rTrap.left.p2.y = rTrap.right.p2.y = rTrap.bottom = XDoubleToFixed( fY2 );

         // set x-coordinates
        const double fXL1 = pB2DTrap->getTopXLeft();
        rTrap.left.p1.x = XDoubleToFixed( fXL1 );
        const double fXR1 = pB2DTrap->getTopXRight();
        rTrap.right.p1.x = XDoubleToFixed( fXR1 );
        const double fXL2 = pB2DTrap->getBottomXLeft();
        rTrap.left.p2.x = XDoubleToFixed( fXL2 );
        const double fXR2 = pB2DTrap->getBottomXRight();
        rTrap.right.p2.x = XDoubleToFixed( fXR2 );
    }

    // get xrender Picture for polygon foreground
    // TODO: cache it like the target picture which uses GetXRenderPicture()
    XRenderPeer& rRenderPeer = XRenderPeer::GetInstance();
    SalDisplay::RenderEntry& rEntry = GetDisplay()->GetRenderEntries( m_nScreen )[ 32 ];
    if( !rEntry.m_aPicture )
    {
        Display* pXDisplay = GetXDisplay();

        rEntry.m_aPixmap = ::XCreatePixmap( pXDisplay, hDrawable_, 1, 1, 32 );
        XRenderPictureAttributes aAttr;
        aAttr.repeat = true;

        XRenderPictFormat* pXRPF = rRenderPeer.FindStandardFormat( PictStandardARGB32 );
        rEntry.m_aPicture = rRenderPeer.CreatePicture( rEntry.m_aPixmap, pXRPF, CPRepeat, &aAttr );
    }

    // set polygon foreground color and opacity
    XRenderColor aRenderColor = GetXRenderColor( nBrushColor_ , fTransparency );
    rRenderPeer.FillRectangle( PictOpSrc, rEntry.m_aPicture, &aRenderColor, 0, 0, 1, 1 );

    // set clipping
    // TODO: move into GetXRenderPicture?
    if( mpClipRegion && !XEmptyRegion( mpClipRegion ) )
        rRenderPeer.SetPictureClipRegion( aDstPic, mpClipRegion );

    // render the trapezoids
    const XRenderPictFormat* pMaskFormat = rRenderPeer.GetStandardFormatA8();
    rRenderPeer.CompositeTrapezoids( PictOpOver,
        rEntry.m_aPicture, aDstPic, pMaskFormat, 0, 0, &aTrapVector[0], aTrapVector.size() );

    return true;
}

// -=-=-=-=-=-=-=-=-=-=-=-=-=-=-=-=-=-=-=-=-=-=-=-=-=-=-=-=-=-=-=-=-=-=-=-=-=-=

bool X11SalGraphics::drawPolyLine(const ::basegfx::B2DPolygon& rPolygon, double fTransparency, const ::basegfx::B2DVector& rLineWidth, basegfx::B2DLineJoin eLineJoin)
{
    const bool bIsHairline = (rLineWidth.getX() == rLineWidth.getY()) && (rLineWidth.getX() <= 1.2);

    // #i101491#
    if( !bIsHairline && (rPolygon.count() > 1000) )
    {
        // the used basegfx::tools::createAreaGeometry is simply too
        // expensive with very big polygons; fallback to caller (who
        // should use ImplLineConverter normally)
        // AW: ImplLineConverter had to be removed since it does not even
        // know LineJoins, so the fallback will now prepare the line geometry
        // the same way.
        return false;
    }

    // temporarily adjust brush color to pen color
    // since the line is drawn as an area-polygon
    const SalColor aKeepBrushColor = nBrushColor_;
    nBrushColor_ = nPenColor_;

    // #i11575#desc5#b adjust B2D tesselation result to raster positions
    basegfx::B2DPolygon aPolygon = rPolygon;
    const double fHalfWidth = 0.5 * rLineWidth.getX();
    aPolygon.transform( basegfx::tools::createTranslateB2DHomMatrix(+fHalfWidth,+fHalfWidth) );

    // shortcut for hairline drawing to improve performance
    if( bIsHairline )
    {
        // hairlines can benefit from a simplified tesselation
        // e.g. for hairlines the linejoin style can be ignored
        basegfx::B2DTrapezoidVector aB2DTrapVector;
        basegfx::tools::createLineTrapezoidFromB2DPolygon( aB2DTrapVector, aPolygon, rLineWidth.getX() );

        // draw tesselation result
        if( ! aB2DTrapVector.empty() )
        {
            const int nTrapCount = aB2DTrapVector.size();
            const bool bDrawOk = drawFilledTrapezoids( &aB2DTrapVector[0], nTrapCount, fTransparency );

            // restore the original brush GC
            nBrushColor_ = aKeepBrushColor;
            return bDrawOk;
        }
        else
            return true;
    }

    // get the area polygon for the line polygon
    if( (rLineWidth.getX() != rLineWidth.getY())
    && !basegfx::fTools::equalZero( rLineWidth.getY() ) )
    {
        // prepare for createAreaGeometry() with anisotropic linewidth
        aPolygon.transform( basegfx::tools::createScaleB2DHomMatrix(1.0, rLineWidth.getX() / rLineWidth.getY()));
    }

    // create the area-polygon for the line
    const basegfx::B2DPolyPolygon aAreaPolyPoly( basegfx::tools::createAreaGeometry(aPolygon, fHalfWidth, eLineJoin) );

    if( (rLineWidth.getX() != rLineWidth.getY())
    && !basegfx::fTools::equalZero( rLineWidth.getX() ) )
    {
        // postprocess createAreaGeometry() for anisotropic linewidth
        aPolygon.transform(basegfx::tools::createScaleB2DHomMatrix(1.0, rLineWidth.getY() / rLineWidth.getX()));
    }

    // draw each area polypolygon component individually
    // to emulate the polypolygon winding rule "non-zero"
    bool bDrawOk = true;
    const int nPolyCount = aAreaPolyPoly.count();
    for( int nPolyIdx = 0; nPolyIdx < nPolyCount; ++nPolyIdx )
    {
        const ::basegfx::B2DPolyPolygon aOnePoly( aAreaPolyPoly.getB2DPolygon( nPolyIdx ) );
        bDrawOk = drawPolyPolygon( aOnePoly, fTransparency );
        if( !bDrawOk )
            break;
    }

    // restore the original brush GC
    nBrushColor_ = aKeepBrushColor;
    return bDrawOk;
}

// -=-=-=-=-=-=-=-=-=-=-=-=-=-=-=-=-=-=-=-=-=-=-=-=-=-=-=-=-=-=-=-=-=-=-=-=-=-=

/* vim:set shiftwidth=4 softtabstop=4 expandtab: */<|MERGE_RESOLUTION|>--- conflicted
+++ resolved
@@ -247,15 +247,8 @@
     int n = 0;
     XLIB_Region Regions[3];
 
-<<<<<<< HEAD
-    if( pClipRegion_ )
-        Regions[n++] = pClipRegion_;
-=======
-    if( mpClipRegion /* && !XEmptyRegion( mpClipRegion ) */ )
+    if( mpClipRegion )
         Regions[n++] = mpClipRegion;
-//  if( pPaintRegion_ /* && !XEmptyRegion( pPaintRegion_ ) */ )
-//      Regions[n++] = pPaintRegion_;
->>>>>>> e2a3d487
 
     if( pXReg && !XEmptyRegion( pXReg ) )
         Regions[n++] = pXReg;
@@ -531,11 +524,7 @@
 }
 
 // -=-=-=-=-=-=-=-=-=-=-=-=-=-=-=-=-=-=-=-=-=-=-=-=-=-=-=-=-=-=-=-=-=-=-=-=-=-=
-<<<<<<< HEAD
-USHORT X11SalGraphics::GetBitCount() const
-=======
-sal_uInt16 X11SalGraphics::GetBitCount() // const
->>>>>>> e2a3d487
+sal_uInt16 X11SalGraphics::GetBitCount() const
 {
     return GetVisual().GetDepth();
 }
@@ -1020,16 +1009,6 @@
         m_aXRenderPicture = rRenderPeer.CreatePicture( hDrawable_, pXRenderFormat, 0, NULL );
     }
 
-<<<<<<< HEAD
-=======
-#if 0
-    // setup clipping so the callers don't have to do it themselves
-    // TODO: avoid clipping if already set correctly
-    if( mpClipRegion && !XEmptyRegion( mpClipRegion ) )
-        rRenderPeer.SetPictureClipRegion( aDstPic, mpClipRegion );
-    else
-#endif
->>>>>>> e2a3d487
     {
         // reset clip region
         // TODO: avoid clip reset if already done
