--- conflicted
+++ resolved
@@ -1,3007 +1,1539 @@
-<<<<<<< HEAD
-/*************************************************************************
- *
- * DO NOT ALTER OR REMOVE COPYRIGHT NOTICES OR THIS FILE HEADER.
- *
- * Copyright 2008 by Sun Microsystems, Inc.
- *
- * OpenOffice.org - a multi-platform office productivity suite
- *
- * $RCSfile: salgdi.cxx,v $
- * $Revision: 1.53.16.1 $
- *
- * This file is part of OpenOffice.org.
- *
- * OpenOffice.org is free software: you can redistribute it and/or modify
- * it under the terms of the GNU Lesser General Public License version 3
- * only, as published by the Free Software Foundation.
- *
- * OpenOffice.org is distributed in the hope that it will be useful,
- * but WITHOUT ANY WARRANTY; without even the implied warranty of
- * MERCHANTABILITY or FITNESS FOR A PARTICULAR PURPOSE.  See the
- * GNU Lesser General Public License version 3 for more details
- * (a copy is included in the LICENSE file that accompanied this code).
- *
- * You should have received a copy of the GNU Lesser General Public License
- * version 3 along with OpenOffice.org.  If not, see
- * <http://www.openoffice.org/license.html>
- * for a copy of the LGPLv3 License.
- *
- ************************************************************************/
-
-// MARKER(update_precomp.py): autogen include statement, do not remove
-#include "precompiled_vcl.hxx"
-
-#include "Xproto.h"
-
-#include "salunx.h"
-#include "saldata.hxx"
-#include "saldisp.hxx"
-#include "salgdi.h"
-#include "salframe.h"
-#include "salvd.h"
-#include "xrender_peer.hxx"
-
-#include "vcl/printergfx.hxx"
-#include "vcl/jobdata.hxx"
-
-#include "tools/debug.hxx"
-
-#include "basegfx/polygon/b2dpolygon.hxx"
-#include "basegfx/polygon/b2dpolypolygon.hxx"
-#include "basegfx/polygon/b2dpolypolygontools.hxx"
-#include "basegfx/polygon/b2dpolygontools.hxx"
-#include "basegfx/polygon/b2dpolygonclipper.hxx"
-#include "basegfx/polygon/b2dlinegeometry.hxx"
-#include "basegfx/matrix/b2dhommatrix.hxx"
-#include "basegfx/polygon/b2dpolypolygoncutter.hxx"
-
-#include <vector>
-#include <queue>
-#include <set>
-
-// -=-= SalPolyLine =-=-=-=-=-=-=-=-=-=-=-=-=-=-=-=-=-=-=-=-=-=-=-=-=-=-=-=-=-=
-// -=-=-=-=-=-=-=-=-=-=-=-=-=-=-=-=-=-=-=-=-=-=-=-=-=-=-=-=-=-=-=-=-=-=-=-=-=-=
-#define STATIC_POINTS 64
-
-class SalPolyLine
-{
-            XPoint              Points_[STATIC_POINTS];
-            XPoint             *pFirst_;
-public:
-    inline                      SalPolyLine( ULONG nPoints );
-    inline                      SalPolyLine( ULONG nPoints, const SalPoint *p );
-    inline                      ~SalPolyLine();
-    inline  XPoint             &operator [] ( ULONG n ) const
-                                { return pFirst_[n]; }
-};
-
-inline SalPolyLine::SalPolyLine( ULONG nPoints )
-    : pFirst_( nPoints+1 > STATIC_POINTS ? new XPoint[nPoints+1] : Points_ )
-{}
-
-inline SalPolyLine::SalPolyLine( ULONG nPoints, const SalPoint *p )
-    : pFirst_( nPoints+1 > STATIC_POINTS ? new XPoint[nPoints+1] : Points_ )
-{
-    for( ULONG i = 0; i < nPoints; i++ )
-    {
-        pFirst_[i].x = (short)p[i].mnX;
-        pFirst_[i].y = (short)p[i].mnY;
-    }
-    pFirst_[nPoints] = pFirst_[0]; // close polyline
-}
-
-inline SalPolyLine::~SalPolyLine()
-{ if( pFirst_ != Points_ ) delete [] pFirst_; }
-
-#undef STATIC_POINTS
-// -=-= X11SalGraphics =-=-=-=-=-=-=-=-=-=-=-=-=-=-=-=-=-=-=-=-=-=-=-=-=-=-=-=
-// -=-=-=-=-=-=-=-=-=-=-=-=-=-=-=-=-=-=-=-=-=-=-=-=-=-=-=-=-=-=-=-=-=-=-=-=-=-=
-X11SalGraphics::X11SalGraphics()
-{
-    m_pFrame            = NULL;
-    m_pVDev             = NULL;
-    m_pDeleteColormap   = NULL;
-    hDrawable_          = None;
-    pRenderFormat_      = NULL;
-
-    pClipRegion_            = NULL;
-    pPaintRegion_       = NULL;
-
-    pPenGC_         = NULL;
-    nPenPixel_          = 0;
-    nPenColor_          = MAKE_SALCOLOR( 0x00, 0x00, 0x00 ); // Black
-
-    pFontGC_            = NULL;
-    for( int i = 0; i < MAX_FALLBACK; ++i )
-    {
-        mXFont[i]       = NULL;
-        mpServerFont[i] = NULL;
-    }
-
-    nTextPixel_         = 0;
-    nTextColor_         = MAKE_SALCOLOR( 0x00, 0x00, 0x00 ); // Black
-
-    pBrushGC_           = NULL;
-    nBrushPixel_            = 0;
-    nBrushColor_        = MAKE_SALCOLOR( 0xFF, 0xFF, 0xFF ); // White
-    hBrush_             = None;
-
-    pMonoGC_            = NULL;
-    pCopyGC_            = NULL;
-    pMaskGC_            = NULL;
-    pInvertGC_          = NULL;
-    pInvert50GC_        = NULL;
-    pStippleGC_         = NULL;
-    pTrackingGC_        = NULL;
-
-    bWindow_            = FALSE;
-    bPrinter_           = FALSE;
-    bVirDev_            = FALSE;
-    bPenGC_         = FALSE;
-    bFontGC_            = FALSE;
-    bBrushGC_           = FALSE;
-    bMonoGC_            = FALSE;
-    bCopyGC_            = FALSE;
-    bInvertGC_          = FALSE;
-    bInvert50GC_        = FALSE;
-    bStippleGC_         = FALSE;
-    bTrackingGC_        = FALSE;
-    bXORMode_           = FALSE;
-    bDitherBrush_       = FALSE;
-}
-
-// -=-=-=-=-=-=-=-=-=-=-=-=-=-=-=-=-=-=-=-=-=-=-=-=-=-=-=-=-=-=-=-=-=-=-=-=-=-=
-X11SalGraphics::~X11SalGraphics()
-{
-    ReleaseFonts();
-    freeResources();
-}
-
-// -=-= SalGraphics / X11SalGraphics =-=-=-=-=-=-=-=-=-=-=-=-=-=-=-=-=-=-=-=-=
-
-void X11SalGraphics::freeResources()
-{
-    Display *pDisplay = GetXDisplay();
-
-    DBG_ASSERT( !pPaintRegion_, "pPaintRegion_" );
-    if( pClipRegion_ ) XDestroyRegion( pClipRegion_ ), pClipRegion_ = None;
-
-    if( hBrush_ )       XFreePixmap( pDisplay, hBrush_ ), hBrush_ = None;
-    if( pPenGC_ )       XFreeGC( pDisplay, pPenGC_ ), pPenGC_ = None;
-    if( pFontGC_ )      XFreeGC( pDisplay, pFontGC_ ), pFontGC_ = None;
-    if( pBrushGC_ )     XFreeGC( pDisplay, pBrushGC_ ), pBrushGC_ = None;
-    if( pMonoGC_ )      XFreeGC( pDisplay, pMonoGC_ ), pMonoGC_ = None;
-    if( pCopyGC_ )      XFreeGC( pDisplay, pCopyGC_ ), pCopyGC_ = None;
-    if( pMaskGC_ )      XFreeGC( pDisplay, pMaskGC_ ), pMaskGC_ = None;
-    if( pInvertGC_ )    XFreeGC( pDisplay, pInvertGC_ ), pInvertGC_ = None;
-    if( pInvert50GC_ )  XFreeGC( pDisplay, pInvert50GC_ ), pInvert50GC_ = None;
-    if( pStippleGC_ )   XFreeGC( pDisplay, pStippleGC_ ), pStippleGC_ = None;
-    if( pTrackingGC_ )  XFreeGC( pDisplay, pTrackingGC_ ), pTrackingGC_ = None;
-    if( m_pDeleteColormap )
-        delete m_pDeleteColormap, m_pColormap = m_pDeleteColormap = NULL;
-
-    bPenGC_ = bFontGC_ = bBrushGC_ = bMonoGC_ = bCopyGC_ = bInvertGC_ = bInvert50GC_ = bStippleGC_ = bTrackingGC_ = false;
-}
-
-void X11SalGraphics::SetDrawable( Drawable aDrawable, int nScreen )
-{
-    if( nScreen != m_nScreen )
-    {
-        freeResources();
-        m_pColormap = &GetX11SalData()->GetDisplay()->GetColormap( nScreen );
-        m_nScreen = nScreen;
-    }
-    hDrawable_ = aDrawable;
-    nPenPixel_      = GetPixel( nPenColor_ );
-    nTextPixel_     = GetPixel( nTextColor_ );
-    nBrushPixel_    = GetPixel( nBrushColor_ );
-}
-
-void X11SalGraphics::Init( SalFrame *pFrame, Drawable aTarget, int nScreen )
-{
-    m_pColormap     = &GetX11SalData()->GetDisplay()->GetColormap(nScreen);
-    hDrawable_      = aTarget;
-    m_nScreen       = nScreen;
-
-    bWindow_        = TRUE;
-    m_pFrame        = pFrame;
-    m_pVDev         = NULL;
-
-    nPenPixel_      = GetPixel( nPenColor_ );
-    nTextPixel_     = GetPixel( nTextColor_ );
-    nBrushPixel_    = GetPixel( nBrushColor_ );
-}
-
-// -=-=-=-=-=-=-=-=-=-=-=-=-=-=-=-=-=-=-=-=-=-=-=-=-=-=-=-=-=-=-=-=-=-=-=-=-=-=
-void X11SalGraphics::DeInit()
-{
-    hDrawable_ = None;
-}
-
-// -=-=-=-=-=-=-=-=-=-=-=-=-=-=-=-=-=-=-=-=-=-=-=-=-=-=-=-=-=-=-=-=-=-=-=-=-=-=
-void X11SalGraphics::SetClipRegion( GC pGC, XLIB_Region pXReg ) const
-{
-    Display *pDisplay = GetXDisplay();
-
-    int n = 0;
-    XLIB_Region Regions[3];
-
-    if( pClipRegion_ /* && !XEmptyRegion( pClipRegion_ ) */ )
-        Regions[n++] = pClipRegion_;
-//  if( pPaintRegion_ /* && !XEmptyRegion( pPaintRegion_ ) */ )
-//      Regions[n++] = pPaintRegion_;
-
-    if( pXReg && !XEmptyRegion( pXReg ) )
-        Regions[n++] = pXReg;
-
-    if( 0 == n )
-        XSetClipMask( pDisplay, pGC, None );
-    else if( 1 == n )
-        XSetRegion( pDisplay, pGC, Regions[0] );
-    else
-    {
-        XLIB_Region pTmpRegion = XCreateRegion();
-        XIntersectRegion( Regions[0], Regions[1], pTmpRegion );
-//      if( 3 == n )
-//          XIntersectRegion( Regions[2], pTmpRegion, pTmpRegion );
-        XSetRegion( pDisplay, pGC, pTmpRegion );
-        XDestroyRegion( pTmpRegion );
-    }
-}
-
-// -=-=-=-=-=-=-=-=-=-=-=-=-=-=-=-=-=-=-=-=-=-=-=-=-=-=-=-=-=-=-=-=-=-=-=-=-=-=
-GC X11SalGraphics::SelectPen()
-{
-    Display *pDisplay = GetXDisplay();
-
-    if( !pPenGC_ )
-    {
-        XGCValues values;
-        values.subwindow_mode       = ClipByChildren;
-        values.fill_rule            = EvenOddRule;      // Pict import/ Gradient
-        values.graphics_exposures   = False;
-
-        pPenGC_ = XCreateGC( pDisplay, hDrawable_,
-                             GCSubwindowMode | GCFillRule | GCGraphicsExposures,
-                             &values );
-    }
-
-    if( !bPenGC_ )
-    {
-        if( nPenColor_ != SALCOLOR_NONE )
-            XSetForeground( pDisplay, pPenGC_, nPenPixel_ );
-        XSetFunction  ( pDisplay, pPenGC_, bXORMode_ ? GXxor : GXcopy );
-        SetClipRegion( pPenGC_ );
-        bPenGC_ = TRUE;
-    }
-
-    return pPenGC_;
-}
-
-// -=-=-=-=-=-=-=-=-=-=-=-=-=-=-=-=-=-=-=-=-=-=-=-=-=-=-=-=-=-=-=-=-=-=-=-=-=-=
-GC X11SalGraphics::SelectBrush()
-{
-    Display *pDisplay = GetXDisplay();
-
-    DBG_ASSERT( nBrushColor_ != SALCOLOR_NONE, "Brush Transparent" );
-
-    if( !pBrushGC_ )
-    {
-        XGCValues values;
-        // values.subwindow_mode        = IncludeInferiors;
-        values.subwindow_mode       = ClipByChildren;
-        values.fill_rule            = EvenOddRule;      // Pict import/ Gradient
-        values.graphics_exposures   = False;
-
-        pBrushGC_ = XCreateGC( pDisplay, hDrawable_,
-                               GCSubwindowMode | GCFillRule | GCGraphicsExposures,
-                               &values );
-    }
-
-    if( !bBrushGC_ )
-    {
-        if( !bDitherBrush_ )
-        {
-            XSetFillStyle ( pDisplay, pBrushGC_, FillSolid );
-            XSetForeground( pDisplay, pBrushGC_, nBrushPixel_ );
-                        #if defined(_USE_PRINT_EXTENSION_)
-                        XSetBackground( pDisplay, pBrushGC_,
-                                        WhitePixel(pDisplay, DefaultScreen(pDisplay)) );
-                        #else
-            if( bPrinter_ )
-                XSetTile( pDisplay, pBrushGC_, None );
-            #endif
-        }
-        else
-        {
-            // Bug in Sun Solaris 2.5.1, XFillPolygon doesn't allways reflect
-            // changes of the tile. PROPERTY_BUG_Tile doesn't fix this !
-            if (GetDisplay()->GetProperties() & PROPERTY_BUG_FillPolygon_Tile)
-                XSetFillStyle ( pDisplay, pBrushGC_, FillSolid );
-
-            XSetFillStyle ( pDisplay, pBrushGC_, FillTiled );
-            XSetTile      ( pDisplay, pBrushGC_, hBrush_ );
-        }
-        XSetFunction  ( pDisplay, pBrushGC_, bXORMode_ ? GXxor : GXcopy );
-        SetClipRegion( pBrushGC_ );
-
-        bBrushGC_ = TRUE;
-    }
-
-    return pBrushGC_;
-}
-
-// -=-=-=-=-=-=-=-=-=-=-=-=-=-=-=-=-=-=-=-=-=-=-=-=-=-=-=-=-=-=-=-=-=-=-=-=-=-=
-GC X11SalGraphics::GetTrackingGC()
-{
-    const char    dash_list[2] = {2, 2};
-
-    if( !pTrackingGC_ )
-    {
-        XGCValues     values;
-
-        values.graphics_exposures   = False;
-        values.foreground           = m_pColormap->GetBlackPixel()
-                                      ^ m_pColormap->GetWhitePixel();
-        values.function             = GXxor;
-        values.line_width           = 1;
-        values.line_style           = LineOnOffDash;
-
-        pTrackingGC_ = XCreateGC( GetXDisplay(), GetDrawable(),
-                                  GCGraphicsExposures | GCForeground | GCFunction
-                                  | GCLineWidth | GCLineStyle,
-                                  &values );
-        XSetDashes( GetXDisplay(), pTrackingGC_, 0, dash_list, 2 );
-    }
-
-    if( !bTrackingGC_ )
-    {
-        SetClipRegion( pTrackingGC_ );
-        bTrackingGC_ = TRUE;
-    }
-
-    return pTrackingGC_;
-}
-
-// -=-=-=-=-=-=-=-=-=-=-=-=-=-=-=-=-=-=-=-=-=-=-=-=-=-=-=-=-=-=-=-=-=-=-=-=-=-=
-void X11SalGraphics::DrawLines( ULONG              nPoints,
-                                const SalPolyLine &rPoints,
-                                GC                 pGC,
-                                bool               bClose
-                                )
-{
-    // errechne wie viele Linien XWindow auf einmal zeichnen kann
-    ULONG nMaxLines = (GetDisplay()->GetMaxRequestSize() - sizeof(xPolyPointReq))
-                      / sizeof(xPoint);
-    if( nMaxLines > nPoints ) nMaxLines = nPoints;
-
-    // gebe alle Linien aus, die XWindows zeichnen kann.
-    ULONG n;
-    for( n = 0; nPoints - n > nMaxLines; n += nMaxLines - 1 )
-        XDrawLines( GetXDisplay(),
-                    GetDrawable(),
-                    pGC,
-                    &rPoints[n],
-                    nMaxLines,
-                    CoordModeOrigin );
-
-    if( n < nPoints )
-        XDrawLines( GetXDisplay(),
-                    GetDrawable(),
-                    pGC,
-                    &rPoints[n],
-                    nPoints - n,
-                    CoordModeOrigin );
-    if( bClose )
-    {
-        if( rPoints[nPoints-1].x != rPoints[0].x || rPoints[nPoints-1].y != rPoints[0].y )
-            drawLine( rPoints[nPoints-1].x, rPoints[nPoints-1].y, rPoints[0].x, rPoints[0].y );
-    }
-}
-
-// -=-=-=-=-=-=-=-=-=-=-=-=-=-=-=-=-=-=-=-=-=-=-=-=-=-=-=-=-=-=-=-=-=-=-=-=-=-=
-// Dithern: Calculate a dither-pixmap and make a brush of it
-#define P_DELTA         51
-#define DMAP( v, m )    ((v % P_DELTA) > m ? (v / P_DELTA) + 1 : (v / P_DELTA))
-
-BOOL X11SalGraphics::GetDitherPixmap( SalColor nSalColor )
-{
-    static const short nOrdDither8Bit[ 8 ][ 8 ] =
-    {
-        { 0, 38,  9, 48,  2, 40, 12, 50},
-        {25, 12, 35, 22, 28, 15, 37, 24},
-        { 6, 44,  3, 41,  8, 47,  5, 44},
-        {32, 19, 28, 16, 34, 21, 31, 18},
-        { 1, 40, 11, 49,  0, 39, 10, 48},
-        {27, 14, 36, 24, 26, 13, 36, 23},
-        { 8, 46,  4, 43,  7, 45,  4, 42},
-        {33, 20, 30, 17, 32, 20, 29, 16}
-    };
-
-    // test for correct depth (8bit)
-    if( GetColormap().GetVisual().GetDepth() != 8 )
-        return FALSE;
-
-    char    pBits[64];
-    char   *pBitsPtr = pBits;
-
-    // Set the pallette-entries for the dithering tile
-    UINT8 nSalColorRed   = SALCOLOR_RED   ( nSalColor );
-    UINT8 nSalColorGreen = SALCOLOR_GREEN ( nSalColor );
-    UINT8 nSalColorBlue  = SALCOLOR_BLUE  ( nSalColor );
-
-    for( int nY = 0; nY < 8; nY++ )
-    {
-        for( int nX = 0; nX < 8; nX++ )
-        {
-            short nMagic = nOrdDither8Bit[nY][nX];
-            UINT8 nR   = P_DELTA * DMAP( nSalColorRed,   nMagic );
-            UINT8 nG   = P_DELTA * DMAP( nSalColorGreen, nMagic );
-            UINT8 nB   = P_DELTA * DMAP( nSalColorBlue,  nMagic );
-
-            *pBitsPtr++ = GetColormap().GetPixel( MAKE_SALCOLOR( nR, nG, nB ) );
-        }
-    }
-
-    // create the tile as ximage and an according pixmap -> caching
-    XImage *pImage = XCreateImage( GetXDisplay(),
-                                   GetColormap().GetXVisual(),
-                                   8,
-                                   ZPixmap,
-                                   0,               // offset
-                                   pBits,           // data
-                                   8, 8,            // width & height
-                                   8,               // bitmap_pad
-                                   0 );             // (default) bytes_per_line
-
-    if ( GetDisplay()->GetProperties() & PROPERTY_BUG_Tile )
-    {
-        if (hBrush_)
-            XFreePixmap (GetXDisplay(), hBrush_);
-        hBrush_ = XCreatePixmap( GetXDisplay(), GetDrawable(), 8, 8, 8 );
-    }
-    else
-    if( !hBrush_ )
-        hBrush_ = XCreatePixmap( GetXDisplay(), GetDrawable(), 8, 8, 8 );
-
-    // put the ximage to the pixmap
-    XPutImage( GetXDisplay(),
-               hBrush_,
-               GetDisplay()->GetCopyGC( m_nScreen ),
-               pImage,
-               0, 0,                        // Source
-               0, 0,                        // Destination
-               8, 8 );                      // width & height
-
-    // destroy image-frame but not palette-data
-    pImage->data = NULL;
-    XDestroyImage( pImage );
-
-    return TRUE;
-}
-
-// -=-=-=-=-=-=-=-=-=-=-=-=-=-=-=-=-=-=-=-=-=-=-=-=-=-=-=-=-=-=-=-=-=-=-=-=-=-=
-void X11SalGraphics::GetResolution( sal_Int32 &rDPIX, sal_Int32 &rDPIY ) // const
-{
-    const SalDisplay *pDisplay = GetDisplay();
-
-    rDPIX = pDisplay->GetResolution().A();
-    rDPIY = pDisplay->GetResolution().B();
-    if( !pDisplay->GetExactResolution() && rDPIY < 96 )
-    {
-        rDPIX = Divide( rDPIX * 96, rDPIY );
-            rDPIY = 96;
-    }
-    else if ( rDPIY > 200 )
-    {
-        rDPIX = Divide( rDPIX * 200, rDPIY );
-        rDPIY = 200;
-    }
-
-    // #i12705# equalize x- and y-resolution if they are close enough
-    if( rDPIX != rDPIY )
-    {
-        // different x- and y- resolutions are usually artifacts of
-        // a wrongly calculated screen size.
-        //if( (13*rDPIX >= 10*rDPIY) && (13*rDPIY >= 10*rDPIX) )  //+-30%
-        {
-#ifdef DEBUG
-            printf("Forcing Resolution from %" SAL_PRIdINT32 "x%" SAL_PRIdINT32 " to %" SAL_PRIdINT32 "x%" SAL_PRIdINT32 "\n",
-                    rDPIX,rDPIY,rDPIY,rDPIY);
-#endif
-            rDPIX = rDPIY; // y-resolution is more trustworthy
-        }
-    }
-}
-
-// -=-=-=-=-=-=-=-=-=-=-=-=-=-=-=-=-=-=-=-=-=-=-=-=-=-=-=-=-=-=-=-=-=-=-=-=-=-=
-USHORT X11SalGraphics::GetBitCount() // const
-{
-    return GetVisual().GetDepth();
-}
-
-// -=-=-=-=-=-=-=-=-=-=-=-=-=-=-=-=-=-=-=-=-=-=-=-=-=-=-=-=-=-=-=-=-=-=-=-=-=-=
-long X11SalGraphics::GetGraphicsWidth() const
-{
-    if( m_pFrame )
-        return m_pFrame->maGeometry.nWidth;
-    else if( m_pVDev )
-        return m_pVDev->GetWidth();
-    else
-        return 0;
-}
-
-// -=-=-=-=-=-=-=-=-=-=-=-=-=-=-=-=-=-=-=-=-=-=-=-=-=-=-=-=-=-=-=-=-=-=-=-=-=-=
-long X11SalGraphics::GetGraphicsHeight() const
-{
-    if( m_pFrame )
-        return m_pFrame->maGeometry.nHeight;
-    else if( m_pVDev )
-        return m_pVDev->GetHeight();
-    else
-        return 0;
-}
-
-// -=-=-=-=-=-=-=-=-=-=-=-=-=-=-=-=-=-=-=-=-=-=-=-=-=-=-=-=-=-=-=-=-=-=-=-=-=-=
-void X11SalGraphics::ResetClipRegion()
-{
-    if( pClipRegion_ )
-    {
-        bPenGC_         = FALSE;
-        bFontGC_        = FALSE;
-        bBrushGC_       = FALSE;
-        bMonoGC_        = FALSE;
-        bCopyGC_        = FALSE;
-        bInvertGC_      = FALSE;
-        bInvert50GC_    = FALSE;
-        bStippleGC_     = FALSE;
-        bTrackingGC_    = FALSE;
-
-        XDestroyRegion( pClipRegion_ );
-        pClipRegion_    = NULL;
-    }
-}
-
-// -=-=-=-=-=-=-=-=-=-=-=-=-=-=-=-=-=-=-=-=-=-=-=-=-=-=-=-=-=-=-=-=-=-=-=-=-=-=
-void X11SalGraphics::BeginSetClipRegion( ULONG )
-{
-    if( pClipRegion_ )
-        XDestroyRegion( pClipRegion_ );
-    pClipRegion_ = XCreateRegion();
-}
-
-// -=-=-=-=-=-=-=-=-=-=-=-=-=-=-=-=-=-=-=-=-=-=-=-=-=-=-=-=-=-=-=-=-=-=-=-=-=-=
-BOOL X11SalGraphics::unionClipRegion( long nX, long nY, long nDX, long nDY )
-{
-    if (!nDX || !nDY)
-        return TRUE;
-
-    XRectangle aRect;
-    aRect.x         = (short)nX;
-    aRect.y         = (short)nY;
-    aRect.width     = (unsigned short)nDX;
-    aRect.height    = (unsigned short)nDY;
-
-    XUnionRectWithRegion( &aRect, pClipRegion_, pClipRegion_ );
-
-    return TRUE;
-}
-
-// -=-=-=-=-=-=-=-=-=-=-=-=-=-=-=-=-=-=-=-=-=-=-=-=-=-=-=-=-=-=-=-=-=-=-=-=-=-=
-bool X11SalGraphics::unionClipRegion( const ::basegfx::B2DPolyPolygon& )
-{
-        // TODO: implement and advertise OutDevSupport_B2DClip support
-        return false;
-}
-
-// -=-=-=-=-=-=-=-=-=-=-=-=-=-=-=-=-=-=-=-=-=-=-=-=-=-=-=-=-=-=-=-=-=-=-=-=-=-=
-void X11SalGraphics::EndSetClipRegion()
-{
-    bPenGC_         = FALSE;
-    bFontGC_        = FALSE;
-    bBrushGC_       = FALSE;
-    bMonoGC_        = FALSE;
-    bCopyGC_        = FALSE;
-    bInvertGC_      = FALSE;
-    bInvert50GC_    = FALSE;
-    bStippleGC_     = FALSE;
-    bTrackingGC_    = FALSE;
-
-    if( XEmptyRegion( pClipRegion_ ) )
-    {
-        XDestroyRegion( pClipRegion_ );
-        pClipRegion_= NULL;
-    }
-}
-
-// -=-=-=-=-=-=-=-=-=-=-=-=-=-=-=-=-=-=-=-=-=-=-=-=-=-=-=-=-=-=-=-=-=-=-=-=-=-=
-void X11SalGraphics::SetLineColor()
-{
-    if( nPenColor_ != SALCOLOR_NONE )
-    {
-        nPenColor_      = SALCOLOR_NONE;
-        bPenGC_         = FALSE;
-    }
-}
-
-// -=-=-=-=-=-=-=-=-=-=-=-=-=-=-=-=-=-=-=-=-=-=-=-=-=-=-=-=-=-=-=-=-=-=-=-=-=-=
-void X11SalGraphics::SetLineColor( SalColor nSalColor )
-{
-    if( nPenColor_ != nSalColor )
-    {
-        nPenColor_      = nSalColor;
-        nPenPixel_      = GetPixel( nSalColor );
-        bPenGC_         = FALSE;
-    }
-}
-
-// -=-=-=-=-=-=-=-=-=-=-=-=-=-=-=-=-=-=-=-=-=-=-=-=-=-=-=-=-=-=-=-=-=-=-=-=-=-=
-void X11SalGraphics::SetFillColor()
-{
-    if( nBrushColor_ != SALCOLOR_NONE )
-    {
-        bDitherBrush_   = FALSE;
-        nBrushColor_    = SALCOLOR_NONE;
-        bBrushGC_       = FALSE;
-    }
-}
-
-// -=-=-=-=-=-=-=-=-=-=-=-=-=-=-=-=-=-=-=-=-=-=-=-=-=-=-=-=-=-=-=-=-=-=-=-=-=-=
-void X11SalGraphics::SetFillColor( SalColor nSalColor )
-{
-    if( nBrushColor_ != nSalColor )
-    {
-        bDitherBrush_   = FALSE;
-        nBrushColor_    = nSalColor;
-        nBrushPixel_    = GetPixel( nSalColor );
-        if( TrueColor != GetColormap().GetVisual().GetClass()
-            && GetColormap().GetColor( nBrushPixel_ ) != nBrushColor_
-            && nSalColor != MAKE_SALCOLOR( 0x00, 0x00, 0x00 ) // black
-            && nSalColor != MAKE_SALCOLOR( 0x00, 0x00, 0x80 ) // blue
-            && nSalColor != MAKE_SALCOLOR( 0x00, 0x80, 0x00 ) // green
-            && nSalColor != MAKE_SALCOLOR( 0x00, 0x80, 0x80 ) // cyan
-            && nSalColor != MAKE_SALCOLOR( 0x80, 0x00, 0x00 ) // red
-            && nSalColor != MAKE_SALCOLOR( 0x80, 0x00, 0x80 ) // magenta
-            && nSalColor != MAKE_SALCOLOR( 0x80, 0x80, 0x00 ) // brown
-            && nSalColor != MAKE_SALCOLOR( 0x80, 0x80, 0x80 ) // gray
-            && nSalColor != MAKE_SALCOLOR( 0xC0, 0xC0, 0xC0 ) // light gray
-            && nSalColor != MAKE_SALCOLOR( 0x00, 0x00, 0xFF ) // light blue
-            && nSalColor != MAKE_SALCOLOR( 0x00, 0xFF, 0x00 ) // light green
-            && nSalColor != MAKE_SALCOLOR( 0x00, 0xFF, 0xFF ) // light cyan
-            && nSalColor != MAKE_SALCOLOR( 0xFF, 0x00, 0x00 ) // light red
-            && nSalColor != MAKE_SALCOLOR( 0xFF, 0x00, 0xFF ) // light magenta
-            && nSalColor != MAKE_SALCOLOR( 0xFF, 0xFF, 0x00 ) // light brown
-            && nSalColor != MAKE_SALCOLOR( 0xFF, 0xFF, 0xFF ) )
-            bDitherBrush_ = GetDitherPixmap(nSalColor);
-        bBrushGC_       = FALSE;
-    }
-}
-
-// -=-=-=-=-=-=-=-=-=-=-=-=-=-=-=-=-=-=-=-=-=-=-=-=-=-=-=-=-=-=-=-=-=-=-=-=-=-=
-void X11SalGraphics::SetROPLineColor( SalROPColor nROPColor )
-{
-    switch( nROPColor )
-    {
-        case SAL_ROP_0 : // 0
-            nPenPixel_ = (Pixel)0;
-            break;
-        case SAL_ROP_1 : // 1
-            nPenPixel_ = (Pixel)(1 << GetVisual().GetDepth()) - 1;
-            break;
-        case SAL_ROP_INVERT : // 2
-            nPenPixel_ = (Pixel)(1 << GetVisual().GetDepth()) - 1;
-            break;
-    }
-    nPenColor_  = GetColormap().GetColor( nPenPixel_ );
-    bPenGC_     = FALSE;
-}
-
-// -=-=-=-=-=-=-=-=-=-=-=-=-=-=-=-=-=-=-=-=-=-=-=-=-=-=-=-=-=-=-=-=-=-=-=-=-=-=
-void X11SalGraphics::SetROPFillColor( SalROPColor nROPColor )
-{
-    switch( nROPColor )
-    {
-        case SAL_ROP_0 : // 0
-            nBrushPixel_ = (Pixel)0;
-            break;
-        case SAL_ROP_1 : // 1
-            nBrushPixel_ = (Pixel)(1 << GetVisual().GetDepth()) - 1;
-            break;
-        case SAL_ROP_INVERT : // 2
-            nBrushPixel_ = (Pixel)(1 << GetVisual().GetDepth()) - 1;
-            break;
-    }
-    bDitherBrush_   = FALSE;
-    nBrushColor_    = GetColormap().GetColor( nBrushPixel_ );
-    bBrushGC_       = FALSE;
-}
-
-// -=-=-=-=-=-=-=-=-=-=-=-=-=-=-=-=-=-=-=-=-=-=-=-=-=-=-=-=-=-=-=-=-=-=-=-=-=-=
-void X11SalGraphics::SetXORMode( bool bSet, bool )
-{
-    if( !bXORMode_ == bSet )
-    {
-        bXORMode_   = bSet;
-        bPenGC_     = FALSE;
-        bBrushGC_   = FALSE;
-        bMonoGC_        = FALSE;
-        bCopyGC_        = FALSE;
-        bInvertGC_  = FALSE;
-        bInvert50GC_    = FALSE;
-        bStippleGC_ = FALSE;
-        bTrackingGC_    = FALSE;
-    }
-}
-
-// -=-=-=-=-=-=-=-=-=-=-=-=-=-=-=-=-=-=-=-=-=-=-=-=-=-=-=-=-=-=-=-=-=-=-=-=-=-=
-void X11SalGraphics::drawPixel( long nX, long nY )
-{
-    if( nPenColor_ !=  SALCOLOR_NONE )
-        XDrawPoint( GetXDisplay(), GetDrawable(), SelectPen(), nX, nY );
-}
-
-void X11SalGraphics::drawPixel( long nX, long nY, SalColor nSalColor )
-{
-    if( nSalColor != SALCOLOR_NONE )
-    {
-        Display *pDisplay = GetXDisplay();
-
-        if( (nPenColor_ == SALCOLOR_NONE) && !bPenGC_ )
-        {
-            SetLineColor( nSalColor );
-            XDrawPoint( pDisplay, GetDrawable(), SelectPen(), nX, nY );
-            nPenColor_ = SALCOLOR_NONE;
-            bPenGC_ = False;
-        }
-        else
-        {
-            GC pGC = SelectPen();
-
-            if( nSalColor != nPenColor_ )
-                XSetForeground( pDisplay, pGC, GetPixel( nSalColor ) );
-
-            XDrawPoint( pDisplay, GetDrawable(), pGC, nX, nY );
-
-            if( nSalColor != nPenColor_ )
-                XSetForeground( pDisplay, pGC, nPenPixel_ );
-        }
-    }
-}
-
-// -=-=-=-=-=-=-=-=-=-=-=-=-=-=-=-=-=-=-=-=-=-=-=-=-=-=-=-=-=-=-=-=-=-=-=-=-=-=
-void X11SalGraphics::drawLine( long nX1, long nY1, long nX2, long nY2 )
-{
-    if( nPenColor_ != SALCOLOR_NONE )
-    {
-        if ( GetDisplay()->GetProperties() & PROPERTY_BUG_DrawLine )
-        {
-            GC aGC = SelectPen();
-            XDrawPoint (GetXDisplay(), GetDrawable(), aGC, (int)nX1, (int)nY1);
-            XDrawPoint (GetXDisplay(), GetDrawable(), aGC, (int)nX2, (int)nY2);
-            XDrawLine  (GetXDisplay(), GetDrawable(), aGC, nX1, nY1, nX2, nY2 );
-        }
-        else
-            XDrawLine( GetXDisplay(), GetDrawable(),SelectPen(),
-                       nX1, nY1, nX2, nY2 );
-    }
-}
-
-// -=-=-=-=-=-=-=-=-=-=-=-=-=-=-=-=-=-=-=-=-=-=-=-=-=-=-=-=-=-=-=-=-=-=-=-=-=-=
-void X11SalGraphics::drawRect( long nX, long nY, long nDX, long nDY )
-{
-    if( nBrushColor_ != SALCOLOR_NONE )
-    {
-        XFillRectangle( GetXDisplay(),
-                        GetDrawable(),
-                        SelectBrush(),
-                        nX, nY, nDX, nDY );
-    }
-    // Beschreibung DrawRect verkehrt, deshalb -1
-    if( nPenColor_ != SALCOLOR_NONE )
-        XDrawRectangle( GetXDisplay(),
-                        GetDrawable(),
-                        SelectPen(),
-                        nX, nY, nDX-1, nDY-1 );
-}
-
-// -=-=-=-=-=-=-=-=-=-=-=-=-=-=-=-=-=-=-=-=-=-=-=-=-=-=-=-=-=-=-=-=-=-=-=-=-=-=
-void X11SalGraphics::drawPolyLine( ULONG nPoints, const SalPoint *pPtAry )
-{
-    drawPolyLine( nPoints, pPtAry, false );
-}
-
-// -=-=-=-=-=-=-=-=-=-=-=-=-=-=-=-=-=-=-=-=-=-=-=-=-=-=-=-=-=-=-=-=-=-=-=-=-=-=
-void X11SalGraphics::drawPolyLine( ULONG nPoints, const SalPoint *pPtAry, bool bClose )
-{
-    if( nPenColor_ != 0xFFFFFFFF )
-    {
-        SalPolyLine Points( nPoints, pPtAry );
-
-        DrawLines( nPoints, Points, SelectPen(), bClose );
-    }
-}
-
-// -=-=-=-=-=-=-=-=-=-=-=-=-=-=-=-=-=-=-=-=-=-=-=-=-=-=-=-=-=-=-=-=-=-=-=-=-=-=
-void X11SalGraphics::drawPolygon( ULONG nPoints, const SalPoint* pPtAry )
-{
-    if( nPoints == 0 )
-        return;
-
-    if( nPoints < 3 )
-    {
-        if( !bXORMode_ )
-        {
-            if( 1 == nPoints  )
-                drawPixel( pPtAry[0].mnX, pPtAry[0].mnY );
-            else
-                drawLine( pPtAry[0].mnX, pPtAry[0].mnY,
-                          pPtAry[1].mnX, pPtAry[1].mnY );
-        }
-        return;
-    }
-
-    SalPolyLine Points( nPoints, pPtAry );
-
-    nPoints++;
-
-    /* WORKAROUND: some Xservers (Xorg, VIA chipset in this case)
-     * do not draw the visible part of a polygon
-     * if it overlaps to the left of screen 0,y.
-     * This happens to be the case in the gradient drawn in the
-     * menubar background. workaround for the special case of
-     * of a rectangle overlapping to the left.
-     */
-    if( nPoints == 5 &&
-    Points[ 0 ].x == Points[ 1 ].x &&
-        Points[ 1 ].y == Points[ 2 ].y &&
-        Points[ 2 ].x == Points[ 3 ].x &&
-        Points[ 0 ].x == Points[ 4 ].x && Points[ 0 ].y == Points[ 4 ].y
-       )
-    {
-        bool bLeft = false;
-        bool bRight = false;
-        for(unsigned int i = 0; i < nPoints; i++ )
-    {
-            if( Points[i].x < 0 )
-                bLeft = true;
-            else
-                bRight= true;
-    }
-    if( bLeft && ! bRight )
-        return;
-    if( bLeft && bRight )
-        {
-            for( unsigned int i = 0; i < nPoints; i++ )
-                if( Points[i].x < 0 )
-                    Points[i].x = 0;
-        }
-    }
-
-    if( nBrushColor_ != SALCOLOR_NONE )
-        XFillPolygon( GetXDisplay(),
-                      GetDrawable(),
-                      SelectBrush(),
-                      &Points[0], nPoints,
-                      Complex, CoordModeOrigin );
-
-    if( nPenColor_ != 0xFFFFFFFF )
-        DrawLines( nPoints, Points, SelectPen(), true );
-}
-
-// -=-=-=-=-=-=-=-=-=-=-=-=-=-=-=-=-=-=-=-=-=-=-=-=-=-=-=-=-=-=-=-=-=-=-=-=-=-=
-void X11SalGraphics::drawPolyPolygon( sal_uInt32        nPoly,
-                                   const sal_uInt32    *pPoints,
-                                   PCONSTSALPOINT  *pPtAry )
-{
-    if( nBrushColor_ != SALCOLOR_NONE )
-    {
-        ULONG       i, n;
-        XLIB_Region pXRegA  = NULL;
-
-        for( i = 0; i < nPoly; i++ ) {
-            n = pPoints[i];
-            SalPolyLine Points( n, pPtAry[i] );
-            if( n > 2 )
-            {
-                XLIB_Region pXRegB = XPolygonRegion( &Points[0], n+1, WindingRule );
-                if( !pXRegA )
-                    pXRegA = pXRegB;
-                else
-                {
-                    XXorRegion( pXRegA, pXRegB, pXRegA );
-                    XDestroyRegion( pXRegB );
-                }
-            }
-        }
-
-        if( pXRegA )
-        {
-            XRectangle aXRect;
-            XClipBox( pXRegA, &aXRect );
-
-            GC pGC = SelectBrush();
-            SetClipRegion( pGC, pXRegA ); // ??? doppelt
-            XDestroyRegion( pXRegA );
-            bBrushGC_ = FALSE;
-
-            XFillRectangle( GetXDisplay(),
-                            GetDrawable(),
-                            pGC,
-                            aXRect.x, aXRect.y, aXRect.width, aXRect.height );
-        }
-   }
-
-   if( nPenColor_ != SALCOLOR_NONE )
-       for( ULONG i = 0; i < nPoly; i++ )
-           drawPolyLine( pPoints[i], pPtAry[i], true );
-}
-
-// -=-=-=-=-=-=-=-=-=-=-=-=-=-=-=-=-=-=-=-=-=-=-=-=-=-=-=-=-=-=-=-=-=-=-=-=-=-=
-
-sal_Bool X11SalGraphics::drawPolyLineBezier( ULONG, const SalPoint*, const BYTE* )
-{
-    return sal_False;
-}
-
-// -=-=-=-=-=-=-=-=-=-=-=-=-=-=-=-=-=-=-=-=-=-=-=-=-=-=-=-=-=-=-=-=-=-=-=-=-=-=
-
-sal_Bool X11SalGraphics::drawPolygonBezier( ULONG, const SalPoint*, const BYTE* )
-{
-    return sal_False;
-}
-
-// -=-=-=-=-=-=-=-=-=-=-=-=-=-=-=-=-=-=-=-=-=-=-=-=-=-=-=-=-=-=-=-=-=-=-=-=-=-=
-
-sal_Bool X11SalGraphics::drawPolyPolygonBezier( sal_uInt32, const sal_uInt32*,
-                                                const SalPoint* const*, const BYTE* const* )
-{
-    return sal_False;
-}
-
-// -=-=-=-=-=-=-=-=-=-=-=-=-=-=-=-=-=-=-=-=-=-=-=-=-=-=-=-=-=-=-=-=-=-=-=-=-=-=
-
-void X11SalGraphics::invert( ULONG nPoints,
-                             const SalPoint* pPtAry,
-                             SalInvert nFlags )
-{
-    SalPolyLine Points ( nPoints, pPtAry );
-
-    GC pGC;
-    if( SAL_INVERT_50 & nFlags )
-        pGC = GetInvert50GC();
-    else
-        if ( SAL_INVERT_TRACKFRAME & nFlags )
-            pGC = GetTrackingGC();
-        else
-            pGC = GetInvertGC();
-
-    if( SAL_INVERT_TRACKFRAME & nFlags )
-        DrawLines ( nPoints, Points, pGC, true );
-    else
-        XFillPolygon( GetXDisplay(),
-                      GetDrawable(),
-                      pGC,
-                      &Points[0], nPoints,
-                      Complex, CoordModeOrigin );
-}
-
-// -=-=-=-=-=-=-=-=-=-=-=-=-=-=-=-=-=-=-=-=-=-=-=-=-=-=-=-=-=-=-=-=-=-=-=-=-=-=
-
-BOOL X11SalGraphics::drawEPS( long,long,long,long,void*,ULONG )
-{
-    return FALSE;
-}
-
-// -=-=-=-=-=-=-=-=-=-=-=-=-=-=-=-=-=-=-=-=-=-=-=-=-=-=-=-=-=-=-=-=-=-=-=-=-=-=
-
-SystemGraphicsData X11SalGraphics::GetGraphicsData() const
-{
-    SystemGraphicsData aRes;
-
-    aRes.nSize = sizeof(aRes);
-    aRes.pDisplay  = GetXDisplay();
-    aRes.hDrawable = hDrawable_;
-    aRes.pVisual   = GetDisplay()->GetVisual( m_nScreen ).GetVisual();
-    aRes.nScreen   = m_nScreen;
-    aRes.nDepth    = GetDisplay()->GetVisual( m_nScreen ).GetDepth();
-    aRes.aColormap = GetDisplay()->GetColormap( m_nScreen ).GetXColormap();
-    aRes.pRenderFormat = pRenderFormat_;
-    return aRes;
-}
-
-// -=-=-=-=-=-=-=-=-=-=-=-=-=-=-=-=-=-=-=-=-=-=-=-=-=-=-=-=-=-=-=-=-=-=-=-=-=-=
-
-// B2DPolygon support methods
-
-namespace { // anonymous namespace to prevent export
-// the methods and structures here are used by the
-// B2DPolyPolygon->RenderTrapezoid conversion algorithm
-
-// compare two line segments
-// assumption: both segments point downward
-// assumption: they must have at least some y-overlap
-// assumption: rA.p1.y <= rB.p1.y
-bool IsLeftOf( const XLineFixed& rA, const XLineFixed& rB )
-{
-    bool bAbove = (rA.p1.y <= rB.p1.y);
-    const XLineFixed& rU = bAbove ? rA : rB;
-    const XLineFixed& rL = bAbove ? rB : rA;
-
-    const XFixed aXDiff = rU.p2.x - rU.p1.x;
-    const XFixed aYDiff = rU.p2.y - rU.p1.y;
-
-    if( (rU.p1.y != rL.p1.y) || (rU.p1.x != rL.p1.x) )
-    {
-        const sal_Int64 n1 = (sal_Int64)aXDiff * (rL.p1.y - rU.p1.y);
-        const sal_Int64 n2 = (sal_Int64)aYDiff * (rL.p1.x - rU.p1.x);
-        if( n1 != n2 )
-            return ((n1 < n2) == bAbove);
-    }
-
-    if( (rU.p2.y != rL.p2.y) || (rU.p2.x != rL.p2.x) )
-    {
-        const sal_Int64 n3 = (sal_Int64)aXDiff * (rL.p2.y - rU.p1.y);
-        const sal_Int64 n4 = (sal_Int64)aYDiff * (rL.p2.x - rU.p1.x);
-        if( n3 != n4 )
-            return ((n3 < n4) == bAbove);
-    }
-
-    // both segments overlap
-    return false;
-}
-
-struct HalfTrapezoid
-{
-    // assumptions:
-    //    maLine.p1.y <= mnY < maLine.p2.y
-    XLineFixed  maLine;
-    XFixed      mnY;
-};
-
-struct HalfTrapCompare
-{
-    bool operator()( const HalfTrapezoid& rA, const HalfTrapezoid& rB ) const
-    {
-        bool bIsTopLeft = false;
-        if( rA.mnY != rB.mnY )  // sort top-first if possible
-            bIsTopLeft = (rA.mnY < rB.mnY);
-        else                    // else sort left-first
-            bIsTopLeft = IsLeftOf( rA.maLine, rB.maLine );
-        // adjust to priority_queue sorting convention
-        return !bIsTopLeft;
-    }
-};
-
-typedef std::priority_queue< HalfTrapezoid, std::vector<HalfTrapezoid>, HalfTrapCompare > HTQueue;
-
-typedef std::vector<XTrapezoid> TrapezoidVector;
-
-class TrapezoidXCompare
-{
-    const TrapezoidVector& mrVector;
-public:
-    TrapezoidXCompare( const TrapezoidVector& rVector )
-        : mrVector( rVector ) {}
-    bool operator()( int nA, int nB ) const
-        { return IsLeftOf( mrVector[nA].left, mrVector[nB].left ); }
-};
-
-typedef std::multiset< int, TrapezoidXCompare > ActiveTrapSet;
-
-class TrapezoidYCompare
-{
-    const TrapezoidVector& mrVector;
-public:
-    TrapezoidYCompare( const TrapezoidVector& rVector )
-        : mrVector( rVector ) {}
-    bool operator()( int nA, int nB ) const
-        { return (mrVector[nA].bottom < mrVector[nB].bottom); }
-};
-
-typedef std::multiset< int, TrapezoidYCompare > VerticalTrapSet;
-} // end of anonymous namespace
-
-// draw a poly-polygon
-bool X11SalGraphics::drawPolyPolygon( const ::basegfx::B2DPolyPolygon& rPolyPoly, double fTransparency)
-{
-    // nothing to do for empty polypolygons
-    const int nPolygonCount = rPolyPoly.count();
-    if( nPolygonCount <= 0 )
-        return TRUE;
-
-    // nothing to do if everything is transparent
-    if( (nBrushColor_ == SALCOLOR_NONE)
-    &&  (nPenColor_ == SALCOLOR_NONE) )
-        return TRUE;
-
-    // cannot handle pencolor!=brushcolor yet
-    if( (nPenColor_ != SALCOLOR_NONE)
-    &&  (nPenColor_ != nBrushColor_) )
-        return FALSE;
-
-    // TODO: remove the env-variable when no longer needed
-    static const char* pRenderEnv = getenv( "SAL_DISABLE_RENDER_POLY" );
-    if( pRenderEnv )
-        return FALSE;
-
-    // check xrender support for trapezoids
-    XRenderPeer& rRenderPeer = XRenderPeer::GetInstance();
-    if( !rRenderPeer.AreTrapezoidsSupported() )
-        return FALSE;
-
-    // check xrender support for matching visual
-    Visual* pVisual = GetVisual().GetVisual();
-    XRenderPictFormat* pVisualFormat = rRenderPeer.FindVisualFormat( pVisual );
-    if( !pVisualFormat )
-        return FALSE;
-
-    // don't bother with polygons outside of visible area
-    const basegfx::B2DRange aViewRange( 0, 0, GetGraphicsWidth(), GetGraphicsHeight() );
-    basegfx::B2DRange aPolyRange = basegfx::tools::getRange( rPolyPoly );
-    aPolyRange.intersect( aViewRange );
-    if( aPolyRange.isEmpty() )
-        return true;
-
-    // convert the polypolygon to trapezoids
-
-    // first convert the B2DPolyPolygon to HalfTrapezoids
-    HTQueue aHTQueue;
-    for( int nOuterPolyIdx = 0; nOuterPolyIdx < nPolygonCount; ++nOuterPolyIdx )
-    {
-        ::basegfx::B2DPolygon aOuterPolygon = rPolyPoly.getB2DPolygon( nOuterPolyIdx );
-
-        // get rid of bezier segments
-        if( aOuterPolygon.areControlPointsUsed() )
-            aOuterPolygon = ::basegfx::tools::adaptiveSubdivideByDistance( aOuterPolygon, 0.125 );
-
-        // clip polygon against view
-        // (the call below for removing self intersections can be made much cheaper by this)
-        // TODO: move clipping before subdivision when clipPolyonRange learns to handle curves
-        const basegfx::B2DPolyPolygon aClippedPolygon = basegfx::tools::clipPolygonOnRange( aOuterPolygon, aViewRange, true, false );
-        if( !aClippedPolygon.count() )
-                return true;
-
-        // test and remove self intersections
-        // TODO: make code intersection save, then remove this test
-        basegfx::B2DPolyPolygon aInnerPolyPoly(basegfx::tools::solveCrossovers( aClippedPolygon));
-        const int nInnerPolyCount = aInnerPolyPoly.count();
-        for( int nInnerPolyIdx = 0; nInnerPolyIdx < nInnerPolyCount; ++nInnerPolyIdx )
-        {
-            ::basegfx::B2DPolygon aInnerPolygon = aInnerPolyPoly.getB2DPolygon( nInnerPolyIdx );
-            const int nPointCount = aInnerPolygon.count();
-            if( !nPointCount )
-                continue;
-
-            // convert polygon point pairs to HalfTrapezoids
-            // connect the polygon point with the first one if needed
-            XPointFixed aOldXPF = { 0, 0 };
-            XPointFixed aNewXPF;
-            for( int nPointIdx = 0; nPointIdx <= nPointCount; ++nPointIdx, aOldXPF = aNewXPF )
-            {
-                const int k = (nPointIdx < nPointCount) ? nPointIdx : 0;
-                const ::basegfx::B2DPoint& aPoint = aInnerPolygon.getB2DPoint( k );
-
-                // convert the B2DPoint into XRENDER units
-                if(getAntiAliasB2DDraw())
-                {
-                    aNewXPF.x = XDoubleToFixed( aPoint.getX() );
-                    aNewXPF.y = XDoubleToFixed( aPoint.getY() );
-                }
-                else
-                {
-                    aNewXPF.x = XDoubleToFixed( basegfx::fround( aPoint.getX() ) );
-                    aNewXPF.y = XDoubleToFixed( basegfx::fround( aPoint.getY() ) );
-                }
-
-                // check if enough data is available for a new HalfTrapezoid
-                if( nPointIdx == 0 )
-                    continue;
-                // ignore vertical segments
-                if( aNewXPF.y == aOldXPF.y )
-                    continue;
-
-                // construct HalfTrapezoid as topdown segment
-                HalfTrapezoid aHT;
-                if( aNewXPF.y < aOldXPF.y )
-                {
-                    aHT.maLine.p1 = aNewXPF;
-                    aHT.maLine.p2 = aOldXPF;
-                }
-                else
-                {
-                    aHT.maLine.p2 = aNewXPF;
-                    aHT.maLine.p1 = aOldXPF;
-                }
-
-                aHT.mnY = aHT.maLine.p1.y;
-
-#if 0 // ignore clipped HalfTrapezoids
-            if( aHT.mnY < 0 )
-                aHT.mnY = 0;
-            else if( aHT.mnY > 10000 )
-                continue;
-#endif
-
-                // queue up the HalfTrapezoid
-                aHTQueue.push( aHT );
-            }
-        }
-    }
-
-    if( aHTQueue.empty() )
-        return TRUE;
-
-    // then convert the HalfTrapezoids into full Trapezoids
-    TrapezoidVector aTrapVector;
-    aTrapVector.reserve( aHTQueue.size() * 2 ); // just a guess
-
-    TrapezoidXCompare aTrapXCompare( aTrapVector );
-    ActiveTrapSet aActiveTraps( aTrapXCompare );
-
-    TrapezoidYCompare aTrapYCompare( aTrapVector );
-    VerticalTrapSet aVerticalTraps( aTrapYCompare );
-
-    while( !aHTQueue.empty() )
-    {
-        XTrapezoid aTrapezoid;
-
-        // convert a HalfTrapezoid pair
-        const HalfTrapezoid& rLeft = aHTQueue.top();
-        aTrapezoid.top = rLeft.mnY;
-        aTrapezoid.bottom = rLeft.maLine.p2.y;
-        aTrapezoid.left = rLeft.maLine;
-
-#if 0
-        // ignore empty trapezoids
-        if( aTrapezoid.bottom <= aTrapezoid.top )
-            continue;
-#endif
-
-        aHTQueue.pop();
-        if( aHTQueue.empty() ) // TODO: assert
-            break;
-        const HalfTrapezoid& rRight = aHTQueue.top();
-        aTrapezoid.right = rRight.maLine;
-        aHTQueue.pop();
-
-        aTrapezoid.bottom = aTrapezoid.left.p2.y;
-        if( aTrapezoid.bottom > aTrapezoid.right.p2.y )
-            aTrapezoid.bottom = aTrapezoid.right.p2.y;
-
-        // keep the full Trapezoid candidate
-        aTrapVector.push_back( aTrapezoid );
-
-        // unless it splits an older trapezoid
-        bool bSplit = false;
-        for(;;)
-        {
-            // check if the new trapezoid overlaps with an old trapezoid
-            ActiveTrapSet::iterator aActiveTrapsIt
-                = aActiveTraps.upper_bound( aTrapVector.size()-1 );
-            if( aActiveTrapsIt == aActiveTraps.begin() )
-                break;
-            --aActiveTrapsIt;
-
-            XTrapezoid& rLeftTrap = aTrapVector[ *aActiveTrapsIt ];
-
-            // in the ActiveTrapSet there are still trapezoids where
-            // a vertical overlap with new trapezoids is no longer possible
-            // they could have been removed in the verticaltraps loop below
-            // but this would have been expensive and is not needed as we can
-            // simply ignore them now and remove them from the ActiveTrapSet
-            // so they won't bother us in the future
-            if( rLeftTrap.bottom <= aTrapezoid.top )
-            {
-                aActiveTraps.erase( aActiveTrapsIt );
-                continue;
-            }
-
-            // check if there is horizontal overlap
-            // aTrapezoid.left==rLeftTrap.right is allowed though
-            if( !IsLeftOf( aTrapezoid.left, rLeftTrap.right ) )
-                break;
-
-            // split the old trapezoid and keep its upper part
-            // find the old trapezoids entry in the VerticalTrapSet and remove it
-            typedef std::pair<VerticalTrapSet::iterator, VerticalTrapSet::iterator> VTSPair;
-            VTSPair aVTSPair = aVerticalTraps.equal_range( *aActiveTrapsIt );
-            VerticalTrapSet::iterator aVTSit = aVTSPair.first;
-            for(; (aVTSit != aVTSPair.second) && (*aVTSit != *aActiveTrapsIt); ++aVTSit ) ;
-            if( aVTSit != aVTSPair.second )
-                aVerticalTraps.erase( aVTSit );
-            // then update the old trapezoid's bottom
-            rLeftTrap.bottom = aTrapezoid.top;
-            // enter the updated old trapzoid in VerticalTrapSet
-            aVerticalTraps.insert( aVerticalTraps.begin(), *aActiveTrapsIt );
-            // the old trapezoid is no longer active
-            aActiveTraps.erase( aActiveTrapsIt );
-
-            // the trapezoid causing the split has become obsolete
-            // so its both sides have to be re-queued
-            HalfTrapezoid aHT;
-            aHT.mnY = aTrapezoid.top;
-            aHT.maLine = aTrapezoid.left;
-            aHTQueue.push( aHT );
-            aHT.maLine = aTrapezoid.right;
-            aHTQueue.push( aHT );
-
-            bSplit = true;
-            break;
-        }
-
-        // keep or forget the resulting full Trapezoid
-        if( bSplit )
-            aTrapVector.pop_back();
-        else
-        {
-            aActiveTraps.insert( aTrapVector.size()-1 );
-            aVerticalTraps.insert( aTrapVector.size()-1 );
-        }
-
-        // mark trapezoids that can no longer be split as inactive
-        // and recycle their sides which were not fully resolved
-        static const XFixed nMaxTop = +0x7FFFFFFF;
-        XFixed nNewTop = aHTQueue.empty() ? nMaxTop : aHTQueue.top().mnY;
-        while( !aVerticalTraps.empty() )
-        {
-            const XTrapezoid& rOldTrap = aTrapVector[ *aVerticalTraps.begin() ];
-            if( nNewTop < rOldTrap.bottom )
-                break;
-            // the reference Trapezoid can no longer be split
-            aVerticalTraps.erase( aVerticalTraps.begin() );
-
-            // recycle its sides that were not fully resolved
-            HalfTrapezoid aHT;
-            aHT.mnY = rOldTrap.bottom;
-            if( rOldTrap.left.p2.y > rOldTrap.bottom )
-            {
-                aHT.maLine = rOldTrap.left;
-                aHTQueue.push( aHT );
-            }
-            if( rOldTrap.right.p2.y > rOldTrap.bottom )
-            {
-                aHT.maLine = rOldTrap.right;
-                aHTQueue.push( aHT );
-            }
-        }
-    }
-
-    // create xrender Picture for polygon foreground
-    SalDisplay::RenderEntry& rEntry = GetDisplay()->GetRenderEntries( m_nScreen )[ 32 ];
-    if( !rEntry.m_aPicture )
-    {
-        Display* pXDisplay = GetXDisplay();
-
-        rEntry.m_aPixmap = ::XCreatePixmap( pXDisplay, hDrawable_, 1, 1, 32 );
-        XRenderPictureAttributes aAttr;
-        aAttr.repeat = true;
-
-        XRenderPictFormat* pXRPF = rRenderPeer.FindStandardFormat( PictStandardARGB32 );
-        rEntry.m_aPicture = rRenderPeer.CreatePicture( rEntry.m_aPixmap, pXRPF, CPRepeat, &aAttr );
-    }
-
-    // set polygon foreground color and opacity
-    XRenderColor aRenderColor = GetXRenderColor( nBrushColor_ , fTransparency );
-    rRenderPeer.FillRectangle( PictOpSrc, rEntry.m_aPicture, &aRenderColor, 0, 0, 1, 1 );
-
-    // notify xrender of target drawable
-    // TODO: cache the matching xrender picture in the X11SalGraphics
-    Picture aDst = rRenderPeer.CreatePicture( hDrawable_, pVisualFormat, 0, NULL );
-
-    // set clipping
-    if( pClipRegion_ && !XEmptyRegion( pClipRegion_ ) )
-        rRenderPeer.SetPictureClipRegion( aDst, pClipRegion_ );
-
-    // render the trapezoids
-    const XRenderPictFormat* pMaskFormat = rRenderPeer.GetStandardFormatA8();
-    rRenderPeer.CompositeTrapezoids( PictOpOver,
-        rEntry.m_aPicture, aDst, pMaskFormat, 0, 0, &aTrapVector[0], aTrapVector.size() );
-
-    // release xrender-counterpart of target drawable
-    // TODO: use scoped xrender picture
-    rRenderPeer.FreePicture( aDst );
-
-    return TRUE;
-}
-
-// -=-=-=-=-=-=-=-=-=-=-=-=-=-=-=-=-=-=-=-=-=-=-=-=-=-=-=-=-=-=-=-=-=-=-=-=-=-=
-
-bool X11SalGraphics::drawPolyLine(const ::basegfx::B2DPolygon& rPolygon, const ::basegfx::B2DVector& rLineWidth, basegfx::B2DLineJoin eLineJoin)
-{
-    const XRenderPeer& rRenderPeer = XRenderPeer::GetInstance();
-    if( !rRenderPeer.AreTrapezoidsSupported() )
-        return false;
-
-    // get the area polygon for the line polygon
-    basegfx::B2DPolygon aPolygon = rPolygon;
-    if( (rLineWidth.getX() != rLineWidth.getY())
-    && !basegfx::fTools::equalZero( rLineWidth.getY() ) )
-    {
-        // prepare for createAreaGeometry() with anisotropic linewidth
-        basegfx::B2DHomMatrix aAnisoMatrix;
-        aAnisoMatrix.scale( 1.0, rLineWidth.getX() / rLineWidth.getY() );
-        aPolygon.transform( aAnisoMatrix );
-    }
-
-    // AW: reSegment no longer needed; new createAreaGeometry will remove exteme positions
-    // and create bezier polygons
-    //if( aPolygon.areControlPointsUsed() )
-    //    aPolygon = basegfx::tools::reSegmentPolygonEdges( aPolygon, 8, true, false );
-    //const basegfx::B2DPolyPolygon aAreaPolyPoly = basegfx::tools::createAreaGeometryForSimplePolygon(
-    //    aPolygon, 0.5*rLineWidth.getX(), eLineJoin );
-    const basegfx::B2DPolyPolygon aAreaPolyPoly(basegfx::tools::createAreaGeometry(aPolygon, 0.5*rLineWidth.getX(), eLineJoin));
-
-    if( (rLineWidth.getX() != rLineWidth.getY())
-    && !basegfx::fTools::equalZero( rLineWidth.getX() ) )
-    {
-        // postprocess createAreaGeometry() for anisotropic linewidth
-        basegfx::B2DHomMatrix aAnisoMatrix;
-        aAnisoMatrix.scale( 1.0, rLineWidth.getY() / rLineWidth.getX() );
-        aPolygon.transform( aAnisoMatrix );
-    }
-
-    // temporarily adjust brush color to pen color
-    // since the line is drawn as an area-polygon
-    const SalColor aKeepBrushColor = nBrushColor_;
-    nBrushColor_ = nPenColor_;
-
-    // draw each area polypolygon component individually
-    // to emulate the polypolygon winding rule "non-zero"
-    bool bDrawOk = true;
-    const int nPolyCount = aAreaPolyPoly.count();
-    for( int nPolyIdx = 0; nPolyIdx < nPolyCount; ++nPolyIdx )
-    {
-        const ::basegfx::B2DPolyPolygon aOnePoly( aAreaPolyPoly.getB2DPolygon( nPolyIdx ) );
-        bDrawOk = drawPolyPolygon( aOnePoly, 0.0);
-        if( !bDrawOk )
-            break;
-    }
-
-    // restore the original brush GC
-    nBrushColor_ = aKeepBrushColor;
-    return bDrawOk;
-}
-
-// -=-=-=-=-=-=-=-=-=-=-=-=-=-=-=-=-=-=-=-=-=-=-=-=-=-=-=-=-=-=-=-=-=-=-=-=-=-=
-=======
-/*************************************************************************
- *
- * DO NOT ALTER OR REMOVE COPYRIGHT NOTICES OR THIS FILE HEADER.
- * 
- * Copyright 2008 by Sun Microsystems, Inc.
- *
- * OpenOffice.org - a multi-platform office productivity suite
- *
- * This file is part of OpenOffice.org.
- *
- * OpenOffice.org is free software: you can redistribute it and/or modify
- * it under the terms of the GNU Lesser General Public License version 3
- * only, as published by the Free Software Foundation.
- *
- * OpenOffice.org is distributed in the hope that it will be useful,
- * but WITHOUT ANY WARRANTY; without even the implied warranty of
- * MERCHANTABILITY or FITNESS FOR A PARTICULAR PURPOSE.  See the
- * GNU Lesser General Public License version 3 for more details
- * (a copy is included in the LICENSE file that accompanied this code).
- *
- * You should have received a copy of the GNU Lesser General Public License
- * version 3 along with OpenOffice.org.  If not, see
- * <http://www.openoffice.org/license.html>
- * for a copy of the LGPLv3 License.
- *
- ************************************************************************/
-
-// MARKER(update_precomp.py): autogen include statement, do not remove
-#include "precompiled_vcl.hxx"
-
-#include "Xproto.h"
-
-#include "salunx.h"
-#include "saldata.hxx"
-#include "saldisp.hxx"
-#include "salgdi.h"
-#include "salframe.h"
-#include "salvd.h"
-#include "xrender_peer.hxx"
-
-#include "vcl/printergfx.hxx"
-#include "vcl/jobdata.hxx"
-
-#include "tools/debug.hxx"
-
-#include "basegfx/polygon/b2dpolygon.hxx"
-#include "basegfx/polygon/b2dpolypolygon.hxx"
-#include "basegfx/polygon/b2dpolypolygontools.hxx"
-#include "basegfx/polygon/b2dpolygontools.hxx"
-#include "basegfx/polygon/b2dpolygonclipper.hxx"
-#include "basegfx/polygon/b2dlinegeometry.hxx"
-#include "basegfx/matrix/b2dhommatrix.hxx"
-#include "basegfx/polygon/b2dpolypolygoncutter.hxx"
-
-#include <vector>
-#include <queue>
-#include <set>
-
-// -=-= SalPolyLine =-=-=-=-=-=-=-=-=-=-=-=-=-=-=-=-=-=-=-=-=-=-=-=-=-=-=-=-=-=
-// -=-=-=-=-=-=-=-=-=-=-=-=-=-=-=-=-=-=-=-=-=-=-=-=-=-=-=-=-=-=-=-=-=-=-=-=-=-=
-#define STATIC_POINTS 64
-
-class SalPolyLine
-{
-            XPoint              Points_[STATIC_POINTS];
-            XPoint             *pFirst_;
-public:
-    inline                      SalPolyLine( ULONG nPoints );
-    inline                      SalPolyLine( ULONG nPoints, const SalPoint *p );
-    inline                      ~SalPolyLine();
-    inline  XPoint             &operator [] ( ULONG n ) const
-                                { return pFirst_[n]; }
-};
-
-inline SalPolyLine::SalPolyLine( ULONG nPoints )
-    : pFirst_( nPoints+1 > STATIC_POINTS ? new XPoint[nPoints+1] : Points_ )
-{}
-
-inline SalPolyLine::SalPolyLine( ULONG nPoints, const SalPoint *p )
-    : pFirst_( nPoints+1 > STATIC_POINTS ? new XPoint[nPoints+1] : Points_ )
-{
-    for( ULONG i = 0; i < nPoints; i++ )
-    {
-        pFirst_[i].x = (short)p[i].mnX;
-        pFirst_[i].y = (short)p[i].mnY;
-    }
-    pFirst_[nPoints] = pFirst_[0]; // close polyline
-}
-
-inline SalPolyLine::~SalPolyLine()
-{ if( pFirst_ != Points_ ) delete [] pFirst_; }
-
-#undef STATIC_POINTS
-// -=-= X11SalGraphics =-=-=-=-=-=-=-=-=-=-=-=-=-=-=-=-=-=-=-=-=-=-=-=-=-=-=-=
-// -=-=-=-=-=-=-=-=-=-=-=-=-=-=-=-=-=-=-=-=-=-=-=-=-=-=-=-=-=-=-=-=-=-=-=-=-=-=
-X11SalGraphics::X11SalGraphics()
-{
-    m_pFrame            = NULL;
-    m_pVDev             = NULL;
-    m_pDeleteColormap   = NULL;
-    hDrawable_          = None;
-    m_aRenderPicture    = 0;
-    m_pRenderFormat     = NULL;
-
-    pClipRegion_            = NULL;
-    pPaintRegion_       = NULL;
-
-    pPenGC_         = NULL;
-    nPenPixel_          = 0;
-    nPenColor_          = MAKE_SALCOLOR( 0x00, 0x00, 0x00 ); // Black
-
-    pFontGC_            = NULL;
-    for( int i = 0; i < MAX_FALLBACK; ++i )
-    {
-        mXFont[i]       = NULL;
-        mpServerFont[i] = NULL;
-    }
-
-    nTextPixel_         = 0;
-    nTextColor_         = MAKE_SALCOLOR( 0x00, 0x00, 0x00 ); // Black
-
-    pBrushGC_           = NULL;
-    nBrushPixel_            = 0;
-    nBrushColor_        = MAKE_SALCOLOR( 0xFF, 0xFF, 0xFF ); // White
-    hBrush_             = None;
-
-    pMonoGC_            = NULL;
-    pCopyGC_            = NULL;
-    pMaskGC_            = NULL;
-    pInvertGC_          = NULL;
-    pInvert50GC_        = NULL;
-    pStippleGC_         = NULL;
-    pTrackingGC_        = NULL;
-
-    bWindow_            = FALSE;
-    bPrinter_           = FALSE;
-    bVirDev_            = FALSE;
-    bPenGC_         = FALSE;
-    bFontGC_            = FALSE;
-    bBrushGC_           = FALSE;
-    bMonoGC_            = FALSE;
-    bCopyGC_            = FALSE;
-    bInvertGC_          = FALSE;
-    bInvert50GC_        = FALSE;
-    bStippleGC_         = FALSE;
-    bTrackingGC_        = FALSE;
-    bXORMode_           = FALSE;
-    bDitherBrush_       = FALSE;
-}
-
-// -=-=-=-=-=-=-=-=-=-=-=-=-=-=-=-=-=-=-=-=-=-=-=-=-=-=-=-=-=-=-=-=-=-=-=-=-=-=
-X11SalGraphics::~X11SalGraphics()
-{
-    ReleaseFonts();
-    freeResources();
-}
-
-// -=-= SalGraphics / X11SalGraphics =-=-=-=-=-=-=-=-=-=-=-=-=-=-=-=-=-=-=-=-=
-
-void X11SalGraphics::freeResources()
-{
-    Display *pDisplay = GetXDisplay();
-    
-    DBG_ASSERT( !pPaintRegion_, "pPaintRegion_" );
-    if( pClipRegion_ ) XDestroyRegion( pClipRegion_ ), pClipRegion_ = None;
-    
-    if( hBrush_ )       XFreePixmap( pDisplay, hBrush_ ), hBrush_ = None;
-    if( pPenGC_ )       XFreeGC( pDisplay, pPenGC_ ), pPenGC_ = None;
-    if( pFontGC_ )      XFreeGC( pDisplay, pFontGC_ ), pFontGC_ = None;
-    if( pBrushGC_ )     XFreeGC( pDisplay, pBrushGC_ ), pBrushGC_ = None;
-    if( pMonoGC_ )      XFreeGC( pDisplay, pMonoGC_ ), pMonoGC_ = None;
-    if( pCopyGC_ )      XFreeGC( pDisplay, pCopyGC_ ), pCopyGC_ = None;
-    if( pMaskGC_ )      XFreeGC( pDisplay, pMaskGC_ ), pMaskGC_ = None;
-    if( pInvertGC_ )    XFreeGC( pDisplay, pInvertGC_ ), pInvertGC_ = None;
-    if( pInvert50GC_ )  XFreeGC( pDisplay, pInvert50GC_ ), pInvert50GC_ = None;
-    if( pStippleGC_ )   XFreeGC( pDisplay, pStippleGC_ ), pStippleGC_ = None;
-    if( pTrackingGC_ )  XFreeGC( pDisplay, pTrackingGC_ ), pTrackingGC_ = None;
-    if( m_pDeleteColormap )
-        delete m_pDeleteColormap, m_pColormap = m_pDeleteColormap = NULL;
-
-    if( m_aRenderPicture )
-        XRenderPeer::GetInstance().FreePicture( m_aRenderPicture ), m_aRenderPicture = 0;
-
-    bPenGC_ = bFontGC_ = bBrushGC_ = bMonoGC_ = bCopyGC_ = bInvertGC_ = bInvert50GC_ = bStippleGC_ = bTrackingGC_ = false;
-}
-
-void X11SalGraphics::SetDrawable( Drawable aDrawable, int nScreen )
-{
-    // shortcut if nothing changed
-    if( hDrawable_ == aDrawable )
-        return;
-
-    // free screen specific resources if needed
-    if( nScreen != m_nScreen )
-    {
-        freeResources();
-        m_pColormap = &GetX11SalData()->GetDisplay()->GetColormap( nScreen );
-        m_nScreen = nScreen;
-    }
-
-    hDrawable_ = aDrawable;
-    SetXRenderFormat( NULL );
-    if( m_aRenderPicture )
-    {
-        XRenderPeer::GetInstance().FreePicture( m_aRenderPicture );
-        m_aRenderPicture = 0;
-    }
-
-    if( hDrawable_ )
-    {
-        nPenPixel_      = GetPixel( nPenColor_ );
-        nTextPixel_     = GetPixel( nTextColor_ );
-        nBrushPixel_    = GetPixel( nBrushColor_ );
-    }
-}
-
-void X11SalGraphics::Init( SalFrame *pFrame, Drawable aTarget, int nScreen )
-{
-#if 0 // TODO: use SetDrawable() instead
-    m_pColormap     = &GetX11SalData()->GetDisplay()->GetColormap(nScreen);
-    hDrawable_      = aTarget;
-    m_nScreen       = nScreen;
-    SetXRenderFormat( NULL );
-    if( m_aRenderPicture )
-        XRenderPeer::GetInstance().FreePicture( m_aRenderPicture ), m_aRenderPicture = 0;
-
-    nPenPixel_      = GetPixel( nPenColor_ );
-    nTextPixel_     = GetPixel( nTextColor_ );
-    nBrushPixel_    = GetPixel( nBrushColor_ );
-#else
-    m_pColormap     = &GetX11SalData()->GetDisplay()->GetColormap(nScreen);
-    m_nScreen = nScreen;
-    SetDrawable( aTarget, nScreen );
-#endif
-
-    bWindow_        = TRUE;
-    m_pFrame        = pFrame;
-    m_pVDev         = NULL;
-}
-
-// -=-=-=-=-=-=-=-=-=-=-=-=-=-=-=-=-=-=-=-=-=-=-=-=-=-=-=-=-=-=-=-=-=-=-=-=-=-=
-void X11SalGraphics::DeInit()
-{
-    SetDrawable( None, m_nScreen );
-}
-
-// -=-=-=-=-=-=-=-=-=-=-=-=-=-=-=-=-=-=-=-=-=-=-=-=-=-=-=-=-=-=-=-=-=-=-=-=-=-=
-void X11SalGraphics::SetClipRegion( GC pGC, XLIB_Region pXReg ) const
-{
-    Display *pDisplay = GetXDisplay();
-
-    int n = 0;
-    XLIB_Region Regions[3];
-
-    if( pClipRegion_ /* && !XEmptyRegion( pClipRegion_ ) */ )
-        Regions[n++] = pClipRegion_;
-//  if( pPaintRegion_ /* && !XEmptyRegion( pPaintRegion_ ) */ )
-//      Regions[n++] = pPaintRegion_;
-
-    if( pXReg && !XEmptyRegion( pXReg ) )
-        Regions[n++] = pXReg;
-
-    if( 0 == n )
-        XSetClipMask( pDisplay, pGC, None );
-    else if( 1 == n )
-        XSetRegion( pDisplay, pGC, Regions[0] );
-    else
-    {
-        XLIB_Region pTmpRegion = XCreateRegion();
-        XIntersectRegion( Regions[0], Regions[1], pTmpRegion );
-//      if( 3 == n )
-//          XIntersectRegion( Regions[2], pTmpRegion, pTmpRegion );
-        XSetRegion( pDisplay, pGC, pTmpRegion );
-        XDestroyRegion( pTmpRegion );
-    }
-}
-
-// -=-=-=-=-=-=-=-=-=-=-=-=-=-=-=-=-=-=-=-=-=-=-=-=-=-=-=-=-=-=-=-=-=-=-=-=-=-=
-GC X11SalGraphics::SelectPen()
-{
-    Display *pDisplay = GetXDisplay();
-
-    if( !pPenGC_ )
-    {
-        XGCValues values;
-        values.subwindow_mode       = ClipByChildren;
-        values.fill_rule            = EvenOddRule;      // Pict import/ Gradient
-        values.graphics_exposures   = False;
-
-        pPenGC_ = XCreateGC( pDisplay, hDrawable_,
-                             GCSubwindowMode | GCFillRule | GCGraphicsExposures,
-                             &values );
-    }
-
-    if( !bPenGC_ )
-    {
-        if( nPenColor_ != SALCOLOR_NONE )
-            XSetForeground( pDisplay, pPenGC_, nPenPixel_ );
-        XSetFunction  ( pDisplay, pPenGC_, bXORMode_ ? GXxor : GXcopy );
-        SetClipRegion( pPenGC_ );
-        bPenGC_ = TRUE;
-    }
-
-    return pPenGC_;
-}
-
-// -=-=-=-=-=-=-=-=-=-=-=-=-=-=-=-=-=-=-=-=-=-=-=-=-=-=-=-=-=-=-=-=-=-=-=-=-=-=
-GC X11SalGraphics::SelectBrush()
-{
-    Display *pDisplay = GetXDisplay();
-
-    DBG_ASSERT( nBrushColor_ != SALCOLOR_NONE, "Brush Transparent" );
-
-    if( !pBrushGC_ )
-    {
-        XGCValues values;
-        // values.subwindow_mode        = IncludeInferiors;
-        values.subwindow_mode       = ClipByChildren;
-        values.fill_rule            = EvenOddRule;      // Pict import/ Gradient
-        values.graphics_exposures   = False;
-
-        pBrushGC_ = XCreateGC( pDisplay, hDrawable_,
-                               GCSubwindowMode | GCFillRule | GCGraphicsExposures,
-                               &values );
-    }
-
-    if( !bBrushGC_ )
-    {
-        if( !bDitherBrush_ )
-        {
-            XSetFillStyle ( pDisplay, pBrushGC_, FillSolid );
-            XSetForeground( pDisplay, pBrushGC_, nBrushPixel_ );
-                        #if defined(_USE_PRINT_EXTENSION_)
-                        XSetBackground( pDisplay, pBrushGC_,
-                                        WhitePixel(pDisplay, DefaultScreen(pDisplay)) );
-                        #else
-            if( bPrinter_ )
-                XSetTile( pDisplay, pBrushGC_, None );
-            #endif
-        }
-        else
-        {
-            // Bug in Sun Solaris 2.5.1, XFillPolygon doesn't allways reflect
-            // changes of the tile. PROPERTY_BUG_Tile doesn't fix this !
-            if (GetDisplay()->GetProperties() & PROPERTY_BUG_FillPolygon_Tile)
-                XSetFillStyle ( pDisplay, pBrushGC_, FillSolid );
-
-            XSetFillStyle ( pDisplay, pBrushGC_, FillTiled );
-            XSetTile      ( pDisplay, pBrushGC_, hBrush_ );
-        }
-        XSetFunction  ( pDisplay, pBrushGC_, bXORMode_ ? GXxor : GXcopy );
-        SetClipRegion( pBrushGC_ );
-
-        bBrushGC_ = TRUE;
-    }
-
-    return pBrushGC_;
-}
-
-// -=-=-=-=-=-=-=-=-=-=-=-=-=-=-=-=-=-=-=-=-=-=-=-=-=-=-=-=-=-=-=-=-=-=-=-=-=-=
-GC X11SalGraphics::GetTrackingGC()
-{
-    const char    dash_list[2] = {2, 2};
-
-    if( !pTrackingGC_ )
-    {
-        XGCValues     values;
-
-        values.graphics_exposures   = False;
-        values.foreground           = m_pColormap->GetBlackPixel()
-                                      ^ m_pColormap->GetWhitePixel();
-        values.function             = GXxor;
-        values.line_width           = 1;
-        values.line_style           = LineOnOffDash;
-
-        pTrackingGC_ = XCreateGC( GetXDisplay(), GetDrawable(),
-                                  GCGraphicsExposures | GCForeground | GCFunction
-                                  | GCLineWidth | GCLineStyle,
-                                  &values );
-        XSetDashes( GetXDisplay(), pTrackingGC_, 0, dash_list, 2 );
-    }
-
-    if( !bTrackingGC_ )
-    {
-        SetClipRegion( pTrackingGC_ );
-        bTrackingGC_ = TRUE;
-    }
-
-    return pTrackingGC_;
-}
-
-// -=-=-=-=-=-=-=-=-=-=-=-=-=-=-=-=-=-=-=-=-=-=-=-=-=-=-=-=-=-=-=-=-=-=-=-=-=-=
-void X11SalGraphics::DrawLines( ULONG              nPoints,
-                                const SalPolyLine &rPoints,
-                                GC                 pGC,
-                                bool               bClose
-                                )
-{
-    // errechne wie viele Linien XWindow auf einmal zeichnen kann
-    ULONG nMaxLines = (GetDisplay()->GetMaxRequestSize() - sizeof(xPolyPointReq))
-                      / sizeof(xPoint);
-    if( nMaxLines > nPoints ) nMaxLines = nPoints;
-
-    // gebe alle Linien aus, die XWindows zeichnen kann.
-    ULONG n;
-    for( n = 0; nPoints - n > nMaxLines; n += nMaxLines - 1 )
-        XDrawLines( GetXDisplay(),
-                    GetDrawable(),
-                    pGC,
-                    &rPoints[n],
-                    nMaxLines,
-                    CoordModeOrigin );
-
-    if( n < nPoints )
-        XDrawLines( GetXDisplay(),
-                    GetDrawable(),
-                    pGC,
-                    &rPoints[n],
-                    nPoints - n,
-                    CoordModeOrigin );
-    if( bClose )
-    {
-        if( rPoints[nPoints-1].x != rPoints[0].x || rPoints[nPoints-1].y != rPoints[0].y )
-            drawLine( rPoints[nPoints-1].x, rPoints[nPoints-1].y, rPoints[0].x, rPoints[0].y );
-    }
-}
-
-// -=-=-=-=-=-=-=-=-=-=-=-=-=-=-=-=-=-=-=-=-=-=-=-=-=-=-=-=-=-=-=-=-=-=-=-=-=-=
-// Dithern: Calculate a dither-pixmap and make a brush of it
-#define P_DELTA         51
-#define DMAP( v, m )    ((v % P_DELTA) > m ? (v / P_DELTA) + 1 : (v / P_DELTA))
-
-BOOL X11SalGraphics::GetDitherPixmap( SalColor nSalColor )
-{
-    static const short nOrdDither8Bit[ 8 ][ 8 ] =
-    {
-        { 0, 38,  9, 48,  2, 40, 12, 50},
-        {25, 12, 35, 22, 28, 15, 37, 24},
-        { 6, 44,  3, 41,  8, 47,  5, 44},
-        {32, 19, 28, 16, 34, 21, 31, 18},
-        { 1, 40, 11, 49,  0, 39, 10, 48},
-        {27, 14, 36, 24, 26, 13, 36, 23},
-        { 8, 46,  4, 43,  7, 45,  4, 42},
-        {33, 20, 30, 17, 32, 20, 29, 16}
-    };
-
-    // test for correct depth (8bit)
-    if( GetColormap().GetVisual().GetDepth() != 8 )
-        return FALSE;
-
-    char    pBits[64];
-    char   *pBitsPtr = pBits;
-
-    // Set the pallette-entries for the dithering tile
-    UINT8 nSalColorRed   = SALCOLOR_RED   ( nSalColor );
-    UINT8 nSalColorGreen = SALCOLOR_GREEN ( nSalColor );
-    UINT8 nSalColorBlue  = SALCOLOR_BLUE  ( nSalColor );
-
-    for( int nY = 0; nY < 8; nY++ )
-    {
-        for( int nX = 0; nX < 8; nX++ )
-        {
-            short nMagic = nOrdDither8Bit[nY][nX];
-            UINT8 nR   = P_DELTA * DMAP( nSalColorRed,   nMagic );
-            UINT8 nG   = P_DELTA * DMAP( nSalColorGreen, nMagic );
-            UINT8 nB   = P_DELTA * DMAP( nSalColorBlue,  nMagic );
-
-            *pBitsPtr++ = GetColormap().GetPixel( MAKE_SALCOLOR( nR, nG, nB ) );
-        }
-    }
-
-    // create the tile as ximage and an according pixmap -> caching
-    XImage *pImage = XCreateImage( GetXDisplay(),
-                                   GetColormap().GetXVisual(),
-                                   8,
-                                   ZPixmap,
-                                   0,               // offset
-                                   pBits,           // data
-                                   8, 8,            // width & height
-                                   8,               // bitmap_pad
-                                   0 );             // (default) bytes_per_line
-
-    if ( GetDisplay()->GetProperties() & PROPERTY_BUG_Tile )
-    {
-        if (hBrush_)
-            XFreePixmap (GetXDisplay(), hBrush_);
-        hBrush_ = XCreatePixmap( GetXDisplay(), GetDrawable(), 8, 8, 8 );
-    }
-    else
-    if( !hBrush_ )
-        hBrush_ = XCreatePixmap( GetXDisplay(), GetDrawable(), 8, 8, 8 );
-
-    // put the ximage to the pixmap
-    XPutImage( GetXDisplay(),
-               hBrush_,
-               GetDisplay()->GetCopyGC( m_nScreen ),
-               pImage,
-               0, 0,                        // Source
-               0, 0,                        // Destination
-               8, 8 );                      // width & height
-
-    // destroy image-frame but not palette-data
-    pImage->data = NULL;
-    XDestroyImage( pImage );
-
-    return TRUE;
-}
-
-// -=-=-=-=-=-=-=-=-=-=-=-=-=-=-=-=-=-=-=-=-=-=-=-=-=-=-=-=-=-=-=-=-=-=-=-=-=-=
-void X11SalGraphics::GetResolution( sal_Int32 &rDPIX, sal_Int32 &rDPIY ) // const
-{
-    const SalDisplay *pDisplay = GetDisplay();
-    
-    rDPIX = pDisplay->GetResolution().A();
-    rDPIY = pDisplay->GetResolution().B();
-    if( !pDisplay->GetExactResolution() && rDPIY < 96 )
-    {
-        rDPIX = Divide( rDPIX * 96, rDPIY );
-            rDPIY = 96;
-    }
-    else if ( rDPIY > 200 )
-    {
-        rDPIX = Divide( rDPIX * 200, rDPIY );
-        rDPIY = 200;
-    }
-    
-    // #i12705# equalize x- and y-resolution if they are close enough
-    if( rDPIX != rDPIY )
-    {
-        // different x- and y- resolutions are usually artifacts of
-        // a wrongly calculated screen size. 
-        //if( (13*rDPIX >= 10*rDPIY) && (13*rDPIY >= 10*rDPIX) )  //+-30%
-        {
-#ifdef DEBUG
-            printf("Forcing Resolution from %" SAL_PRIdINT32 "x%" SAL_PRIdINT32 " to %" SAL_PRIdINT32 "x%" SAL_PRIdINT32 "\n",
-                    rDPIX,rDPIY,rDPIY,rDPIY);
-#endif
-            rDPIX = rDPIY; // y-resolution is more trustworthy
-        }
-    }
-}
-
-// -=-=-=-=-=-=-=-=-=-=-=-=-=-=-=-=-=-=-=-=-=-=-=-=-=-=-=-=-=-=-=-=-=-=-=-=-=-=
-USHORT X11SalGraphics::GetBitCount() // const
-{
-    return GetVisual().GetDepth();
-}
-
-// -=-=-=-=-=-=-=-=-=-=-=-=-=-=-=-=-=-=-=-=-=-=-=-=-=-=-=-=-=-=-=-=-=-=-=-=-=-=
-long X11SalGraphics::GetGraphicsWidth() const
-{
-    if( m_pFrame )
-        return m_pFrame->maGeometry.nWidth;
-    else if( m_pVDev )
-        return m_pVDev->GetWidth();
-    else
-        return 0;
-}
-
-// -=-=-=-=-=-=-=-=-=-=-=-=-=-=-=-=-=-=-=-=-=-=-=-=-=-=-=-=-=-=-=-=-=-=-=-=-=-=
-long X11SalGraphics::GetGraphicsHeight() const
-{
-    if( m_pFrame )
-        return m_pFrame->maGeometry.nHeight;
-    else if( m_pVDev )
-        return m_pVDev->GetHeight();
-    else
-        return 0;
-}
-
-// -=-=-=-=-=-=-=-=-=-=-=-=-=-=-=-=-=-=-=-=-=-=-=-=-=-=-=-=-=-=-=-=-=-=-=-=-=-=
-void X11SalGraphics::ResetClipRegion()
-{
-    if( pClipRegion_ )
-    {
-        bPenGC_         = FALSE;
-        bFontGC_        = FALSE;
-        bBrushGC_       = FALSE;
-        bMonoGC_        = FALSE;
-        bCopyGC_        = FALSE;
-        bInvertGC_      = FALSE;
-        bInvert50GC_    = FALSE;
-        bStippleGC_     = FALSE;
-        bTrackingGC_    = FALSE;
-        
-        XDestroyRegion( pClipRegion_ );
-        pClipRegion_    = NULL;
-    }
-}
-
-// -=-=-=-=-=-=-=-=-=-=-=-=-=-=-=-=-=-=-=-=-=-=-=-=-=-=-=-=-=-=-=-=-=-=-=-=-=-=
-void X11SalGraphics::BeginSetClipRegion( ULONG )
-{
-    if( pClipRegion_ )
-        XDestroyRegion( pClipRegion_ );
-    pClipRegion_ = XCreateRegion();
-}
-
-// -=-=-=-=-=-=-=-=-=-=-=-=-=-=-=-=-=-=-=-=-=-=-=-=-=-=-=-=-=-=-=-=-=-=-=-=-=-=
-BOOL X11SalGraphics::unionClipRegion( long nX, long nY, long nDX, long nDY )
-{
-    if (!nDX || !nDY)
-        return TRUE;
-
-    XRectangle aRect;
-    aRect.x         = (short)nX;
-    aRect.y         = (short)nY;
-    aRect.width     = (unsigned short)nDX;
-    aRect.height    = (unsigned short)nDY;
-    
-    XUnionRectWithRegion( &aRect, pClipRegion_, pClipRegion_ );
-    
-    return TRUE;
-}
-
-// -=-=-=-=-=-=-=-=-=-=-=-=-=-=-=-=-=-=-=-=-=-=-=-=-=-=-=-=-=-=-=-=-=-=-=-=-=-=
-bool X11SalGraphics::unionClipRegion( const ::basegfx::B2DPolyPolygon& )
-{
-        // TODO: implement and advertise OutDevSupport_B2DClip support
-        return false;
-}
-
-// -=-=-=-=-=-=-=-=-=-=-=-=-=-=-=-=-=-=-=-=-=-=-=-=-=-=-=-=-=-=-=-=-=-=-=-=-=-=
-void X11SalGraphics::EndSetClipRegion()
-{
-    bPenGC_         = FALSE;
-    bFontGC_        = FALSE;
-    bBrushGC_       = FALSE;
-    bMonoGC_        = FALSE;
-    bCopyGC_        = FALSE;
-    bInvertGC_      = FALSE;
-    bInvert50GC_    = FALSE;
-    bStippleGC_     = FALSE;
-    bTrackingGC_    = FALSE;
-    
-    if( XEmptyRegion( pClipRegion_ ) )
-    {
-        XDestroyRegion( pClipRegion_ );
-        pClipRegion_= NULL;
-    }
-}
-
-// -=-=-=-=-=-=-=-=-=-=-=-=-=-=-=-=-=-=-=-=-=-=-=-=-=-=-=-=-=-=-=-=-=-=-=-=-=-=
-void X11SalGraphics::SetLineColor()
-{
-    if( nPenColor_ != SALCOLOR_NONE )
-    {
-        nPenColor_      = SALCOLOR_NONE;
-        bPenGC_         = FALSE;
-    }
-}
-
-// -=-=-=-=-=-=-=-=-=-=-=-=-=-=-=-=-=-=-=-=-=-=-=-=-=-=-=-=-=-=-=-=-=-=-=-=-=-=
-void X11SalGraphics::SetLineColor( SalColor nSalColor )
-{
-    if( nPenColor_ != nSalColor )
-    {
-        nPenColor_      = nSalColor;
-        nPenPixel_      = GetPixel( nSalColor );
-        bPenGC_         = FALSE;
-    }
-}
-
-// -=-=-=-=-=-=-=-=-=-=-=-=-=-=-=-=-=-=-=-=-=-=-=-=-=-=-=-=-=-=-=-=-=-=-=-=-=-=
-void X11SalGraphics::SetFillColor()
-{
-    if( nBrushColor_ != SALCOLOR_NONE )
-    {
-        bDitherBrush_   = FALSE;
-        nBrushColor_    = SALCOLOR_NONE;
-        bBrushGC_       = FALSE;
-    }
-}
-
-// -=-=-=-=-=-=-=-=-=-=-=-=-=-=-=-=-=-=-=-=-=-=-=-=-=-=-=-=-=-=-=-=-=-=-=-=-=-=
-void X11SalGraphics::SetFillColor( SalColor nSalColor )
-{
-    if( nBrushColor_ != nSalColor )
-    {
-        bDitherBrush_   = FALSE;
-        nBrushColor_    = nSalColor;
-        nBrushPixel_    = GetPixel( nSalColor );
-        if( TrueColor != GetColormap().GetVisual().GetClass()
-            && GetColormap().GetColor( nBrushPixel_ ) != nBrushColor_
-            && nSalColor != MAKE_SALCOLOR( 0x00, 0x00, 0x00 ) // black
-            && nSalColor != MAKE_SALCOLOR( 0x00, 0x00, 0x80 ) // blue
-            && nSalColor != MAKE_SALCOLOR( 0x00, 0x80, 0x00 ) // green
-            && nSalColor != MAKE_SALCOLOR( 0x00, 0x80, 0x80 ) // cyan
-            && nSalColor != MAKE_SALCOLOR( 0x80, 0x00, 0x00 ) // red
-            && nSalColor != MAKE_SALCOLOR( 0x80, 0x00, 0x80 ) // magenta
-            && nSalColor != MAKE_SALCOLOR( 0x80, 0x80, 0x00 ) // brown
-            && nSalColor != MAKE_SALCOLOR( 0x80, 0x80, 0x80 ) // gray
-            && nSalColor != MAKE_SALCOLOR( 0xC0, 0xC0, 0xC0 ) // light gray
-            && nSalColor != MAKE_SALCOLOR( 0x00, 0x00, 0xFF ) // light blue
-            && nSalColor != MAKE_SALCOLOR( 0x00, 0xFF, 0x00 ) // light green
-            && nSalColor != MAKE_SALCOLOR( 0x00, 0xFF, 0xFF ) // light cyan
-            && nSalColor != MAKE_SALCOLOR( 0xFF, 0x00, 0x00 ) // light red
-            && nSalColor != MAKE_SALCOLOR( 0xFF, 0x00, 0xFF ) // light magenta
-            && nSalColor != MAKE_SALCOLOR( 0xFF, 0xFF, 0x00 ) // light brown
-            && nSalColor != MAKE_SALCOLOR( 0xFF, 0xFF, 0xFF ) )
-            bDitherBrush_ = GetDitherPixmap(nSalColor);
-        bBrushGC_       = FALSE;
-    }
-}
-
-// -=-=-=-=-=-=-=-=-=-=-=-=-=-=-=-=-=-=-=-=-=-=-=-=-=-=-=-=-=-=-=-=-=-=-=-=-=-=
-void X11SalGraphics::SetROPLineColor( SalROPColor nROPColor )
-{
-    switch( nROPColor )
-    {
-        case SAL_ROP_0 : // 0
-            nPenPixel_ = (Pixel)0;
-            break;
-        case SAL_ROP_1 : // 1
-            nPenPixel_ = (Pixel)(1 << GetVisual().GetDepth()) - 1;
-            break;
-        case SAL_ROP_INVERT : // 2
-            nPenPixel_ = (Pixel)(1 << GetVisual().GetDepth()) - 1;
-            break;
-    }
-    nPenColor_  = GetColormap().GetColor( nPenPixel_ );
-    bPenGC_     = FALSE;
-}
-
-// -=-=-=-=-=-=-=-=-=-=-=-=-=-=-=-=-=-=-=-=-=-=-=-=-=-=-=-=-=-=-=-=-=-=-=-=-=-=
-void X11SalGraphics::SetROPFillColor( SalROPColor nROPColor )
-{
-    switch( nROPColor )
-    {
-        case SAL_ROP_0 : // 0
-            nBrushPixel_ = (Pixel)0;
-            break;
-        case SAL_ROP_1 : // 1
-            nBrushPixel_ = (Pixel)(1 << GetVisual().GetDepth()) - 1;
-            break;
-        case SAL_ROP_INVERT : // 2
-            nBrushPixel_ = (Pixel)(1 << GetVisual().GetDepth()) - 1;
-            break;
-    }
-    bDitherBrush_   = FALSE;
-    nBrushColor_    = GetColormap().GetColor( nBrushPixel_ );
-    bBrushGC_       = FALSE;
-}
-
-// -=-=-=-=-=-=-=-=-=-=-=-=-=-=-=-=-=-=-=-=-=-=-=-=-=-=-=-=-=-=-=-=-=-=-=-=-=-=
-void X11SalGraphics::SetXORMode( bool bSet, bool )
-{
-    if( !bXORMode_ == bSet )
-    {
-        bXORMode_   = bSet;
-        bPenGC_     = FALSE;
-        bBrushGC_   = FALSE;
-        bMonoGC_        = FALSE;
-        bCopyGC_        = FALSE;
-        bInvertGC_  = FALSE;
-        bInvert50GC_    = FALSE;
-        bStippleGC_ = FALSE;
-        bTrackingGC_    = FALSE;
-    }
-}
-
-// -=-=-=-=-=-=-=-=-=-=-=-=-=-=-=-=-=-=-=-=-=-=-=-=-=-=-=-=-=-=-=-=-=-=-=-=-=-=
-void X11SalGraphics::drawPixel( long nX, long nY )
-{
-    if( nPenColor_ !=  SALCOLOR_NONE )
-        XDrawPoint( GetXDisplay(), GetDrawable(), SelectPen(), nX, nY );
-}
-
-void X11SalGraphics::drawPixel( long nX, long nY, SalColor nSalColor )
-{
-    if( nSalColor != SALCOLOR_NONE )
-    {
-        Display *pDisplay = GetXDisplay();
-        
-        if( (nPenColor_ == SALCOLOR_NONE) && !bPenGC_ )
-        {
-            SetLineColor( nSalColor );
-            XDrawPoint( pDisplay, GetDrawable(), SelectPen(), nX, nY );
-            nPenColor_ = SALCOLOR_NONE;
-            bPenGC_ = False;
-        }
-        else
-        {
-            GC pGC = SelectPen();
-            
-            if( nSalColor != nPenColor_ )
-                XSetForeground( pDisplay, pGC, GetPixel( nSalColor ) );
-            
-            XDrawPoint( pDisplay, GetDrawable(), pGC, nX, nY );
-            
-            if( nSalColor != nPenColor_ )
-                XSetForeground( pDisplay, pGC, nPenPixel_ );
-        }
-    }
-}
-
-// -=-=-=-=-=-=-=-=-=-=-=-=-=-=-=-=-=-=-=-=-=-=-=-=-=-=-=-=-=-=-=-=-=-=-=-=-=-=
-void X11SalGraphics::drawLine( long nX1, long nY1, long nX2, long nY2 )
-{
-    if( nPenColor_ != SALCOLOR_NONE )
-    {
-        if ( GetDisplay()->GetProperties() & PROPERTY_BUG_DrawLine )
-        {
-            GC aGC = SelectPen();
-            XDrawPoint (GetXDisplay(), GetDrawable(), aGC, (int)nX1, (int)nY1);
-            XDrawPoint (GetXDisplay(), GetDrawable(), aGC, (int)nX2, (int)nY2);
-            XDrawLine  (GetXDisplay(), GetDrawable(), aGC, nX1, nY1, nX2, nY2 );
-        }
-        else
-            XDrawLine( GetXDisplay(), GetDrawable(),SelectPen(),
-                       nX1, nY1, nX2, nY2 );
-    }
-}
-
-// -=-=-=-=-=-=-=-=-=-=-=-=-=-=-=-=-=-=-=-=-=-=-=-=-=-=-=-=-=-=-=-=-=-=-=-=-=-=
-void X11SalGraphics::drawRect( long nX, long nY, long nDX, long nDY )
-{
-    if( nBrushColor_ != SALCOLOR_NONE )
-    {
-        XFillRectangle( GetXDisplay(),
-                        GetDrawable(),
-                        SelectBrush(),
-                        nX, nY, nDX, nDY );
-    }
-    // Beschreibung DrawRect verkehrt, deshalb -1
-    if( nPenColor_ != SALCOLOR_NONE )
-        XDrawRectangle( GetXDisplay(),
-                        GetDrawable(),
-                        SelectPen(),
-                        nX, nY, nDX-1, nDY-1 );
-}
-
-// -=-=-=-=-=-=-=-=-=-=-=-=-=-=-=-=-=-=-=-=-=-=-=-=-=-=-=-=-=-=-=-=-=-=-=-=-=-=
-void X11SalGraphics::drawPolyLine( ULONG nPoints, const SalPoint *pPtAry )
-{
-    drawPolyLine( nPoints, pPtAry, false );
-}
-
-// -=-=-=-=-=-=-=-=-=-=-=-=-=-=-=-=-=-=-=-=-=-=-=-=-=-=-=-=-=-=-=-=-=-=-=-=-=-=
-void X11SalGraphics::drawPolyLine( ULONG nPoints, const SalPoint *pPtAry, bool bClose )
-{
-    if( nPenColor_ != 0xFFFFFFFF )
-    {
-        SalPolyLine Points( nPoints, pPtAry );
-        
-        DrawLines( nPoints, Points, SelectPen(), bClose );
-    }
-}
-
-// -=-=-=-=-=-=-=-=-=-=-=-=-=-=-=-=-=-=-=-=-=-=-=-=-=-=-=-=-=-=-=-=-=-=-=-=-=-=
-void X11SalGraphics::drawPolygon( ULONG nPoints, const SalPoint* pPtAry )
-{
-    if( nPoints == 0 )
-        return;
-    
-    if( nPoints < 3 )
-    {
-        if( !bXORMode_ )
-        {
-            if( 1 == nPoints  )
-                drawPixel( pPtAry[0].mnX, pPtAry[0].mnY );
-            else
-                drawLine( pPtAry[0].mnX, pPtAry[0].mnY,
-                          pPtAry[1].mnX, pPtAry[1].mnY );
-        }
-        return;
-    }
-    
-    SalPolyLine Points( nPoints, pPtAry );
-    
-    nPoints++;
-
-    /* WORKAROUND: some Xservers (Xorg, VIA chipset in this case)
-     * do not draw the visible part of a polygon
-     * if it overlaps to the left of screen 0,y.
-     * This happens to be the case in the gradient drawn in the
-     * menubar background. workaround for the special case of
-     * of a rectangle overlapping to the left.
-     */
-    if( nPoints == 5 &&
-    Points[ 0 ].x == Points[ 1 ].x &&
-        Points[ 1 ].y == Points[ 2 ].y &&
-        Points[ 2 ].x == Points[ 3 ].x &&
-        Points[ 0 ].x == Points[ 4 ].x && Points[ 0 ].y == Points[ 4 ].y
-       )
-    {
-        bool bLeft = false;
-        bool bRight = false;
-        for(unsigned int i = 0; i < nPoints; i++ )
-    {
-            if( Points[i].x < 0 )
-                bLeft = true;
-            else
-                bRight= true;
-    }
-    if( bLeft && ! bRight )
-        return;
-    if( bLeft && bRight )
-        {
-            for( unsigned int i = 0; i < nPoints; i++ )
-                if( Points[i].x < 0 )
-                    Points[i].x = 0;
-        }
-    }       
-    
-    if( nBrushColor_ != SALCOLOR_NONE )
-        XFillPolygon( GetXDisplay(),
-                      GetDrawable(),
-                      SelectBrush(),
-                      &Points[0], nPoints,
-                      Complex, CoordModeOrigin );
-    
-    if( nPenColor_ != 0xFFFFFFFF )
-        DrawLines( nPoints, Points, SelectPen(), true );
-}
-
-// -=-=-=-=-=-=-=-=-=-=-=-=-=-=-=-=-=-=-=-=-=-=-=-=-=-=-=-=-=-=-=-=-=-=-=-=-=-=
-void X11SalGraphics::drawPolyPolygon( sal_uInt32        nPoly,
-                                   const sal_uInt32    *pPoints,
-                                   PCONSTSALPOINT  *pPtAry )
-{
-    if( nBrushColor_ != SALCOLOR_NONE )
-    {
-        ULONG       i, n;
-        XLIB_Region pXRegA  = NULL;
-        
-        for( i = 0; i < nPoly; i++ ) {
-            n = pPoints[i];
-            SalPolyLine Points( n, pPtAry[i] );
-            if( n > 2 )
-            {
-                XLIB_Region pXRegB = XPolygonRegion( &Points[0], n+1, WindingRule );
-                if( !pXRegA )
-                    pXRegA = pXRegB;
-                else
-                {
-                    XXorRegion( pXRegA, pXRegB, pXRegA );
-                    XDestroyRegion( pXRegB );
-                }
-            }
-        }
-        
-        if( pXRegA )
-        {
-            XRectangle aXRect;
-            XClipBox( pXRegA, &aXRect );
-            
-            GC pGC = SelectBrush();
-            SetClipRegion( pGC, pXRegA ); // ??? doppelt
-            XDestroyRegion( pXRegA );
-            bBrushGC_ = FALSE;
-            
-            XFillRectangle( GetXDisplay(),
-                            GetDrawable(),
-                            pGC,
-                            aXRect.x, aXRect.y, aXRect.width, aXRect.height );
-        }
-   }
-        
-   if( nPenColor_ != SALCOLOR_NONE )
-       for( ULONG i = 0; i < nPoly; i++ )
-           drawPolyLine( pPoints[i], pPtAry[i], true );
-}
-
-// -=-=-=-=-=-=-=-=-=-=-=-=-=-=-=-=-=-=-=-=-=-=-=-=-=-=-=-=-=-=-=-=-=-=-=-=-=-=
-
-sal_Bool X11SalGraphics::drawPolyLineBezier( ULONG, const SalPoint*, const BYTE* )
-{
-    return sal_False;
-}
-
-// -=-=-=-=-=-=-=-=-=-=-=-=-=-=-=-=-=-=-=-=-=-=-=-=-=-=-=-=-=-=-=-=-=-=-=-=-=-=
-
-sal_Bool X11SalGraphics::drawPolygonBezier( ULONG, const SalPoint*, const BYTE* )
-{
-    return sal_False;
-}
-
-// -=-=-=-=-=-=-=-=-=-=-=-=-=-=-=-=-=-=-=-=-=-=-=-=-=-=-=-=-=-=-=-=-=-=-=-=-=-=
-
-sal_Bool X11SalGraphics::drawPolyPolygonBezier( sal_uInt32, const sal_uInt32*,
-                                                const SalPoint* const*, const BYTE* const* )
-{
-    return sal_False;
-}
-
-// -=-=-=-=-=-=-=-=-=-=-=-=-=-=-=-=-=-=-=-=-=-=-=-=-=-=-=-=-=-=-=-=-=-=-=-=-=-=
-
-void X11SalGraphics::invert( ULONG nPoints,
-                             const SalPoint* pPtAry,
-                             SalInvert nFlags )
-{
-    SalPolyLine Points ( nPoints, pPtAry );
-    
-    GC pGC;
-    if( SAL_INVERT_50 & nFlags )
-        pGC = GetInvert50GC();
-    else
-        if ( SAL_INVERT_TRACKFRAME & nFlags )
-            pGC = GetTrackingGC();
-        else
-            pGC = GetInvertGC();
-    
-    if( SAL_INVERT_TRACKFRAME & nFlags )
-        DrawLines ( nPoints, Points, pGC, true );
-    else
-        XFillPolygon( GetXDisplay(),
-                      GetDrawable(),
-                      pGC,
-                      &Points[0], nPoints,
-                      Complex, CoordModeOrigin );
-}
-
-// -=-=-=-=-=-=-=-=-=-=-=-=-=-=-=-=-=-=-=-=-=-=-=-=-=-=-=-=-=-=-=-=-=-=-=-=-=-=
-
-BOOL X11SalGraphics::drawEPS( long,long,long,long,void*,ULONG )
-{
-    return FALSE;
-}
-
-// -=-=-=-=-=-=-=-=-=-=-=-=-=-=-=-=-=-=-=-=-=-=-=-=-=-=-=-=-=-=-=-=-=-=-=-=-=-=
-
-XID X11SalGraphics::GetXRenderPicture()
-{
-    if( !m_aRenderPicture )
-    {
-        // check xrender support for matching visual
-        // find a XRenderPictFormat compatible with the Drawable
-        XRenderPeer& rRenderPeer = XRenderPeer::GetInstance();
-        XRenderPictFormat* pVisualFormat = static_cast<XRenderPictFormat*>(GetXRenderFormat());
-        if( !pVisualFormat )
-        {
-            Visual* pVisual = GetDisplay()->GetVisual( m_nScreen ).GetVisual();
-            pVisualFormat = rRenderPeer.FindVisualFormat( pVisual );
-            if( !pVisualFormat )
-                return 0;
-            // cache the XRenderPictFormat
-            SetXRenderFormat( static_cast<void*>(pVisualFormat) );
-        }
-
-        // get the matching xrender target for drawable
-        m_aRenderPicture = rRenderPeer.CreatePicture( hDrawable_, pVisualFormat, 0, NULL );
-    }
-
-#if 0
-    // setup clipping so the callers don't have to do it themselves
-    // TODO: avoid clipping if already set correctly
-    if( pClipRegion_ && !XEmptyRegion( pClipRegion_ ) )
-        rRenderPeer.SetPictureClipRegion( aDstPic, pClipRegion_ );
-#endif
-
-    return m_aRenderPicture;
-}
-
-// -=-=-=-=-=-=-=-=-=-=-=-=-=-=-=-=-=-=-=-=-=-=-=-=-=-=-=-=-=-=-=-=-=-=-=-=-=-=
-
-SystemGraphicsData X11SalGraphics::GetGraphicsData() const
-{
-    SystemGraphicsData aRes;
-
-    aRes.nSize = sizeof(aRes);
-    aRes.pDisplay  = GetXDisplay();
-    aRes.hDrawable = hDrawable_;
-    aRes.pVisual   = GetDisplay()->GetVisual( m_nScreen ).GetVisual();
-    aRes.nScreen   = m_nScreen;
-    aRes.nDepth    = GetDisplay()->GetVisual( m_nScreen ).GetDepth();
-    aRes.aColormap = GetDisplay()->GetColormap( m_nScreen ).GetXColormap();
-    aRes.pRenderFormat = m_pRenderFormat;
-    return aRes;
-}
-
-// -=-=-=-=-=-=-=-=-=-=-=-=-=-=-=-=-=-=-=-=-=-=-=-=-=-=-=-=-=-=-=-=-=-=-=-=-=-=
-
-// B2DPolygon support methods
-
-namespace { // anonymous namespace to prevent export
-// the methods and structures here are used by the
-// B2DPolyPolygon->RenderTrapezoid conversion algorithm
-
-// compare two line segments
-// assumption: both segments point downward
-// assumption: they must have at least some y-overlap
-// assumption: rA.p1.y <= rB.p1.y
-bool IsLeftOf( const XLineFixed& rA, const XLineFixed& rB )
-{
-    bool bAbove = (rA.p1.y <= rB.p1.y);
-    const XLineFixed& rU = bAbove ? rA : rB;
-    const XLineFixed& rL = bAbove ? rB : rA;
-
-    const XFixed aXDiff = rU.p2.x - rU.p1.x;
-    const XFixed aYDiff = rU.p2.y - rU.p1.y;
-
-    if( (rU.p1.y != rL.p1.y) || (rU.p1.x != rL.p1.x) )
-    {
-        const sal_Int64 n1 = (sal_Int64)aXDiff * (rL.p1.y - rU.p1.y);
-        const sal_Int64 n2 = (sal_Int64)aYDiff * (rL.p1.x - rU.p1.x);
-        if( n1 != n2 )
-            return ((n1 < n2) == bAbove);
-    }
-
-    if( (rU.p2.y != rL.p2.y) || (rU.p2.x != rL.p2.x) )
-    {
-        const sal_Int64 n3 = (sal_Int64)aXDiff * (rL.p2.y - rU.p1.y);
-        const sal_Int64 n4 = (sal_Int64)aYDiff * (rL.p2.x - rU.p1.x);
-        if( n3 != n4 )
-            return ((n3 < n4) == bAbove);
-    }
-
-    // both segments overlap
-    return false;
-}
-
-struct HalfTrapezoid
-{
-    // assumptions:
-    //    maLine.p1.y <= mnY < maLine.p2.y
-    XLineFixed  maLine;
-    XFixed      mnY;
-};
-
-struct HalfTrapCompare
-{
-    bool operator()( const HalfTrapezoid& rA, const HalfTrapezoid& rB ) const
-    {
-        bool bIsTopLeft = false;
-        if( rA.mnY != rB.mnY )  // sort top-first if possible
-            bIsTopLeft = (rA.mnY < rB.mnY);
-        else                    // else sort left-first
-            bIsTopLeft = IsLeftOf( rA.maLine, rB.maLine );
-        // adjust to priority_queue sorting convention
-        return !bIsTopLeft;
-    }
-};
-
-typedef std::priority_queue< HalfTrapezoid, std::vector<HalfTrapezoid>, HalfTrapCompare > HTQueueBase;
-// we need a priority queue with a reserve() to prevent countless reallocations
-class HTQueue
-:   public HTQueueBase
-{
-public:
-    void    reserve( size_t n ) { c.reserve( n ); }
-    int     capacity() { return c.capacity(); }
-};
-
-typedef std::vector<XTrapezoid> TrapezoidVector;
-
-class TrapezoidXCompare
-{
-    const TrapezoidVector& mrVector;
-public:
-    TrapezoidXCompare( const TrapezoidVector& rVector )
-        : mrVector( rVector ) {}
-    bool operator()( int nA, int nB ) const
-        { return IsLeftOf( mrVector[nA].left, mrVector[nB].left ); }
-};
-
-typedef std::multiset< int, TrapezoidXCompare > ActiveTrapSet;
-
-class TrapezoidYCompare
-{
-    const TrapezoidVector& mrVector;
-public:
-    TrapezoidYCompare( const TrapezoidVector& rVector )
-        : mrVector( rVector ) {}
-    bool operator()( int nA, int nB ) const
-        { return (mrVector[nA].bottom < mrVector[nB].bottom); }
-};
-
-typedef std::multiset< int, TrapezoidYCompare > VerticalTrapSet;
-} // end of anonymous namespace
-
-// draw a poly-polygon
-bool X11SalGraphics::drawPolyPolygon( const ::basegfx::B2DPolyPolygon& rPolyPoly, double fTransparency)
-{
-    // nothing to do for empty polypolygons
-    const int nPolygonCount = rPolyPoly.count();
-    if( nPolygonCount <= 0 )
-        return TRUE;
-
-    // nothing to do if everything is transparent
-    if( (nBrushColor_ == SALCOLOR_NONE)
-    &&  (nPenColor_ == SALCOLOR_NONE) )
-        return TRUE;
-
-    // cannot handle pencolor!=brushcolor yet
-    if( (nPenColor_ != SALCOLOR_NONE)
-    &&  (nPenColor_ != nBrushColor_) )
-        return FALSE;
-
-    // TODO: remove the env-variable when no longer needed
-    static const char* pRenderEnv = getenv( "SAL_DISABLE_RENDER_POLY" );
-    if( pRenderEnv )
-        return FALSE;
-
-    // check xrender support for trapezoids
-    XRenderPeer& rRenderPeer = XRenderPeer::GetInstance();
-    if( !rRenderPeer.AreTrapezoidsSupported() )
-        return FALSE;
-    Picture aDstPic = GetXRenderPicture();
-    // check xrender support for this drawable
-    if( !aDstPic )
-        return FALSE;
-
-    // don't bother with polygons outside of visible area
-    const basegfx::B2DRange aViewRange( 0, 0, GetGraphicsWidth(), GetGraphicsHeight() );
-    const basegfx::B2DRange aPolyRange = basegfx::tools::getRange( rPolyPoly );
-    const bool bNeedViewClip = !aPolyRange.isInside( aViewRange );
-    if( !aPolyRange.overlaps( aViewRange ) )
-        return true;
-
-    // convert the polypolygon to trapezoids
-
-    // first convert the B2DPolyPolygon to HalfTrapezoids
-    // #i100922# try to prevent priority-queue reallocations by reservering enough
-    int nHTQueueReserve = 0;
-    for( int nOuterPolyIdx = 0; nOuterPolyIdx < nPolygonCount; ++nOuterPolyIdx )
-    {
-        const ::basegfx::B2DPolygon aOuterPolygon = rPolyPoly.getB2DPolygon( nOuterPolyIdx );
-        const int nPointCount = aOuterPolygon.count();
-        nHTQueueReserve += aOuterPolygon.areControlPointsUsed() ? 8 * nPointCount : nPointCount;
-    }
-    nHTQueueReserve = ((4*nHTQueueReserve) | 0x1FFF) + 1;
-    HTQueue aHTQueue;
-    aHTQueue.reserve( nHTQueueReserve );
-    for( int nOuterPolyIdx = 0; nOuterPolyIdx < nPolygonCount; ++nOuterPolyIdx )
-    {
-        const ::basegfx::B2DPolygon aOuterPolygon = rPolyPoly.getB2DPolygon( nOuterPolyIdx );
-
-        // render-trapezoids should be inside the view => clip polygon against view range
-        basegfx::B2DPolyPolygon aClippedPolygon( aOuterPolygon );
-        if( bNeedViewClip )
-        {
-            aClippedPolygon = basegfx::tools::clipPolygonOnRange( aOuterPolygon, aViewRange, true, false );
-            DBG_ASSERT( aClippedPolygon.count(), "polygon confirmed to overlap with view should not get here" );
-            if( !aClippedPolygon.count() )
-                continue;
-        }
-
-        // render-trapezoids have linear edges => get rid of bezier segments
-        if( aClippedPolygon.areControlPointsUsed() )
-            aClippedPolygon = ::basegfx::tools::adaptiveSubdivideByDistance( aClippedPolygon, 0.125 );
-
-        // test and remove self intersections
-        // TODO: make code intersection save, then remove this test
-        basegfx::B2DPolyPolygon aInnerPolyPoly(basegfx::tools::solveCrossovers( aClippedPolygon));
-        const int nInnerPolyCount = aInnerPolyPoly.count();
-        for( int nInnerPolyIdx = 0; nInnerPolyIdx < nInnerPolyCount; ++nInnerPolyIdx )
-        {
-            ::basegfx::B2DPolygon aInnerPolygon = aInnerPolyPoly.getB2DPolygon( nInnerPolyIdx );
-            const int nPointCount = aInnerPolygon.count();
-            if( !nPointCount )
-                continue;
-
-            aHTQueue.reserve( aHTQueue.size() + 8 * nPointCount );
-
-            // convert polygon point pairs to HalfTrapezoids
-            // connect the polygon point with the first one if needed
-            XPointFixed aOldXPF = { 0, 0 };
-            XPointFixed aNewXPF;
-            for( int nPointIdx = 0; nPointIdx <= nPointCount; ++nPointIdx, aOldXPF = aNewXPF )
-            {
-                const int k = (nPointIdx < nPointCount) ? nPointIdx : 0;
-                const ::basegfx::B2DPoint& aPoint = aInnerPolygon.getB2DPoint( k );
-                
-                // convert the B2DPoint into XRENDER units
-                if(getAntiAliasB2DDraw())
-                {
-                    aNewXPF.x = XDoubleToFixed( aPoint.getX() );
-                    aNewXPF.y = XDoubleToFixed( aPoint.getY() );
-                }
-                else
-                {
-                    aNewXPF.x = XDoubleToFixed( basegfx::fround( aPoint.getX() ) );
-                    aNewXPF.y = XDoubleToFixed( basegfx::fround( aPoint.getY() ) );
-                }
-
-                // check if enough data is available for a new HalfTrapezoid
-                if( nPointIdx == 0 )
-                    continue;
-                // ignore vertical segments
-                if( aNewXPF.y == aOldXPF.y )
-                    continue;
-
-                // construct HalfTrapezoid as topdown segment
-                HalfTrapezoid aHT;
-                if( aNewXPF.y < aOldXPF.y )
-                {
-                    aHT.maLine.p1 = aNewXPF;
-                    aHT.maLine.p2 = aOldXPF;
-                }
-                else
-                {
-                    aHT.maLine.p2 = aNewXPF;
-                    aHT.maLine.p1 = aOldXPF;
-                }
-
-                aHT.mnY = aHT.maLine.p1.y;
-
-#if 0 // ignore clipped HalfTrapezoids
-            if( aHT.mnY < 0 )
-                aHT.mnY = 0;
-            else if( aHT.mnY > 10000 )
-                continue;
-#endif
-
-                // queue up the HalfTrapezoid
-                aHTQueue.push( aHT );
-            }
-        }
-    }
-
-    if( aHTQueue.empty() )
-        return TRUE;
-
-    // then convert the HalfTrapezoids into full Trapezoids
-    TrapezoidVector aTrapVector;
-    aTrapVector.reserve( aHTQueue.size() * 2 ); // just a guess
-
-    TrapezoidXCompare aTrapXCompare( aTrapVector );
-    ActiveTrapSet aActiveTraps( aTrapXCompare );
-
-    TrapezoidYCompare aTrapYCompare( aTrapVector );
-    VerticalTrapSet aVerticalTraps( aTrapYCompare );
-
-    while( !aHTQueue.empty() )
-    {
-        XTrapezoid aTrapezoid;
-
-        // convert a HalfTrapezoid pair
-        const HalfTrapezoid& rLeft = aHTQueue.top();
-        aTrapezoid.top = rLeft.mnY;
-        aTrapezoid.bottom = rLeft.maLine.p2.y;
-        aTrapezoid.left = rLeft.maLine;
-
-#if 0
-        // ignore empty trapezoids
-        if( aTrapezoid.bottom <= aTrapezoid.top )
-            continue;
-#endif
-
-        aHTQueue.pop();
-        if( aHTQueue.empty() ) // TODO: assert
-            break;
-        const HalfTrapezoid& rRight = aHTQueue.top();
-        aTrapezoid.right = rRight.maLine;
-        aHTQueue.pop();
-
-        aTrapezoid.bottom = aTrapezoid.left.p2.y;
-        if( aTrapezoid.bottom > aTrapezoid.right.p2.y )
-            aTrapezoid.bottom = aTrapezoid.right.p2.y;
-
-        // keep the full Trapezoid candidate
-        aTrapVector.push_back( aTrapezoid );
-
-        // unless it splits an older trapezoid
-        bool bSplit = false;
-        for(;;)
-        {
-            // check if the new trapezoid overlaps with an old trapezoid
-            ActiveTrapSet::iterator aActiveTrapsIt
-                = aActiveTraps.upper_bound( aTrapVector.size()-1 );
-            if( aActiveTrapsIt == aActiveTraps.begin() )
-                break;
-            --aActiveTrapsIt;
-
-            XTrapezoid& rLeftTrap = aTrapVector[ *aActiveTrapsIt ];
-
-            // in the ActiveTrapSet there are still trapezoids where
-            // a vertical overlap with new trapezoids is no longer possible
-            // they could have been removed in the verticaltraps loop below
-            // but this would have been expensive and is not needed as we can
-            // simply ignore them now and remove them from the ActiveTrapSet
-            // so they won't bother us in the future
-            if( rLeftTrap.bottom <= aTrapezoid.top )
-            {
-                aActiveTraps.erase( aActiveTrapsIt );
-                continue;
-            }
-
-            // check if there is horizontal overlap
-            // aTrapezoid.left==rLeftTrap.right is allowed though
-            if( !IsLeftOf( aTrapezoid.left, rLeftTrap.right ) )
-                break;
-
-            // split the old trapezoid and keep its upper part
-            // find the old trapezoids entry in the VerticalTrapSet and remove it
-            typedef std::pair<VerticalTrapSet::iterator, VerticalTrapSet::iterator> VTSPair;
-            VTSPair aVTSPair = aVerticalTraps.equal_range( *aActiveTrapsIt );
-            VerticalTrapSet::iterator aVTSit = aVTSPair.first;
-            for(; (aVTSit != aVTSPair.second) && (*aVTSit != *aActiveTrapsIt); ++aVTSit ) ;
-            if( aVTSit != aVTSPair.second )
-                aVerticalTraps.erase( aVTSit );
-            // then update the old trapezoid's bottom
-            rLeftTrap.bottom = aTrapezoid.top;
-            // enter the updated old trapzoid in VerticalTrapSet
-            aVerticalTraps.insert( aVerticalTraps.begin(), *aActiveTrapsIt );
-            // the old trapezoid is no longer active
-            aActiveTraps.erase( aActiveTrapsIt );
-
-            // the trapezoid causing the split has become obsolete
-            // so its both sides have to be re-queued
-            HalfTrapezoid aHT;
-            aHT.mnY = aTrapezoid.top;
-            aHT.maLine = aTrapezoid.left;
-            aHTQueue.push( aHT );
-            aHT.maLine = aTrapezoid.right;
-            aHTQueue.push( aHT );
-
-            bSplit = true;
-            break;
-        }
-
-        // keep or forget the resulting full Trapezoid
-        if( bSplit )
-            aTrapVector.pop_back();
-        else
-        {
-            aActiveTraps.insert( aTrapVector.size()-1 );
-            aVerticalTraps.insert( aTrapVector.size()-1 );
-        }
-
-        // mark trapezoids that can no longer be split as inactive
-        // and recycle their sides which were not fully resolved
-        static const XFixed nMaxTop = +0x7FFFFFFF;
-        XFixed nNewTop = aHTQueue.empty() ? nMaxTop : aHTQueue.top().mnY;
-        while( !aVerticalTraps.empty() )
-        {
-            const XTrapezoid& rOldTrap = aTrapVector[ *aVerticalTraps.begin() ];
-            if( nNewTop < rOldTrap.bottom )
-                break;
-            // the reference Trapezoid can no longer be split
-            aVerticalTraps.erase( aVerticalTraps.begin() );
-
-            // recycle its sides that were not fully resolved
-            HalfTrapezoid aHT;
-            aHT.mnY = rOldTrap.bottom;
-            if( rOldTrap.left.p2.y > rOldTrap.bottom )
-            {
-                aHT.maLine = rOldTrap.left;
-                aHTQueue.push( aHT );
-            }
-            if( rOldTrap.right.p2.y > rOldTrap.bottom )
-            {
-                aHT.maLine = rOldTrap.right;
-                aHTQueue.push( aHT );
-            }
-        }
-    }
-
-    // create xrender Picture for polygon foreground
-    SalDisplay::RenderEntry& rEntry = GetDisplay()->GetRenderEntries( m_nScreen )[ 32 ];
-    if( !rEntry.m_aPicture )
-    {
-        Display* pXDisplay = GetXDisplay();
-
-        rEntry.m_aPixmap = ::XCreatePixmap( pXDisplay, hDrawable_, 1, 1, 32 );
-        XRenderPictureAttributes aAttr;
-        aAttr.repeat = true;
-
-        XRenderPictFormat* pXRPF = rRenderPeer.FindStandardFormat( PictStandardARGB32 );
-        rEntry.m_aPicture = rRenderPeer.CreatePicture( rEntry.m_aPixmap, pXRPF, CPRepeat, &aAttr );
-    }
-
-    // set polygon foreground color and opacity
-    XRenderColor aRenderColor = GetXRenderColor( nBrushColor_ , fTransparency );
-    rRenderPeer.FillRectangle( PictOpSrc, rEntry.m_aPicture, &aRenderColor, 0, 0, 1, 1 );
-
-    // set clipping
-    // TODO: move into GetXRenderPicture?
-    if( pClipRegion_ && !XEmptyRegion( pClipRegion_ ) )
-        rRenderPeer.SetPictureClipRegion( aDstPic, pClipRegion_ );
-
-    // render the trapezoids
-    const XRenderPictFormat* pMaskFormat = rRenderPeer.GetStandardFormatA8();
-    rRenderPeer.CompositeTrapezoids( PictOpOver,
-        rEntry.m_aPicture, aDstPic, pMaskFormat, 0, 0, &aTrapVector[0], aTrapVector.size() );
-
-    return TRUE;
-}
-
-// -=-=-=-=-=-=-=-=-=-=-=-=-=-=-=-=-=-=-=-=-=-=-=-=-=-=-=-=-=-=-=-=-=-=-=-=-=-=
-
-bool X11SalGraphics::drawPolyLine(const ::basegfx::B2DPolygon& rPolygon, const ::basegfx::B2DVector& rLineWidth, basegfx::B2DLineJoin eLineJoin)
-{
-    const XRenderPeer& rRenderPeer = XRenderPeer::GetInstance();
-    if( !rRenderPeer.AreTrapezoidsSupported() )
-        return false;
-
-    // get the area polygon for the line polygon
-    basegfx::B2DPolygon aPolygon = rPolygon;
-    if( (rLineWidth.getX() != rLineWidth.getY())
-    && !basegfx::fTools::equalZero( rLineWidth.getY() ) )
-    {
-        // prepare for createAreaGeometry() with anisotropic linewidth
-        basegfx::B2DHomMatrix aAnisoMatrix;
-        aAnisoMatrix.scale( 1.0, rLineWidth.getX() / rLineWidth.getY() );
-        aPolygon.transform( aAnisoMatrix );
-    }
-
-    // AW: reSegment no longer needed; new createAreaGeometry will remove exteme positions
-    // and create bezier polygons
-    //if( aPolygon.areControlPointsUsed() )
-    //    aPolygon = basegfx::tools::reSegmentPolygonEdges( aPolygon, 8, true, false );
-    //const basegfx::B2DPolyPolygon aAreaPolyPoly = basegfx::tools::createAreaGeometryForSimplePolygon(
-    //    aPolygon, 0.5*rLineWidth.getX(), eLineJoin );
-    const basegfx::B2DPolyPolygon aAreaPolyPoly(basegfx::tools::createAreaGeometry(aPolygon, 0.5*rLineWidth.getX(), eLineJoin));
-    
-    if( (rLineWidth.getX() != rLineWidth.getY())
-    && !basegfx::fTools::equalZero( rLineWidth.getX() ) )
-    {
-        // postprocess createAreaGeometry() for anisotropic linewidth
-        basegfx::B2DHomMatrix aAnisoMatrix;
-        aAnisoMatrix.scale( 1.0, rLineWidth.getY() / rLineWidth.getX() );
-        aPolygon.transform( aAnisoMatrix );
-    }
-
-    // temporarily adjust brush color to pen color
-    // since the line is drawn as an area-polygon
-    const SalColor aKeepBrushColor = nBrushColor_;
-    nBrushColor_ = nPenColor_;
-
-    // draw each area polypolygon component individually
-    // to emulate the polypolygon winding rule "non-zero"
-    bool bDrawOk = true;
-    const int nPolyCount = aAreaPolyPoly.count();
-    for( int nPolyIdx = 0; nPolyIdx < nPolyCount; ++nPolyIdx )
-    {
-        const ::basegfx::B2DPolyPolygon aOnePoly( aAreaPolyPoly.getB2DPolygon( nPolyIdx ) );
-        bDrawOk = drawPolyPolygon( aOnePoly, 0.0);
-        if( !bDrawOk )
-            break;
-    }
-
-    // restore the original brush GC
-    nBrushColor_ = aKeepBrushColor;
-    return bDrawOk;
-}
-
-// -=-=-=-=-=-=-=-=-=-=-=-=-=-=-=-=-=-=-=-=-=-=-=-=-=-=-=-=-=-=-=-=-=-=-=-=-=-=
->>>>>>> b960e2fb
+/*************************************************************************
+ *
+ * DO NOT ALTER OR REMOVE COPYRIGHT NOTICES OR THIS FILE HEADER.
+ * 
+ * Copyright 2008 by Sun Microsystems, Inc.
+ *
+ * OpenOffice.org - a multi-platform office productivity suite
+ *
+ * This file is part of OpenOffice.org.
+ *
+ * OpenOffice.org is free software: you can redistribute it and/or modify
+ * it under the terms of the GNU Lesser General Public License version 3
+ * only, as published by the Free Software Foundation.
+ *
+ * OpenOffice.org is distributed in the hope that it will be useful,
+ * but WITHOUT ANY WARRANTY; without even the implied warranty of
+ * MERCHANTABILITY or FITNESS FOR A PARTICULAR PURPOSE.  See the
+ * GNU Lesser General Public License version 3 for more details
+ * (a copy is included in the LICENSE file that accompanied this code).
+ *
+ * You should have received a copy of the GNU Lesser General Public License
+ * version 3 along with OpenOffice.org.  If not, see
+ * <http://www.openoffice.org/license.html>
+ * for a copy of the LGPLv3 License.
+ *
+ ************************************************************************/
+
+// MARKER(update_precomp.py): autogen include statement, do not remove
+#include "precompiled_vcl.hxx"
+
+#include "Xproto.h"
+
+#include "salunx.h"
+#include "saldata.hxx"
+#include "saldisp.hxx"
+#include "salgdi.h"
+#include "salframe.h"
+#include "salvd.h"
+#include "xrender_peer.hxx"
+
+#include "vcl/printergfx.hxx"
+#include "vcl/jobdata.hxx"
+
+#include "tools/debug.hxx"
+
+#include "basegfx/polygon/b2dpolygon.hxx"
+#include "basegfx/polygon/b2dpolypolygon.hxx"
+#include "basegfx/polygon/b2dpolypolygontools.hxx"
+#include "basegfx/polygon/b2dpolygontools.hxx"
+#include "basegfx/polygon/b2dpolygonclipper.hxx"
+#include "basegfx/polygon/b2dlinegeometry.hxx"
+#include "basegfx/matrix/b2dhommatrix.hxx"
+#include "basegfx/polygon/b2dpolypolygoncutter.hxx"
+
+#include <vector>
+#include <queue>
+#include <set>
+
+// -=-= SalPolyLine =-=-=-=-=-=-=-=-=-=-=-=-=-=-=-=-=-=-=-=-=-=-=-=-=-=-=-=-=-=
+// -=-=-=-=-=-=-=-=-=-=-=-=-=-=-=-=-=-=-=-=-=-=-=-=-=-=-=-=-=-=-=-=-=-=-=-=-=-=
+#define STATIC_POINTS 64
+
+class SalPolyLine
+{
+            XPoint              Points_[STATIC_POINTS];
+            XPoint             *pFirst_;
+public:
+    inline                      SalPolyLine( ULONG nPoints );
+    inline                      SalPolyLine( ULONG nPoints, const SalPoint *p );
+    inline                      ~SalPolyLine();
+    inline  XPoint             &operator [] ( ULONG n ) const
+                                { return pFirst_[n]; }
+};
+
+inline SalPolyLine::SalPolyLine( ULONG nPoints )
+    : pFirst_( nPoints+1 > STATIC_POINTS ? new XPoint[nPoints+1] : Points_ )
+{}
+
+inline SalPolyLine::SalPolyLine( ULONG nPoints, const SalPoint *p )
+    : pFirst_( nPoints+1 > STATIC_POINTS ? new XPoint[nPoints+1] : Points_ )
+{
+    for( ULONG i = 0; i < nPoints; i++ )
+    {
+        pFirst_[i].x = (short)p[i].mnX;
+        pFirst_[i].y = (short)p[i].mnY;
+    }
+    pFirst_[nPoints] = pFirst_[0]; // close polyline
+}
+
+inline SalPolyLine::~SalPolyLine()
+{ if( pFirst_ != Points_ ) delete [] pFirst_; }
+
+#undef STATIC_POINTS
+// -=-= X11SalGraphics =-=-=-=-=-=-=-=-=-=-=-=-=-=-=-=-=-=-=-=-=-=-=-=-=-=-=-=
+// -=-=-=-=-=-=-=-=-=-=-=-=-=-=-=-=-=-=-=-=-=-=-=-=-=-=-=-=-=-=-=-=-=-=-=-=-=-=
+X11SalGraphics::X11SalGraphics()
+{
+    m_pFrame            = NULL;
+    m_pVDev             = NULL;
+    m_pDeleteColormap   = NULL;
+    hDrawable_          = None;
+    m_aRenderPicture    = 0;
+    m_pRenderFormat     = NULL;
+
+    pClipRegion_            = NULL;
+    pPaintRegion_       = NULL;
+
+    pPenGC_         = NULL;
+    nPenPixel_          = 0;
+    nPenColor_          = MAKE_SALCOLOR( 0x00, 0x00, 0x00 ); // Black
+
+    pFontGC_            = NULL;
+    for( int i = 0; i < MAX_FALLBACK; ++i )
+    {
+        mXFont[i]       = NULL;
+        mpServerFont[i] = NULL;
+    }
+
+    nTextPixel_         = 0;
+    nTextColor_         = MAKE_SALCOLOR( 0x00, 0x00, 0x00 ); // Black
+
+    pBrushGC_           = NULL;
+    nBrushPixel_            = 0;
+    nBrushColor_        = MAKE_SALCOLOR( 0xFF, 0xFF, 0xFF ); // White
+    hBrush_             = None;
+
+    pMonoGC_            = NULL;
+    pCopyGC_            = NULL;
+    pMaskGC_            = NULL;
+    pInvertGC_          = NULL;
+    pInvert50GC_        = NULL;
+    pStippleGC_         = NULL;
+    pTrackingGC_        = NULL;
+
+    bWindow_            = FALSE;
+    bPrinter_           = FALSE;
+    bVirDev_            = FALSE;
+    bPenGC_         = FALSE;
+    bFontGC_            = FALSE;
+    bBrushGC_           = FALSE;
+    bMonoGC_            = FALSE;
+    bCopyGC_            = FALSE;
+    bInvertGC_          = FALSE;
+    bInvert50GC_        = FALSE;
+    bStippleGC_         = FALSE;
+    bTrackingGC_        = FALSE;
+    bXORMode_           = FALSE;
+    bDitherBrush_       = FALSE;
+}
+
+// -=-=-=-=-=-=-=-=-=-=-=-=-=-=-=-=-=-=-=-=-=-=-=-=-=-=-=-=-=-=-=-=-=-=-=-=-=-=
+X11SalGraphics::~X11SalGraphics()
+{
+    ReleaseFonts();
+    freeResources();
+}
+
+// -=-= SalGraphics / X11SalGraphics =-=-=-=-=-=-=-=-=-=-=-=-=-=-=-=-=-=-=-=-=
+
+void X11SalGraphics::freeResources()
+{
+    Display *pDisplay = GetXDisplay();
+    
+    DBG_ASSERT( !pPaintRegion_, "pPaintRegion_" );
+    if( pClipRegion_ ) XDestroyRegion( pClipRegion_ ), pClipRegion_ = None;
+    
+    if( hBrush_ )       XFreePixmap( pDisplay, hBrush_ ), hBrush_ = None;
+    if( pPenGC_ )       XFreeGC( pDisplay, pPenGC_ ), pPenGC_ = None;
+    if( pFontGC_ )      XFreeGC( pDisplay, pFontGC_ ), pFontGC_ = None;
+    if( pBrushGC_ )     XFreeGC( pDisplay, pBrushGC_ ), pBrushGC_ = None;
+    if( pMonoGC_ )      XFreeGC( pDisplay, pMonoGC_ ), pMonoGC_ = None;
+    if( pCopyGC_ )      XFreeGC( pDisplay, pCopyGC_ ), pCopyGC_ = None;
+    if( pMaskGC_ )      XFreeGC( pDisplay, pMaskGC_ ), pMaskGC_ = None;
+    if( pInvertGC_ )    XFreeGC( pDisplay, pInvertGC_ ), pInvertGC_ = None;
+    if( pInvert50GC_ )  XFreeGC( pDisplay, pInvert50GC_ ), pInvert50GC_ = None;
+    if( pStippleGC_ )   XFreeGC( pDisplay, pStippleGC_ ), pStippleGC_ = None;
+    if( pTrackingGC_ )  XFreeGC( pDisplay, pTrackingGC_ ), pTrackingGC_ = None;
+    if( m_pDeleteColormap )
+        delete m_pDeleteColormap, m_pColormap = m_pDeleteColormap = NULL;
+
+    if( m_aRenderPicture )
+        XRenderPeer::GetInstance().FreePicture( m_aRenderPicture ), m_aRenderPicture = 0;
+
+    bPenGC_ = bFontGC_ = bBrushGC_ = bMonoGC_ = bCopyGC_ = bInvertGC_ = bInvert50GC_ = bStippleGC_ = bTrackingGC_ = false;
+}
+
+void X11SalGraphics::SetDrawable( Drawable aDrawable, int nScreen )
+{
+    // shortcut if nothing changed
+    if( hDrawable_ == aDrawable )
+        return;
+
+    // free screen specific resources if needed
+    if( nScreen != m_nScreen )
+    {
+        freeResources();
+        m_pColormap = &GetX11SalData()->GetDisplay()->GetColormap( nScreen );
+        m_nScreen = nScreen;
+    }
+
+    hDrawable_ = aDrawable;
+    SetXRenderFormat( NULL );
+    if( m_aRenderPicture )
+    {
+        XRenderPeer::GetInstance().FreePicture( m_aRenderPicture );
+        m_aRenderPicture = 0;
+    }
+
+    if( hDrawable_ )
+    {
+        nPenPixel_      = GetPixel( nPenColor_ );
+        nTextPixel_     = GetPixel( nTextColor_ );
+        nBrushPixel_    = GetPixel( nBrushColor_ );
+    }
+}
+
+void X11SalGraphics::Init( SalFrame *pFrame, Drawable aTarget, int nScreen )
+{
+#if 0 // TODO: use SetDrawable() instead
+    m_pColormap     = &GetX11SalData()->GetDisplay()->GetColormap(nScreen);
+    hDrawable_      = aTarget;
+    m_nScreen       = nScreen;
+    SetXRenderFormat( NULL );
+    if( m_aRenderPicture )
+        XRenderPeer::GetInstance().FreePicture( m_aRenderPicture ), m_aRenderPicture = 0;
+
+    nPenPixel_      = GetPixel( nPenColor_ );
+    nTextPixel_     = GetPixel( nTextColor_ );
+    nBrushPixel_    = GetPixel( nBrushColor_ );
+#else
+    m_pColormap     = &GetX11SalData()->GetDisplay()->GetColormap(nScreen);
+    m_nScreen = nScreen;
+    SetDrawable( aTarget, nScreen );
+#endif
+
+    bWindow_        = TRUE;
+    m_pFrame        = pFrame;
+    m_pVDev         = NULL;
+}
+
+// -=-=-=-=-=-=-=-=-=-=-=-=-=-=-=-=-=-=-=-=-=-=-=-=-=-=-=-=-=-=-=-=-=-=-=-=-=-=
+void X11SalGraphics::DeInit()
+{
+    SetDrawable( None, m_nScreen );
+}
+
+// -=-=-=-=-=-=-=-=-=-=-=-=-=-=-=-=-=-=-=-=-=-=-=-=-=-=-=-=-=-=-=-=-=-=-=-=-=-=
+void X11SalGraphics::SetClipRegion( GC pGC, XLIB_Region pXReg ) const
+{
+    Display *pDisplay = GetXDisplay();
+
+    int n = 0;
+    XLIB_Region Regions[3];
+
+    if( pClipRegion_ /* && !XEmptyRegion( pClipRegion_ ) */ )
+        Regions[n++] = pClipRegion_;
+//  if( pPaintRegion_ /* && !XEmptyRegion( pPaintRegion_ ) */ )
+//      Regions[n++] = pPaintRegion_;
+
+    if( pXReg && !XEmptyRegion( pXReg ) )
+        Regions[n++] = pXReg;
+
+    if( 0 == n )
+        XSetClipMask( pDisplay, pGC, None );
+    else if( 1 == n )
+        XSetRegion( pDisplay, pGC, Regions[0] );
+    else
+    {
+        XLIB_Region pTmpRegion = XCreateRegion();
+        XIntersectRegion( Regions[0], Regions[1], pTmpRegion );
+//      if( 3 == n )
+//          XIntersectRegion( Regions[2], pTmpRegion, pTmpRegion );
+        XSetRegion( pDisplay, pGC, pTmpRegion );
+        XDestroyRegion( pTmpRegion );
+    }
+}
+
+// -=-=-=-=-=-=-=-=-=-=-=-=-=-=-=-=-=-=-=-=-=-=-=-=-=-=-=-=-=-=-=-=-=-=-=-=-=-=
+GC X11SalGraphics::SelectPen()
+{
+    Display *pDisplay = GetXDisplay();
+
+    if( !pPenGC_ )
+    {
+        XGCValues values;
+        values.subwindow_mode       = ClipByChildren;
+        values.fill_rule            = EvenOddRule;      // Pict import/ Gradient
+        values.graphics_exposures   = False;
+
+        pPenGC_ = XCreateGC( pDisplay, hDrawable_,
+                             GCSubwindowMode | GCFillRule | GCGraphicsExposures,
+                             &values );
+    }
+
+    if( !bPenGC_ )
+    {
+        if( nPenColor_ != SALCOLOR_NONE )
+            XSetForeground( pDisplay, pPenGC_, nPenPixel_ );
+        XSetFunction  ( pDisplay, pPenGC_, bXORMode_ ? GXxor : GXcopy );
+        SetClipRegion( pPenGC_ );
+        bPenGC_ = TRUE;
+    }
+
+    return pPenGC_;
+}
+
+// -=-=-=-=-=-=-=-=-=-=-=-=-=-=-=-=-=-=-=-=-=-=-=-=-=-=-=-=-=-=-=-=-=-=-=-=-=-=
+GC X11SalGraphics::SelectBrush()
+{
+    Display *pDisplay = GetXDisplay();
+
+    DBG_ASSERT( nBrushColor_ != SALCOLOR_NONE, "Brush Transparent" );
+
+    if( !pBrushGC_ )
+    {
+        XGCValues values;
+        // values.subwindow_mode        = IncludeInferiors;
+        values.subwindow_mode       = ClipByChildren;
+        values.fill_rule            = EvenOddRule;      // Pict import/ Gradient
+        values.graphics_exposures   = False;
+
+        pBrushGC_ = XCreateGC( pDisplay, hDrawable_,
+                               GCSubwindowMode | GCFillRule | GCGraphicsExposures,
+                               &values );
+    }
+
+    if( !bBrushGC_ )
+    {
+        if( !bDitherBrush_ )
+        {
+            XSetFillStyle ( pDisplay, pBrushGC_, FillSolid );
+            XSetForeground( pDisplay, pBrushGC_, nBrushPixel_ );
+                        #if defined(_USE_PRINT_EXTENSION_)
+                        XSetBackground( pDisplay, pBrushGC_,
+                                        WhitePixel(pDisplay, DefaultScreen(pDisplay)) );
+                        #else
+            if( bPrinter_ )
+                XSetTile( pDisplay, pBrushGC_, None );
+            #endif
+        }
+        else
+        {
+            // Bug in Sun Solaris 2.5.1, XFillPolygon doesn't allways reflect
+            // changes of the tile. PROPERTY_BUG_Tile doesn't fix this !
+            if (GetDisplay()->GetProperties() & PROPERTY_BUG_FillPolygon_Tile)
+                XSetFillStyle ( pDisplay, pBrushGC_, FillSolid );
+
+            XSetFillStyle ( pDisplay, pBrushGC_, FillTiled );
+            XSetTile      ( pDisplay, pBrushGC_, hBrush_ );
+        }
+        XSetFunction  ( pDisplay, pBrushGC_, bXORMode_ ? GXxor : GXcopy );
+        SetClipRegion( pBrushGC_ );
+
+        bBrushGC_ = TRUE;
+    }
+
+    return pBrushGC_;
+}
+
+// -=-=-=-=-=-=-=-=-=-=-=-=-=-=-=-=-=-=-=-=-=-=-=-=-=-=-=-=-=-=-=-=-=-=-=-=-=-=
+GC X11SalGraphics::GetTrackingGC()
+{
+    const char    dash_list[2] = {2, 2};
+
+    if( !pTrackingGC_ )
+    {
+        XGCValues     values;
+
+        values.graphics_exposures   = False;
+        values.foreground           = m_pColormap->GetBlackPixel()
+                                      ^ m_pColormap->GetWhitePixel();
+        values.function             = GXxor;
+        values.line_width           = 1;
+        values.line_style           = LineOnOffDash;
+
+        pTrackingGC_ = XCreateGC( GetXDisplay(), GetDrawable(),
+                                  GCGraphicsExposures | GCForeground | GCFunction
+                                  | GCLineWidth | GCLineStyle,
+                                  &values );
+        XSetDashes( GetXDisplay(), pTrackingGC_, 0, dash_list, 2 );
+    }
+
+    if( !bTrackingGC_ )
+    {
+        SetClipRegion( pTrackingGC_ );
+        bTrackingGC_ = TRUE;
+    }
+
+    return pTrackingGC_;
+}
+
+// -=-=-=-=-=-=-=-=-=-=-=-=-=-=-=-=-=-=-=-=-=-=-=-=-=-=-=-=-=-=-=-=-=-=-=-=-=-=
+void X11SalGraphics::DrawLines( ULONG              nPoints,
+                                const SalPolyLine &rPoints,
+                                GC                 pGC,
+                                bool               bClose
+                                )
+{
+    // errechne wie viele Linien XWindow auf einmal zeichnen kann
+    ULONG nMaxLines = (GetDisplay()->GetMaxRequestSize() - sizeof(xPolyPointReq))
+                      / sizeof(xPoint);
+    if( nMaxLines > nPoints ) nMaxLines = nPoints;
+
+    // gebe alle Linien aus, die XWindows zeichnen kann.
+    ULONG n;
+    for( n = 0; nPoints - n > nMaxLines; n += nMaxLines - 1 )
+        XDrawLines( GetXDisplay(),
+                    GetDrawable(),
+                    pGC,
+                    &rPoints[n],
+                    nMaxLines,
+                    CoordModeOrigin );
+
+    if( n < nPoints )
+        XDrawLines( GetXDisplay(),
+                    GetDrawable(),
+                    pGC,
+                    &rPoints[n],
+                    nPoints - n,
+                    CoordModeOrigin );
+    if( bClose )
+    {
+        if( rPoints[nPoints-1].x != rPoints[0].x || rPoints[nPoints-1].y != rPoints[0].y )
+            drawLine( rPoints[nPoints-1].x, rPoints[nPoints-1].y, rPoints[0].x, rPoints[0].y );
+    }
+}
+
+// -=-=-=-=-=-=-=-=-=-=-=-=-=-=-=-=-=-=-=-=-=-=-=-=-=-=-=-=-=-=-=-=-=-=-=-=-=-=
+// Dithern: Calculate a dither-pixmap and make a brush of it
+#define P_DELTA         51
+#define DMAP( v, m )    ((v % P_DELTA) > m ? (v / P_DELTA) + 1 : (v / P_DELTA))
+
+BOOL X11SalGraphics::GetDitherPixmap( SalColor nSalColor )
+{
+    static const short nOrdDither8Bit[ 8 ][ 8 ] =
+    {
+        { 0, 38,  9, 48,  2, 40, 12, 50},
+        {25, 12, 35, 22, 28, 15, 37, 24},
+        { 6, 44,  3, 41,  8, 47,  5, 44},
+        {32, 19, 28, 16, 34, 21, 31, 18},
+        { 1, 40, 11, 49,  0, 39, 10, 48},
+        {27, 14, 36, 24, 26, 13, 36, 23},
+        { 8, 46,  4, 43,  7, 45,  4, 42},
+        {33, 20, 30, 17, 32, 20, 29, 16}
+    };
+
+    // test for correct depth (8bit)
+    if( GetColormap().GetVisual().GetDepth() != 8 )
+        return FALSE;
+
+    char    pBits[64];
+    char   *pBitsPtr = pBits;
+
+    // Set the pallette-entries for the dithering tile
+    UINT8 nSalColorRed   = SALCOLOR_RED   ( nSalColor );
+    UINT8 nSalColorGreen = SALCOLOR_GREEN ( nSalColor );
+    UINT8 nSalColorBlue  = SALCOLOR_BLUE  ( nSalColor );
+
+    for( int nY = 0; nY < 8; nY++ )
+    {
+        for( int nX = 0; nX < 8; nX++ )
+        {
+            short nMagic = nOrdDither8Bit[nY][nX];
+            UINT8 nR   = P_DELTA * DMAP( nSalColorRed,   nMagic );
+            UINT8 nG   = P_DELTA * DMAP( nSalColorGreen, nMagic );
+            UINT8 nB   = P_DELTA * DMAP( nSalColorBlue,  nMagic );
+
+            *pBitsPtr++ = GetColormap().GetPixel( MAKE_SALCOLOR( nR, nG, nB ) );
+        }
+    }
+
+    // create the tile as ximage and an according pixmap -> caching
+    XImage *pImage = XCreateImage( GetXDisplay(),
+                                   GetColormap().GetXVisual(),
+                                   8,
+                                   ZPixmap,
+                                   0,               // offset
+                                   pBits,           // data
+                                   8, 8,            // width & height
+                                   8,               // bitmap_pad
+                                   0 );             // (default) bytes_per_line
+
+    if ( GetDisplay()->GetProperties() & PROPERTY_BUG_Tile )
+    {
+        if (hBrush_)
+            XFreePixmap (GetXDisplay(), hBrush_);
+        hBrush_ = XCreatePixmap( GetXDisplay(), GetDrawable(), 8, 8, 8 );
+    }
+    else
+    if( !hBrush_ )
+        hBrush_ = XCreatePixmap( GetXDisplay(), GetDrawable(), 8, 8, 8 );
+
+    // put the ximage to the pixmap
+    XPutImage( GetXDisplay(),
+               hBrush_,
+               GetDisplay()->GetCopyGC( m_nScreen ),
+               pImage,
+               0, 0,                        // Source
+               0, 0,                        // Destination
+               8, 8 );                      // width & height
+
+    // destroy image-frame but not palette-data
+    pImage->data = NULL;
+    XDestroyImage( pImage );
+
+    return TRUE;
+}
+
+// -=-=-=-=-=-=-=-=-=-=-=-=-=-=-=-=-=-=-=-=-=-=-=-=-=-=-=-=-=-=-=-=-=-=-=-=-=-=
+void X11SalGraphics::GetResolution( sal_Int32 &rDPIX, sal_Int32 &rDPIY ) // const
+{
+    const SalDisplay *pDisplay = GetDisplay();
+    
+    rDPIX = pDisplay->GetResolution().A();
+    rDPIY = pDisplay->GetResolution().B();
+    if( !pDisplay->GetExactResolution() && rDPIY < 96 )
+    {
+        rDPIX = Divide( rDPIX * 96, rDPIY );
+            rDPIY = 96;
+    }
+    else if ( rDPIY > 200 )
+    {
+        rDPIX = Divide( rDPIX * 200, rDPIY );
+        rDPIY = 200;
+    }
+    
+    // #i12705# equalize x- and y-resolution if they are close enough
+    if( rDPIX != rDPIY )
+    {
+        // different x- and y- resolutions are usually artifacts of
+        // a wrongly calculated screen size. 
+        //if( (13*rDPIX >= 10*rDPIY) && (13*rDPIY >= 10*rDPIX) )  //+-30%
+        {
+#ifdef DEBUG
+            printf("Forcing Resolution from %" SAL_PRIdINT32 "x%" SAL_PRIdINT32 " to %" SAL_PRIdINT32 "x%" SAL_PRIdINT32 "\n",
+                    rDPIX,rDPIY,rDPIY,rDPIY);
+#endif
+            rDPIX = rDPIY; // y-resolution is more trustworthy
+        }
+    }
+}
+
+// -=-=-=-=-=-=-=-=-=-=-=-=-=-=-=-=-=-=-=-=-=-=-=-=-=-=-=-=-=-=-=-=-=-=-=-=-=-=
+USHORT X11SalGraphics::GetBitCount() // const
+{
+    return GetVisual().GetDepth();
+}
+
+// -=-=-=-=-=-=-=-=-=-=-=-=-=-=-=-=-=-=-=-=-=-=-=-=-=-=-=-=-=-=-=-=-=-=-=-=-=-=
+long X11SalGraphics::GetGraphicsWidth() const
+{
+    if( m_pFrame )
+        return m_pFrame->maGeometry.nWidth;
+    else if( m_pVDev )
+        return m_pVDev->GetWidth();
+    else
+        return 0;
+}
+
+// -=-=-=-=-=-=-=-=-=-=-=-=-=-=-=-=-=-=-=-=-=-=-=-=-=-=-=-=-=-=-=-=-=-=-=-=-=-=
+long X11SalGraphics::GetGraphicsHeight() const
+{
+    if( m_pFrame )
+        return m_pFrame->maGeometry.nHeight;
+    else if( m_pVDev )
+        return m_pVDev->GetHeight();
+    else
+        return 0;
+}
+
+// -=-=-=-=-=-=-=-=-=-=-=-=-=-=-=-=-=-=-=-=-=-=-=-=-=-=-=-=-=-=-=-=-=-=-=-=-=-=
+void X11SalGraphics::ResetClipRegion()
+{
+    if( pClipRegion_ )
+    {
+        bPenGC_         = FALSE;
+        bFontGC_        = FALSE;
+        bBrushGC_       = FALSE;
+        bMonoGC_        = FALSE;
+        bCopyGC_        = FALSE;
+        bInvertGC_      = FALSE;
+        bInvert50GC_    = FALSE;
+        bStippleGC_     = FALSE;
+        bTrackingGC_    = FALSE;
+        
+        XDestroyRegion( pClipRegion_ );
+        pClipRegion_    = NULL;
+    }
+}
+
+// -=-=-=-=-=-=-=-=-=-=-=-=-=-=-=-=-=-=-=-=-=-=-=-=-=-=-=-=-=-=-=-=-=-=-=-=-=-=
+void X11SalGraphics::BeginSetClipRegion( ULONG )
+{
+    if( pClipRegion_ )
+        XDestroyRegion( pClipRegion_ );
+    pClipRegion_ = XCreateRegion();
+}
+
+// -=-=-=-=-=-=-=-=-=-=-=-=-=-=-=-=-=-=-=-=-=-=-=-=-=-=-=-=-=-=-=-=-=-=-=-=-=-=
+BOOL X11SalGraphics::unionClipRegion( long nX, long nY, long nDX, long nDY )
+{
+    if (!nDX || !nDY)
+        return TRUE;
+
+    XRectangle aRect;
+    aRect.x         = (short)nX;
+    aRect.y         = (short)nY;
+    aRect.width     = (unsigned short)nDX;
+    aRect.height    = (unsigned short)nDY;
+    
+    XUnionRectWithRegion( &aRect, pClipRegion_, pClipRegion_ );
+    
+    return TRUE;
+}
+
+// -=-=-=-=-=-=-=-=-=-=-=-=-=-=-=-=-=-=-=-=-=-=-=-=-=-=-=-=-=-=-=-=-=-=-=-=-=-=
+bool X11SalGraphics::unionClipRegion( const ::basegfx::B2DPolyPolygon& )
+{
+        // TODO: implement and advertise OutDevSupport_B2DClip support
+        return false;
+}
+
+// -=-=-=-=-=-=-=-=-=-=-=-=-=-=-=-=-=-=-=-=-=-=-=-=-=-=-=-=-=-=-=-=-=-=-=-=-=-=
+void X11SalGraphics::EndSetClipRegion()
+{
+    bPenGC_         = FALSE;
+    bFontGC_        = FALSE;
+    bBrushGC_       = FALSE;
+    bMonoGC_        = FALSE;
+    bCopyGC_        = FALSE;
+    bInvertGC_      = FALSE;
+    bInvert50GC_    = FALSE;
+    bStippleGC_     = FALSE;
+    bTrackingGC_    = FALSE;
+    
+    if( XEmptyRegion( pClipRegion_ ) )
+    {
+        XDestroyRegion( pClipRegion_ );
+        pClipRegion_= NULL;
+    }
+}
+
+// -=-=-=-=-=-=-=-=-=-=-=-=-=-=-=-=-=-=-=-=-=-=-=-=-=-=-=-=-=-=-=-=-=-=-=-=-=-=
+void X11SalGraphics::SetLineColor()
+{
+    if( nPenColor_ != SALCOLOR_NONE )
+    {
+        nPenColor_      = SALCOLOR_NONE;
+        bPenGC_         = FALSE;
+    }
+}
+
+// -=-=-=-=-=-=-=-=-=-=-=-=-=-=-=-=-=-=-=-=-=-=-=-=-=-=-=-=-=-=-=-=-=-=-=-=-=-=
+void X11SalGraphics::SetLineColor( SalColor nSalColor )
+{
+    if( nPenColor_ != nSalColor )
+    {
+        nPenColor_      = nSalColor;
+        nPenPixel_      = GetPixel( nSalColor );
+        bPenGC_         = FALSE;
+    }
+}
+
+// -=-=-=-=-=-=-=-=-=-=-=-=-=-=-=-=-=-=-=-=-=-=-=-=-=-=-=-=-=-=-=-=-=-=-=-=-=-=
+void X11SalGraphics::SetFillColor()
+{
+    if( nBrushColor_ != SALCOLOR_NONE )
+    {
+        bDitherBrush_   = FALSE;
+        nBrushColor_    = SALCOLOR_NONE;
+        bBrushGC_       = FALSE;
+    }
+}
+
+// -=-=-=-=-=-=-=-=-=-=-=-=-=-=-=-=-=-=-=-=-=-=-=-=-=-=-=-=-=-=-=-=-=-=-=-=-=-=
+void X11SalGraphics::SetFillColor( SalColor nSalColor )
+{
+    if( nBrushColor_ != nSalColor )
+    {
+        bDitherBrush_   = FALSE;
+        nBrushColor_    = nSalColor;
+        nBrushPixel_    = GetPixel( nSalColor );
+        if( TrueColor != GetColormap().GetVisual().GetClass()
+            && GetColormap().GetColor( nBrushPixel_ ) != nBrushColor_
+            && nSalColor != MAKE_SALCOLOR( 0x00, 0x00, 0x00 ) // black
+            && nSalColor != MAKE_SALCOLOR( 0x00, 0x00, 0x80 ) // blue
+            && nSalColor != MAKE_SALCOLOR( 0x00, 0x80, 0x00 ) // green
+            && nSalColor != MAKE_SALCOLOR( 0x00, 0x80, 0x80 ) // cyan
+            && nSalColor != MAKE_SALCOLOR( 0x80, 0x00, 0x00 ) // red
+            && nSalColor != MAKE_SALCOLOR( 0x80, 0x00, 0x80 ) // magenta
+            && nSalColor != MAKE_SALCOLOR( 0x80, 0x80, 0x00 ) // brown
+            && nSalColor != MAKE_SALCOLOR( 0x80, 0x80, 0x80 ) // gray
+            && nSalColor != MAKE_SALCOLOR( 0xC0, 0xC0, 0xC0 ) // light gray
+            && nSalColor != MAKE_SALCOLOR( 0x00, 0x00, 0xFF ) // light blue
+            && nSalColor != MAKE_SALCOLOR( 0x00, 0xFF, 0x00 ) // light green
+            && nSalColor != MAKE_SALCOLOR( 0x00, 0xFF, 0xFF ) // light cyan
+            && nSalColor != MAKE_SALCOLOR( 0xFF, 0x00, 0x00 ) // light red
+            && nSalColor != MAKE_SALCOLOR( 0xFF, 0x00, 0xFF ) // light magenta
+            && nSalColor != MAKE_SALCOLOR( 0xFF, 0xFF, 0x00 ) // light brown
+            && nSalColor != MAKE_SALCOLOR( 0xFF, 0xFF, 0xFF ) )
+            bDitherBrush_ = GetDitherPixmap(nSalColor);
+        bBrushGC_       = FALSE;
+    }
+}
+
+// -=-=-=-=-=-=-=-=-=-=-=-=-=-=-=-=-=-=-=-=-=-=-=-=-=-=-=-=-=-=-=-=-=-=-=-=-=-=
+void X11SalGraphics::SetROPLineColor( SalROPColor nROPColor )
+{
+    switch( nROPColor )
+    {
+        case SAL_ROP_0 : // 0
+            nPenPixel_ = (Pixel)0;
+            break;
+        case SAL_ROP_1 : // 1
+            nPenPixel_ = (Pixel)(1 << GetVisual().GetDepth()) - 1;
+            break;
+        case SAL_ROP_INVERT : // 2
+            nPenPixel_ = (Pixel)(1 << GetVisual().GetDepth()) - 1;
+            break;
+    }
+    nPenColor_  = GetColormap().GetColor( nPenPixel_ );
+    bPenGC_     = FALSE;
+}
+
+// -=-=-=-=-=-=-=-=-=-=-=-=-=-=-=-=-=-=-=-=-=-=-=-=-=-=-=-=-=-=-=-=-=-=-=-=-=-=
+void X11SalGraphics::SetROPFillColor( SalROPColor nROPColor )
+{
+    switch( nROPColor )
+    {
+        case SAL_ROP_0 : // 0
+            nBrushPixel_ = (Pixel)0;
+            break;
+        case SAL_ROP_1 : // 1
+            nBrushPixel_ = (Pixel)(1 << GetVisual().GetDepth()) - 1;
+            break;
+        case SAL_ROP_INVERT : // 2
+            nBrushPixel_ = (Pixel)(1 << GetVisual().GetDepth()) - 1;
+            break;
+    }
+    bDitherBrush_   = FALSE;
+    nBrushColor_    = GetColormap().GetColor( nBrushPixel_ );
+    bBrushGC_       = FALSE;
+}
+
+// -=-=-=-=-=-=-=-=-=-=-=-=-=-=-=-=-=-=-=-=-=-=-=-=-=-=-=-=-=-=-=-=-=-=-=-=-=-=
+void X11SalGraphics::SetXORMode( bool bSet, bool )
+{
+    if( !bXORMode_ == bSet )
+    {
+        bXORMode_   = bSet;
+        bPenGC_     = FALSE;
+        bBrushGC_   = FALSE;
+        bMonoGC_        = FALSE;
+        bCopyGC_        = FALSE;
+        bInvertGC_  = FALSE;
+        bInvert50GC_    = FALSE;
+        bStippleGC_ = FALSE;
+        bTrackingGC_    = FALSE;
+    }
+}
+
+// -=-=-=-=-=-=-=-=-=-=-=-=-=-=-=-=-=-=-=-=-=-=-=-=-=-=-=-=-=-=-=-=-=-=-=-=-=-=
+void X11SalGraphics::drawPixel( long nX, long nY )
+{
+    if( nPenColor_ !=  SALCOLOR_NONE )
+        XDrawPoint( GetXDisplay(), GetDrawable(), SelectPen(), nX, nY );
+}
+
+void X11SalGraphics::drawPixel( long nX, long nY, SalColor nSalColor )
+{
+    if( nSalColor != SALCOLOR_NONE )
+    {
+        Display *pDisplay = GetXDisplay();
+        
+        if( (nPenColor_ == SALCOLOR_NONE) && !bPenGC_ )
+        {
+            SetLineColor( nSalColor );
+            XDrawPoint( pDisplay, GetDrawable(), SelectPen(), nX, nY );
+            nPenColor_ = SALCOLOR_NONE;
+            bPenGC_ = False;
+        }
+        else
+        {
+            GC pGC = SelectPen();
+            
+            if( nSalColor != nPenColor_ )
+                XSetForeground( pDisplay, pGC, GetPixel( nSalColor ) );
+            
+            XDrawPoint( pDisplay, GetDrawable(), pGC, nX, nY );
+            
+            if( nSalColor != nPenColor_ )
+                XSetForeground( pDisplay, pGC, nPenPixel_ );
+        }
+    }
+}
+
+// -=-=-=-=-=-=-=-=-=-=-=-=-=-=-=-=-=-=-=-=-=-=-=-=-=-=-=-=-=-=-=-=-=-=-=-=-=-=
+void X11SalGraphics::drawLine( long nX1, long nY1, long nX2, long nY2 )
+{
+    if( nPenColor_ != SALCOLOR_NONE )
+    {
+        if ( GetDisplay()->GetProperties() & PROPERTY_BUG_DrawLine )
+        {
+            GC aGC = SelectPen();
+            XDrawPoint (GetXDisplay(), GetDrawable(), aGC, (int)nX1, (int)nY1);
+            XDrawPoint (GetXDisplay(), GetDrawable(), aGC, (int)nX2, (int)nY2);
+            XDrawLine  (GetXDisplay(), GetDrawable(), aGC, nX1, nY1, nX2, nY2 );
+        }
+        else
+            XDrawLine( GetXDisplay(), GetDrawable(),SelectPen(),
+                       nX1, nY1, nX2, nY2 );
+    }
+}
+
+// -=-=-=-=-=-=-=-=-=-=-=-=-=-=-=-=-=-=-=-=-=-=-=-=-=-=-=-=-=-=-=-=-=-=-=-=-=-=
+void X11SalGraphics::drawRect( long nX, long nY, long nDX, long nDY )
+{
+    if( nBrushColor_ != SALCOLOR_NONE )
+    {
+        XFillRectangle( GetXDisplay(),
+                        GetDrawable(),
+                        SelectBrush(),
+                        nX, nY, nDX, nDY );
+    }
+    // Beschreibung DrawRect verkehrt, deshalb -1
+    if( nPenColor_ != SALCOLOR_NONE )
+        XDrawRectangle( GetXDisplay(),
+                        GetDrawable(),
+                        SelectPen(),
+                        nX, nY, nDX-1, nDY-1 );
+}
+
+// -=-=-=-=-=-=-=-=-=-=-=-=-=-=-=-=-=-=-=-=-=-=-=-=-=-=-=-=-=-=-=-=-=-=-=-=-=-=
+void X11SalGraphics::drawPolyLine( ULONG nPoints, const SalPoint *pPtAry )
+{
+    drawPolyLine( nPoints, pPtAry, false );
+}
+
+// -=-=-=-=-=-=-=-=-=-=-=-=-=-=-=-=-=-=-=-=-=-=-=-=-=-=-=-=-=-=-=-=-=-=-=-=-=-=
+void X11SalGraphics::drawPolyLine( ULONG nPoints, const SalPoint *pPtAry, bool bClose )
+{
+    if( nPenColor_ != 0xFFFFFFFF )
+    {
+        SalPolyLine Points( nPoints, pPtAry );
+        
+        DrawLines( nPoints, Points, SelectPen(), bClose );
+    }
+}
+
+// -=-=-=-=-=-=-=-=-=-=-=-=-=-=-=-=-=-=-=-=-=-=-=-=-=-=-=-=-=-=-=-=-=-=-=-=-=-=
+void X11SalGraphics::drawPolygon( ULONG nPoints, const SalPoint* pPtAry )
+{
+    if( nPoints == 0 )
+        return;
+    
+    if( nPoints < 3 )
+    {
+        if( !bXORMode_ )
+        {
+            if( 1 == nPoints  )
+                drawPixel( pPtAry[0].mnX, pPtAry[0].mnY );
+            else
+                drawLine( pPtAry[0].mnX, pPtAry[0].mnY,
+                          pPtAry[1].mnX, pPtAry[1].mnY );
+        }
+        return;
+    }
+    
+    SalPolyLine Points( nPoints, pPtAry );
+    
+    nPoints++;
+
+    /* WORKAROUND: some Xservers (Xorg, VIA chipset in this case)
+     * do not draw the visible part of a polygon
+     * if it overlaps to the left of screen 0,y.
+     * This happens to be the case in the gradient drawn in the
+     * menubar background. workaround for the special case of
+     * of a rectangle overlapping to the left.
+     */
+    if( nPoints == 5 &&
+    Points[ 0 ].x == Points[ 1 ].x &&
+        Points[ 1 ].y == Points[ 2 ].y &&
+        Points[ 2 ].x == Points[ 3 ].x &&
+        Points[ 0 ].x == Points[ 4 ].x && Points[ 0 ].y == Points[ 4 ].y
+       )
+    {
+        bool bLeft = false;
+        bool bRight = false;
+        for(unsigned int i = 0; i < nPoints; i++ )
+    {
+            if( Points[i].x < 0 )
+                bLeft = true;
+            else
+                bRight= true;
+    }
+    if( bLeft && ! bRight )
+        return;
+    if( bLeft && bRight )
+        {
+            for( unsigned int i = 0; i < nPoints; i++ )
+                if( Points[i].x < 0 )
+                    Points[i].x = 0;
+        }
+    }       
+    
+    if( nBrushColor_ != SALCOLOR_NONE )
+        XFillPolygon( GetXDisplay(),
+                      GetDrawable(),
+                      SelectBrush(),
+                      &Points[0], nPoints,
+                      Complex, CoordModeOrigin );
+    
+    if( nPenColor_ != 0xFFFFFFFF )
+        DrawLines( nPoints, Points, SelectPen(), true );
+}
+
+// -=-=-=-=-=-=-=-=-=-=-=-=-=-=-=-=-=-=-=-=-=-=-=-=-=-=-=-=-=-=-=-=-=-=-=-=-=-=
+void X11SalGraphics::drawPolyPolygon( sal_uInt32        nPoly,
+                                   const sal_uInt32    *pPoints,
+                                   PCONSTSALPOINT  *pPtAry )
+{
+    if( nBrushColor_ != SALCOLOR_NONE )
+    {
+        ULONG       i, n;
+        XLIB_Region pXRegA  = NULL;
+        
+        for( i = 0; i < nPoly; i++ ) {
+            n = pPoints[i];
+            SalPolyLine Points( n, pPtAry[i] );
+            if( n > 2 )
+            {
+                XLIB_Region pXRegB = XPolygonRegion( &Points[0], n+1, WindingRule );
+                if( !pXRegA )
+                    pXRegA = pXRegB;
+                else
+                {
+                    XXorRegion( pXRegA, pXRegB, pXRegA );
+                    XDestroyRegion( pXRegB );
+                }
+            }
+        }
+        
+        if( pXRegA )
+        {
+            XRectangle aXRect;
+            XClipBox( pXRegA, &aXRect );
+            
+            GC pGC = SelectBrush();
+            SetClipRegion( pGC, pXRegA ); // ??? doppelt
+            XDestroyRegion( pXRegA );
+            bBrushGC_ = FALSE;
+            
+            XFillRectangle( GetXDisplay(),
+                            GetDrawable(),
+                            pGC,
+                            aXRect.x, aXRect.y, aXRect.width, aXRect.height );
+        }
+   }
+        
+   if( nPenColor_ != SALCOLOR_NONE )
+       for( ULONG i = 0; i < nPoly; i++ )
+           drawPolyLine( pPoints[i], pPtAry[i], true );
+}
+
+// -=-=-=-=-=-=-=-=-=-=-=-=-=-=-=-=-=-=-=-=-=-=-=-=-=-=-=-=-=-=-=-=-=-=-=-=-=-=
+
+sal_Bool X11SalGraphics::drawPolyLineBezier( ULONG, const SalPoint*, const BYTE* )
+{
+    return sal_False;
+}
+
+// -=-=-=-=-=-=-=-=-=-=-=-=-=-=-=-=-=-=-=-=-=-=-=-=-=-=-=-=-=-=-=-=-=-=-=-=-=-=
+
+sal_Bool X11SalGraphics::drawPolygonBezier( ULONG, const SalPoint*, const BYTE* )
+{
+    return sal_False;
+}
+
+// -=-=-=-=-=-=-=-=-=-=-=-=-=-=-=-=-=-=-=-=-=-=-=-=-=-=-=-=-=-=-=-=-=-=-=-=-=-=
+
+sal_Bool X11SalGraphics::drawPolyPolygonBezier( sal_uInt32, const sal_uInt32*,
+                                                const SalPoint* const*, const BYTE* const* )
+{
+    return sal_False;
+}
+
+// -=-=-=-=-=-=-=-=-=-=-=-=-=-=-=-=-=-=-=-=-=-=-=-=-=-=-=-=-=-=-=-=-=-=-=-=-=-=
+
+void X11SalGraphics::invert( ULONG nPoints,
+                             const SalPoint* pPtAry,
+                             SalInvert nFlags )
+{
+    SalPolyLine Points ( nPoints, pPtAry );
+    
+    GC pGC;
+    if( SAL_INVERT_50 & nFlags )
+        pGC = GetInvert50GC();
+    else
+        if ( SAL_INVERT_TRACKFRAME & nFlags )
+            pGC = GetTrackingGC();
+        else
+            pGC = GetInvertGC();
+    
+    if( SAL_INVERT_TRACKFRAME & nFlags )
+        DrawLines ( nPoints, Points, pGC, true );
+    else
+        XFillPolygon( GetXDisplay(),
+                      GetDrawable(),
+                      pGC,
+                      &Points[0], nPoints,
+                      Complex, CoordModeOrigin );
+}
+
+// -=-=-=-=-=-=-=-=-=-=-=-=-=-=-=-=-=-=-=-=-=-=-=-=-=-=-=-=-=-=-=-=-=-=-=-=-=-=
+
+BOOL X11SalGraphics::drawEPS( long,long,long,long,void*,ULONG )
+{
+    return FALSE;
+}
+
+// -=-=-=-=-=-=-=-=-=-=-=-=-=-=-=-=-=-=-=-=-=-=-=-=-=-=-=-=-=-=-=-=-=-=-=-=-=-=
+
+XID X11SalGraphics::GetXRenderPicture()
+{
+    if( !m_aRenderPicture )
+    {
+        // check xrender support for matching visual
+        // find a XRenderPictFormat compatible with the Drawable
+        XRenderPeer& rRenderPeer = XRenderPeer::GetInstance();
+        XRenderPictFormat* pVisualFormat = static_cast<XRenderPictFormat*>(GetXRenderFormat());
+        if( !pVisualFormat )
+        {
+            Visual* pVisual = GetDisplay()->GetVisual( m_nScreen ).GetVisual();
+            pVisualFormat = rRenderPeer.FindVisualFormat( pVisual );
+            if( !pVisualFormat )
+                return 0;
+            // cache the XRenderPictFormat
+            SetXRenderFormat( static_cast<void*>(pVisualFormat) );
+        }
+
+        // get the matching xrender target for drawable
+        m_aRenderPicture = rRenderPeer.CreatePicture( hDrawable_, pVisualFormat, 0, NULL );
+    }
+
+#if 0
+    // setup clipping so the callers don't have to do it themselves
+    // TODO: avoid clipping if already set correctly
+    if( pClipRegion_ && !XEmptyRegion( pClipRegion_ ) )
+        rRenderPeer.SetPictureClipRegion( aDstPic, pClipRegion_ );
+#endif
+
+    return m_aRenderPicture;
+}
+
+// -=-=-=-=-=-=-=-=-=-=-=-=-=-=-=-=-=-=-=-=-=-=-=-=-=-=-=-=-=-=-=-=-=-=-=-=-=-=
+
+SystemGraphicsData X11SalGraphics::GetGraphicsData() const
+{
+    SystemGraphicsData aRes;
+
+    aRes.nSize = sizeof(aRes);
+    aRes.pDisplay  = GetXDisplay();
+    aRes.hDrawable = hDrawable_;
+    aRes.pVisual   = GetDisplay()->GetVisual( m_nScreen ).GetVisual();
+    aRes.nScreen   = m_nScreen;
+    aRes.nDepth    = GetDisplay()->GetVisual( m_nScreen ).GetDepth();
+    aRes.aColormap = GetDisplay()->GetColormap( m_nScreen ).GetXColormap();
+    aRes.pRenderFormat = m_pRenderFormat;
+    return aRes;
+}
+
+// -=-=-=-=-=-=-=-=-=-=-=-=-=-=-=-=-=-=-=-=-=-=-=-=-=-=-=-=-=-=-=-=-=-=-=-=-=-=
+
+// B2DPolygon support methods
+
+namespace { // anonymous namespace to prevent export
+// the methods and structures here are used by the
+// B2DPolyPolygon->RenderTrapezoid conversion algorithm
+
+// compare two line segments
+// assumption: both segments point downward
+// assumption: they must have at least some y-overlap
+// assumption: rA.p1.y <= rB.p1.y
+bool IsLeftOf( const XLineFixed& rA, const XLineFixed& rB )
+{
+    bool bAbove = (rA.p1.y <= rB.p1.y);
+    const XLineFixed& rU = bAbove ? rA : rB;
+    const XLineFixed& rL = bAbove ? rB : rA;
+
+    const XFixed aXDiff = rU.p2.x - rU.p1.x;
+    const XFixed aYDiff = rU.p2.y - rU.p1.y;
+
+    if( (rU.p1.y != rL.p1.y) || (rU.p1.x != rL.p1.x) )
+    {
+        const sal_Int64 n1 = (sal_Int64)aXDiff * (rL.p1.y - rU.p1.y);
+        const sal_Int64 n2 = (sal_Int64)aYDiff * (rL.p1.x - rU.p1.x);
+        if( n1 != n2 )
+            return ((n1 < n2) == bAbove);
+    }
+
+    if( (rU.p2.y != rL.p2.y) || (rU.p2.x != rL.p2.x) )
+    {
+        const sal_Int64 n3 = (sal_Int64)aXDiff * (rL.p2.y - rU.p1.y);
+        const sal_Int64 n4 = (sal_Int64)aYDiff * (rL.p2.x - rU.p1.x);
+        if( n3 != n4 )
+            return ((n3 < n4) == bAbove);
+    }
+
+    // both segments overlap
+    return false;
+}
+
+struct HalfTrapezoid
+{
+    // assumptions:
+    //    maLine.p1.y <= mnY < maLine.p2.y
+    XLineFixed  maLine;
+    XFixed      mnY;
+};
+
+struct HalfTrapCompare
+{
+    bool operator()( const HalfTrapezoid& rA, const HalfTrapezoid& rB ) const
+    {
+        bool bIsTopLeft = false;
+        if( rA.mnY != rB.mnY )  // sort top-first if possible
+            bIsTopLeft = (rA.mnY < rB.mnY);
+        else                    // else sort left-first
+            bIsTopLeft = IsLeftOf( rA.maLine, rB.maLine );
+        // adjust to priority_queue sorting convention
+        return !bIsTopLeft;
+    }
+};
+
+typedef std::priority_queue< HalfTrapezoid, std::vector<HalfTrapezoid>, HalfTrapCompare > HTQueueBase;
+// we need a priority queue with a reserve() to prevent countless reallocations
+class HTQueue
+:   public HTQueueBase
+{
+public:
+    void    reserve( size_t n ) { c.reserve( n ); }
+    int     capacity() { return c.capacity(); }
+};
+
+typedef std::vector<XTrapezoid> TrapezoidVector;
+
+class TrapezoidXCompare
+{
+    const TrapezoidVector& mrVector;
+public:
+    TrapezoidXCompare( const TrapezoidVector& rVector )
+        : mrVector( rVector ) {}
+    bool operator()( int nA, int nB ) const
+        { return IsLeftOf( mrVector[nA].left, mrVector[nB].left ); }
+};
+
+typedef std::multiset< int, TrapezoidXCompare > ActiveTrapSet;
+
+class TrapezoidYCompare
+{
+    const TrapezoidVector& mrVector;
+public:
+    TrapezoidYCompare( const TrapezoidVector& rVector )
+        : mrVector( rVector ) {}
+    bool operator()( int nA, int nB ) const
+        { return (mrVector[nA].bottom < mrVector[nB].bottom); }
+};
+
+typedef std::multiset< int, TrapezoidYCompare > VerticalTrapSet;
+} // end of anonymous namespace
+
+// draw a poly-polygon
+bool X11SalGraphics::drawPolyPolygon( const ::basegfx::B2DPolyPolygon& rPolyPoly, double fTransparency)
+{
+    // nothing to do for empty polypolygons
+    const int nPolygonCount = rPolyPoly.count();
+    if( nPolygonCount <= 0 )
+        return TRUE;
+
+    // nothing to do if everything is transparent
+    if( (nBrushColor_ == SALCOLOR_NONE)
+    &&  (nPenColor_ == SALCOLOR_NONE) )
+        return TRUE;
+
+    // cannot handle pencolor!=brushcolor yet
+    if( (nPenColor_ != SALCOLOR_NONE)
+    &&  (nPenColor_ != nBrushColor_) )
+        return FALSE;
+
+    // TODO: remove the env-variable when no longer needed
+    static const char* pRenderEnv = getenv( "SAL_DISABLE_RENDER_POLY" );
+    if( pRenderEnv )
+        return FALSE;
+
+    // check xrender support for trapezoids
+    XRenderPeer& rRenderPeer = XRenderPeer::GetInstance();
+    if( !rRenderPeer.AreTrapezoidsSupported() )
+        return FALSE;
+    Picture aDstPic = GetXRenderPicture();
+    // check xrender support for this drawable
+    if( !aDstPic )
+        return FALSE;
+
+    // don't bother with polygons outside of visible area
+    const basegfx::B2DRange aViewRange( 0, 0, GetGraphicsWidth(), GetGraphicsHeight() );
+    const basegfx::B2DRange aPolyRange = basegfx::tools::getRange( rPolyPoly );
+    const bool bNeedViewClip = !aPolyRange.isInside( aViewRange );
+    if( !aPolyRange.overlaps( aViewRange ) )
+        return true;
+
+    // convert the polypolygon to trapezoids
+
+    // first convert the B2DPolyPolygon to HalfTrapezoids
+    // #i100922# try to prevent priority-queue reallocations by reservering enough
+    int nHTQueueReserve = 0;
+    for( int nOuterPolyIdx = 0; nOuterPolyIdx < nPolygonCount; ++nOuterPolyIdx )
+    {
+        const ::basegfx::B2DPolygon aOuterPolygon = rPolyPoly.getB2DPolygon( nOuterPolyIdx );
+        const int nPointCount = aOuterPolygon.count();
+        nHTQueueReserve += aOuterPolygon.areControlPointsUsed() ? 8 * nPointCount : nPointCount;
+    }
+    nHTQueueReserve = ((4*nHTQueueReserve) | 0x1FFF) + 1;
+    HTQueue aHTQueue;
+    aHTQueue.reserve( nHTQueueReserve );
+    for( int nOuterPolyIdx = 0; nOuterPolyIdx < nPolygonCount; ++nOuterPolyIdx )
+    {
+        const ::basegfx::B2DPolygon aOuterPolygon = rPolyPoly.getB2DPolygon( nOuterPolyIdx );
+
+        // render-trapezoids should be inside the view => clip polygon against view range
+        basegfx::B2DPolyPolygon aClippedPolygon( aOuterPolygon );
+        if( bNeedViewClip )
+        {
+            aClippedPolygon = basegfx::tools::clipPolygonOnRange( aOuterPolygon, aViewRange, true, false );
+            DBG_ASSERT( aClippedPolygon.count(), "polygon confirmed to overlap with view should not get here" );
+            if( !aClippedPolygon.count() )
+                continue;
+        }
+
+        // render-trapezoids have linear edges => get rid of bezier segments
+        if( aClippedPolygon.areControlPointsUsed() )
+            aClippedPolygon = ::basegfx::tools::adaptiveSubdivideByDistance( aClippedPolygon, 0.125 );
+
+        // test and remove self intersections
+        // TODO: make code intersection save, then remove this test
+        basegfx::B2DPolyPolygon aInnerPolyPoly(basegfx::tools::solveCrossovers( aClippedPolygon));
+        const int nInnerPolyCount = aInnerPolyPoly.count();
+        for( int nInnerPolyIdx = 0; nInnerPolyIdx < nInnerPolyCount; ++nInnerPolyIdx )
+        {
+            ::basegfx::B2DPolygon aInnerPolygon = aInnerPolyPoly.getB2DPolygon( nInnerPolyIdx );
+            const int nPointCount = aInnerPolygon.count();
+            if( !nPointCount )
+                continue;
+
+            aHTQueue.reserve( aHTQueue.size() + 8 * nPointCount );
+
+            // convert polygon point pairs to HalfTrapezoids
+            // connect the polygon point with the first one if needed
+            XPointFixed aOldXPF = { 0, 0 };
+            XPointFixed aNewXPF;
+            for( int nPointIdx = 0; nPointIdx <= nPointCount; ++nPointIdx, aOldXPF = aNewXPF )
+            {
+                const int k = (nPointIdx < nPointCount) ? nPointIdx : 0;
+                const ::basegfx::B2DPoint& aPoint = aInnerPolygon.getB2DPoint( k );
+                
+                // convert the B2DPoint into XRENDER units
+                if(getAntiAliasB2DDraw())
+                {
+                    aNewXPF.x = XDoubleToFixed( aPoint.getX() );
+                    aNewXPF.y = XDoubleToFixed( aPoint.getY() );
+                }
+                else
+                {
+                    aNewXPF.x = XDoubleToFixed( basegfx::fround( aPoint.getX() ) );
+                    aNewXPF.y = XDoubleToFixed( basegfx::fround( aPoint.getY() ) );
+                }
+
+                // check if enough data is available for a new HalfTrapezoid
+                if( nPointIdx == 0 )
+                    continue;
+                // ignore vertical segments
+                if( aNewXPF.y == aOldXPF.y )
+                    continue;
+
+                // construct HalfTrapezoid as topdown segment
+                HalfTrapezoid aHT;
+                if( aNewXPF.y < aOldXPF.y )
+                {
+                    aHT.maLine.p1 = aNewXPF;
+                    aHT.maLine.p2 = aOldXPF;
+                }
+                else
+                {
+                    aHT.maLine.p2 = aNewXPF;
+                    aHT.maLine.p1 = aOldXPF;
+                }
+
+                aHT.mnY = aHT.maLine.p1.y;
+
+#if 0 // ignore clipped HalfTrapezoids
+            if( aHT.mnY < 0 )
+                aHT.mnY = 0;
+            else if( aHT.mnY > 10000 )
+                continue;
+#endif
+
+                // queue up the HalfTrapezoid
+                aHTQueue.push( aHT );
+            }
+        }
+    }
+
+    if( aHTQueue.empty() )
+        return TRUE;
+
+    // then convert the HalfTrapezoids into full Trapezoids
+    TrapezoidVector aTrapVector;
+    aTrapVector.reserve( aHTQueue.size() * 2 ); // just a guess
+
+    TrapezoidXCompare aTrapXCompare( aTrapVector );
+    ActiveTrapSet aActiveTraps( aTrapXCompare );
+
+    TrapezoidYCompare aTrapYCompare( aTrapVector );
+    VerticalTrapSet aVerticalTraps( aTrapYCompare );
+
+    while( !aHTQueue.empty() )
+    {
+        XTrapezoid aTrapezoid;
+
+        // convert a HalfTrapezoid pair
+        const HalfTrapezoid& rLeft = aHTQueue.top();
+        aTrapezoid.top = rLeft.mnY;
+        aTrapezoid.bottom = rLeft.maLine.p2.y;
+        aTrapezoid.left = rLeft.maLine;
+
+#if 0
+        // ignore empty trapezoids
+        if( aTrapezoid.bottom <= aTrapezoid.top )
+            continue;
+#endif
+
+        aHTQueue.pop();
+        if( aHTQueue.empty() ) // TODO: assert
+            break;
+        const HalfTrapezoid& rRight = aHTQueue.top();
+        aTrapezoid.right = rRight.maLine;
+        aHTQueue.pop();
+
+        aTrapezoid.bottom = aTrapezoid.left.p2.y;
+        if( aTrapezoid.bottom > aTrapezoid.right.p2.y )
+            aTrapezoid.bottom = aTrapezoid.right.p2.y;
+
+        // keep the full Trapezoid candidate
+        aTrapVector.push_back( aTrapezoid );
+
+        // unless it splits an older trapezoid
+        bool bSplit = false;
+        for(;;)
+        {
+            // check if the new trapezoid overlaps with an old trapezoid
+            ActiveTrapSet::iterator aActiveTrapsIt
+                = aActiveTraps.upper_bound( aTrapVector.size()-1 );
+            if( aActiveTrapsIt == aActiveTraps.begin() )
+                break;
+            --aActiveTrapsIt;
+
+            XTrapezoid& rLeftTrap = aTrapVector[ *aActiveTrapsIt ];
+
+            // in the ActiveTrapSet there are still trapezoids where
+            // a vertical overlap with new trapezoids is no longer possible
+            // they could have been removed in the verticaltraps loop below
+            // but this would have been expensive and is not needed as we can
+            // simply ignore them now and remove them from the ActiveTrapSet
+            // so they won't bother us in the future
+            if( rLeftTrap.bottom <= aTrapezoid.top )
+            {
+                aActiveTraps.erase( aActiveTrapsIt );
+                continue;
+            }
+
+            // check if there is horizontal overlap
+            // aTrapezoid.left==rLeftTrap.right is allowed though
+            if( !IsLeftOf( aTrapezoid.left, rLeftTrap.right ) )
+                break;
+
+            // split the old trapezoid and keep its upper part
+            // find the old trapezoids entry in the VerticalTrapSet and remove it
+            typedef std::pair<VerticalTrapSet::iterator, VerticalTrapSet::iterator> VTSPair;
+            VTSPair aVTSPair = aVerticalTraps.equal_range( *aActiveTrapsIt );
+            VerticalTrapSet::iterator aVTSit = aVTSPair.first;
+            for(; (aVTSit != aVTSPair.second) && (*aVTSit != *aActiveTrapsIt); ++aVTSit ) ;
+            if( aVTSit != aVTSPair.second )
+                aVerticalTraps.erase( aVTSit );
+            // then update the old trapezoid's bottom
+            rLeftTrap.bottom = aTrapezoid.top;
+            // enter the updated old trapzoid in VerticalTrapSet
+            aVerticalTraps.insert( aVerticalTraps.begin(), *aActiveTrapsIt );
+            // the old trapezoid is no longer active
+            aActiveTraps.erase( aActiveTrapsIt );
+
+            // the trapezoid causing the split has become obsolete
+            // so its both sides have to be re-queued
+            HalfTrapezoid aHT;
+            aHT.mnY = aTrapezoid.top;
+            aHT.maLine = aTrapezoid.left;
+            aHTQueue.push( aHT );
+            aHT.maLine = aTrapezoid.right;
+            aHTQueue.push( aHT );
+
+            bSplit = true;
+            break;
+        }
+
+        // keep or forget the resulting full Trapezoid
+        if( bSplit )
+            aTrapVector.pop_back();
+        else
+        {
+            aActiveTraps.insert( aTrapVector.size()-1 );
+            aVerticalTraps.insert( aTrapVector.size()-1 );
+        }
+
+        // mark trapezoids that can no longer be split as inactive
+        // and recycle their sides which were not fully resolved
+        static const XFixed nMaxTop = +0x7FFFFFFF;
+        XFixed nNewTop = aHTQueue.empty() ? nMaxTop : aHTQueue.top().mnY;
+        while( !aVerticalTraps.empty() )
+        {
+            const XTrapezoid& rOldTrap = aTrapVector[ *aVerticalTraps.begin() ];
+            if( nNewTop < rOldTrap.bottom )
+                break;
+            // the reference Trapezoid can no longer be split
+            aVerticalTraps.erase( aVerticalTraps.begin() );
+
+            // recycle its sides that were not fully resolved
+            HalfTrapezoid aHT;
+            aHT.mnY = rOldTrap.bottom;
+            if( rOldTrap.left.p2.y > rOldTrap.bottom )
+            {
+                aHT.maLine = rOldTrap.left;
+                aHTQueue.push( aHT );
+            }
+            if( rOldTrap.right.p2.y > rOldTrap.bottom )
+            {
+                aHT.maLine = rOldTrap.right;
+                aHTQueue.push( aHT );
+            }
+        }
+    }
+
+    // create xrender Picture for polygon foreground
+    SalDisplay::RenderEntry& rEntry = GetDisplay()->GetRenderEntries( m_nScreen )[ 32 ];
+    if( !rEntry.m_aPicture )
+    {
+        Display* pXDisplay = GetXDisplay();
+
+        rEntry.m_aPixmap = ::XCreatePixmap( pXDisplay, hDrawable_, 1, 1, 32 );
+        XRenderPictureAttributes aAttr;
+        aAttr.repeat = true;
+
+        XRenderPictFormat* pXRPF = rRenderPeer.FindStandardFormat( PictStandardARGB32 );
+        rEntry.m_aPicture = rRenderPeer.CreatePicture( rEntry.m_aPixmap, pXRPF, CPRepeat, &aAttr );
+    }
+
+    // set polygon foreground color and opacity
+    XRenderColor aRenderColor = GetXRenderColor( nBrushColor_ , fTransparency );
+    rRenderPeer.FillRectangle( PictOpSrc, rEntry.m_aPicture, &aRenderColor, 0, 0, 1, 1 );
+
+    // set clipping
+    // TODO: move into GetXRenderPicture?
+    if( pClipRegion_ && !XEmptyRegion( pClipRegion_ ) )
+        rRenderPeer.SetPictureClipRegion( aDstPic, pClipRegion_ );
+
+    // render the trapezoids
+    const XRenderPictFormat* pMaskFormat = rRenderPeer.GetStandardFormatA8();
+    rRenderPeer.CompositeTrapezoids( PictOpOver,
+        rEntry.m_aPicture, aDstPic, pMaskFormat, 0, 0, &aTrapVector[0], aTrapVector.size() );
+
+    return TRUE;
+}
+
+// -=-=-=-=-=-=-=-=-=-=-=-=-=-=-=-=-=-=-=-=-=-=-=-=-=-=-=-=-=-=-=-=-=-=-=-=-=-=
+
+bool X11SalGraphics::drawPolyLine(const ::basegfx::B2DPolygon& rPolygon, const ::basegfx::B2DVector& rLineWidth, basegfx::B2DLineJoin eLineJoin)
+{
+    const XRenderPeer& rRenderPeer = XRenderPeer::GetInstance();
+    if( !rRenderPeer.AreTrapezoidsSupported() )
+        return false;
+
+    // get the area polygon for the line polygon
+    basegfx::B2DPolygon aPolygon = rPolygon;
+    if( (rLineWidth.getX() != rLineWidth.getY())
+    && !basegfx::fTools::equalZero( rLineWidth.getY() ) )
+    {
+        // prepare for createAreaGeometry() with anisotropic linewidth
+        basegfx::B2DHomMatrix aAnisoMatrix;
+        aAnisoMatrix.scale( 1.0, rLineWidth.getX() / rLineWidth.getY() );
+        aPolygon.transform( aAnisoMatrix );
+    }
+
+    // AW: reSegment no longer needed; new createAreaGeometry will remove exteme positions
+    // and create bezier polygons
+    //if( aPolygon.areControlPointsUsed() )
+    //    aPolygon = basegfx::tools::reSegmentPolygonEdges( aPolygon, 8, true, false );
+    //const basegfx::B2DPolyPolygon aAreaPolyPoly = basegfx::tools::createAreaGeometryForSimplePolygon(
+    //    aPolygon, 0.5*rLineWidth.getX(), eLineJoin );
+    const basegfx::B2DPolyPolygon aAreaPolyPoly(basegfx::tools::createAreaGeometry(aPolygon, 0.5*rLineWidth.getX(), eLineJoin));
+    
+    if( (rLineWidth.getX() != rLineWidth.getY())
+    && !basegfx::fTools::equalZero( rLineWidth.getX() ) )
+    {
+        // postprocess createAreaGeometry() for anisotropic linewidth
+        basegfx::B2DHomMatrix aAnisoMatrix;
+        aAnisoMatrix.scale( 1.0, rLineWidth.getY() / rLineWidth.getX() );
+        aPolygon.transform( aAnisoMatrix );
+    }
+
+    // temporarily adjust brush color to pen color
+    // since the line is drawn as an area-polygon
+    const SalColor aKeepBrushColor = nBrushColor_;
+    nBrushColor_ = nPenColor_;
+
+    // draw each area polypolygon component individually
+    // to emulate the polypolygon winding rule "non-zero"
+    bool bDrawOk = true;
+    const int nPolyCount = aAreaPolyPoly.count();
+    for( int nPolyIdx = 0; nPolyIdx < nPolyCount; ++nPolyIdx )
+    {
+        const ::basegfx::B2DPolyPolygon aOnePoly( aAreaPolyPoly.getB2DPolygon( nPolyIdx ) );
+        bDrawOk = drawPolyPolygon( aOnePoly, 0.0);
+        if( !bDrawOk )
+            break;
+    }
+
+    // restore the original brush GC
+    nBrushColor_ = aKeepBrushColor;
+    return bDrawOk;
+}
+
+// -=-=-=-=-=-=-=-=-=-=-=-=-=-=-=-=-=-=-=-=-=-=-=-=-=-=-=-=-=-=-=-=-=-=-=-=-=-=