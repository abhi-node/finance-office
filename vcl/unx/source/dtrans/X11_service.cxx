--- conflicted
+++ resolved
@@ -40,16 +40,12 @@
 #include <cppuhelper/factory.hxx>
 #include <cppuhelper/compbase1.hxx>
 
-<<<<<<< HEAD
-=======
 namespace {
 
 namespace css = com::sun::star;
 
 }
 
-using namespace rtl;
->>>>>>> e2a3d487
 using namespace cppu;
 using namespace com::sun::star::lang;
 using namespace com::sun::star::datatransfer::clipboard;
@@ -83,11 +79,7 @@
 
 css::uno::Reference< XInterface > X11SalInstance::CreateClipboard( const Sequence< Any >& arguments )
 {
-<<<<<<< HEAD
     static boost::unordered_map< OUString, ::boost::unordered_map< Atom, Reference< XClipboard > >, ::rtl::OUStringHash > m_aInstances;
-=======
-    static std::hash_map< OUString, ::std::hash_map< Atom, css::uno::Reference< XClipboard > >, ::rtl::OUStringHash > m_aInstances;
->>>>>>> e2a3d487
 
     OUString aDisplayName;
     Atom nSelection;
@@ -123,13 +115,8 @@
         nSelection = rManager.getAtom( OUString(RTL_CONSTASCII_USTRINGPARAM("CLIPBOARD")) );
     }
 
-<<<<<<< HEAD
-    ::boost::unordered_map< Atom, Reference< XClipboard > >& rMap( m_aInstances[ aDisplayName ] );
-    ::boost::unordered_map< Atom, Reference< XClipboard > >::iterator it = rMap.find( nSelection );
-=======
-    ::std::hash_map< Atom, css::uno::Reference< XClipboard > >& rMap( m_aInstances[ aDisplayName ] );
-    ::std::hash_map< Atom, css::uno::Reference< XClipboard > >::iterator it = rMap.find( nSelection );
->>>>>>> e2a3d487
+    ::boost::unordered_map< Atom, css::uno::Reference< XClipboard > >& rMap( m_aInstances[ aDisplayName ] );
+    ::boost::unordered_map< Atom, css::uno::Reference< XClipboard > >::iterator it = rMap.find( nSelection );
     if( it != rMap.end() )
         return it->second;
 
