--- conflicted
+++ resolved
@@ -248,132 +248,6 @@
     {
         return rFont.GetFtFace();
     }
-<<<<<<< HEAD
-    void set_font_face(cairo_t *cr, cairo_font_face_t *font_face)
-        { (*mp_set_font_face)(cr, font_face); }
-    void font_face_destroy(cairo_font_face_t *font_face)
-        { (*mp_font_face_destroy)(font_face); }
-    void matrix_init_identity(cairo_matrix_t *matrix)
-        { (*mp_matrix_init_identity)(matrix); }
-    void matrix_scale(cairo_matrix_t *matrix, double sx, double sy)
-        { (*mp_matrix_scale)(matrix, sx, sy); }
-    void matrix_rotate(cairo_matrix_t *matrix, double radians)
-        { (*mp_matrix_rotate)(matrix, radians); }
-    void set_font_matrix(cairo_t *cr, const cairo_matrix_t *matrix)
-        { (*mp_set_font_matrix)(cr, matrix); }
-    void show_glyphs(cairo_t *cr, const cairo_glyph_t *glyphs, int no_glyphs)
-        { (*mp_show_glyphs)(cr, glyphs, no_glyphs); }
-    void set_source_rgb(cairo_t *cr, double red, double green, double blue)
-        { (*mp_set_source_rgb)(cr, red, green, blue); }
-    void set_font_options(cairo_t *cr, const void *options)
-        { (*mp_set_font_options)(cr, options); }
-    void ft_font_options_substitute(const void *options, void *pattern)
-        { (*mp_ft_font_options_substitute)(options, pattern); }
-};
-
-static CairoWrapper* pCairoInstance = NULL;
-
-CairoWrapper& CairoWrapper::get()
-{
-    if( ! pCairoInstance )
-        pCairoInstance = new CairoWrapper();
-    return *pCairoInstance;
-}
-
-CairoWrapper::CairoWrapper()
-{
-    static const char* pDisableCairoText = getenv( "SAL_DISABLE_CAIROTEXT" );
-    if( pDisableCairoText && (pDisableCairoText[0] != '0') )
-        return;
-
-    int nDummy;
-    if( !XQueryExtension( GetX11SalData()->GetDisplay()->GetDisplay(), "RENDER", &nDummy, &nDummy, &nDummy ) )
-        return;
-
-    OUString aLibName( RTL_CONSTASCII_USTRINGPARAM( "libcairo.so.2" ));
-    if ( !mpCairoLib.load( aLibName, SAL_LOADMODULE_DEFAULT ) )
-        return;
-
-#ifdef DEBUG
-    // check cairo version
-    int (*p_version)();
-    p_version = (int(*)()) osl_getAsciiFunctionSymbol( mpCairoLib, "cairo_version" );
-    const int nVersion = p_version ? (*p_version)() : 0;
-    fprintf( stderr, "CAIRO version=%d\n", nVersion );
-#endif
-
-    mp_xlib_surface_create_with_xrender_format = (cairo_surface_t* (*)(Display *, Drawable , Screen *, XRenderPictFormat *, int , int ))
-        osl_getAsciiFunctionSymbol( mpCairoLib, "cairo_xlib_surface_create_with_xrender_format" );
-    mp_surface_destroy = (void(*)(cairo_surface_t*))
-        osl_getAsciiFunctionSymbol( mpCairoLib, "cairo_surface_destroy" );
-    mp_create = (cairo_t*(*)(cairo_surface_t*))
-        osl_getAsciiFunctionSymbol( mpCairoLib, "cairo_create" );
-    mp_destroy = (void(*)(cairo_t*))
-        osl_getAsciiFunctionSymbol( mpCairoLib, "cairo_destroy" );
-    mp_clip = (void(*)(cairo_t*))
-        osl_getAsciiFunctionSymbol( mpCairoLib, "cairo_clip" );
-    mp_rectangle = (void(*)(cairo_t*, double, double, double, double))
-        osl_getAsciiFunctionSymbol( mpCairoLib, "cairo_rectangle" );
-    mp_ft_font_face_create_for_ft_face = (cairo_font_face_t * (*)(FT_Face, int))
-        osl_getAsciiFunctionSymbol( mpCairoLib, "cairo_ft_font_face_create_for_ft_face" );
-    mp_ft_font_face_create_for_pattern = (cairo_font_face_t * (*)(void*))
-        osl_getAsciiFunctionSymbol( mpCairoLib, "cairo_ft_font_face_create_for_pattern" );
-    mp_set_font_face = (void (*)(cairo_t *, cairo_font_face_t *))
-        osl_getAsciiFunctionSymbol( mpCairoLib, "cairo_set_font_face" );
-    mp_font_face_destroy = (void (*)(cairo_font_face_t *))
-        osl_getAsciiFunctionSymbol( mpCairoLib, "cairo_font_face_destroy" );
-    mp_matrix_init_identity = (void (*)(cairo_matrix_t *))
-        osl_getAsciiFunctionSymbol( mpCairoLib, "cairo_matrix_init_identity" );
-    mp_matrix_scale = (void (*)(cairo_matrix_t *, double, double))
-        osl_getAsciiFunctionSymbol( mpCairoLib, "cairo_matrix_scale" );
-    mp_matrix_rotate = (void (*)(cairo_matrix_t *, double))
-        osl_getAsciiFunctionSymbol( mpCairoLib, "cairo_matrix_rotate" );
-    mp_set_font_matrix = (void (*)(cairo_t *, const cairo_matrix_t *))
-        osl_getAsciiFunctionSymbol( mpCairoLib, "cairo_set_font_matrix" );
-    mp_show_glyphs = (void (*)(cairo_t *, const cairo_glyph_t *, int ))
-        osl_getAsciiFunctionSymbol( mpCairoLib, "cairo_show_glyphs" );
-    mp_set_source_rgb = (void (*)(cairo_t *, double , double , double ))
-        osl_getAsciiFunctionSymbol( mpCairoLib, "cairo_set_source_rgb" );
-    mp_set_font_options = (void (*)(cairo_t *, const void *options ))
-        osl_getAsciiFunctionSymbol( mpCairoLib, "cairo_set_font_options" );
-    mp_ft_font_options_substitute = (void (*)(const void *, void *))
-        osl_getAsciiFunctionSymbol( mpCairoLib, "cairo_ft_font_options_substitute" );
-
-    if( !(
-            mp_xlib_surface_create_with_xrender_format &&
-            mp_surface_destroy &&
-            mp_create &&
-            mp_destroy &&
-            mp_clip &&
-            mp_rectangle &&
-            mp_ft_font_face_create_for_ft_face &&
-            mp_set_font_face &&
-            mp_font_face_destroy &&
-            mp_matrix_init_identity &&
-            mp_matrix_scale &&
-            mp_matrix_rotate &&
-            mp_set_font_matrix &&
-            mp_show_glyphs &&
-            mp_set_source_rgb &&
-            mp_set_font_options &&
-            mp_ft_font_options_substitute
-        ) )
-    {
-        mpCairoLib.unload();
-#if OSL_DEBUG_LEVEL > 1
-        fprintf( stderr, "not all needed symbols were found\n" );
-#endif
-    }
-}
-
-bool CairoWrapper::isCairoRenderable(const ServerFont& rFont)
-{
-    return rFont.GetFtFace() && isValid() && rFont.GetAntialiasAdvice() &&
-        (rFont.NeedsArtificialBold() ? canEmbolden() : true);
-}
-
-=======
->>>>>>> e5647de7
 } //namespace
 
 CairoFontsCache::LRUFonts CairoFontsCache::maLRUFonts;
