/* -*- Mode: C++; tab-width: 4; indent-tabs-mode: nil; c-basic-offset: 4 -*- */
/*************************************************************************
 *
 * DO NOT ALTER OR REMOVE COPYRIGHT NOTICES OR THIS FILE HEADER.
 *
 * Copyright 2000, 2010 Oracle and/or its affiliates.
 *
 * OpenOffice.org - a multi-platform office productivity suite
 *
 * This file is part of OpenOffice.org.
 *
 * OpenOffice.org is free software: you can redistribute it and/or modify
 * it under the terms of the GNU Lesser General Public License version 3
 * only, as published by the Free Software Foundation.
 *
 * OpenOffice.org is distributed in the hope that it will be useful,
 * but WITHOUT ANY WARRANTY; without even the implied warranty of
 * MERCHANTABILITY or FITNESS FOR A PARTICULAR PURPOSE.  See the
 * GNU Lesser General Public License version 3 for more details
 * (a copy is included in the LICENSE file that accompanied this code).
 *
 * You should have received a copy of the GNU Lesser General Public License
 * version 3 along with OpenOffice.org.  If not, see
 * <http://www.openoffice.org/license.html>
 * for a copy of the LGPLv3 License.
 *
 ************************************************************************/

// MARKER(update_precomp.py): autogen include statement, do not remove
#include "precompiled_vcl.hxx"

// bootstrap stuff
#include <rtl/bootstrap.hxx>
#include <comphelper/processfactory.hxx>
#include <comphelper/regpathhelper.hxx>
#include <cppuhelper/servicefactory.hxx>
#include <cppuhelper/bootstrap.hxx>
#include <com/sun/star/lang/XMultiServiceFactory.hpp>
#include <com/sun/star/lang/XInitialization.hpp>
#include <com/sun/star/registry/XSimpleRegistry.hpp>

#include <ucbhelper/contentbroker.hxx>
#include <ucbhelper/configurationkeys.hxx>

#include <vcl/svapp.hxx>
#include <vcl/dialog.hxx>
#include <vcl/outdev.hxx>
#include <vcl/virdev.hxx>
#include <vcl/hatch.hxx>
#include <vcl/bitmap.hxx>
#include <vcl/wall.hxx>
#include <vcl/image.hxx>
#include <vcl/gdimtf.hxx>
#include <vcl/metaact.hxx>
#include <vcl/bitmapex.hxx>
#include <vcl/gradient.hxx>
#include <vcl/lineinfo.hxx>
#include <tools/string.hxx>

#include <osl/time.h>

#include <boost/function.hpp>
#include <boost/bind.hpp>

#include <stdio.h>
#include <unistd.h>

using namespace ::com::sun::star;


namespace
{

class GrindApp : public Application
{
public:
<<<<<<< HEAD
    virtual int Main();
    virtual USHORT Exception( USHORT nError );
=======
    virtual void   Main();
    virtual sal_uInt16 Exception( sal_uInt16 nError );
>>>>>>> e2a3d487
};

class TestWindow : public Dialog
{
    public:
        TestWindow() : Dialog( (Window *) NULL )
        {
            SetText( rtl::OUString(RTL_CONSTASCII_USTRINGPARAM("OutDev grinding")) );
            SetSizePixel( Size( 1024, 1024 ) );
            EnablePaint( true );
            Show();
        }

        virtual ~TestWindow() {}
        virtual void Paint( const Rectangle& rRect );
};

//----------------------------------------------------------------------------------

typedef boost::function1<void, OutputDevice*>   functor_type;
typedef std::vector< std::pair<const char*,
                               functor_type> >  functor_vector_type;

template< typename Functor > void add( functor_vector_type& res,
                                       const char*          pStr,
                                       const Functor&       func )
{
    res.push_back( std::make_pair(pStr,functor_type(func)) );
}

void setupMethodStubs( functor_vector_type& res )
{
    const Color aWhiteColor( COL_WHITE );
    const Color aBlackColor( COL_BLACK );

    const Point aPt1(10,10);
    const Point aPt2(500,500);
    const Point aPt3(0,0);
    const Point aPt4(450,450);

    const Rectangle   aRect(aPt1,aPt2);
    const Rectangle   aRect2(aPt3,aPt4);
    const Polygon     aPoly(aRect);
    const Polygon     aPoly2(aRect2);
    PolyPolygon       aPolyPoly(aPoly);
    aPolyPoly.Insert( aPoly2 );
    Polygon           aPoly3(aPoly2);
    aPoly3.Rotate( aPoly3.GetBoundRect().Center(),
                   900 );

    const String      aString( ByteString("This is a test"),
                               RTL_TEXTENCODING_ASCII_US );
    const LineInfo    aLineInfo(LINE_SOLID,5);

    // unfortunately, VDevs have inaccessible copy constructors
    static VirtualDevice aVDev;
    static VirtualDevice aVDevBW(1);

    const Size aVDevSize;
    aVDev.SetOutputSizePixel(aVDevSize);
    aVDevBW.SetOutputSizePixel(aVDevSize);

    const Bitmap      aBitmap( aVDev.GetBitmap(aPt1,aVDevSize) );
    const Bitmap      aBitmapBW( aVDevBW.GetBitmap(aPt1,aVDevSize) );
    const Bitmap      aBitmapAlien( aVDevSize, 8 );

    const BitmapEx    aBitmapEx( aBitmap, aBitmapBW );
    const BitmapEx    aBitmapExBW( aBitmapBW, aBitmapBW );
    const BitmapEx    aBitmapExAlien( aBitmapAlien, aBitmapBW );
    const BitmapEx    aBitmapExAlpha( aBitmap, aBitmapAlien );
    const BitmapEx    aBitmapExAlphaAlien( aBitmapAlien, aBitmapAlien );

    const Image       aImage( aBitmapEx );
    const Gradient    aGradient(GRADIENT_ELLIPTICAL,aBlackColor,aWhiteColor);
    const Hatch       aHatch(HatchStyle_TRIPLE,aBlackColor,4,450);
    const Wallpaper   aWallpaper( aWhiteColor );

    GDIMetaFile       aMtf;
    aMtf.AddAction( new MetaFillColorAction(Color(COL_RED),sal_True) );
    aMtf.AddAction( new MetaRectAction(aRect) );

    /* void DrawText( const Point& rStartPt, const XubString& rStr,
                   xub_StrLen nIndex = 0, xub_StrLen nLen = STRING_LEN,
                   MetricVector* pVector = NULL, String* pDisplayText = NULL );
    */
//    add(res,
//        "DrawText",
//        boost::bind(
//            &OutputDevice::DrawText,
//            _1,
//            aPt1, aString, (sal_uInt16)0, aString.Len(), (MetricVector*)0, (String*)0, (vcl::ITextLayout*)0 ));

    /* void DrawTextArray( const Point& rStartPt, const XubString& rStr,
                                       const sal_Int32* pDXAry = NULL,
                                       xub_StrLen nIndex = 0,
                                       xub_StrLen nLen = STRING_LEN );
    */
    add(res,
        "DrawTextArray",
        boost::bind(
            &OutputDevice::DrawTextArray,
            _1,
            aPt1, aString, (const sal_Int32*)0, (sal_uInt16)0, aString.Len() ));

    /* void DrawPixel( const Point& rPt, const Color& rColor ); */
    add(res,
        "DrawPixel",
        boost::bind(
            (void (OutputDevice::*)( const Point&, const Color& ))(
                &OutputDevice::DrawPixel),
            _1,
            aPt1, aBlackColor ));

    /* void DrawLine( const Point& rStartPt, const Point& rEndPt ); */
    add(res,
        "DrawLine",
        boost::bind(
            (void (OutputDevice::*)( const Point&, const Point& ))(
                &OutputDevice::DrawLine),
            _1,
            aPt1, aPt2 ));

    /* void DrawLine( const Point& rStartPt, const Point& rEndPt,
                                  const LineInfo& rLineInfo );
    */
    add(res,
        "DrawLine(LineInfo)",
        boost::bind(
            (void (OutputDevice::*)( const Point&, const Point&,const LineInfo& ))(
                &OutputDevice::DrawLine),
            _1,
            aPt1, aPt2, aLineInfo ));

    /* void DrawPolyLine( const Polygon& rPoly ); */
    add(res,
        "DrawPolyLine",
        boost::bind(
            (void (OutputDevice::*)( const Polygon& ))(
                &OutputDevice::DrawPolyLine),
            _1,
            aPoly ));

    /* void DrawPolyLine( const Polygon& rPoly,
                                      const LineInfo& rLineInfo );
    */
    add(res,
        "DrawPolyLine(LineInfo)",
        boost::bind(
            (void (OutputDevice::*)( const Polygon&, const LineInfo& ))(
                &OutputDevice::DrawPolyLine),
            _1,
            aPoly, aLineInfo ));

    /* void DrawPolygon( const Polygon& rPoly ); */
    add(res,
        "DrawPolygon",
        boost::bind(
            (void (OutputDevice::*)( const Polygon& ))
                &OutputDevice::DrawPolygon,
            _1,
            aPoly ));

    /* void DrawPolyPolygon( const PolyPolygon& rPolyPoly ); */
    add(res,
        "DrawPolyPolygon",
        boost::bind(
            (void (OutputDevice::*)( const PolyPolygon& ))
                &OutputDevice::DrawPolyPolygon,
            _1,
            aPolyPoly ));

    /* void DrawRect( const Rectangle& rRect ); */
    add(res,
        "DrawRect",
        boost::bind(
            (void (OutputDevice::*)( const Rectangle& ))(
                &OutputDevice::DrawRect),
            _1,
            aRect ));

    /* void DrawRect( const Rectangle& rRect,
                                  sal_uLong nHorzRount, sal_uLong nVertRound );
    */
    add(res,
        "DrawRect(round corners)",
        boost::bind(
            (void (OutputDevice::*)( const Rectangle&, sal_uLong nHorzRount, sal_uLong nVertRound ))(
                &OutputDevice::DrawRect),
            _1,
            aRect2,
            4,4));

    /* void DrawEllipse( const Rectangle& rRect ); */
    add(res,
        "DrawEllipse",
        boost::bind(
            &OutputDevice::DrawEllipse,
            _1,
            aRect ));

    /* void DrawArc( const Rectangle& rRect,
                                 const Point& rStartPt, const Point& rEndPt );
    */
    add(res,
        "DrawArc",
        boost::bind(
            &OutputDevice::DrawArc,
            _1,
            aRect,aPt1,aPt2 ));

    /* void DrawPie( const Rectangle& rRect,
                                 const Point& rStartPt, const Point& rEndPt );
    */
    add(res,
        "DrawPie",
        boost::bind(
            &OutputDevice::DrawPie,
            _1,
            aRect2,aPt3,aPt4 ));

    /* void DrawChord( const Rectangle& rRect,
                                   const Point& rStartPt, const Point& rEndPt );
    */
    add(res,
        "DrawChord",
        boost::bind(
            &OutputDevice::DrawChord,
            _1,
            aRect2,aPt3,aPt4 ));

    /* void DrawOutDev( const Point& rDestPt, const Size& rDestSize,
                                    const Point& rSrcPt,  const Size& rSrcSize );
    */
    add(res,
        "DrawOutDev",
        boost::bind(
            (void (OutputDevice::*)( const Point&, const Size&,
                                     const Point&, const Size& ))(
                &OutputDevice::DrawOutDev),
            _1,
            aRect2.TopLeft(), aRect2.GetSize(),
            aRect.TopLeft(),  aRect.GetSize()));

    /* void DrawOutDev( const Point& rDestPt, const Size& rDestSize,
                                    const Point& rSrcPt,  const Size& rSrcSize,
                                    const OutputDevice& rOutDev );
    */
    add(res,
        "DrawOutDev(foreign source)",
        boost::bind(
            (void (OutputDevice::*)( const Point&, const Size&,
                                     const Point&, const Size&,
                                     const OutputDevice& ))(
                &OutputDevice::DrawOutDev),
            _1,
            aRect2.TopLeft(), aRect2.GetSize(),
            aRect.TopLeft(),  aRect.GetSize(),
            boost::cref(aVDevBW) ));

    /* void DrawOutDev( const Point& rDestPt, const Size& rDestSize,
                                    const Point& rSrcPt,  const Size& rSrcSize,
                                    const OutputDevice& rOutDev );
    */
    add(res,
        "DrawOutDev(foreign source, scaled)",
        boost::bind(
            (void (OutputDevice::*)( const Point&, const Size&,
                                     const Point&, const Size&,
                                     const OutputDevice& ))(
                &OutputDevice::DrawOutDev),
            _1,
            aRect2.TopLeft(), aRect2.GetSize(),
            aRect.TopLeft(),  aRect.GetSize(),
            boost::cref(aVDev) ));

    /* void CopyArea( const Point& rDestPt,
                                  const Point& rSrcPt,  const Size& rSrcSize,
                                  sal_uInt16 nFlags = 0 );
    */
    add(res,
        "CopyArea",
        boost::bind(
            &OutputDevice::CopyArea,
            _1,
            aPt1,aPt3,aRect2.GetSize(),(sal_uInt16)0 ));

    /* void DrawBitmap( const Point& rDestPt,
                                    const Bitmap& rBitmap );
    */
    add(res,
        "DrawBitmap(alien source)",
        boost::bind(
            (void (OutputDevice::*)( const Point&,
                                     const Bitmap& ))(
                &OutputDevice::DrawBitmap),
            _1,
            aPt1,aBitmapAlien ));

    /* void DrawBitmap( const Point& rDestPt,
                                    const Bitmap& rBitmap );
    */
    add(res,
        "DrawBitmap",
        boost::bind(
            (void (OutputDevice::*)( const Point&,
                                     const Bitmap& ))(
                &OutputDevice::DrawBitmap),
            _1,
            aPt1,aBitmap ));

    /* void DrawBitmap( const Point& rDestPt, const Size& rDestSize,
                                    const Bitmap& rBitmap );
    */
    add(res,
        "DrawBitmap(scaled,alien source)",
        boost::bind(
            (void (OutputDevice::*)( const Point&,
                                     const Size&,
                                     const Bitmap& ))(
                &OutputDevice::DrawBitmap),
            _1,
            aPt1,aRect.GetSize(),aBitmapAlien ));

    /* void DrawBitmap( const Point& rDestPt, const Size& rDestSize,
                                    const Bitmap& rBitmap );
    */
    add(res,
        "DrawBitmap(scaled)",
        boost::bind(
            (void (OutputDevice::*)( const Point&,
                                     const Size&,
                                     const Bitmap& ))(
                &OutputDevice::DrawBitmap),
            _1,
            aPt1,aRect.GetSize(),aBitmap ));

    /* void DrawBitmap( const Point& rDestPt, const Size& rDestSize,
                                    const Point& rSrcPtPixel, const Size& rSrcSizePixel,
                                    const Bitmap& rBitmap );
    */
    add(res,
        "DrawBitmap(scaled subset,alien source)",
        boost::bind(
            (void (OutputDevice::*)( const Point&,
                                     const Size&,
                                     const Point&,
                                     const Size&,
                                     const Bitmap& ))(
                &OutputDevice::DrawBitmap),
            _1,
            aPt1,aRect.GetSize(),aPt3,aRect2.GetSize(),aBitmapAlien ));

    /* void DrawBitmap( const Point& rDestPt, const Size& rDestSize,
                                    const Point& rSrcPtPixel, const Size& rSrcSizePixel,
                                    const Bitmap& rBitmap );
    */
    add(res,
        "DrawBitmap(scaled subset)",
        boost::bind(
            (void (OutputDevice::*)( const Point&,
                                     const Size&,
                                     const Point&,
                                     const Size&,
                                     const Bitmap& ))(
                &OutputDevice::DrawBitmap),
            _1,
            aPt1,aRect.GetSize(),aPt3,aRect2.GetSize(),aBitmap ));

    /* void DrawBitmapEx( const Point& rDestPt,
                                      const BitmapEx& rBitmapEx );
    */
    add(res,
        "DrawBitmapEx(alien source)",
        boost::bind(
            (void (OutputDevice::*)( const Point&,
                                     const BitmapEx& ))(
                &OutputDevice::DrawBitmapEx),
            _1,
            aPt1,aBitmapExAlien ));

    /* void DrawBitmapEx( const Point& rDestPt,
                                      const BitmapEx& rBitmapEx );
    */
    add(res,
        "DrawBitmapEx",
        boost::bind(
            (void (OutputDevice::*)( const Point&,
                                     const BitmapEx& ))(
                &OutputDevice::DrawBitmapEx),
            _1,
            aPt1,aBitmapEx ));

    /* void DrawBitmapEx( const Point& rDestPt,
                                      const BitmapEx& rBitmapEx );
    */
    add(res,
        "DrawBitmapEx(alpha)",
        boost::bind(
            (void (OutputDevice::*)( const Point&,
                                     const BitmapEx& ))(
                &OutputDevice::DrawBitmapEx),
            _1,
            aPt1,aBitmapExAlpha ));

    /* void DrawBitmapEx( const Point& rDestPt,
                                      const BitmapEx& rBitmapEx );
    */
    add(res,
        "DrawBitmapEx(alpha, alien source)",
        boost::bind(
            (void (OutputDevice::*)( const Point&,
                                     const BitmapEx& ))(
                &OutputDevice::DrawBitmapEx),
            _1,
            aPt1,aBitmapExAlphaAlien ));

    /* void DrawBitmapEx( const Point& rDestPt, const Size& rDestSize,
                                      const BitmapEx& rBitmapEx );
    */
    add(res,
        "DrawBitmapEx(scaled,alien source)",
        boost::bind(
            (void (OutputDevice::*)( const Point&,
                                     const Size&,
                                     const BitmapEx& ))(
                &OutputDevice::DrawBitmapEx),
            _1,
            aPt1,aRect.GetSize(),aBitmapExAlien ));

    /* void DrawBitmapEx( const Point& rDestPt, const Size& rDestSize,
                                      const BitmapEx& rBitmapEx );
    */
    add(res,
        "DrawBitmapEx(scaled)",
        boost::bind(
            (void (OutputDevice::*)( const Point&,
                                     const Size&,
                                     const BitmapEx& ))(
                &OutputDevice::DrawBitmapEx),
            _1,
            aPt1,aRect.GetSize(),aBitmapEx ));

    /* void DrawBitmapEx( const Point& rDestPt, const Size& rDestSize,
                                      const BitmapEx& rBitmapEx );
    */
    add(res,
        "DrawBitmapEx(scaled alpha)",
        boost::bind(
            (void (OutputDevice::*)( const Point&,
                                     const Size&,
                                     const BitmapEx& ))(
                &OutputDevice::DrawBitmapEx),
            _1,
            aPt1,aRect.GetSize(),aBitmapExAlpha ));

    /* void DrawBitmapEx( const Point& rDestPt, const Size& rDestSize,
                                      const BitmapEx& rBitmapEx );
    */
    add(res,
        "DrawBitmapEx(scaled alpha, alien source)",
        boost::bind(
            (void (OutputDevice::*)( const Point&,
                                     const Size&,
                                     const BitmapEx& ))(
                &OutputDevice::DrawBitmapEx),
            _1,
            aPt1,aRect.GetSize(),aBitmapExAlphaAlien ));

    /* void DrawBitmapEx( const Point& rDestPt, const Size& rDestSize,
                                      const Point& rSrcPtPixel, const Size& rSrcSizePixel,
                                      const BitmapEx& rBitmapEx );
    */
    add(res,
        "DrawBitmapEx(scaled subset,alien source)",
        boost::bind(
            (void (OutputDevice::*)( const Point&,
                                     const Size&,
                                     const Point&,
                                     const Size&,
                                     const BitmapEx& ))(
                &OutputDevice::DrawBitmapEx),
            _1,
            aPt1,aRect.GetSize(),aPt3,aRect2.GetSize(),aBitmapExAlien ));

    /* void DrawBitmapEx( const Point& rDestPt, const Size& rDestSize,
                                      const Point& rSrcPtPixel, const Size& rSrcSizePixel,
                                      const BitmapEx& rBitmapEx );
    */
    add(res,
        "DrawBitmapEx(scaled subset)",
        boost::bind(
            (void (OutputDevice::*)( const Point&,
                                     const Size&,
                                     const Point&,
                                     const Size&,
                                     const BitmapEx& ))(
                &OutputDevice::DrawBitmapEx),
            _1,
            aPt1,aRect.GetSize(),aPt3,aRect2.GetSize(),aBitmapEx ));

    /* void DrawBitmapEx( const Point& rDestPt, const Size& rDestSize,
                                      const Point& rSrcPtPixel, const Size& rSrcSizePixel,
                                      const BitmapEx& rBitmapEx );
    */
    add(res,
        "DrawBitmapEx(scaled subset, alpha)",
        boost::bind(
            (void (OutputDevice::*)( const Point&,
                                     const Size&,
                                     const Point&,
                                     const Size&,
                                     const BitmapEx& ))(
                &OutputDevice::DrawBitmapEx),
            _1,
            aPt1,aRect.GetSize(),aPt3,aRect2.GetSize(),aBitmapExAlpha ));

    /* void DrawBitmapEx( const Point& rDestPt, const Size& rDestSize,
                                      const Point& rSrcPtPixel, const Size& rSrcSizePixel,
                                      const BitmapEx& rBitmapEx );
    */
    add(res,
        "DrawBitmapEx(scaled subset, alpha alien source)",
        boost::bind(
            (void (OutputDevice::*)( const Point&,
                                     const Size&,
                                     const Point&,
                                     const Size&,
                                     const BitmapEx& ))(
                &OutputDevice::DrawBitmapEx),
            _1,
            aPt1,aRect.GetSize(),aPt3,aRect2.GetSize(),aBitmapExAlphaAlien ));

    /* void DrawMask( const Point& rDestPt,
                                  const Bitmap& rBitmap, const Color& rMaskColor );
    */
    add(res,
        "DrawMask(alien source)",
        boost::bind(
            (void (OutputDevice::*)( const Point&,
                                     const Bitmap&,
                                     const Color& ))(
                &OutputDevice::DrawMask),
            _1,
            aPt1,aBitmapAlien,aBlackColor ));

    /* void DrawMask( const Point& rDestPt,
                                  const Bitmap& rBitmap, const Color& rMaskColor );
    */
    add(res,
        "DrawMask",
        boost::bind(
            (void (OutputDevice::*)( const Point&,
                                     const Bitmap&,
                                     const Color& ))(
                &OutputDevice::DrawMask),
            _1,
            aPt1,aBitmap,aBlackColor ));

    /* void DrawMask( const Point& rDestPt, const Size& rDestSize,
                                  const Bitmap& rBitmap, const Color& rMaskColor );
    */
    add(res,
        "DrawMask(scaled,alien source)",
        boost::bind(
            (void (OutputDevice::*)( const Point&,
                                     const Size&,
                                     const Bitmap&,
                                     const Color& ))(
                &OutputDevice::DrawMask),
            _1,
            aPt1,aRect.GetSize(),aBitmapAlien, aBlackColor ));

    /* void DrawMask( const Point& rDestPt, const Size& rDestSize,
                                  const Bitmap& rBitmap, const Color& rMaskColor );
    */
    add(res,
        "DrawMask(scaled)",
        boost::bind(
            (void (OutputDevice::*)( const Point&,
                                     const Size&,
                                     const Bitmap&,
                                     const Color& ))(
                &OutputDevice::DrawMask),
            _1,
            aPt1,aRect.GetSize(),aBitmap,aBlackColor ));

    /* void DrawMask( const Point& rDestPt, const Size& rDestSize,
                                  const Point& rSrcPtPixel, const Size& rSrcSizePixel,
                                  const Bitmap& rBitmap, const Color& rMaskColor );
    */
    add(res,
        "DrawMask(scaled subset,alien source)",
        boost::bind(
            (void (OutputDevice::*)( const Point&,
                                     const Size&,
                                     const Point&,
                                     const Size&,
                                     const Bitmap&,
                                     const Color& ))(
                &OutputDevice::DrawMask),
            _1,
            aPt1,aRect.GetSize(),aPt3,aRect2.GetSize(),aBitmapAlien,aBlackColor ));

    /* void DrawMask( const Point& rDestPt, const Size& rDestSize,
                                  const Point& rSrcPtPixel, const Size& rSrcSizePixel,
                                  const Bitmap& rBitmap, const Color& rMaskColor );
    */
    add(res,
        "DrawMask(scaled subset)",
        boost::bind(
            (void (OutputDevice::*)( const Point&,
                                     const Size&,
                                     const Point&,
                                     const Size&,
                                     const Bitmap&,
                                     const Color& ))(
                &OutputDevice::DrawMask),
            _1,
            aPt1,aRect.GetSize(),aPt3,aRect2.GetSize(),aBitmap,aBlackColor ));

    /* void DrawImage( const Point& rPos,
                                   const Image& rImage, sal_uInt16 nStyle = 0 );
    */
    add(res,
        "DrawImage",
        boost::bind(
            (void (OutputDevice::*)( const Point&,
                                     const Image&,
                                     sal_uInt16 nStyle ))(
                &OutputDevice::DrawImage),
            _1,
            aPt1,aImage,(sal_uInt16)0 ));

    /* void DrawImage( const Point& rPos, const Size& rSize,
                                   const Image& rImage, sal_uInt16 nStyle = 0 );
    */
    add(res,
        "DrawImage(scaled)",
        boost::bind(
            (void (OutputDevice::*)( const Point&,
                                     const Size&,
                                     const Image&,
                                     sal_uInt16 nStyle ))(
                &OutputDevice::DrawImage),
            _1,
            aPt1,aRect.GetSize(),aImage,(sal_uInt16)0 ));

    /* void DrawGradient( const Rectangle& rRect, const Gradient& rGradient ); */
    add(res,
        "DrawGradient",
        boost::bind(
            (void (OutputDevice::*)( const Rectangle&, const Gradient& ))(
                &OutputDevice::DrawGradient),
            _1,
            aRect,aGradient ));

    /* void DrawGradient( const PolyPolygon& rPolyPoly, const Gradient& rGradient ); */
    add(res,
        "DrawGradient(polygon)",
        boost::bind(
            (void (OutputDevice::*)( const PolyPolygon&, const Gradient& ))(
                &OutputDevice::DrawGradient),
            _1,
            aPoly3,aGradient ));

    /* void DrawHatch( const PolyPolygon& rPolyPoly, const Hatch& rHatch ); */
    add(res,
        "DrawHatch",
        boost::bind(
            &OutputDevice::DrawHatch,
            _1,
            aPoly3,aHatch ));

    /* void DrawWallpaper( const Rectangle& rRect, const Wallpaper& rWallpaper ); */
    add(res,
        "DrawWallpaper",
        boost::bind(
            &OutputDevice::DrawWallpaper,
            _1,
            aRect2,aWallpaper ));

    /* void DrawWaveLine( const Point& rStartPos, const Point& rEndPos, sal_uInt16 nStyle ); */
    add(res,
        "DrawWaveLine",
        boost::bind(
            &OutputDevice::DrawWaveLine,
            _1,
            aPt1,aPt2,(sal_uInt16)WAVE_NORMAL ));

    /* void DrawGrid( const Rectangle& rRect, const Size& rDist, sal_uLong nFlags ); */
    add(res,
        "DrawGrid",
        boost::bind(
            &OutputDevice::DrawGrid,
            _1,
            aRect,Size(10,20),GRID_HORZLINES|GRID_VERTLINES ));

    /* void DrawTransparent( const PolyPolygon& rPolyPoly,
                                         sal_uInt16 nTransparencePercent );
    */
    add(res,
        "DrawTransparent",
        boost::bind(
            (void (OutputDevice::*)( const PolyPolygon&, sal_uInt16 ))(
                &OutputDevice::DrawTransparent),
            _1,
            aPoly3,(sal_uInt16)50 ));

    /* void DrawTransparent( const GDIMetaFile& rMtf,
                                         const Point& rPos, const Size& rSize,
                                         const Gradient& rTransparenceGradient );
    */
    add(res,
        "DrawTransparent(metafile)",
        boost::bind(
            (void (OutputDevice::*)( const GDIMetaFile&,
                                     const Point&,
                                     const Size&,
                                     const Gradient& ))(
                &OutputDevice::DrawTransparent),
            _1,
            aMtf,aPt1,aRect.GetSize(),aGradient ));

    /* void Erase(); */
    add(res,
        "Erase",
        boost::bind(
            &OutputDevice::Erase,
            _1 ));

}

//----------------------------------------------------------------------------------

void grindFunc( OutputDevice&                       rTarget,
                functor_vector_type::const_iterator iter,
                sal_Int32                           nTurns,
                const char*                         pMsg )
{
    const sal_uInt32 nStartTime( osl_getGlobalTimer() );

    for( sal_Int32 i=0; i<nTurns; ++i )
        iter->second(&rTarget);

    if( rTarget.GetOutDevType() == OUTDEV_WINDOW )
        static_cast<Window&>(rTarget).Sync();

    fprintf( stdout,
             "Duration: %d ms (%d repetitions)\tOperation: %s\tSetup: %s\n",
             (int)(osl_getGlobalTimer() - nStartTime),
             (int)(nTurns),
             iter->first,
             pMsg );
}

//----------------------------------------------------------------------------------

/** Call OutputDevice render methods repeatedly, and output elapsed
    time to stdout
 */
void outDevGrind( OutputDevice& rTarget, sal_Int32 nTurns=100 )
{
    // TODO(F1): also profile pure complex clip setup times!

    // State: fill/line color, draw mode, w/o clip, rect clip, complex clip
    functor_vector_type aMethods;
    setupMethodStubs( aMethods );

    const Rectangle aClipRect(10,10,1000,1000);
    const Polygon   aPoly1( aClipRect );
    Polygon         aPoly2( aClipRect );
    aPoly2.Rotate(aClipRect.Center(),450);
    PolyPolygon     aClipPoly(aPoly1);
    aClipPoly.Insert(aPoly2);

    functor_vector_type::const_iterator       iter = aMethods.begin();
    const functor_vector_type::const_iterator end  = aMethods.end();
    while( iter != end )
    {
        rTarget.SetLineColor( Color(COL_BLACK) );
        rTarget.SetFillColor( Color(COL_GREEN) );
        rTarget.SetRasterOp( ROP_OVERPAINT );
        rTarget.SetClipRegion();
        grindFunc( rTarget, iter, nTurns, "w/o clip, w/o xor" );

        rTarget.SetLineColor( Color(COL_BLACK) );
        rTarget.SetFillColor( Color(COL_GREEN) );
        rTarget.SetRasterOp( ROP_OVERPAINT );
        rTarget.SetClipRegion( aClipRect );
        grindFunc( rTarget, iter, nTurns, "with rect clip, w/o xor" );

        rTarget.SetLineColor( Color(COL_BLACK) );
        rTarget.SetFillColor( Color(COL_GREEN) );
        rTarget.SetRasterOp( ROP_OVERPAINT );
        rTarget.SetClipRegion( aClipPoly );
        grindFunc( rTarget, iter, nTurns, "with complex clip, w/o xor" );

        rTarget.SetLineColor( Color(COL_BLACK) );
        rTarget.SetFillColor( Color(COL_GREEN) );
        rTarget.SetRasterOp( ROP_XOR );
        rTarget.SetClipRegion();
        grindFunc( rTarget, iter, nTurns, "w/o clip, with xor" );

        rTarget.SetLineColor( Color(COL_BLACK) );
        rTarget.SetFillColor( Color(COL_GREEN) );
        rTarget.SetRasterOp( ROP_XOR );
        rTarget.SetClipRegion( aClipRect );
        grindFunc( rTarget, iter, nTurns, "with rect clip, with xor" );

        rTarget.SetLineColor( Color(COL_BLACK) );
        rTarget.SetFillColor( Color(COL_GREEN) );
        rTarget.SetRasterOp( ROP_XOR );
        rTarget.SetClipRegion( aClipPoly );
        grindFunc( rTarget, iter, nTurns, "with complex clip, with xor" );

        ++iter;
    }
}

//----------------------------------------------------------------------------------

void TestWindow::Paint( const Rectangle& )
{
    outDevGrind( *this );
    fflush( stdout );
}

sal_uInt16 GrindApp::Exception( sal_uInt16 nError )
{
    switch( nError & EXC_MAJORTYPE )
    {
        case EXC_RSCNOTLOADED:
            Abort( String::CreateFromAscii(
                       "Error: could not load language resources.\nPlease check your installation.\n" ) );
            break;
    }
    return 0;
}

int GrindApp::Main()
{
    bool bHelp = false;

    for( sal_uInt16 i = 0; i < GetCommandLineParamCount(); i++ )
    {
        ::rtl::OUString aParam = GetCommandLineParam( i );

        if( aParam.equalsAsciiL( RTL_CONSTASCII_STRINGPARAM( "--help" ) ) ||
            aParam.equalsAsciiL( RTL_CONSTASCII_STRINGPARAM( "-h" ) ) )
                bHelp = true;
    }

    if( bHelp )
    {
        printf( "outdevgrind - Profile OutputDevice\n" );
        return EXIT_SUCCESS;
    }

    //-------------------------------------------------
    // create the global service-manager
    //-------------------------------------------------
    uno::Reference< lang::XMultiServiceFactory > xFactory;
    try
    {
        uno::Reference< uno::XComponentContext > xCtx = ::cppu::defaultBootstrap_InitialComponentContext();
        xFactory = uno::Reference< lang::XMultiServiceFactory >(  xCtx->getServiceManager(),
                                                                  uno::UNO_QUERY );
        if( xFactory.is() )
            ::comphelper::setProcessServiceFactory( xFactory );
    }
    catch( uno::Exception& )
    {
    }

    if( !xFactory.is() )
    {
        fprintf( stderr,
                 "Could not bootstrap UNO, installation must be in disorder. Exiting.\n" );
        exit( 1 );
    }

    // Create UCB.
    uno::Sequence< uno::Any > aArgs( 2 );
    aArgs[ 0 ] <<= rtl::OUString(RTL_CONSTASCII_USTRINGPARAM( UCB_CONFIGURATION_KEY1_LOCAL ));
    aArgs[ 1 ] <<= rtl::OUString(RTL_CONSTASCII_USTRINGPARAM( UCB_CONFIGURATION_KEY2_OFFICE ));
    ::ucbhelper::ContentBroker::initialize( xFactory, aArgs );

    TestWindow pWindow;
    pWindow.Execute();

    // clean up UCB
    ::ucbhelper::ContentBroker::deinitialize();
    return EXIT_SUCCESS;
}

} // namespace

GrindApp aGrindApp;

/* vim:set shiftwidth=4 softtabstop=4 expandtab: */<|MERGE_RESOLUTION|>--- conflicted
+++ resolved
@@ -74,13 +74,8 @@
 class GrindApp : public Application
 {
 public:
-<<<<<<< HEAD
     virtual int Main();
-    virtual USHORT Exception( USHORT nError );
-=======
-    virtual void   Main();
     virtual sal_uInt16 Exception( sal_uInt16 nError );
->>>>>>> e2a3d487
 };
 
 class TestWindow : public Dialog
