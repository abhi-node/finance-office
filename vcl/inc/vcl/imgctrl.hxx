--- conflicted
+++ resolved
@@ -56,18 +56,10 @@
     virtual void    GetFocus();
     virtual void    LoseFocus();
 
-<<<<<<< HEAD
-    void            SetBitmap( const BitmapEx& rBmp );
-    using OutputDevice::GetBitmap;
-    const BitmapEx& GetBitmap() const { return maBmp; }
-    sal_Bool            SetModeBitmap( const BitmapEx& rBitmap, BmpColorMode eMode = BMP_COLOR_NORMAL );
-    const BitmapEx& GetModeBitmap( BmpColorMode eMode = BMP_COLOR_NORMAL ) const;
-=======
 protected:
-    void    ImplDraw( OutputDevice& rDev, ULONG nDrawFlags, const Point& rPos, const Size& rSize ) const;
+    void    ImplDraw( OutputDevice& rDev, sal_uLong nDrawFlags, const Point& rPos, const Size& rSize ) const;
 private:
     using FixedImage::ImplDraw;
->>>>>>> 99ff7a9f
 };
 
 #endif  // _SV_IMGCTRL_HXX