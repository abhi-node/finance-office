--- conflicted
+++ resolved
@@ -7,11 +7,7 @@
  * OpenOffice.org - a multi-platform office productivity suite
  *
  * $RCSfile: print.hxx,v $
-<<<<<<< HEAD
- * $Revision: 1.6.114.5 $
-=======
  * $Revision: 1.6.86.1 $
->>>>>>> d46badbe
  *
  * This file is part of OpenOffice.org.
  *
