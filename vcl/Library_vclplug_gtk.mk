#*************************************************************************
#
# DO NOT ALTER OR REMOVE COPYRIGHT NOTICES OR THIS FILE HEADER.
# 
# Copyright 2000, 2010 Oracle and/or its affiliates.
#
# OpenOffice.org - a multi-platform office productivity suite
#
# This file is part of OpenOffice.org.
#
# OpenOffice.org is free software: you can redistribute it and/or modify
# it under the terms of the GNU Lesser General Public License version 3
# only, as published by the Free Software Foundation.
#
# OpenOffice.org is distributed in the hope that it will be useful,
# but WITHOUT ANY WARRANTY; without even the implied warranty of
# MERCHANTABILITY or FITNESS FOR A PARTICULAR PURPOSE.	See the
# GNU Lesser General Public License version 3 for more details
# (a copy is included in the LICENSE file that accompanied this code).
#
# You should have received a copy of the GNU Lesser General Public License
# version 3 along with OpenOffice.org.	If not, see
# <http://www.openoffice.org/license.html>
# for a copy of the LGPLv3 License.
#
#*************************************************************************

$(eval $(call gb_Library_Library,vclplug_gtk))

$(eval $(call gb_Library_set_include,vclplug_gtk,\
    $$(INCLUDE) \
    -I$(SRCDIR)/vcl/inc \
    -I$(SRCDIR)/vcl/inc/pch \
    -I$(SRCDIR)/solenv/inc \
    -I$(OUTDIR)/inc/offuh \
    -I$(OUTDIR)/inc \
))

$(eval $(call gb_Library_set_include,vclplug_gtk,\
	$$(INCLUDE) \
    $$(GTK_CFLAGS) \
))

$(eval $(call gb_Library_add_defs,vclplug_gtk,\
    -DVCLPLUG_GTK_IMPLEMENTATION \
    -DVERSION=\"$(UPD)$(LAST_MINOR)\" \
))

ifneq ($(ENABLE_DBUS),)
<<<<<<< HEAD
$(eval $(call gb_Library_add_defs,vclplug_gtk,\
=======
$(eval $(call gb_Library_set_include,vclplug_gtk,\
	$$(INCLUDE) \
	$(filter -I%,$(shell pkg-config --cflags dbus-glib-1)) \
))
$(eval $(call gb_Library_set_defs,vclplug_gtk,\
    $$(DEFS) \
>>>>>>> 0d2916e0
    -DENABLE_DBUS \
))
$(eval $(call gb_Library_add_libs,vclplug_gtk,\
    $(shell pkg-config --libs dbus-glib-1)\
))
endif

$(eval $(call gb_Library_add_libs,vclplug_gtk,\
    $$(GTK_LIBS) \
    $$(GTHREAD_LIBS) \
))

$(eval $(call gb_Library_add_linked_libs,vclplug_gtk,\
    vclplug_gen \
    vcl \
    tl \
    utl \
    sot \
    ucbhelper \
    basegfx \
    comphelper \
    cppuhelper \
    i18nisolang1 \
    i18npaper \
    i18nutil \
    jvmaccess \
    cppu \
    sal \
    X11 \
    Xext \
    SM \
    ICE \
    $(gb_STDLIBS) \
))

$(call gb_Library_use_externals,vclplug_gtk,\
	icule \
	icuuc \
)

$(eval $(call gb_Library_add_exception_objects,vclplug_gtk,\
    vcl/unx/gtk/a11y/atkaction \
    vcl/unx/gtk/a11y/atkbridge \
    vcl/unx/gtk/a11y/atkcomponent \
    vcl/unx/gtk/a11y/atkeditabletext \
    vcl/unx/gtk/a11y/atkfactory \
    vcl/unx/gtk/a11y/atkhypertext \
    vcl/unx/gtk/a11y/atkimage \
    vcl/unx/gtk/a11y/atklistener \
    vcl/unx/gtk/a11y/atkregistry \
    vcl/unx/gtk/a11y/atkselection \
    vcl/unx/gtk/a11y/atktable \
    vcl/unx/gtk/a11y/atktextattributes \
    vcl/unx/gtk/a11y/atktext \
    vcl/unx/gtk/a11y/atkutil \
    vcl/unx/gtk/a11y/atkvalue \
    vcl/unx/gtk/a11y/atkwindow \
    vcl/unx/gtk/a11y/atkwrapper \
    vcl/unx/gtk/app/gtkdata \
    vcl/unx/gtk/app/gtkinst \
    vcl/unx/gtk/app/gtksys \
    vcl/unx/gtk/gdi/salnativewidgets-gtk \
    vcl/unx/gtk/window/gtkframe \
    vcl/unx/gtk/window/gtkobject \
))

ifeq ($(OS),LINUX)
$(eval $(call gb_Library_add_linked_libs,vclplug_gtk,\
    dl \
    m \
    pthread \
))
endif
# vim: set noet sw=4 ts=4:<|MERGE_RESOLUTION|>--- conflicted
+++ resolved
@@ -47,16 +47,11 @@
 ))
 
 ifneq ($(ENABLE_DBUS),)
-<<<<<<< HEAD
-$(eval $(call gb_Library_add_defs,vclplug_gtk,\
-=======
 $(eval $(call gb_Library_set_include,vclplug_gtk,\
 	$$(INCLUDE) \
 	$(filter -I%,$(shell pkg-config --cflags dbus-glib-1)) \
 ))
-$(eval $(call gb_Library_set_defs,vclplug_gtk,\
-    $$(DEFS) \
->>>>>>> 0d2916e0
+$(eval $(call gb_Library_add_defs,vclplug_gtk,\
     -DENABLE_DBUS \
 ))
 $(eval $(call gb_Library_add_libs,vclplug_gtk,\
