--- conflicted
+++ resolved
@@ -777,13 +777,8 @@
                                bool i_bDirect,
                                ImplJobSetup* i_pSetupData )
 {
-<<<<<<< HEAD
     OSL_FAIL( "should never be called" );
-    return FALSE;
-=======
-    DBG_ERROR( "should never be called" );
     return sal_False;
->>>>>>> e2a3d487
 }
 
 // -----------------------------------------------------------------------
