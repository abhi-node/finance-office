--- conflicted
+++ resolved
@@ -75,11 +75,7 @@
 
 extern sal_Bool ImplSVMain();
 
-<<<<<<< HEAD
 static int* gpnInit = 0;
-=======
-static sal_Bool* gpbInit = 0;
->>>>>>> e2a3d487
 static NSMenu* pDockMenu = nil;
 static bool bNoSVMain = true;
 static bool bLeftMain = false;
@@ -213,11 +209,7 @@
         [NSApp activateIgnoringOtherApps: YES];
 }
 
-<<<<<<< HEAD
-BOOL ImplSVMainHook( int * pnInit )
-=======
-sal_Bool ImplSVMainHook( sal_Bool * pbInit )
->>>>>>> e2a3d487
+sal_Bool ImplSVMainHook( int * pnInit )
 {
     gpnInit = pnInit;
 
@@ -380,23 +372,14 @@
 
 void SalYieldMutex::acquire()
 {
-<<<<<<< HEAD
     SolarMutexObject::acquire();
     mnThreadId = osl::Thread::getCurrentIdentifier();
-=======
-    OMutex::acquire();
-    mnThreadId = vos::OThread::getCurrentIdentifier();
->>>>>>> e2a3d487
     mnCount++;
 }
 
 void SalYieldMutex::release()
 {
-<<<<<<< HEAD
     if ( mnThreadId == osl::Thread::getCurrentIdentifier() )
-=======
-    if ( mnThreadId == vos::OThread::getCurrentIdentifier() )
->>>>>>> e2a3d487
     {
         if ( mnCount == 1 )
             mnThreadId = 0;
@@ -409,11 +392,7 @@
 {
     if ( SolarMutexObject::tryToAcquire() )
     {
-<<<<<<< HEAD
         mnThreadId = osl::Thread::getCurrentIdentifier();
-=======
-        mnThreadId = vos::OThread::getCurrentIdentifier();
->>>>>>> e2a3d487
         mnCount++;
         return sal_True;
     }
@@ -559,11 +538,7 @@
 {
     SalYieldMutex* pYieldMutex = mpSalYieldMutex;
     if ( pYieldMutex->GetThreadId() ==
-<<<<<<< HEAD
          osl::Thread::getCurrentIdentifier() )
-=======
-         vos::OThread::getCurrentIdentifier() )
->>>>>>> e2a3d487
     {
         sal_uLong nCount = pYieldMutex->GetAcquireCount();
         sal_uLong n = nCount;
@@ -628,15 +603,9 @@
         break;
     case AppExecuteSVMain:
     {
-<<<<<<< HEAD
         int nResult = ImplSVMain();
         if( gpnInit )
             *gpnInit = nResult;
-=======
-        sal_Bool bResult = ImplSVMain();
-        if( gpbInit )
-            *gpbInit = bResult;
->>>>>>> e2a3d487
         [NSApp stop: NSApp];
         bLeftMain = true;
         if( pDockMenu )
