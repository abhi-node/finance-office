--- conflicted
+++ resolved
@@ -1323,15 +1323,11 @@
             nCode = KEY_A + (nAccel-'A');
         else if( nAccel >= '0' && nAccel <= '9' )
             nCode = KEY_0 + (nAccel-'0');
-<<<<<<< HEAD
         else if( nAccel == '.' )
             nCode = KEY_POINT;
         else if( nAccel == '-' )
             nCode = KEY_SUBTRACT;
-        KeyCode aKeyCode( nCode, FALSE, FALSE, TRUE, FALSE );
-=======
         KeyCode aKeyCode( nCode, sal_False, sal_False, sal_True, sal_False );
->>>>>>> ce5f1dd1
         aKeyEvent = KeyEvent( nAccel, aKeyCode );
     }
     return aKeyEvent;
