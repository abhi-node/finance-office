--- conflicted
+++ resolved
@@ -503,15 +503,6 @@
     mnActivateCount--;
     ImplCallEventListeners( VCLEVENT_TOOLBOX_DEACTIVATE );
     maDeactivateHdl.Call( this );
-<<<<<<< HEAD
-=======
-
-    if ( mbHideStatusText )
-    {
-        GetpApp()->HideHelpStatusText();
-        mbHideStatusText = sal_False;
-    }
->>>>>>> e2a3d487
 }
 
 // -----------------------------------------------------------------------
@@ -520,16 +511,6 @@
 {
     ImplCallEventListeners( VCLEVENT_TOOLBOX_HIGHLIGHT );
     maHighlightHdl.Call( this );
-<<<<<<< HEAD
-=======
-
-    XubString aStr = GetHelpText( mnCurItemId );
-    if ( aStr.Len() || mbHideStatusText )
-    {
-        GetpApp()->ShowHelpStatusText( aStr );
-        mbHideStatusText = sal_True;
-    }
->>>>>>> e2a3d487
 }
 
 // -----------------------------------------------------------------------
@@ -2186,13 +2167,8 @@
     while ( it != mpData->m_aItems.end() )
     {
         if( it->IsClipped() )
-<<<<<<< HEAD
-            return TRUE;
+            return sal_True;
         ++it;
-=======
-            return sal_True;
-        it++;
->>>>>>> e2a3d487
     }
     return sal_False;
 }
@@ -2389,13 +2365,8 @@
         if ( aNode.isValid() )
         {
             // feature enabled ?
-<<<<<<< HEAD
-            BOOL bStatesEnabled = BOOL();
+            sal_Bool bStatesEnabled = sal_Bool();
             ::com::sun::star::uno::Any aValue = aNode.getNodeValue( OUString(RTL_CONSTASCII_USTRINGPARAM("StatesEnabled")) );
-=======
-            sal_Bool bStatesEnabled = sal_Bool();
-            ::com::sun::star::uno::Any aValue = aNode.getNodeValue( OUString::createFromAscii( "StatesEnabled" ) );
->>>>>>> e2a3d487
             if( aValue >>= bStatesEnabled )
             {
                 if( bStatesEnabled == sal_True )
@@ -2405,13 +2376,8 @@
                         vcl::unohelper::GetMultiServiceFactory(),
                         OUString(RTL_CONSTASCII_USTRINGPARAM("/org.openoffice.Office.UI.GlobalSettings/Toolbars/States")) );    // note: case sensisitive !
 
-<<<<<<< HEAD
-                    BOOL bLocked = BOOL();
+                    sal_Bool bLocked = sal_Bool();
                     ::com::sun::star::uno::Any aValue2 = aNode2.getNodeValue( OUString(RTL_CONSTASCII_USTRINGPARAM("Locked")) );
-=======
-                    sal_Bool bLocked = sal_Bool();
-                    ::com::sun::star::uno::Any aValue2 = aNode2.getNodeValue( OUString::createFromAscii( "Locked" ) );
->>>>>>> e2a3d487
                     if( aValue2 >>= bLocked )
                         nAlwaysLocked = (bLocked == sal_True) ? 1 : 0;
                 }
@@ -2436,10 +2402,6 @@
 {
     if (mpData->mpImageListProvider != NULL)
     {
-<<<<<<< HEAD
-=======
-        sal_Bool bHC = GetSettings().GetStyleSettings().GetHighContrastMode();
->>>>>>> e2a3d487
         try
         {
             ImageListType eType = vcl::HIGHCONTRAST_NO;
