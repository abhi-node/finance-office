/* -*- Mode: C++; tab-width: 4; indent-tabs-mode: nil; c-basic-offset: 4 -*- */
/*************************************************************************
 *
 * DO NOT ALTER OR REMOVE COPYRIGHT NOTICES OR THIS FILE HEADER.
 *
 * Copyright 2000, 2010 Oracle and/or its affiliates.
 *
 * OpenOffice.org - a multi-platform office productivity suite
 *
 * This file is part of OpenOffice.org.
 *
 * OpenOffice.org is free software: you can redistribute it and/or modify
 * it under the terms of the GNU Lesser General Public License version 3
 * only, as published by the Free Software Foundation.
 *
 * OpenOffice.org is distributed in the hope that it will be useful,
 * but WITHOUT ANY WARRANTY; without even the implied warranty of
 * MERCHANTABILITY or FITNESS FOR A PARTICULAR PURPOSE.  See the
 * GNU Lesser General Public License version 3 for more details
 * (a copy is included in the LICENSE file that accompanied this code).
 *
 * You should have received a copy of the GNU Lesser General Public License
 * version 3 along with OpenOffice.org.  If not, see
 * <http://www.openoffice.org/license.html>
 * for a copy of the LGPLv3 License.
 *
 ************************************************************************/

// MARKER(update_precomp.py): autogen include statement, do not remove
#include "precompiled_vcl.hxx"
#include <tools/debug.hxx>

#include <tools/rc.h>
#include <vcl/svdata.hxx>
#include <vcl/event.hxx>
#include <vcl/decoview.hxx>
#include <vcl/svapp.hxx>
#include <vcl/help.hxx>
#include <vcl/status.hxx>
#include <vcl/virdev.hxx>
#include <vcl/window.h>

// =======================================================================

#define STATUSBAR_OFFSET_X      STATUSBAR_OFFSET
#define STATUSBAR_OFFSET_Y      2
#define STATUSBAR_OFFSET_TEXTY  3

#define STATUSBAR_PRGS_OFFSET   3
#define STATUSBAR_PRGS_COUNT    100
#define STATUSBAR_PRGS_MIN      5

// -----------------------------------------------------------------------

class StatusBar::ImplData
{
public:
    ImplData();
    ~ImplData();

    VirtualDevice*      mpVirDev;
    long                mnItemBorderWidth;
    bool                mbTopBorder:1;
    bool                mbDrawItemFrames:1;
};

StatusBar::ImplData::ImplData()
{
    mpVirDev = NULL;
    mbTopBorder = false;
    mbDrawItemFrames = false;
    mnItemBorderWidth = 0;
}

StatusBar::ImplData::~ImplData()
{
}

struct ImplStatusItem
{
    sal_uInt16              mnId;
    StatusBarItemBits   mnBits;
    long                mnWidth;
    long                mnOffset;
    long                mnExtraWidth;
    long                mnX;
    XubString           maText;
    XubString           maHelpText;
    XubString           maQuickHelpText;
    rtl::OString        maHelpId;
    void*               mpUserData;
    sal_Bool                mbVisible;
    XubString           maAccessibleName;
    XubString           maCommand;
};

// =======================================================================

inline long ImplCalcProgessWidth( sal_uInt16 nMax, long nSize )
{
    return ((nMax*(nSize+(nSize/2)))-(nSize/2)+(STATUSBAR_PRGS_OFFSET*2));
}

// -----------------------------------------------------------------------

static Point ImplGetItemTextPos( const Size& rRectSize, const Size& rTextSize,
                                 sal_uInt16 nStyle )
{
    long nX;
    long nY;
    long delta = (rTextSize.Height()/4) + 1;
    if( delta + rTextSize.Width() > rRectSize.Width() )
        delta = 0;

    if ( nStyle & SIB_LEFT )
        nX = delta;
    else if ( nStyle & SIB_RIGHT )
        nX = rRectSize.Width()-rTextSize.Width()-delta;
    else // SIB_CENTER
        nX = (rRectSize.Width()-rTextSize.Width())/2;
    nY = (rRectSize.Height()-rTextSize.Height())/2 + 1;
    return Point( nX, nY );
}

// -----------------------------------------------------------------------

sal_Bool StatusBar::ImplIsItemUpdate()
{
    if ( !mbProgressMode && mbVisibleItems && IsReallyVisible() && IsUpdateMode() )
        return sal_True;
    else
        return sal_False;
}

// -----------------------------------------------------------------------

void StatusBar::ImplInit( Window* pParent, WinBits nStyle )
{
    mpImplData = new ImplData;

    // Default ist RightAlign
    if ( !(nStyle & (WB_LEFT | WB_RIGHT)) )
        nStyle |= WB_RIGHT;

    Window::ImplInit( pParent, nStyle & ~WB_BORDER, NULL );

    // WinBits merken
    mpItemList      = new ImplStatusItemList;
    mpImplData->mpVirDev        = new VirtualDevice( *this );
    mnCurItemId     = 0;
    mbFormat        = sal_True;
    mbVisibleItems  = sal_True;
    mbProgressMode  = sal_False;
    mbInUserDraw    = sal_False;
    mbBottomBorder  = sal_False;
    mnItemsWidth    = STATUSBAR_OFFSET_X;
    mnDX            = 0;
    mnDY            = 0;
    mnCalcHeight    = 0;
    mnItemY         = STATUSBAR_OFFSET_Y;
    mnTextY         = STATUSBAR_OFFSET_TEXTY;

    ImplInitSettings( sal_True, sal_True, sal_True );
    SetLineColor();

    SetOutputSizePixel( CalcWindowSizePixel() );
}

// -----------------------------------------------------------------------

StatusBar::StatusBar( Window* pParent, WinBits nStyle ) :
    Window( WINDOW_STATUSBAR )
{
    ImplInit( pParent, nStyle );
}

// -----------------------------------------------------------------------

StatusBar::StatusBar( Window* pParent, const ResId& rResId ) :
    Window( WINDOW_STATUSBAR )
{
    rResId.SetRT( RSC_STATUSBAR );
    WinBits nStyle = ImplInitRes( rResId );
    ImplInit( pParent, nStyle );
    ImplLoadRes( rResId );

    if ( !(nStyle & WB_HIDE) )
        Show();
}

// -----------------------------------------------------------------------

StatusBar::~StatusBar()
{
    // Alle Items loeschen
    for ( size_t i = 0, n = mpItemList->size(); i < n; ++i ) {
        delete (*mpItemList)[ i ];
    }
    delete mpItemList;

    // VirtualDevice loeschen
    delete mpImplData->mpVirDev;
    delete mpImplData;
}

// -----------------------------------------------------------------------

void StatusBar::ImplInitSettings( sal_Bool bFont,
                                  sal_Bool bForeground, sal_Bool bBackground )
{
    const StyleSettings& rStyleSettings = GetSettings().GetStyleSettings();

    if ( bFont )
    {
        Font aFont = rStyleSettings.GetToolFont();
        if ( IsControlFont() )
            aFont.Merge( GetControlFont() );
        SetZoomedPointFont( aFont );
    }

    if ( bForeground || bFont )
    {
        Color aColor;
        if ( IsControlForeground() )
            aColor = GetControlForeground();
        else if ( GetStyle() & WB_3DLOOK )
            aColor = rStyleSettings.GetButtonTextColor();
        else
            aColor = rStyleSettings.GetWindowTextColor();
        SetTextColor( aColor );
        SetTextFillColor();

        mpImplData->mpVirDev->SetFont( GetFont() );
        mpImplData->mpVirDev->SetTextColor( GetTextColor() );
        mpImplData->mpVirDev->SetTextAlign( GetTextAlign() );
        mpImplData->mpVirDev->SetTextFillColor();
    }

    if ( bBackground )
    {
        Color aColor;
        if ( IsControlBackground() )
            aColor = GetControlBackground();
        else if ( GetStyle() & WB_3DLOOK )
            aColor = rStyleSettings.GetFaceColor();
        else
            aColor = rStyleSettings.GetWindowColor();
        SetBackground( aColor );
        mpImplData->mpVirDev->SetBackground( GetBackground() );

        // NWF background
        if( ! IsControlBackground() &&
              IsNativeControlSupported( CTRL_WINDOW_BACKGROUND, PART_BACKGROUND_WINDOW ) )
        {
            ImplGetWindowImpl()->mnNativeBackground = PART_BACKGROUND_WINDOW;
            EnableChildTransparentMode( sal_True );
        }
    }
}

// -----------------------------------------------------------------------

void StatusBar::ImplFormat()
{
    ImplStatusItem* pItem;
    long            nExtraWidth;
    long            nExtraWidth2;
    long            nX;
    sal_uInt16          nAutoSizeItems = 0;

    // Breiten zusammenrechnen
    mnItemsWidth = STATUSBAR_OFFSET_X;
    long nOffset = 0;
    for ( size_t i = 0, n = mpItemList->size(); i < n; ++i ) {
        pItem = (*mpItemList)[ i ];
        if ( pItem->mbVisible )
        {
            if ( pItem->mnBits & SIB_AUTOSIZE ) {
                nAutoSizeItems++;
            }

            mnItemsWidth += pItem->mnWidth + nOffset;
            nOffset = pItem->mnOffset;
        }
    }

    if ( GetStyle() & WB_RIGHT )
    {
        // Bei rechtsbuendiger Ausrichtung wird kein AutoSize ausgewertet,
        // da wir links den Text anzeigen, der mit SetText gesetzt wird
        nX              = mnDX - mnItemsWidth;
        nExtraWidth     = 0;
        nExtraWidth2    = 0;
    }
    else
    {
        mnItemsWidth += STATUSBAR_OFFSET_X;

        // Bei linksbuendiger Ausrichtung muessen wir gegebenenfalls noch
        // AutoSize auswerten
        if ( nAutoSizeItems && (mnDX > (mnItemsWidth - STATUSBAR_OFFSET)) )
        {
            nExtraWidth  = (mnDX - mnItemsWidth - 1) / nAutoSizeItems;
            nExtraWidth2 = (mnDX - mnItemsWidth - 1) % nAutoSizeItems;
        }
        else
        {
            nExtraWidth  = 0;
            nExtraWidth2 = 0;
        }
        nX = STATUSBAR_OFFSET_X;
        if( ImplHasMirroredGraphics() && IsRTLEnabled() )
            nX += ImplGetSVData()->maNWFData.mnStatusBarLowerRightOffset;
    }

    for ( size_t i = 0, n = mpItemList->size(); i < n; ++i ) {
        pItem = (*mpItemList)[ i ];
        if ( pItem->mbVisible ) {
            if ( pItem->mnBits & SIB_AUTOSIZE ) {
                pItem->mnExtraWidth = nExtraWidth;
                if ( nExtraWidth2 ) {
                    pItem->mnExtraWidth++;
                    nExtraWidth2--;
                }
            } else {
                pItem->mnExtraWidth = 0;
            }

            pItem->mnX = nX;
            nX += pItem->mnWidth + pItem->mnExtraWidth + pItem->mnOffset;
        }
    }

    mbFormat = sal_False;
}

// -----------------------------------------------------------------------

Rectangle StatusBar::ImplGetItemRectPos( sal_uInt16 nPos ) const
{
    Rectangle       aRect;
    ImplStatusItem* pItem;
    pItem = ( nPos < mpItemList->size() ) ? (*mpItemList)[ nPos ] : NULL;
    if ( pItem )
    {
        if ( pItem->mbVisible )
        {
            aRect.Left()   = pItem->mnX;
            aRect.Right()  = aRect.Left() + pItem->mnWidth + pItem->mnExtraWidth;
            aRect.Top()    = mnItemY;
            aRect.Bottom() = mnCalcHeight - STATUSBAR_OFFSET_Y;
            if( IsTopBorder() )
                aRect.Bottom()+=2;
        }
    }

    return aRect;
}

// -----------------------------------------------------------------------

sal_uInt16 StatusBar::ImplGetFirstVisiblePos() const
{
    ImplStatusItem* pItem;

<<<<<<< HEAD
    for( size_t nPos = 0; nPos < mpItemList->size(); nPos++ )
=======
    for( sal_uInt16 nPos = 0; nPos < mpItemList->Count(); nPos++ )
>>>>>>> e2a3d487
    {
        pItem = (*mpItemList)[ nPos ];
        if ( pItem )
        {
            if ( pItem->mbVisible )
                return USHORT(nPos);
        }
    }

    return ~0;
}

// -----------------------------------------------------------------------

void StatusBar::ImplDrawText( sal_Bool bOffScreen, long nOldTextWidth )
{
    // Das ueberschreiben der Item-Box verhindern
    Rectangle aTextRect;
    aTextRect.Left() = STATUSBAR_OFFSET_X+1;
    aTextRect.Top()  = mnTextY;
    if ( mbVisibleItems && (GetStyle() & WB_RIGHT) )
        aTextRect.Right() = mnDX - mnItemsWidth - 1;
    else
        aTextRect.Right() = mnDX - 1;
    if ( aTextRect.Right() > aTextRect.Left() )
    {
        // Position ermitteln
        XubString aStr = GetText();
        sal_uInt16 nPos = aStr.Search( _LF );
        if ( nPos != STRING_NOTFOUND )
            aStr.Erase( nPos );

        aTextRect.Bottom() = aTextRect.Top()+GetTextHeight()+1;

        if ( bOffScreen )
        {
            long nMaxWidth = Max( nOldTextWidth, GetTextWidth( aStr ) );
            Size aVirDevSize( nMaxWidth, aTextRect.GetHeight() );
            mpImplData->mpVirDev->SetOutputSizePixel( aVirDevSize );
            Rectangle aTempRect = aTextRect;
            aTempRect.SetPos( Point( 0, 0 ) );
            mpImplData->mpVirDev->DrawText( aTempRect, aStr, TEXT_DRAW_LEFT | TEXT_DRAW_TOP | TEXT_DRAW_CLIP | TEXT_DRAW_ENDELLIPSIS );
            DrawOutDev( aTextRect.TopLeft(), aVirDevSize, Point(), aVirDevSize, *mpImplData->mpVirDev );
        }
        else
            DrawText( aTextRect, aStr, TEXT_DRAW_LEFT | TEXT_DRAW_TOP | TEXT_DRAW_CLIP | TEXT_DRAW_ENDELLIPSIS );
    }
}

// -----------------------------------------------------------------------

void StatusBar::ImplDrawItem( sal_Bool bOffScreen, sal_uInt16 nPos, sal_Bool bDrawText, sal_Bool bDrawFrame )
{
    Rectangle aRect = ImplGetItemRectPos( nPos );

    if ( aRect.IsEmpty() )
        return;

    // Ausgabebereich berechnen
    ImplStatusItem*     pItem = (*mpItemList)[ nPos ];
    long nW = mpImplData->mnItemBorderWidth + 1;
    Rectangle           aTextRect( aRect.Left()+nW, aRect.Top()+nW,
                                   aRect.Right()-nW, aRect.Bottom()-nW );
    Size                aTextRectSize( aTextRect.GetSize() );

    if ( bOffScreen )
        mpImplData->mpVirDev->SetOutputSizePixel( aTextRectSize );
    else
    {
        Region aRegion( aTextRect );
        SetClipRegion( aRegion );
    }

    // Text ausgeben
    if ( bDrawText )
    {
        Size    aTextSize( GetTextWidth( pItem->maText ), GetTextHeight() );
        Point   aTextPos = ImplGetItemTextPos( aTextRectSize, aTextSize, pItem->mnBits );
        if ( bOffScreen )
            mpImplData->mpVirDev->DrawText( aTextPos, pItem->maText );
        else
        {
            aTextPos.X() += aTextRect.Left();
            aTextPos.Y() += aTextRect.Top();
            DrawText( aTextPos, pItem->maText );
        }
    }

    // Gegebenenfalls auch DrawItem aufrufen
    if ( pItem->mnBits & SIB_USERDRAW )
    {
        if ( bOffScreen )
        {
            mbInUserDraw = sal_True;
            mpImplData->mpVirDev->EnableRTL( IsRTLEnabled() );
            UserDrawEvent aODEvt( mpImplData->mpVirDev, Rectangle( Point(), aTextRectSize ), pItem->mnId );
            UserDraw( aODEvt );
            mpImplData->mpVirDev->EnableRTL( sal_False );
            mbInUserDraw = sal_False;
        }
        else
        {
            UserDrawEvent aODEvt( this, aTextRect, pItem->mnId );
            UserDraw( aODEvt );
        }
    }

    if ( bOffScreen )
        DrawOutDev( aTextRect.TopLeft(), aTextRectSize, Point(), aTextRectSize, *mpImplData->mpVirDev );
    else
        SetClipRegion();

    // Frame ausgeben
    if ( bDrawFrame )
    {
        if( mpImplData->mbDrawItemFrames )
        {
            if( !(pItem->mnBits & SIB_FLAT) )
            {
                sal_uInt16 nStyle;

                if ( pItem->mnBits & SIB_IN )
                    nStyle = FRAME_DRAW_IN;
                else
                    nStyle = FRAME_DRAW_OUT;

                DecorationView aDecoView( this );
                aDecoView.DrawFrame( aRect, nStyle );
            }
        }
        else if( nPos != ImplGetFirstVisiblePos() )
        {
            // draw separator
            Point aFrom( aRect.TopLeft() );
            aFrom.X()--;
            aFrom.Y()++;
            Point aTo( aRect.BottomLeft() );
            aTo.X()--;
            aTo.Y()--;

            DecorationView aDecoView( this );
            aDecoView.DrawSeparator( aFrom, aTo );
        }
    }

    if ( !ImplIsRecordLayout() )
        ImplCallEventListeners( VCLEVENT_STATUSBAR_DRAWITEM, (void*) sal_IntPtr(pItem->mnId) );
}

// -----------------------------------------------------------------------

void DrawProgress( Window* pWindow, const Point& rPos,
                   long nOffset, long nPrgsWidth, long nPrgsHeight,
                   sal_uInt16 nPercent1, sal_uInt16 nPercent2, sal_uInt16 nPercentCount,
                   const Rectangle& rFramePosSize
                   )
{
    if( pWindow->IsNativeControlSupported( CTRL_PROGRESS, PART_ENTIRE_CONTROL ) )
    {
        bool bNeedErase = ImplGetSVData()->maNWFData.mbProgressNeedsErase;

        long nFullWidth = (nPrgsWidth + nOffset) * (10000 / nPercentCount);
        long nPerc = (nPercent2 > 10000) ? 10000 : nPercent2;
        ImplControlValue aValue( nFullWidth * (long)nPerc / 10000 );
        Rectangle aDrawRect( rPos, Size( nFullWidth, nPrgsHeight ) );
        Rectangle aControlRegion( aDrawRect );
        if( bNeedErase )
        {
            Window* pEraseWindow = pWindow;
            while( pEraseWindow->IsPaintTransparent()                         &&
                   ! pEraseWindow->ImplGetWindowImpl()->mbFrame )
            {
                pEraseWindow = pEraseWindow->ImplGetWindowImpl()->mpParent;
            }
            if( pEraseWindow == pWindow )
                // restore background of pWindow
                pEraseWindow->Erase( rFramePosSize );
            else
            {
                // restore transparent background
                Point aTL( pWindow->OutputToAbsoluteScreenPixel( rFramePosSize.TopLeft() ) );
                aTL = pEraseWindow->AbsoluteScreenToOutputPixel( aTL );
                Rectangle aRect( aTL, rFramePosSize.GetSize() );
                pEraseWindow->Invalidate( aRect, INVALIDATE_NOCHILDREN     |
                                                 INVALIDATE_NOCLIPCHILDREN |
                                                 INVALIDATE_TRANSPARENT );
                pEraseWindow->Update();
            }
            pWindow->Push( PUSH_CLIPREGION );
            pWindow->IntersectClipRegion( rFramePosSize );
        }
        sal_Bool bNativeOK = pWindow->DrawNativeControl( CTRL_PROGRESS, PART_ENTIRE_CONTROL, aControlRegion,
                                                     CTRL_STATE_ENABLED, aValue, rtl::OUString() );
        if( bNeedErase )
            pWindow->Pop();
        if( bNativeOK )
        {
            pWindow->Flush();
            return;
        }
    }

    // Werte vorberechnen
    sal_uInt16 nPerc1 = nPercent1 / nPercentCount;
    sal_uInt16 nPerc2 = nPercent2 / nPercentCount;

    if ( nPerc1 > nPerc2 )
    {
        // Support progress that can also decrease

        // Rechteck berechnen
        long        nDX = nPrgsWidth + nOffset;
        long        nLeft = rPos.X()+((nPerc1-1)*nDX);
        Rectangle   aRect( nLeft, rPos.Y(), nLeft+nPrgsWidth, rPos.Y()+nPrgsHeight );

        do
        {
            pWindow->Erase( aRect );
            aRect.Left()  -= nDX;
            aRect.Right() -= nDX;
            nPerc1--;
        }
        while ( nPerc1 > nPerc2 );

        pWindow->Flush();
    }
    else if ( nPerc1 < nPerc2 )
    {
        // Percent-Rechtecke malen
        // Wenn Percent2 ueber 100%, Werte anpassen
        if ( nPercent2 > 10000 )
        {
            nPerc2 = 10000 / nPercentCount;
            if ( nPerc1 >= nPerc2 )
                nPerc1 = nPerc2-1;
        }

        // Rechteck berechnen
        long        nDX = nPrgsWidth + nOffset;
        long        nLeft = rPos.X()+(nPerc1*nDX);
        Rectangle   aRect( nLeft, rPos.Y(), nLeft+nPrgsWidth, rPos.Y()+nPrgsHeight );

        do
        {
            pWindow->DrawRect( aRect );
            aRect.Left()  += nDX;
            aRect.Right() += nDX;
            nPerc1++;
        }
        while ( nPerc1 < nPerc2 );

        // Bei mehr als 100%, lassen wir das Rechteck blinken
        if ( nPercent2 > 10000 )
        {
            // an/aus-Status festlegen
            if ( ((nPercent2 / nPercentCount) & 0x01) == (nPercentCount & 0x01) )
            {
                aRect.Left()  -= nDX;
                aRect.Right() -= nDX;
                pWindow->Erase( aRect );
            }
        }

        pWindow->Flush();
    }
}

// -----------------------------------------------------------------------

void StatusBar::ImplDrawProgress( sal_Bool bPaint,
                                  sal_uInt16 nPercent1, sal_uInt16 nPercent2 )
{
    bool bNative = IsNativeControlSupported( CTRL_PROGRESS, PART_ENTIRE_CONTROL );
    // bPaint: draw text also, else only update progress
    if ( bPaint )
    {
        DrawText( maPrgsTxtPos, maPrgsTxt );
        if( ! bNative )
        {
            DecorationView aDecoView( this );
            aDecoView.DrawFrame( maPrgsFrameRect, FRAME_DRAW_IN );
        }
    }

    Point aPos( maPrgsFrameRect.Left()+STATUSBAR_PRGS_OFFSET,
                maPrgsFrameRect.Top()+STATUSBAR_PRGS_OFFSET );
    long nPrgsHeight = mnPrgsSize;
    if( bNative )
    {
        aPos = maPrgsFrameRect.TopLeft();
        nPrgsHeight = maPrgsFrameRect.GetHeight();
    }
    DrawProgress( this, aPos, mnPrgsSize/2, mnPrgsSize, nPrgsHeight,
                  nPercent1*100, nPercent2*100, mnPercentCount, maPrgsFrameRect );
}

// -----------------------------------------------------------------------

void StatusBar::ImplCalcProgressRect()
{
    // calculate text size
    Size aPrgsTxtSize( GetTextWidth( maPrgsTxt ), GetTextHeight() );
    maPrgsTxtPos.X()    = STATUSBAR_OFFSET_X+1;

    // calculate progress frame
    maPrgsFrameRect.Left()      = maPrgsTxtPos.X()+aPrgsTxtSize.Width()+STATUSBAR_OFFSET;
    maPrgsFrameRect.Top()       = mnItemY;
    maPrgsFrameRect.Bottom()    = mnCalcHeight - STATUSBAR_OFFSET_Y;
    if( IsTopBorder() )
        maPrgsFrameRect.Bottom()+=2;

    // calculate size of progress rects
    mnPrgsSize = maPrgsFrameRect.Bottom()-maPrgsFrameRect.Top()-(STATUSBAR_PRGS_OFFSET*2);
    sal_uInt16 nMaxPercent = STATUSBAR_PRGS_COUNT;

    long nMaxWidth = mnDX-STATUSBAR_OFFSET-1;

    // make smaller if there are too many rects
    while ( maPrgsFrameRect.Left()+ImplCalcProgessWidth( nMaxPercent, mnPrgsSize ) > nMaxWidth )
    {
        nMaxPercent--;
        if ( nMaxPercent <= STATUSBAR_PRGS_MIN )
            break;
    }
    maPrgsFrameRect.Right() = maPrgsFrameRect.Left() + ImplCalcProgessWidth( nMaxPercent, mnPrgsSize );

    // save the divisor for later
    mnPercentCount = 10000 / nMaxPercent;
    sal_Bool bNativeOK = sal_False;
    if( IsNativeControlSupported( CTRL_PROGRESS, PART_ENTIRE_CONTROL ) )
    {
        ImplControlValue aValue;
        Rectangle aControlRegion( Rectangle( (const Point&)Point(), maPrgsFrameRect.GetSize() ) );
        Rectangle aNativeControlRegion, aNativeContentRegion;
        if( (bNativeOK = GetNativeControlRegion( CTRL_PROGRESS, PART_ENTIRE_CONTROL, aControlRegion,
                                                 CTRL_STATE_ENABLED, aValue, rtl::OUString(),
                                                 aNativeControlRegion, aNativeContentRegion ) ) != sal_False )
        {
            long nProgressHeight = aNativeControlRegion.GetHeight();
            if( nProgressHeight > maPrgsFrameRect.GetHeight() )
            {
                long nDelta = nProgressHeight - maPrgsFrameRect.GetHeight();
                maPrgsFrameRect.Top() -= (nDelta - nDelta/2);
                maPrgsFrameRect.Bottom() += nDelta/2;
            }
            maPrgsTxtPos.Y() = maPrgsFrameRect.Top() + (nProgressHeight - GetTextHeight())/2;
        }
    }
    if( ! bNativeOK )
        maPrgsTxtPos.Y()    = mnTextY;
}

// -----------------------------------------------------------------------

void StatusBar::MouseButtonDown( const MouseEvent& rMEvt )
{
    // Nur bei linker Maustaste ToolBox ausloesen
    if ( rMEvt.IsLeft() )
    {
        if ( mbVisibleItems )
        {
            Point  aMousePos = rMEvt.GetPosPixel();
<<<<<<< HEAD
=======
            sal_uInt16 i = 0;
>>>>>>> e2a3d487

            // Item suchen, das geklickt wurde
            for ( size_t i = 0; i < mpItemList->size(); ++i )
            {
                ImplStatusItem* pItem = (*mpItemList)[ i ];
                // Ist es dieses Item
                if ( ImplGetItemRectPos( USHORT(i) ).IsInside( aMousePos ) )
                {
                    mnCurItemId = pItem->mnId;
                    if ( rMEvt.GetClicks() == 2 )
                        DoubleClick();
                    else
                        Click();
                    mnCurItemId = 0;

                    // Item wurde gefunden
                    return;
                }
            }
        }

        // Kein Item, dann nur Click oder DoubleClick
        if ( rMEvt.GetClicks() == 2 )
            DoubleClick();
        else
            Click();
    }
}

// -----------------------------------------------------------------------

void StatusBar::Paint( const Rectangle& )
{
    if ( mbFormat )
        ImplFormat();

<<<<<<< HEAD
    USHORT nItemCount = USHORT( mpItemList->size() );
=======
    sal_uInt16 nItemCount = (sal_uInt16)mpItemList->Count();
>>>>>>> e2a3d487

    if ( mbProgressMode )
        ImplDrawProgress( sal_True, 0, mnPercent );
    else
    {
        // Text zeichen
        if ( !mbVisibleItems || (GetStyle() & WB_RIGHT) )
            ImplDrawText( sal_False, 0 );

        // Items zeichnen
        if ( mbVisibleItems )
        {
            // Items zeichnen
            for ( sal_uInt16 i = 0; i < nItemCount; i++ )
                ImplDrawItem( sal_False, i, sal_True, sal_True );
        }
    }

    // draw borders
    if( IsTopBorder() )
    {
        const StyleSettings& rStyleSettings = GetSettings().GetStyleSettings();
        SetLineColor( rStyleSettings.GetShadowColor() );
        DrawLine( Point( 0, 0 ), Point( mnDX-1, 0 ) );
        SetLineColor( rStyleSettings.GetLightColor() );
        DrawLine( Point( 0, 1 ), Point( mnDX-1, 1 ) );
    }

    if ( IsBottomBorder() )
    {
        const StyleSettings& rStyleSettings = GetSettings().GetStyleSettings();
        SetLineColor( rStyleSettings.GetShadowColor() );
        DrawLine( Point( 0, mnDY-2 ), Point( mnDX-1, mnDY-2 ) );
        SetLineColor( rStyleSettings.GetLightColor() );
        DrawLine( Point( 0, mnDY-1 ), Point( mnDX-1, mnDY-1 ) );
    }
}

// -----------------------------------------------------------------------

void StatusBar::Move()
{
    Window::Move();
}

// -----------------------------------------------------------------------

void StatusBar::Resize()
{
    // Breite und Hoehe abfragen und merken
    Size aSize = GetOutputSizePixel();
    mnDX = aSize.Width() - ImplGetSVData()->maNWFData.mnStatusBarLowerRightOffset;
    mnDY = aSize.Height();
    mnCalcHeight = mnDY;
    // subtract border
    if( IsTopBorder() )
        mnCalcHeight -= 2;
    if ( IsBottomBorder() )
        mnCalcHeight -= 2;

    mnItemY = STATUSBAR_OFFSET_Y;
    if( IsTopBorder() )
        mnItemY += 2;
    mnTextY = (mnCalcHeight-GetTextHeight())/2;
    if( IsTopBorder() )
        mnTextY += 2;

    // Formatierung neu ausloesen
    mbFormat = sal_True;

    if ( mbProgressMode )
        ImplCalcProgressRect();

    Invalidate();
}

// -----------------------------------------------------------------------

void StatusBar::RequestHelp( const HelpEvent& rHEvt )
{
    // no keyboard help in status bar
    if( rHEvt.KeyboardActivated() )
        return;

    sal_uInt16 nItemId = GetItemId( ScreenToOutputPixel( rHEvt.GetMousePosPixel() ) );

    if ( nItemId )
    {
        Rectangle aItemRect = GetItemRect( nItemId );
        Point aPt = OutputToScreenPixel( aItemRect.TopLeft() );
        aItemRect.Left()   = aPt.X();
        aItemRect.Top()    = aPt.Y();
        aPt = OutputToScreenPixel( aItemRect.BottomRight() );
        aItemRect.Right()  = aPt.X();
        aItemRect.Bottom() = aPt.Y();

        if ( rHEvt.GetMode() & HELPMODE_BALLOON )
        {
            XubString aStr = GetHelpText( nItemId );
            Help::ShowBalloon( this, aItemRect.Center(), aItemRect, aStr );
            return;
        }
        else if ( rHEvt.GetMode() & HELPMODE_QUICK )
        {
            XubString   aStr = GetQuickHelpText( nItemId );
            // Show quickhelp if available
            if( aStr.Len() )
            {
                Help::ShowQuickHelp( this, aItemRect, aStr );
                return;
            }
            aStr = GetItemText( nItemId );
            // show a quick help if item text doesn't fit
            if ( GetTextWidth( aStr ) > aItemRect.GetWidth() )
            {
                Help::ShowQuickHelp( this, aItemRect, aStr );
                return;
            }
        }
        else if ( rHEvt.GetMode() & HELPMODE_EXTENDED )
        {
            String aCommand = GetItemCommand( nItemId );
            rtl::OString aHelpId( GetHelpId( nItemId ) );

            if ( aCommand.Len() || aHelpId.getLength() )
            {
                // Wenn eine Hilfe existiert, dann ausloesen
                Help* pHelp = Application::GetHelp();
                if ( pHelp )
                {
                    if ( aCommand.Len() )
                        pHelp->Start( aCommand, this );
                    else if ( aHelpId.getLength() )
                        pHelp->Start( rtl::OStringToOUString( aHelpId, RTL_TEXTENCODING_UTF8 ), this );
                }
                return;
            }
        }
    }

    Window::RequestHelp( rHEvt );
}

// -----------------------------------------------------------------------

void StatusBar::StateChanged( StateChangedType nType )
{
    Window::StateChanged( nType );

    if ( nType == STATE_CHANGE_INITSHOW )
        ImplFormat();
    else if ( nType == STATE_CHANGE_UPDATEMODE )
        Invalidate();
    else if ( (nType == STATE_CHANGE_ZOOM) ||
              (nType == STATE_CHANGE_CONTROLFONT) )
    {
        mbFormat = sal_True;
        ImplInitSettings( sal_True, sal_False, sal_False );
        Invalidate();
    }
    else if ( nType == STATE_CHANGE_CONTROLFOREGROUND )
    {
        ImplInitSettings( sal_False, sal_True, sal_False );
        Invalidate();
    }
    else if ( nType == STATE_CHANGE_CONTROLBACKGROUND )
    {
        ImplInitSettings( sal_False, sal_False, sal_True );
        Invalidate();
    }
}

// -----------------------------------------------------------------------

void StatusBar::DataChanged( const DataChangedEvent& rDCEvt )
{
    Window::DataChanged( rDCEvt );

    if (  (rDCEvt.GetType() == DATACHANGED_DISPLAY         )
       || (rDCEvt.GetType() == DATACHANGED_FONTS           )
       || (rDCEvt.GetType() == DATACHANGED_FONTSUBSTITUTION)
       || (  (rDCEvt.GetType() == DATACHANGED_SETTINGS)
          && (rDCEvt.GetFlags() & SETTINGS_STYLE )
          )
       )
    {
<<<<<<< HEAD
        mbFormat = TRUE;
        ImplInitSettings( TRUE, TRUE, TRUE );
=======
        mbFormat = sal_True;
        ImplInitSettings( sal_True, sal_True, sal_True );
        ImplStatusItem* pItem = mpItemList->First();
>>>>>>> e2a3d487
        long nFudge = GetTextHeight() / 4;
        for ( size_t i = 0, n = mpItemList->size(); i < n; ++i )
        {
            ImplStatusItem* pItem = (*mpItemList)[ i ];
            long nWidth = GetTextWidth( pItem->maText ) + nFudge;
            if( nWidth > pItem->mnWidth + STATUSBAR_OFFSET )
                pItem->mnWidth = nWidth + STATUSBAR_OFFSET;
        }
        Size aSize = GetSizePixel();
        // do not disturb current width, since
        // CalcWindowSizePixel calculates a minimum width
        aSize.Height() = CalcWindowSizePixel().Height();
        SetSizePixel( aSize );
        Invalidate();
    }
}

// -----------------------------------------------------------------------

void StatusBar::Click()
{
    ImplCallEventListeners( VCLEVENT_STATUSBAR_CLICK );
    maClickHdl.Call( this );
}

// -----------------------------------------------------------------------

void StatusBar::DoubleClick()
{
    ImplCallEventListeners( VCLEVENT_STATUSBAR_DOUBLECLICK );
    maDoubleClickHdl.Call( this );
}

// -----------------------------------------------------------------------

void StatusBar::UserDraw( const UserDrawEvent& )
{
}

// -----------------------------------------------------------------------

void StatusBar::InsertItem( sal_uInt16 nItemId, sal_uLong nWidth,
                            StatusBarItemBits nBits,
                            long nOffset, sal_uInt16 nPos )
{
    DBG_ASSERT( nItemId, "StatusBar::InsertItem(): ItemId == 0" );
    DBG_ASSERT( GetItemPos( nItemId ) == STATUSBAR_ITEM_NOTFOUND,
                "StatusBar::InsertItem(): ItemId already exists" );

    // IN und CENTER sind Default
    if ( !(nBits & (SIB_IN | SIB_OUT | SIB_FLAT)) )
        nBits |= SIB_IN;
    if ( !(nBits & (SIB_LEFT | SIB_RIGHT | SIB_CENTER)) )
        nBits |= SIB_CENTER;

    // Item anlegen
    long nFudge = GetTextHeight()/4;
    ImplStatusItem* pItem   = new ImplStatusItem;
    pItem->mnId             = nItemId;
    pItem->mnBits           = nBits;
    pItem->mnWidth          = (long)nWidth+nFudge+STATUSBAR_OFFSET;
    pItem->mnOffset         = nOffset;
    pItem->mpUserData       = 0;
    pItem->mbVisible        = sal_True;

    // Item in die Liste einfuegen
    if ( nPos < mpItemList->size() ) {
        mpItemList->insert( mpItemList->begin() + nPos, pItem );
    } else {
        mpItemList->push_back( pItem );
    }

    mbFormat = sal_True;
    if ( ImplIsItemUpdate() )
        Invalidate();

    ImplCallEventListeners( VCLEVENT_STATUSBAR_ITEMADDED, (void*) sal_IntPtr(nItemId) );
}

// -----------------------------------------------------------------------

void StatusBar::RemoveItem( sal_uInt16 nItemId )
{
    sal_uInt16 nPos = GetItemPos( nItemId );
    if ( nPos != STATUSBAR_ITEM_NOTFOUND )
    {
        delete (*mpItemList)[ nPos ];
        mpItemList->erase( mpItemList->begin() + nPos );

        mbFormat = sal_True;
        if ( ImplIsItemUpdate() )
            Invalidate();

        ImplCallEventListeners( VCLEVENT_STATUSBAR_ITEMREMOVED, (void*) sal_IntPtr(nItemId) );
    }
}

// -----------------------------------------------------------------------

void StatusBar::ShowItem( sal_uInt16 nItemId )
{
    sal_uInt16 nPos = GetItemPos( nItemId );

    if ( nPos != STATUSBAR_ITEM_NOTFOUND )
    {
        ImplStatusItem* pItem = (*mpItemList)[ nPos ];
        if ( !pItem->mbVisible )
        {
            pItem->mbVisible = sal_True;

            mbFormat = sal_True;
            if ( ImplIsItemUpdate() )
                Invalidate();

            ImplCallEventListeners( VCLEVENT_STATUSBAR_SHOWITEM, (void*) sal_IntPtr(nItemId) );
        }
    }
}

// -----------------------------------------------------------------------

void StatusBar::HideItem( sal_uInt16 nItemId )
{
    sal_uInt16 nPos = GetItemPos( nItemId );

    if ( nPos != STATUSBAR_ITEM_NOTFOUND )
    {
        ImplStatusItem* pItem = (*mpItemList)[ nPos ];
        if ( pItem->mbVisible )
        {
            pItem->mbVisible = sal_False;

            mbFormat = sal_True;
            if ( ImplIsItemUpdate() )
                Invalidate();

            ImplCallEventListeners( VCLEVENT_STATUSBAR_HIDEITEM, (void*) sal_IntPtr(nItemId) );
        }
    }
}

// -----------------------------------------------------------------------

sal_Bool StatusBar::IsItemVisible( sal_uInt16 nItemId ) const
{
    sal_uInt16 nPos = GetItemPos( nItemId );

    if ( nPos != STATUSBAR_ITEM_NOTFOUND )
        return (*mpItemList)[ nPos ]->mbVisible;
    else
        return sal_False;
}

// -----------------------------------------------------------------------

void StatusBar::ShowItems()
{
    if ( !mbVisibleItems )
    {
        mbVisibleItems = sal_True;
        if ( !mbProgressMode )
            Invalidate();

        ImplCallEventListeners( VCLEVENT_STATUSBAR_SHOWALLITEMS );
    }
}

// -----------------------------------------------------------------------

void StatusBar::HideItems()
{
    if ( mbVisibleItems )
    {
        mbVisibleItems = sal_False;
        if ( !mbProgressMode )
            Invalidate();

        ImplCallEventListeners( VCLEVENT_STATUSBAR_HIDEALLITEMS );
    }
}

// -----------------------------------------------------------------------

void StatusBar::CopyItems( const StatusBar& rStatusBar )
{
    // Alle Items entfernen
    for ( size_t i = 0, n = mpItemList->size(); i < n; ++i ) {
        delete (*mpItemList)[ i ];
    }
    mpItemList->clear();

    // Items kopieren
<<<<<<< HEAD
    for ( size_t i = 0, n = rStatusBar.mpItemList->size(); i < n; ++i ) {
        mpItemList->push_back( new ImplStatusItem( *(*rStatusBar.mpItemList)[ i ] ) );
=======
    sal_uLong i = 0;
    pItem = rStatusBar.mpItemList->GetObject( i );
    while ( pItem )
    {
        mpItemList->Insert( new ImplStatusItem( *pItem ), LIST_APPEND );
        i++;
        pItem = rStatusBar.mpItemList->GetObject( i );
>>>>>>> e2a3d487
    }

    mbFormat = sal_True;
    if ( ImplIsItemUpdate() )
        Invalidate();
}

// -----------------------------------------------------------------------

void StatusBar::Clear()
{
    // Alle Item loeschen
    for ( size_t i = 0, n = mpItemList->size(); i < n; ++i ) {
        delete (*mpItemList)[ i ];
    }
    mpItemList->clear();

    mbFormat = sal_True;
    if ( ImplIsItemUpdate() )
        Invalidate();

    ImplCallEventListeners( VCLEVENT_STATUSBAR_ALLITEMSREMOVED );
}

// -----------------------------------------------------------------------

sal_uInt16 StatusBar::GetItemCount() const
{
<<<<<<< HEAD
    return (USHORT)mpItemList->size();
=======
    return (sal_uInt16)mpItemList->Count();
>>>>>>> e2a3d487
}

// -----------------------------------------------------------------------

sal_uInt16 StatusBar::GetItemId( sal_uInt16 nPos ) const
{
    if ( nPos < mpItemList->size() )
        return (*mpItemList)[ nPos ]->mnId;
    return 0;
}

// -----------------------------------------------------------------------

sal_uInt16 StatusBar::GetItemPos( sal_uInt16 nItemId ) const
{
<<<<<<< HEAD
    for ( size_t i = 0, n = mpItemList->size(); i < n; ++i ) {
        if ( (*mpItemList)[ i ]->mnId == nItemId ) {
            return USHORT( i );
        }
=======
    ImplStatusItem* pItem = mpItemList->First();
    while ( pItem )
    {
        if ( pItem->mnId == nItemId )
            return (sal_uInt16)mpItemList->GetCurPos();

        pItem = mpItemList->Next();
>>>>>>> e2a3d487
    }

    return STATUSBAR_ITEM_NOTFOUND;
}

// -----------------------------------------------------------------------

sal_uInt16 StatusBar::GetItemId( const Point& rPos ) const
{
    if ( AreItemsVisible() && !mbFormat )
    {
        sal_uInt16 nItemCount = GetItemCount();
        sal_uInt16 nPos;
        for ( nPos = 0; nPos < nItemCount; nPos++ )
        {
            // Rechteck holen
            Rectangle aRect = ImplGetItemRectPos( nPos );
            if ( aRect.IsInside( rPos ) )
                return (*mpItemList)[ nPos ]->mnId;
        }
    }

    return 0;
}

// -----------------------------------------------------------------------

Rectangle StatusBar::GetItemRect( sal_uInt16 nItemId ) const
{
    Rectangle aRect;

    if ( AreItemsVisible() && !mbFormat )
    {
        sal_uInt16 nPos = GetItemPos( nItemId );
        if ( nPos != STATUSBAR_ITEM_NOTFOUND )
        {
            // Rechteck holen und Rahmen abziehen
            aRect = ImplGetItemRectPos( nPos );
            long nW = mpImplData->mnItemBorderWidth+1;
            aRect.Top() += nW-1;
            aRect.Bottom() -= nW-1;
            aRect.Left() += nW;
            aRect.Right() -= nW;
            return aRect;
        }
    }

    return aRect;
}

// -----------------------------------------------------------------------

Point StatusBar::GetItemTextPos( sal_uInt16 nItemId ) const
{
    if ( !mbFormat )
    {
        sal_uInt16 nPos = GetItemPos( nItemId );
        if ( nPos != STATUSBAR_ITEM_NOTFOUND )
        {
            // Rechteck holen
            ImplStatusItem* pItem = (*mpItemList)[ nPos ];
            Rectangle aRect = ImplGetItemRectPos( nPos );
            long nW = mpImplData->mnItemBorderWidth + 1;
            Rectangle           aTextRect( aRect.Left()+nW, aRect.Top()+nW,
                                           aRect.Right()-nW, aRect.Bottom()-nW );
            Point aPos = ImplGetItemTextPos( aTextRect.GetSize(),
                                             Size( GetTextWidth( pItem->maText ), GetTextHeight() ),
                                             pItem->mnBits );
            if ( !mbInUserDraw )
            {
                aPos.X() += aTextRect.Left();
                aPos.Y() += aTextRect.Top();
            }
            return aPos;
        }
    }

    return Point();
}

// -----------------------------------------------------------------------

sal_uLong StatusBar::GetItemWidth( sal_uInt16 nItemId ) const
{
    sal_uInt16 nPos = GetItemPos( nItemId );

    if ( nPos != STATUSBAR_ITEM_NOTFOUND )
        return (*mpItemList)[ nPos ]->mnWidth;

    return 0;
}

// -----------------------------------------------------------------------

StatusBarItemBits StatusBar::GetItemBits( sal_uInt16 nItemId ) const
{
    sal_uInt16 nPos = GetItemPos( nItemId );

    if ( nPos != STATUSBAR_ITEM_NOTFOUND )
        return (*mpItemList)[ nPos ]->mnBits;

    return 0;
}

// -----------------------------------------------------------------------

long StatusBar::GetItemOffset( sal_uInt16 nItemId ) const
{
    sal_uInt16 nPos = GetItemPos( nItemId );

    if ( nPos != STATUSBAR_ITEM_NOTFOUND )
        return (*mpItemList)[ nPos ]->mnOffset;

    return 0;
}

// -----------------------------------------------------------------------

void StatusBar::SetItemText( sal_uInt16 nItemId, const XubString& rText )
{
    sal_uInt16 nPos = GetItemPos( nItemId );

    if ( nPos != STATUSBAR_ITEM_NOTFOUND )
    {
        ImplStatusItem* pItem = (*mpItemList)[ nPos ];

        if ( pItem->maText != rText )
        {
            pItem->maText = rText;

            // adjust item width - see also DataChanged()
            long nFudge = GetTextHeight()/4;
            long nWidth = GetTextWidth( pItem->maText ) + nFudge;
            if( (nWidth > pItem->mnWidth + STATUSBAR_OFFSET) ||
                ((nWidth < pItem->mnWidth) && (mnDX - STATUSBAR_OFFSET) < mnItemsWidth  ))
            {
                pItem->mnWidth = nWidth + STATUSBAR_OFFSET;
                ImplFormat();
                Invalidate();
            }

            // Item neu Zeichen, wenn StatusBar sichtbar und
            // UpdateMode gesetzt ist
            if ( pItem->mbVisible && !mbFormat && ImplIsItemUpdate() )
            {
                Update();
                ImplDrawItem( sal_True, nPos, sal_True, sal_False );
                Flush();
            }
        }
    }
}

// -----------------------------------------------------------------------

const XubString& StatusBar::GetItemText( sal_uInt16 nItemId ) const
{
    sal_uInt16 nPos = GetItemPos( nItemId );

    if ( nPos != STATUSBAR_ITEM_NOTFOUND )
        return (*mpItemList)[ nPos ]->maText;

    return ImplGetSVEmptyStr();
}

// -----------------------------------------------------------------------

void StatusBar::SetItemCommand( sal_uInt16 nItemId, const XubString& rCommand )
{
    sal_uInt16 nPos = GetItemPos( nItemId );

    if ( nPos != STATUSBAR_ITEM_NOTFOUND )
    {
        ImplStatusItem* pItem = (*mpItemList)[ nPos ];

        if ( pItem->maCommand != rCommand )
            pItem->maCommand = rCommand;
    }
}

// -----------------------------------------------------------------------

const XubString& StatusBar::GetItemCommand( sal_uInt16 nItemId )
{
    sal_uInt16 nPos = GetItemPos( nItemId );

    if ( nPos != STATUSBAR_ITEM_NOTFOUND )
        return (*mpItemList)[ nPos ]->maCommand;

    return ImplGetSVEmptyStr();
}

// -----------------------------------------------------------------------

void StatusBar::SetItemData( sal_uInt16 nItemId, void* pNewData )
{
    sal_uInt16 nPos = GetItemPos( nItemId );

    if ( nPos != STATUSBAR_ITEM_NOTFOUND )
    {
        ImplStatusItem* pItem = (*mpItemList)[ nPos ];
        pItem->mpUserData = pNewData;

        // Wenn es ein User-Item ist, DrawItem-Aufrufen
        if ( (pItem->mnBits & SIB_USERDRAW) && pItem->mbVisible &&
             !mbFormat && ImplIsItemUpdate() )
        {
            Update();
            ImplDrawItem( sal_True, nPos, sal_False, sal_False );
            Flush();
        }
    }
}

// -----------------------------------------------------------------------

void* StatusBar::GetItemData( sal_uInt16 nItemId ) const
{
    sal_uInt16 nPos = GetItemPos( nItemId );

    if ( nPos != STATUSBAR_ITEM_NOTFOUND )
        return (*mpItemList)[ nPos ]->mpUserData;

    return NULL;
}

// -----------------------------------------------------------------------

void StatusBar::SetHelpText( sal_uInt16 nItemId, const XubString& rText )
{
    sal_uInt16 nPos = GetItemPos( nItemId );

    if ( nPos != STATUSBAR_ITEM_NOTFOUND )
        (*mpItemList)[ nPos ]->maHelpText = rText;
}

// -----------------------------------------------------------------------

const XubString& StatusBar::GetHelpText( sal_uInt16 nItemId ) const
{
    sal_uInt16 nPos = GetItemPos( nItemId );

    if ( nPos != STATUSBAR_ITEM_NOTFOUND )
    {
<<<<<<< HEAD
        ImplStatusItem* pItem = (*mpItemList)[ nPos ];
        if ( !pItem->maHelpText.Len() && ( pItem->mnHelpId || pItem->maCommand.Len() ))
=======
        ImplStatusItem* pItem = mpItemList->GetObject( nPos );
        if ( !pItem->maHelpText.Len() && ( pItem->maHelpId.getLength() || pItem->maCommand.Len() ))
>>>>>>> e2a3d487
        {
            Help* pHelp = Application::GetHelp();
            if ( pHelp )
            {
                if ( pItem->maCommand.Len() )
                    pItem->maHelpText = pHelp->GetHelpText( pItem->maCommand, this );
                if ( !pItem->maHelpText.Len() && pItem->maHelpId.getLength() )
                    pItem->maHelpText = pHelp->GetHelpText( rtl::OStringToOUString( pItem->maHelpId, RTL_TEXTENCODING_UTF8 ), this );
            }
        }

        return pItem->maHelpText;
    }
    else
        return ImplGetSVEmptyStr();
}

// -----------------------------------------------------------------------

void StatusBar::SetQuickHelpText( sal_uInt16 nItemId, const XubString& rText )
{
    sal_uInt16 nPos = GetItemPos( nItemId );

    if ( nPos != STATUSBAR_ITEM_NOTFOUND )
        (*mpItemList)[ nPos ]->maQuickHelpText = rText;
}

// -----------------------------------------------------------------------

const XubString& StatusBar::GetQuickHelpText( sal_uInt16 nItemId ) const
{
    sal_uInt16 nPos = GetItemPos( nItemId );

    if ( nPos != STATUSBAR_ITEM_NOTFOUND )
    {
        ImplStatusItem* pItem = (*mpItemList)[ nPos ];
        return pItem->maQuickHelpText;
    }

    return ImplGetSVEmptyStr();
}

// -----------------------------------------------------------------------

void StatusBar::SetHelpId( sal_uInt16 nItemId, const rtl::OString& rHelpId )
{
    sal_uInt16 nPos = GetItemPos( nItemId );

    if ( nPos != STATUSBAR_ITEM_NOTFOUND )
<<<<<<< HEAD
        (*mpItemList)[ nPos ]->mnHelpId = nHelpId;
=======
        mpItemList->GetObject( nPos )->maHelpId = rHelpId;
>>>>>>> e2a3d487
}

// -----------------------------------------------------------------------

rtl::OString StatusBar::GetHelpId( sal_uInt16 nItemId ) const
{
    sal_uInt16 nPos = GetItemPos( nItemId );

    rtl::OString aRet;
    if ( nPos != STATUSBAR_ITEM_NOTFOUND )
<<<<<<< HEAD
        return (*mpItemList)[ nPos ]->mnHelpId;

    return 0;
=======
    {
        ImplStatusItem* pItem = mpItemList->GetObject( nPos );
        if ( pItem->maHelpId.getLength() )
            aRet = pItem->maHelpId;
        else
            aRet = ::rtl::OUStringToOString( pItem->maCommand, RTL_TEXTENCODING_UTF8 );
    }

    return aRet;
>>>>>>> e2a3d487
}

// -----------------------------------------------------------------------

void StatusBar::ImplCalcBorder( )
{
    mnCalcHeight = mnDY;
    // subtract border
    if( IsTopBorder() )
    {
        mnCalcHeight -= 2;
        mnTextY += 2;
        mnItemY += 2;
    }
    if ( IsBottomBorder() )
        mnCalcHeight -= 2;
    mbFormat = sal_True;
    Invalidate();
}

void StatusBar::SetBottomBorder( sal_Bool bBottomBorder )
{
    if ( mbBottomBorder != bBottomBorder )
    {
        mbBottomBorder = bBottomBorder;
        ImplCalcBorder();
    }
}

void StatusBar::SetTopBorder( sal_Bool bTopBorder )
{
    if ( mpImplData->mbTopBorder != static_cast<bool>(bTopBorder) )
    {
        mpImplData->mbTopBorder = static_cast<bool>(bTopBorder);
        ImplCalcBorder();
    }
}

sal_Bool StatusBar::IsTopBorder() const
{
    return mpImplData->mbTopBorder;
}

// -----------------------------------------------------------------------

void StatusBar::StartProgressMode( const XubString& rText )
{
    DBG_ASSERT( !mbProgressMode, "StatusBar::StartProgressMode(): progress mode is active" );

    mbProgressMode  = sal_True;
    mnPercent       = 0;
    maPrgsTxt       = rText;

    // Groessen berechnen
    ImplCalcProgressRect();

    // Paint ausloesen (dort wird der Text und der Frame gemalt)
    const StyleSettings& rStyleSettings = GetSettings().GetStyleSettings();
    Color aPrgsColor = rStyleSettings.GetHighlightColor();
    if ( aPrgsColor == rStyleSettings.GetFaceColor() )
        aPrgsColor = rStyleSettings.GetDarkShadowColor();
    SetLineColor();
    SetFillColor( aPrgsColor );
    if ( IsReallyVisible() )
    {
        Invalidate();
        Update();
        Flush();
    }
}

// -----------------------------------------------------------------------

void StatusBar::SetProgressValue( sal_uInt16 nNewPercent )
{
    DBG_ASSERT( mbProgressMode, "StatusBar::SetProgressValue(): no progrss mode" );
    DBG_ASSERTWARNING( nNewPercent <= 100, "StatusBar::SetProgressValue(): nPercent > 100" );

    if ( mbProgressMode
    &&   IsReallyVisible()
    &&   (!mnPercent || (mnPercent != nNewPercent)) )
    {
        Update();
        SetLineColor();
        ImplDrawProgress( sal_False, mnPercent, nNewPercent );
        Flush();
    }
    mnPercent = nNewPercent;
}

// -----------------------------------------------------------------------

void StatusBar::EndProgressMode()
{
    DBG_ASSERT( mbProgressMode, "StatusBar::EndProgressMode(): no progress mode" );

    mbProgressMode = sal_False;
    maPrgsTxt.Erase();

    // Paint neu ausloesen um StatusBar wieder herzustellen
    SetFillColor( GetSettings().GetStyleSettings().GetFaceColor() );
    if ( IsReallyVisible() )
    {
        Invalidate();
        Update();
        Flush();
    }
}

// -----------------------------------------------------------------------

void StatusBar::ResetProgressMode()
{
    if ( mbProgressMode )
    {
        mnPercent = 0;
        maPrgsTxt.Erase();
        if ( IsReallyVisible() )
        {
            Invalidate();
            Update();
            Flush();
        }
    }
}

// -----------------------------------------------------------------------

void StatusBar::SetText( const XubString& rText )
{
    if ( (!mbVisibleItems || (GetStyle() & WB_RIGHT)) && !mbProgressMode &&
         IsReallyVisible() && IsUpdateMode() )
    {
        if ( mbFormat  )
        {
            Invalidate();
            Window::SetText( rText );
        }
        else
        {
            Update();
            long nOldTextWidth = GetTextWidth( GetText() );
            Window::SetText( rText );
            ImplDrawText( sal_True, nOldTextWidth );
            Flush();
        }
    }
    else if ( mbProgressMode )
    {
        maPrgsTxt = rText;
        if ( IsReallyVisible() )
        {
            Invalidate();
            Update();
            Flush();
        }
    }
    else
        Window::SetText( rText );
}

// -----------------------------------------------------------------------

Size StatusBar::CalcWindowSizePixel() const
{
<<<<<<< HEAD
    size_t  i = 0;
    size_t  nCount = mpItemList->size();
=======
    sal_uLong   i = 0;
    sal_uLong   nCount = mpItemList->Count();
>>>>>>> e2a3d487
    long    nOffset = 0;
    long    nCalcWidth = (STATUSBAR_OFFSET_X*2);
    long    nCalcHeight;

    while ( i < nCount )
    {
        ImplStatusItem* pItem = (*mpItemList)[ i ];
        nCalcWidth += pItem->mnWidth + nOffset;
        nOffset = pItem->mnOffset;
        i++;
    }

    long nMinHeight = GetTextHeight();
    const long nBarTextOffset = STATUSBAR_OFFSET_TEXTY*2;
    long nProgressHeight = nMinHeight + nBarTextOffset;
    // FIXME: IsNativeControlSupported and GetNativeControlRegion should be const ?
    StatusBar* pThis = const_cast<StatusBar*>( this );
    if( pThis->IsNativeControlSupported( CTRL_PROGRESS, PART_ENTIRE_CONTROL ) )
    {
        ImplControlValue aValue;
        Rectangle aControlRegion( (const Point&)Point(), Size( nCalcWidth, nMinHeight ) );
        Rectangle aNativeControlRegion, aNativeContentRegion;
        if( pThis->GetNativeControlRegion( CTRL_PROGRESS, PART_ENTIRE_CONTROL, aControlRegion,
                                           CTRL_STATE_ENABLED, aValue, rtl::OUString(),
                                           aNativeControlRegion, aNativeContentRegion ) )
        {
            nProgressHeight = aNativeControlRegion.GetHeight();
        }
    }

    if( mpImplData->mbDrawItemFrames &&
        pThis->IsNativeControlSupported( CTRL_FRAME, PART_BORDER ) )
    {
        ImplControlValue aControlValue( FRAME_DRAW_NODRAW );
        Rectangle aBound, aContent;
        Rectangle aNatRgn( Point( 0, 0 ), Size( 150, 50 ) );
        if( pThis->GetNativeControlRegion(CTRL_FRAME, PART_BORDER,
            aNatRgn, 0, aControlValue, rtl::OUString(), aBound, aContent) )
        {
            mpImplData->mnItemBorderWidth =
                ( aBound.GetHeight() - aContent.GetHeight() ) / 2;
        }
    }

    nCalcHeight = nMinHeight+nBarTextOffset + 2*mpImplData->mnItemBorderWidth;
    if( nCalcHeight < nProgressHeight+2 )
        nCalcHeight = nProgressHeight+2;

    // add border
    if( IsTopBorder() )
        nCalcHeight += 2;
    if ( IsBottomBorder() )
        nCalcHeight += 2;

    return Size( nCalcWidth, nCalcHeight );
}


// -----------------------------------------------------------------------

void StatusBar::SetAccessibleName( sal_uInt16 nItemId, const XubString& rName )
{
    sal_uInt16 nPos = GetItemPos( nItemId );

    if ( nPos != STATUSBAR_ITEM_NOTFOUND )
    {
        ImplStatusItem* pItem = (*mpItemList)[ nPos ];

        if ( pItem->maAccessibleName != rName )
        {
            pItem->maAccessibleName = rName;
            ImplCallEventListeners( VCLEVENT_STATUSBAR_NAMECHANGED, (void*) sal_IntPtr(pItem->mnId) );
        }
    }
}

// -----------------------------------------------------------------------

const XubString& StatusBar::GetAccessibleName( sal_uInt16 nItemId ) const
{
    sal_uInt16 nPos = GetItemPos( nItemId );

    if ( nPos != STATUSBAR_ITEM_NOTFOUND )
        return (*mpItemList)[ nPos ]->maAccessibleName;

    return ImplGetSVEmptyStr();
}

// -----------------------------------------------------------------------

/* vim:set shiftwidth=4 softtabstop=4 expandtab: */<|MERGE_RESOLUTION|>--- conflicted
+++ resolved
@@ -363,17 +363,13 @@
 {
     ImplStatusItem* pItem;
 
-<<<<<<< HEAD
     for( size_t nPos = 0; nPos < mpItemList->size(); nPos++ )
-=======
-    for( sal_uInt16 nPos = 0; nPos < mpItemList->Count(); nPos++ )
->>>>>>> e2a3d487
     {
         pItem = (*mpItemList)[ nPos ];
         if ( pItem )
         {
             if ( pItem->mbVisible )
-                return USHORT(nPos);
+                return sal_uInt16(nPos);
         }
     }
 
@@ -730,17 +726,13 @@
         if ( mbVisibleItems )
         {
             Point  aMousePos = rMEvt.GetPosPixel();
-<<<<<<< HEAD
-=======
-            sal_uInt16 i = 0;
->>>>>>> e2a3d487
 
             // Item suchen, das geklickt wurde
             for ( size_t i = 0; i < mpItemList->size(); ++i )
             {
                 ImplStatusItem* pItem = (*mpItemList)[ i ];
                 // Ist es dieses Item
-                if ( ImplGetItemRectPos( USHORT(i) ).IsInside( aMousePos ) )
+                if ( ImplGetItemRectPos( sal_uInt16(i) ).IsInside( aMousePos ) )
                 {
                     mnCurItemId = pItem->mnId;
                     if ( rMEvt.GetClicks() == 2 )
@@ -770,11 +762,7 @@
     if ( mbFormat )
         ImplFormat();
 
-<<<<<<< HEAD
-    USHORT nItemCount = USHORT( mpItemList->size() );
-=======
-    sal_uInt16 nItemCount = (sal_uInt16)mpItemList->Count();
->>>>>>> e2a3d487
+    sal_uInt16 nItemCount = sal_uInt16( mpItemList->size() );
 
     if ( mbProgressMode )
         ImplDrawProgress( sal_True, 0, mnPercent );
@@ -961,14 +949,8 @@
           )
        )
     {
-<<<<<<< HEAD
-        mbFormat = TRUE;
-        ImplInitSettings( TRUE, TRUE, TRUE );
-=======
         mbFormat = sal_True;
         ImplInitSettings( sal_True, sal_True, sal_True );
-        ImplStatusItem* pItem = mpItemList->First();
->>>>>>> e2a3d487
         long nFudge = GetTextHeight() / 4;
         for ( size_t i = 0, n = mpItemList->size(); i < n; ++i )
         {
@@ -1161,18 +1143,8 @@
     mpItemList->clear();
 
     // Items kopieren
-<<<<<<< HEAD
     for ( size_t i = 0, n = rStatusBar.mpItemList->size(); i < n; ++i ) {
         mpItemList->push_back( new ImplStatusItem( *(*rStatusBar.mpItemList)[ i ] ) );
-=======
-    sal_uLong i = 0;
-    pItem = rStatusBar.mpItemList->GetObject( i );
-    while ( pItem )
-    {
-        mpItemList->Insert( new ImplStatusItem( *pItem ), LIST_APPEND );
-        i++;
-        pItem = rStatusBar.mpItemList->GetObject( i );
->>>>>>> e2a3d487
     }
 
     mbFormat = sal_True;
@@ -1201,11 +1173,7 @@
 
 sal_uInt16 StatusBar::GetItemCount() const
 {
-<<<<<<< HEAD
-    return (USHORT)mpItemList->size();
-=======
-    return (sal_uInt16)mpItemList->Count();
->>>>>>> e2a3d487
+    return (sal_uInt16)mpItemList->size();
 }
 
 // -----------------------------------------------------------------------
@@ -1221,20 +1189,10 @@
 
 sal_uInt16 StatusBar::GetItemPos( sal_uInt16 nItemId ) const
 {
-<<<<<<< HEAD
     for ( size_t i = 0, n = mpItemList->size(); i < n; ++i ) {
         if ( (*mpItemList)[ i ]->mnId == nItemId ) {
-            return USHORT( i );
-        }
-=======
-    ImplStatusItem* pItem = mpItemList->First();
-    while ( pItem )
-    {
-        if ( pItem->mnId == nItemId )
-            return (sal_uInt16)mpItemList->GetCurPos();
-
-        pItem = mpItemList->Next();
->>>>>>> e2a3d487
+            return sal_uInt16( i );
+        }
     }
 
     return STATUSBAR_ITEM_NOTFOUND;
@@ -1479,13 +1437,8 @@
 
     if ( nPos != STATUSBAR_ITEM_NOTFOUND )
     {
-<<<<<<< HEAD
         ImplStatusItem* pItem = (*mpItemList)[ nPos ];
-        if ( !pItem->maHelpText.Len() && ( pItem->mnHelpId || pItem->maCommand.Len() ))
-=======
-        ImplStatusItem* pItem = mpItemList->GetObject( nPos );
         if ( !pItem->maHelpText.Len() && ( pItem->maHelpId.getLength() || pItem->maCommand.Len() ))
->>>>>>> e2a3d487
         {
             Help* pHelp = Application::GetHelp();
             if ( pHelp )
@@ -1535,11 +1488,7 @@
     sal_uInt16 nPos = GetItemPos( nItemId );
 
     if ( nPos != STATUSBAR_ITEM_NOTFOUND )
-<<<<<<< HEAD
-        (*mpItemList)[ nPos ]->mnHelpId = nHelpId;
-=======
-        mpItemList->GetObject( nPos )->maHelpId = rHelpId;
->>>>>>> e2a3d487
+        (*mpItemList)[ nPos ]->maHelpId = rHelpId;
 }
 
 // -----------------------------------------------------------------------
@@ -1550,13 +1499,8 @@
 
     rtl::OString aRet;
     if ( nPos != STATUSBAR_ITEM_NOTFOUND )
-<<<<<<< HEAD
-        return (*mpItemList)[ nPos ]->mnHelpId;
-
-    return 0;
-=======
-    {
-        ImplStatusItem* pItem = mpItemList->GetObject( nPos );
+    {
+        ImplStatusItem* pItem = (*mpItemList)[ nPos ];
         if ( pItem->maHelpId.getLength() )
             aRet = pItem->maHelpId;
         else
@@ -1564,7 +1508,6 @@
     }
 
     return aRet;
->>>>>>> e2a3d487
 }
 
 // -----------------------------------------------------------------------
@@ -1730,13 +1673,8 @@
 
 Size StatusBar::CalcWindowSizePixel() const
 {
-<<<<<<< HEAD
     size_t  i = 0;
     size_t  nCount = mpItemList->size();
-=======
-    sal_uLong   i = 0;
-    sal_uLong   nCount = mpItemList->Count();
->>>>>>> e2a3d487
     long    nOffset = 0;
     long    nCalcWidth = (STATUSBAR_OFFSET_X*2);
     long    nCalcHeight;
