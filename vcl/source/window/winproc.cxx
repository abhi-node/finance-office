/* -*- Mode: C++; tab-width: 4; indent-tabs-mode: nil; c-basic-offset: 4 -*- */
/*
 * This file is part of the LibreOffice project.
 *
 * This Source Code Form is subject to the terms of the Mozilla Public
 * License, v. 2.0. If a copy of the MPL was not distributed with this
 * file, You can obtain one at http://mozilla.org/MPL/2.0/.
 *
 * This file incorporates work covered by the following license notice:
 *
 *   Licensed to the Apache Software Foundation (ASF) under one or more
 *   contributor license agreements. See the NOTICE file distributed
 *   with this work for additional information regarding copyright
 *   ownership. The ASF licenses this file to you under the Apache
 *   License, Version 2.0 (the "License"); you may not use this file
 *   except in compliance with the License. You may obtain a copy of
 *   the License at http://www.apache.org/licenses/LICENSE-2.0 .
 */

#include <tools/debug.hxx>
#include <tools/time.hxx>

#include <unotools/localedatawrapper.hxx>

#include <vcl/i18nhelp.hxx>
#include <vcl/unohelp.hxx>
#include <vcl/timer.hxx>
#include <vcl/event.hxx>
#include <vcl/settings.hxx>
#include <vcl/svapp.hxx>
#include <vcl/cursor.hxx>
#include <vcl/wrkwin.hxx>
#include <vcl/floatwin.hxx>
#include <vcl/dialog.hxx>
#include <vcl/help.hxx>
#include <vcl/dockwin.hxx>
#include <vcl/menu.hxx>
#include <touch/touch.h>

#include <svdata.hxx>
#include <dbggui.hxx>
#include <salwtype.hxx>
#include <salframe.hxx>
#include <accmgr.hxx>
#include <print.h>
#include <window.h>
#include <helpwin.hxx>
#include <brdwin.hxx>
#include <salgdi.hxx>
#include <dndlcon.hxx>

#include <com/sun/star/datatransfer/dnd/XDragSource.hpp>
#include <com/sun/star/awt/MouseEvent.hpp>

#define IMPL_MIN_NEEDSYSWIN         49

bool ImplCallPreNotify( NotifyEvent& rEvt )
{
    return Application::CallEventHooks( rEvt )
        || rEvt.GetWindow()->PreNotify( rEvt );
}

static bool ImplHandleMouseFloatMode( vcl::Window* pChild, const Point& rMousePos,
                                      sal_uInt16 nCode, MouseNotifyEvent nSVEvent,
                                      bool bMouseLeave )
{
    ImplSVData* pSVData = ImplGetSVData();

    if ( pSVData->maWinData.mpFirstFloat && !pSVData->maWinData.mpCaptureWin &&
         !pSVData->maWinData.mpFirstFloat->ImplIsFloatPopupModeWindow( pChild ) )
    {
        /*
         *  #93895# since floats are system windows, coordinates have
         *  to be converted to float relative for the hittest
         */
        HitTest         nHitTest = HITTEST_OUTSIDE;
        FloatingWindow* pFloat = pSVData->maWinData.mpFirstFloat->ImplFloatHitTest( pChild, rMousePos, nHitTest );
        FloatingWindow* pLastLevelFloat;
        sal_uLong           nPopupFlags;
        if ( nSVEvent == MouseNotifyEvent::MOUSEMOVE )
        {
            if ( bMouseLeave )
                return true;

            if ( !pFloat || (nHitTest == HITTEST_RECT) )
            {
                if ( pSVData->maHelpData.mpHelpWin && !pSVData->maHelpData.mbKeyboardHelp )
                    ImplDestroyHelpWindow( true );
                pChild->ImplGetFrame()->SetPointer( POINTER_ARROW );
                return true;
            }
        }
        else
        {
            if ( nCode & MOUSE_LEFT )
            {
                if ( nSVEvent == MouseNotifyEvent::MOUSEBUTTONDOWN )
                {
                    if ( !pFloat )
                    {
                        pLastLevelFloat = pSVData->maWinData.mpFirstFloat->ImplFindLastLevelFloat();
                        nPopupFlags = pLastLevelFloat->GetPopupModeFlags();
                        pLastLevelFloat->EndPopupMode( FLOATWIN_POPUPMODEEND_CANCEL | FLOATWIN_POPUPMODEEND_CLOSEALL );
                        return true;
                    }
                    else if ( nHitTest == HITTEST_RECT )
                    {
                        if ( !(pFloat->GetPopupModeFlags() & FLOATWIN_POPUPMODE_NOMOUSERECTCLOSE) )
                            pFloat->ImplSetMouseDown();
                        return true;
                    }
                }
                else
                {
                    if ( pFloat )
                    {
                        if ( nHitTest == HITTEST_RECT )
                        {
                            if ( pFloat->ImplIsMouseDown() )
                                pFloat->EndPopupMode( FLOATWIN_POPUPMODEEND_CANCEL );
                            return true;
                        }
                    }
                    else
                    {
                        pLastLevelFloat = pSVData->maWinData.mpFirstFloat->ImplFindLastLevelFloat();
                        nPopupFlags = pLastLevelFloat->GetPopupModeFlags();
                        if ( !(nPopupFlags & FLOATWIN_POPUPMODE_NOMOUSEUPCLOSE) )
                        {
                            pLastLevelFloat->EndPopupMode( FLOATWIN_POPUPMODEEND_CANCEL | FLOATWIN_POPUPMODEEND_CLOSEALL );
                            return true;
                        }
                    }
                }
            }
            else
            {
                if ( !pFloat )
                {
                    pLastLevelFloat = pSVData->maWinData.mpFirstFloat->ImplFindLastLevelFloat();
                    nPopupFlags = pLastLevelFloat->GetPopupModeFlags();
                    if ( nPopupFlags & FLOATWIN_POPUPMODE_ALLMOUSEBUTTONCLOSE )
                    {
                        if ( (nPopupFlags & FLOATWIN_POPUPMODE_NOMOUSEUPCLOSE) &&
                             (nSVEvent == MouseNotifyEvent::MOUSEBUTTONUP) )
                            return true;
                        pLastLevelFloat->EndPopupMode( FLOATWIN_POPUPMODEEND_CANCEL | FLOATWIN_POPUPMODEEND_CLOSEALL );
                        return true;
                    }
                    else
                        return true;
                }
            }
        }
    }

    return false;
}

static void ImplHandleMouseHelpRequest( vcl::Window* pChild, const Point& rMousePos )
{
    ImplSVData* pSVData = ImplGetSVData();
    if ( !pSVData->maHelpData.mpHelpWin ||
         !( pSVData->maHelpData.mpHelpWin->IsWindowOrChild( pChild ) ||
           pChild->IsWindowOrChild( pSVData->maHelpData.mpHelpWin ) ) )
    {
        HelpEventMode nHelpMode = HelpEventMode::NONE;
        if ( pSVData->maHelpData.mbQuickHelp )
            nHelpMode = HelpEventMode::QUICK;
        if ( pSVData->maHelpData.mbBalloonHelp )
            nHelpMode |= HelpEventMode::BALLOON;
        if ( bool(nHelpMode) )
        {
            if ( pChild->IsInputEnabled() && !pChild->IsInModalNonRefMode() )
            {
                HelpEvent aHelpEvent( rMousePos, nHelpMode );
                pSVData->maHelpData.mbRequestingHelp = true;
                pChild->RequestHelp( aHelpEvent );
                pSVData->maHelpData.mbRequestingHelp = false;
            }
            // #104172# do not kill keyboard activated tooltips
            else if ( pSVData->maHelpData.mpHelpWin && !pSVData->maHelpData.mbKeyboardHelp)
            {
                ImplDestroyHelpWindow( true );
            }
        }
    }
}

static void ImplSetMousePointer( vcl::Window* pChild )
{
    ImplSVData* pSVData = ImplGetSVData();
    if ( pSVData->maHelpData.mbExtHelpMode )
        pChild->ImplGetFrame()->SetPointer( POINTER_HELP );
    else
        pChild->ImplGetFrame()->SetPointer( pChild->ImplGetMousePointer() );
}

static bool ImplCallCommand( vcl::Window* pChild, sal_uInt16 nEvt, void* pData = NULL,
                             bool bMouse = false, Point* pPos = NULL )
{
    Point aPos;
    if ( pPos )
        aPos = *pPos;
    else
    {
        if( bMouse )
            aPos = pChild->GetPointerPosPixel();
        else
        {
            // simulate mouseposition at center of window
            Size aSize( pChild->GetOutputSizePixel() );
            aPos = Point( aSize.getWidth()/2, aSize.getHeight()/2 );
        }
    }

    CommandEvent    aCEvt( aPos, nEvt, bMouse, pData );
    NotifyEvent     aNCmdEvt( MouseNotifyEvent::COMMAND, pChild, &aCEvt );
    ImplDelData     aDelData( pChild );
    bool bPreNotify = ImplCallPreNotify( aNCmdEvt );
    if ( aDelData.IsDead() )
        return false;
    if ( !bPreNotify )
    {
        pChild->ImplGetWindowImpl()->mbCommand = false;
        pChild->Command( aCEvt );

        if( aDelData.IsDead() )
            return false;
        pChild->ImplNotifyKeyMouseCommandEventListeners( aNCmdEvt );
        if ( aDelData.IsDead() )
            return false;
        if ( pChild->ImplGetWindowImpl()->mbCommand )
            return true;
    }

    return false;
}

/*  #i34277# delayed context menu activation;
*   necessary if there already was a popup menu running.
*/

struct ContextMenuEvent
{
    VclPtr<vcl::Window>  pWindow;
    ImplDelData     aDelData;
    Point           aChildPos;
};

static sal_IntPtr ContextMenuEventLink( void* pCEvent, void* )
{
    ContextMenuEvent* pEv = static_cast<ContextMenuEvent*>(pCEvent);

    if( ! pEv->aDelData.IsDead() )
    {
        pEv->pWindow->ImplRemoveDel( &pEv->aDelData );
        ImplCallCommand( pEv->pWindow, COMMAND_CONTEXTMENU, NULL, true, &pEv->aChildPos );
    }
    delete pEv;

    return 0;
}

bool ImplHandleMouseEvent( vcl::Window* pWindow, MouseNotifyEvent nSVEvent, bool bMouseLeave,
                           long nX, long nY, sal_uInt64 nMsgTime,
                           sal_uInt16 nCode, MouseEventModifiers nMode )
{
    ImplSVData* pSVData = ImplGetSVData();
    Point       aMousePos( nX, nY );
    vcl::Window*     pChild(NULL);
    bool        bRet(false);
    sal_uInt16  nClicks(0);
    ImplFrameData* pWinFrameData = pWindow->ImplGetFrameData();
    sal_uInt16      nOldCode = pWinFrameData->mnMouseCode;

    // we need a mousemove event, before we get a mousebuttondown or a
    // mousebuttonup event
    if ( (nSVEvent == MouseNotifyEvent::MOUSEBUTTONDOWN) || (nSVEvent == MouseNotifyEvent::MOUSEBUTTONUP) )
    {
        if ( (nSVEvent == MouseNotifyEvent::MOUSEBUTTONUP) && pSVData->maHelpData.mbExtHelpMode )
            Help::EndExtHelp();
        if ( pSVData->maHelpData.mpHelpWin )
        {
            if( pWindow->ImplGetWindow() == pSVData->maHelpData.mpHelpWin )
            {
                ImplDestroyHelpWindow( false );
                return true; // pWindow is dead now - avoid crash!
            }
            else
                ImplDestroyHelpWindow( true );
        }

        if ( (pWinFrameData->mnLastMouseX != nX) ||
             (pWinFrameData->mnLastMouseY != nY) )
        {
            ImplHandleMouseEvent( pWindow, MouseNotifyEvent::MOUSEMOVE, false, nX, nY, nMsgTime, nCode, nMode );
        }
    }

    // update frame data
    pWinFrameData->mnBeforeLastMouseX = pWinFrameData->mnLastMouseX;
    pWinFrameData->mnBeforeLastMouseY = pWinFrameData->mnLastMouseY;
    pWinFrameData->mnLastMouseX = nX;
    pWinFrameData->mnLastMouseY = nY;
    pWinFrameData->mnMouseCode  = nCode;
    MouseEventModifiers nTmpMask = MouseEventModifiers::SYNTHETIC | MouseEventModifiers::MODIFIERCHANGED;
    pWinFrameData->mnMouseMode  = nMode & ~nTmpMask;
    if ( bMouseLeave )
    {
        pWinFrameData->mbMouseIn = false;
        if ( pSVData->maHelpData.mpHelpWin && !pSVData->maHelpData.mbKeyboardHelp )
        {
            ImplDelData aDelData( pWindow );

            ImplDestroyHelpWindow( true );

            if ( aDelData.IsDead() )
                return true; // pWindow is dead now - avoid crash! (#122045#)
        }
    }
    else
        pWinFrameData->mbMouseIn = true;

    DBG_ASSERT( !pSVData->maWinData.mpTrackWin ||
                (pSVData->maWinData.mpTrackWin == pSVData->maWinData.mpCaptureWin),
                "ImplHandleMouseEvent: TrackWin != CaptureWin" );

    // AutoScrollMode
    if ( pSVData->maWinData.mpAutoScrollWin && (nSVEvent == MouseNotifyEvent::MOUSEBUTTONDOWN) )
    {
        pSVData->maWinData.mpAutoScrollWin->EndAutoScroll();
        return true;
    }

    // find mouse window
    if ( pSVData->maWinData.mpCaptureWin )
    {
        pChild = pSVData->maWinData.mpCaptureWin;

        DBG_ASSERT( pWindow == pChild->ImplGetFrameWindow(),
                    "ImplHandleMouseEvent: mouse event is not sent to capture window" );

        // java client cannot capture mouse correctly
        if ( pWindow != pChild->ImplGetFrameWindow() )
            return false;

        if ( bMouseLeave )
            return false;
    }
    else
    {
        if ( bMouseLeave )
            pChild = NULL;
        else
            pChild = pWindow->ImplFindWindow( aMousePos );
    }

    // test this because mouse events are buffered in the remote version
    // and size may not be in sync
    if ( !pChild && !bMouseLeave )
        return false;

    // execute a few tests and catch the message or implement the status
    if ( pChild )
    {
        if( pChild->ImplIsAntiparallel() )
        {
            // - RTL - re-mirror frame pos at pChild
            const OutputDevice *pChildWinOutDev = pChild->GetOutDev();
            pChildWinOutDev->ReMirror( aMousePos );
        }
        // no mouse messages to system object windows ?
        // !!!KA: Is it OK to comment this out? !!!
//        if ( pChild->ImplGetWindowImpl()->mpSysObj )
//            return false;

        // no mouse messages to disabled windows
        // #106845# if the window was disabed during capturing we have to pass the mouse events to release capturing
        if ( pSVData->maWinData.mpCaptureWin.get() != pChild && (!pChild->IsEnabled() || !pChild->IsInputEnabled() || pChild->IsInModalNonRefMode() ) )
        {
            ImplHandleMouseFloatMode( pChild, aMousePos, nCode, nSVEvent, bMouseLeave );
            if ( nSVEvent == MouseNotifyEvent::MOUSEMOVE )
            {
                ImplHandleMouseHelpRequest( pChild, aMousePos );
                if( pWinFrameData->mpMouseMoveWin.get() != pChild )
                    nMode |= MouseEventModifiers::ENTERWINDOW;
            }

            // Call the hook also, if Window is disabled
            Point aChildPos = pChild->ImplFrameToOutput( aMousePos );
            MouseEvent aMEvt( aChildPos, pWinFrameData->mnClickCount, nMode, nCode, nCode );
            NotifyEvent aNEvt( nSVEvent, pChild, &aMEvt );
            Application::CallEventHooks( aNEvt );

            if( pChild->IsCallHandlersOnInputDisabled() )
            {
                pWinFrameData->mpMouseMoveWin = pChild;
                pChild->ImplNotifyKeyMouseCommandEventListeners( aNEvt );
            }

            if ( nSVEvent == MouseNotifyEvent::MOUSEBUTTONDOWN )
                return true;
            else
            {
                // Set normal MousePointer for disabled windows
                if ( nSVEvent == MouseNotifyEvent::MOUSEMOVE )
                    ImplSetMousePointer( pChild );

                return false;
            }
        }

        // End ExtTextInput-Mode, if the user click in the same TopLevel Window
        if ( pSVData->maWinData.mpExtTextInputWin &&
             ((nSVEvent == MouseNotifyEvent::MOUSEBUTTONDOWN) ||
              (nSVEvent == MouseNotifyEvent::MOUSEBUTTONUP)) )
            pSVData->maWinData.mpExtTextInputWin->EndExtTextInput( EXTTEXTINPUT_END_COMPLETE );
    }

    // determine mouse event data
    if ( nSVEvent == MouseNotifyEvent::MOUSEMOVE )
    {
        // check if MouseMove belongs to same window and if the
        // status did not change
        if ( pChild )
        {
            Point aChildMousePos = pChild->ImplFrameToOutput( aMousePos );
            if ( !bMouseLeave &&
                 (pChild == pWinFrameData->mpMouseMoveWin) &&
                 (aChildMousePos.X() == pWinFrameData->mnLastMouseWinX) &&
                 (aChildMousePos.Y() == pWinFrameData->mnLastMouseWinY) &&
                 (nOldCode == pWinFrameData->mnMouseCode) )
            {
                // set mouse pointer anew, as it could have changed
                // due to the mode switch
                ImplSetMousePointer( pChild );
                return false;
            }

            pWinFrameData->mnLastMouseWinX = aChildMousePos.X();
            pWinFrameData->mnLastMouseWinY = aChildMousePos.Y();
        }

        // mouse click
        nClicks = pWinFrameData->mnClickCount;

        // call Start-Drag handler if required
        // Warning: should be called before Move, as otherwise during
        // fast mouse movements the applications move to the selection state
        vcl::Window* pMouseDownWin = pWinFrameData->mpMouseDownWin;
        if ( pMouseDownWin )
        {
            // check for matching StartDrag mode. We only compare
            // the status of the mouse buttons, such that e. g. Mod1 can
            // change immediately to the copy mode
            const MouseSettings& rMSettings = pMouseDownWin->GetSettings().GetMouseSettings();
            if ( (nCode & (MOUSE_LEFT | MOUSE_RIGHT | MOUSE_MIDDLE)) ==
                 (rMSettings.GetStartDragCode() & (MOUSE_LEFT | MOUSE_RIGHT | MOUSE_MIDDLE)) )
            {
                if ( !pMouseDownWin->ImplGetFrameData()->mbStartDragCalled )
                {
                    long nDragW  = rMSettings.GetStartDragWidth();
                    long nDragH  = rMSettings.GetStartDragHeight();
                    //long nMouseX = nX;
                    //long nMouseY = nY;
                    long nMouseX = aMousePos.X(); // #106074# use the possibly re-mirrored coordinates (RTL) ! nX,nY are unmodified !
                    long nMouseY = aMousePos.Y();
                    if ( !(((nMouseX-nDragW) <= pMouseDownWin->ImplGetFrameData()->mnFirstMouseX) &&
                           ((nMouseX+nDragW) >= pMouseDownWin->ImplGetFrameData()->mnFirstMouseX)) ||
                         !(((nMouseY-nDragH) <= pMouseDownWin->ImplGetFrameData()->mnFirstMouseY) &&
                           ((nMouseY+nDragH) >= pMouseDownWin->ImplGetFrameData()->mnFirstMouseY)) )
                    {
                        pMouseDownWin->ImplGetFrameData()->mbStartDragCalled  = true;

                        // Check if drag source provides it's own recognizer
                        if( pMouseDownWin->ImplGetFrameData()->mbInternalDragGestureRecognizer )
                        {
                            // query DropTarget from child window
                            ::com::sun::star::uno::Reference< ::com::sun::star::datatransfer::dnd::XDragGestureRecognizer > xDragGestureRecognizer =
                                ::com::sun::star::uno::Reference< ::com::sun::star::datatransfer::dnd::XDragGestureRecognizer > ( pMouseDownWin->ImplGetWindowImpl()->mxDNDListenerContainer,
                                    ::com::sun::star::uno::UNO_QUERY );

                            if( xDragGestureRecognizer.is() )
                            {
                                // retrieve mouse position relative to mouse down window
                                Point relLoc = pMouseDownWin->ImplFrameToOutput( Point(
                                    pMouseDownWin->ImplGetFrameData()->mnFirstMouseX,
                                    pMouseDownWin->ImplGetFrameData()->mnFirstMouseY ) );

                                // create a uno mouse event out of the available data
                                ::com::sun::star::awt::MouseEvent aMouseEvent(
                                    static_cast < ::com::sun::star::uno::XInterface * > ( 0 ),
#ifdef MACOSX
                    nCode & (KEY_SHIFT | KEY_MOD1 | KEY_MOD2 | KEY_MOD3),
#else
                                    nCode & (KEY_SHIFT | KEY_MOD1 | KEY_MOD2),
#endif
                                    nCode & (MOUSE_LEFT | MOUSE_RIGHT | MOUSE_MIDDLE),
                                    nMouseX,
                                    nMouseY,
                                    nClicks,
                                    false );

                                SolarMutexReleaser aReleaser;

                                // FIXME: where do I get Action from ?
                                ::com::sun::star::uno::Reference< ::com::sun::star::datatransfer::dnd::XDragSource > xDragSource = pMouseDownWin->GetDragSource();

                                if( xDragSource.is() )
                                {
                                    static_cast < DNDListenerContainer * > ( xDragGestureRecognizer.get() )->fireDragGestureEvent( 0,
                                        relLoc.X(), relLoc.Y(), xDragSource, ::com::sun::star::uno::makeAny( aMouseEvent ) );
                                }
                            }
                        }
                    }
                }
            }
            else
                pMouseDownWin->ImplGetFrameData()->mbStartDragCalled  = true;
        }

        // test for mouseleave and mouseenter
        vcl::Window* pMouseMoveWin = pWinFrameData->mpMouseMoveWin;
        if ( pChild != pMouseMoveWin )
        {
            if ( pMouseMoveWin )
            {
                Point       aLeaveMousePos = pMouseMoveWin->ImplFrameToOutput( aMousePos );
                MouseEvent  aMLeaveEvt( aLeaveMousePos, nClicks, nMode | MouseEventModifiers::LEAVEWINDOW, nCode, nCode );
                NotifyEvent aNLeaveEvt( MouseNotifyEvent::MOUSEMOVE, pMouseMoveWin, &aMLeaveEvt );
                ImplDelData aDelData;
                ImplDelData aDelData2;
                pWinFrameData->mbInMouseMove = true;
                pMouseMoveWin->ImplGetWinData()->mbMouseOver = false;
                pMouseMoveWin->ImplAddDel( &aDelData );

                // A MouseLeave can destroy this window
                if ( pChild )
                    pChild->ImplAddDel( &aDelData2 );
                if ( !ImplCallPreNotify( aNLeaveEvt ) )
                {
                    pMouseMoveWin->MouseMove( aMLeaveEvt );
                    if( !aDelData.IsDead() )
                        aNLeaveEvt.GetWindow()->ImplNotifyKeyMouseCommandEventListeners( aNLeaveEvt );
                }

                pWinFrameData->mpMouseMoveWin = NULL;
                pWinFrameData->mbInMouseMove = false;

                if ( pChild )
                {
                    if ( aDelData2.IsDead() )
                        pChild = NULL;
                    else
                        pChild->ImplRemoveDel( &aDelData2 );
                }
                if ( aDelData.IsDead() )
                    return true;
                pMouseMoveWin->ImplRemoveDel( &aDelData );
            }

            nMode |= MouseEventModifiers::ENTERWINDOW;
        }
        pWinFrameData->mpMouseMoveWin = pChild;
        if( pChild )
            pChild->ImplGetWinData()->mbMouseOver = true;

        // MouseLeave
        if ( !pChild )
            return false;
    }
    else
    {
        if (pChild)
        {
            // mouse click
            if ( nSVEvent == MouseNotifyEvent::MOUSEBUTTONDOWN )
            {
                const MouseSettings& rMSettings = pChild->GetSettings().GetMouseSettings();
                sal_uInt64 nDblClkTime = rMSettings.GetDoubleClickTime();
                long    nDblClkW    = rMSettings.GetDoubleClickWidth();
                long    nDblClkH    = rMSettings.GetDoubleClickHeight();
                //long    nMouseX     = nX;
                //long    nMouseY     = nY;
                long nMouseX = aMousePos.X();   // #106074# use the possibly re-mirrored coordinates (RTL) ! nX,nY are unmodified !
                long nMouseY = aMousePos.Y();

                if ( (pChild == pChild->ImplGetFrameData()->mpMouseDownWin) &&
                     (nCode == pChild->ImplGetFrameData()->mnFirstMouseCode) &&
                     ((nMsgTime-pChild->ImplGetFrameData()->mnMouseDownTime) < nDblClkTime) &&
                     ((nMouseX-nDblClkW) <= pChild->ImplGetFrameData()->mnFirstMouseX) &&
                     ((nMouseX+nDblClkW) >= pChild->ImplGetFrameData()->mnFirstMouseX) &&
                     ((nMouseY-nDblClkH) <= pChild->ImplGetFrameData()->mnFirstMouseY) &&
                     ((nMouseY+nDblClkH) >= pChild->ImplGetFrameData()->mnFirstMouseY) )
                {
                    pChild->ImplGetFrameData()->mnClickCount++;
                    pChild->ImplGetFrameData()->mbStartDragCalled  = true;
                }
                else
                {
                    pChild->ImplGetFrameData()->mpMouseDownWin     = pChild;
                    pChild->ImplGetFrameData()->mnClickCount       = 1;
                    pChild->ImplGetFrameData()->mnFirstMouseX      = nMouseX;
                    pChild->ImplGetFrameData()->mnFirstMouseY      = nMouseY;
                    pChild->ImplGetFrameData()->mnFirstMouseCode   = nCode;
                    pChild->ImplGetFrameData()->mbStartDragCalled  = !((nCode & (MOUSE_LEFT | MOUSE_RIGHT | MOUSE_MIDDLE)) ==
                                                                (rMSettings.GetStartDragCode() & (MOUSE_LEFT | MOUSE_RIGHT | MOUSE_MIDDLE)));
                }
                pChild->ImplGetFrameData()->mnMouseDownTime = nMsgTime;
            }
            nClicks = pChild->ImplGetFrameData()->mnClickCount;
        }

        pSVData->maAppData.mnLastInputTime = tools::Time::GetSystemTicks();
    }

    DBG_ASSERT( pChild, "ImplHandleMouseEvent: pChild == NULL" );

    if (!pChild)
        return false;

    // create mouse event
    Point aChildPos = pChild->ImplFrameToOutput( aMousePos );
    MouseEvent aMEvt( aChildPos, nClicks, nMode, nCode, nCode );


    // tracking window gets the mouse events
    if ( pSVData->maWinData.mpTrackWin )
        pChild = pSVData->maWinData.mpTrackWin;

    // handle FloatingMode
    if ( !pSVData->maWinData.mpTrackWin && pSVData->maWinData.mpFirstFloat )
    {
        ImplDelData aDelData;
        pChild->ImplAddDel( &aDelData );
        if ( ImplHandleMouseFloatMode( pChild, aMousePos, nCode, nSVEvent, bMouseLeave ) )
        {
            if ( !aDelData.IsDead() )
            {
                pChild->ImplRemoveDel( &aDelData );
                pChild->ImplGetFrameData()->mbStartDragCalled = true;
            }
            return true;
        }
        else
            pChild->ImplRemoveDel( &aDelData );
    }

    // call handler
    bool bDrag = false;
    bool bCallHelpRequest = true;
    DBG_ASSERT( pChild, "ImplHandleMouseEvent: pChild is NULL" );

    if (!pChild)
        return false;

    ImplDelData aDelData;
    NotifyEvent aNEvt( nSVEvent, pChild, &aMEvt );
    pChild->ImplAddDel( &aDelData );
    if ( nSVEvent == MouseNotifyEvent::MOUSEMOVE )
        pChild->ImplGetFrameData()->mbInMouseMove = true;

    // bring window into foreground on mouseclick
    if ( nSVEvent == MouseNotifyEvent::MOUSEBUTTONDOWN )
    {
        if( !pSVData->maWinData.mpFirstFloat && // totop for floating windows in popup would change the focus and would close them immediately
            !(pChild->ImplGetFrameWindow()->GetStyle() & WB_OWNERDRAWDECORATION) )    // ownerdrawdecorated windows must never grab focus
            pChild->ToTop();
        if ( aDelData.IsDead() )
            return true;
    }

    if ( ImplCallPreNotify( aNEvt ) || aDelData.IsDead() )
        bRet = true;
    else
    {
        bRet = false;
        if ( nSVEvent == MouseNotifyEvent::MOUSEMOVE )
        {
            if ( pSVData->maWinData.mpTrackWin )
            {
                TrackingEvent aTEvt( aMEvt );
                pChild->Tracking( aTEvt );
                if ( !aDelData.IsDead() )
                {
                    // When ScrollRepeat, we restart the timer
                    if ( pSVData->maWinData.mpTrackTimer &&
                         (pSVData->maWinData.mnTrackFlags & STARTTRACK_SCROLLREPEAT) )
                        pSVData->maWinData.mpTrackTimer->Start();
                }
                bCallHelpRequest = false;
                bRet = true;
            }
            else
            {
                // Auto-ToTop
                if ( !pSVData->maWinData.mpCaptureWin &&
                     (pChild->GetSettings().GetMouseSettings().GetOptions() & MOUSE_OPTION_AUTOFOCUS) )
                    pChild->ToTop( TOTOP_NOGRABFOCUS );

                if( aDelData.IsDead() )
                    bCallHelpRequest = false;
                else
                {
                    // if the MouseMove handler changes the help window's visibility
                    // the HelpRequest handler should not be called anymore
                    vcl::Window* pOldHelpTextWin = pSVData->maHelpData.mpHelpWin;
                    pChild->ImplGetWindowImpl()->mbMouseMove = false;
                    pChild->MouseMove( aMEvt );
                    if ( pOldHelpTextWin != pSVData->maHelpData.mpHelpWin )
                        bCallHelpRequest = false;
                }
            }
        }
        else if ( nSVEvent == MouseNotifyEvent::MOUSEBUTTONDOWN )
        {
            if ( pSVData->maWinData.mpTrackWin &&
                 !(pSVData->maWinData.mnTrackFlags & STARTTRACK_MOUSEBUTTONDOWN) )
                bRet = true;
            else
            {
                pChild->ImplGetWindowImpl()->mbMouseButtonDown = false;
                pChild->MouseButtonDown( aMEvt );
            }
        }
        else
        {
            if ( pSVData->maWinData.mpTrackWin )
            {
                pChild->EndTracking();
                bRet = true;
            }
            else
            {
                pChild->ImplGetWindowImpl()->mbMouseButtonUp = false;
                pChild->MouseButtonUp( aMEvt );
            }
        }

        if ( !aDelData.IsDead() )
            aNEvt.GetWindow()->ImplNotifyKeyMouseCommandEventListeners( aNEvt );
    }

    if ( aDelData.IsDead() )
        return true;

    if ( nSVEvent == MouseNotifyEvent::MOUSEMOVE )
        pChild->ImplGetWindowImpl()->mpFrameData->mbInMouseMove = false;

    if ( nSVEvent == MouseNotifyEvent::MOUSEMOVE )
    {
        if ( bCallHelpRequest && !pSVData->maHelpData.mbKeyboardHelp )
            ImplHandleMouseHelpRequest( pChild, pChild->OutputToScreenPixel( aMEvt.GetPosPixel() ) );
        bRet = true;
    }
    else if ( !bRet )
    {
        if ( nSVEvent == MouseNotifyEvent::MOUSEBUTTONDOWN )
        {
            if ( !pChild->ImplGetWindowImpl()->mbMouseButtonDown )
                bRet = true;
        }
        else
        {
            if ( !pChild->ImplGetWindowImpl()->mbMouseButtonUp )
                bRet = true;
        }
    }

    pChild->ImplRemoveDel( &aDelData );

    if ( nSVEvent == MouseNotifyEvent::MOUSEMOVE )
    {
        // set new mouse pointer
        if ( !bMouseLeave )
            ImplSetMousePointer( pChild );
    }
    else if ( (nSVEvent == MouseNotifyEvent::MOUSEBUTTONDOWN) || (nSVEvent == MouseNotifyEvent::MOUSEBUTTONUP) )
    {
        if ( !bDrag )
        {
            // Command-Events
            if ( /*!bRet &&*/ (nClicks == 1) && (nSVEvent == MouseNotifyEvent::MOUSEBUTTONDOWN) &&
                 (nCode == MOUSE_MIDDLE) )
            {
                sal_uInt16 nMiddleAction = pChild->GetSettings().GetMouseSettings().GetMiddleButtonAction();
                if ( nMiddleAction == MOUSE_MIDDLE_AUTOSCROLL )
                    bRet = !ImplCallCommand( pChild, COMMAND_STARTAUTOSCROLL, NULL, true, &aChildPos );
                else if ( nMiddleAction == MOUSE_MIDDLE_PASTESELECTION )
                    bRet = !ImplCallCommand( pChild, COMMAND_PASTESELECTION, NULL, true, &aChildPos );
            }
            else
            {
                // ContextMenu
                const MouseSettings& rMSettings = pChild->GetSettings().GetMouseSettings();
                if ( (nCode == rMSettings.GetContextMenuCode()) &&
                     (nClicks == rMSettings.GetContextMenuClicks()) )
                {
                    bool bContextMenu = (nSVEvent == MouseNotifyEvent::MOUSEBUTTONDOWN);
                    if ( bContextMenu )
                    {
                        if( pSVData->maAppData.mpActivePopupMenu )
                        {
                            /*  #i34277# there already is a context menu open
                            *   that was probably just closed with EndPopupMode.
                            *   We need to give the eventual corresponding
                            *   PopupMenu::Execute a chance to end properly.
                            *   Therefore delay context menu command and
                            *   issue only after popping one frame of the
                            *   Yield stack.
                            */
                            ContextMenuEvent* pEv = new ContextMenuEvent;
                            pEv->pWindow = pChild;
                            pEv->aChildPos = aChildPos;
                            pChild->ImplAddDel( &pEv->aDelData );
                            Application::PostUserEvent( Link( pEv, ContextMenuEventLink ) );
                        }
                        else
                            bRet = ! ImplCallCommand( pChild, COMMAND_CONTEXTMENU, NULL, true, &aChildPos );
                    }
                }
            }
        }
    }

    return bRet;
}

static vcl::Window* ImplGetKeyInputWindow( vcl::Window* pWindow )
{
    ImplSVData* pSVData = ImplGetSVData();

    // determine last input time
    pSVData->maAppData.mnLastInputTime = tools::Time::GetSystemTicks();

    // #127104# workaround for destroyed windows
    if( pWindow->ImplGetWindowImpl() == NULL )
        return 0;

    // find window - is every time the window which has currently the
    // focus or the last time the focus.
    // the first floating window always has the focus
    vcl::Window* pChild = pSVData->maWinData.mpFirstFloat;
    if( !pChild || ( pChild->ImplGetWindowImpl()->mbFloatWin && !static_cast<FloatingWindow *>(pChild)->GrabsFocus() ) )
        pChild = pWindow->ImplGetWindowImpl()->mpFrameData->mpFocusWin;
    else
    {
        // allow floaters to forward keyinput to some member
        pChild = pChild->GetPreferredKeyInputWindow();
    }

    // no child - than no input
    if ( !pChild )
        return 0;

    // We call also KeyInput if we haven't the focus, because on Unix
    // system this is often the case when a Lookup Choise Window has
    // the focus - because this windows send the KeyInput directly to
    // the window without resetting the focus
    DBG_ASSERTWARNING( pChild == pSVData->maWinData.mpFocusWin,
                       "ImplHandleKey: Keyboard-Input is sent to a frame without focus" );

    // no keyinput to disabled windows
    if ( !pChild->IsEnabled() || !pChild->IsInputEnabled() || pChild->IsInModalMode() )
        return 0;

    return pChild;
}

static bool ImplHandleKey( vcl::Window* pWindow, MouseNotifyEvent nSVEvent,
                           sal_uInt16 nKeyCode, sal_uInt16 nCharCode, sal_uInt16 nRepeat, bool bForward )
{
    ImplSVData* pSVData = ImplGetSVData();
    vcl::KeyCode aKeyCode( nKeyCode, nKeyCode );
    sal_uInt16 nEvCode = aKeyCode.GetCode();

    // allow application key listeners to remove the key event
    // but make sure we're not forwarding external KeyEvents, (ie where bForward is false)
    // because those are coming back from the listener itself and MUST be processed
    KeyEvent aKeyEvent( (sal_Unicode)nCharCode, aKeyCode, nRepeat );
    if( bForward )
    {
        sal_uInt16 nVCLEvent;
        switch( nSVEvent )
        {
            case MouseNotifyEvent::KEYINPUT:
                nVCLEvent = VCLEVENT_WINDOW_KEYINPUT;
                break;
            case MouseNotifyEvent::KEYUP:
                nVCLEvent = VCLEVENT_WINDOW_KEYUP;
                break;
            default:
                nVCLEvent = 0;
                break;
        }
        if( nVCLEvent && Application::HandleKey( nVCLEvent, pWindow, &aKeyEvent ) )
            return true;
    }

    // #i1820# use locale specific decimal separator
    if( nEvCode == KEY_DECIMAL )
    {
        if( Application::GetSettings().GetMiscSettings().GetEnableLocalizedDecimalSep() )
        {
            OUString aSep( pWindow->GetSettings().GetLocaleDataWrapper().getNumDecimalSep() );
            nCharCode = (sal_uInt16) aSep[0];
        }
    }

    bool bCtrlF6 = (aKeyCode.GetCode() == KEY_F6) && aKeyCode.IsMod1();

    // determine last input time
    pSVData->maAppData.mnLastInputTime = tools::Time::GetSystemTicks();

    // handle tracking window
    if ( nSVEvent == MouseNotifyEvent::KEYINPUT )
    {
#ifdef DBG_UTIL
        // #105224# use Ctrl-Alt-Shift-D, Ctrl-Shift-D must be useable by app
        if ( aKeyCode.IsShift() && aKeyCode.IsMod1() && (aKeyCode.IsMod2() || aKeyCode.IsMod3()) && (aKeyCode.GetCode() == KEY_D) )
        {
            DBGGUI_START();
            return true;
        }
#endif

        if ( pSVData->maHelpData.mbExtHelpMode )
        {
            Help::EndExtHelp();
            if ( nEvCode == KEY_ESCAPE )
                return true;
        }
        if ( pSVData->maHelpData.mpHelpWin )
            ImplDestroyHelpWindow( false );

        // AutoScrollMode
        if ( pSVData->maWinData.mpAutoScrollWin )
        {
            pSVData->maWinData.mpAutoScrollWin->EndAutoScroll();
            if ( nEvCode == KEY_ESCAPE )
                return true;
        }

        if ( pSVData->maWinData.mpTrackWin )
        {
            sal_uInt16 nOrigCode = aKeyCode.GetCode();

            if ( (nOrigCode == KEY_ESCAPE) && !(pSVData->maWinData.mnTrackFlags & STARTTRACK_NOKEYCANCEL) )
            {
                pSVData->maWinData.mpTrackWin->EndTracking( ENDTRACK_CANCEL | ENDTRACK_KEY );
                if ( pSVData->maWinData.mpFirstFloat )
                {
                    FloatingWindow* pLastLevelFloat = pSVData->maWinData.mpFirstFloat->ImplFindLastLevelFloat();
                    if ( !(pLastLevelFloat->GetPopupModeFlags() & FLOATWIN_POPUPMODE_NOKEYCLOSE) )
                    {
                        sal_uInt16 nEscCode = aKeyCode.GetCode();

                        if ( nEscCode == KEY_ESCAPE )
                            pLastLevelFloat->EndPopupMode( FLOATWIN_POPUPMODEEND_CANCEL | FLOATWIN_POPUPMODEEND_CLOSEALL );
                    }
                }
                return true;
            }
            else if ( nOrigCode == KEY_RETURN )
            {
                pSVData->maWinData.mpTrackWin->EndTracking( ENDTRACK_KEY );
                return true;
            }
            else if ( !(pSVData->maWinData.mnTrackFlags & STARTTRACK_KEYINPUT) )
                return true;
        }

        // handle FloatingMode
        if ( pSVData->maWinData.mpFirstFloat )
        {
            FloatingWindow* pLastLevelFloat = pSVData->maWinData.mpFirstFloat->ImplFindLastLevelFloat();
            if ( !(pLastLevelFloat->GetPopupModeFlags() & FLOATWIN_POPUPMODE_NOKEYCLOSE) )
            {
                sal_uInt16 nCode = aKeyCode.GetCode();

                if ( (nCode == KEY_ESCAPE) || bCtrlF6)
                {
                    pLastLevelFloat->EndPopupMode( FLOATWIN_POPUPMODEEND_CANCEL | FLOATWIN_POPUPMODEEND_CLOSEALL );
                    if( !bCtrlF6 )
                        return true;
                }
            }
        }

        // test for accel
        if ( pSVData->maAppData.mpAccelMgr )
        {
            if ( pSVData->maAppData.mpAccelMgr->IsAccelKey( aKeyCode, nRepeat ) )
                return true;
        }
    }

    // find window
    vcl::Window* pChild = ImplGetKeyInputWindow( pWindow );
    if ( !pChild )
        return false;

    // --- RTL --- mirror cursor keys
    const OutputDevice *pChildOutDev = pChild->GetOutDev();
    if( (aKeyCode.GetCode() == KEY_LEFT || aKeyCode.GetCode() == KEY_RIGHT) &&
      pChildOutDev->HasMirroredGraphics() && pChild->IsRTLEnabled() )
        aKeyCode = vcl::KeyCode( aKeyCode.GetCode() == KEY_LEFT ? KEY_RIGHT : KEY_LEFT, aKeyCode.GetModifier() );

    // call handler
    ImplDelData aDelData;
    pChild->ImplAddDel( &aDelData );

    KeyEvent    aKeyEvt( (sal_Unicode)nCharCode, aKeyCode, nRepeat );
    NotifyEvent aNotifyEvt( nSVEvent, pChild, &aKeyEvt );
    bool bKeyPreNotify = ImplCallPreNotify( aNotifyEvt );
    bool nRet = true;

    if ( !bKeyPreNotify && !aDelData.IsDead() )
    {
        if ( nSVEvent == MouseNotifyEvent::KEYINPUT )
        {
            pChild->ImplGetWindowImpl()->mbKeyInput = false;
            pChild->KeyInput( aKeyEvt );
        }
        else
        {
            pChild->ImplGetWindowImpl()->mbKeyUp = false;
            pChild->KeyUp( aKeyEvt );
        }
        if( !aDelData.IsDead() )
            aNotifyEvt.GetWindow()->ImplNotifyKeyMouseCommandEventListeners( aNotifyEvt );
    }

    if ( aDelData.IsDead() )
        return true;

    pChild->ImplRemoveDel( &aDelData );

    if ( nSVEvent == MouseNotifyEvent::KEYINPUT )
    {
        if ( !bKeyPreNotify && pChild->ImplGetWindowImpl()->mbKeyInput )
        {
            sal_uInt16 nCode = aKeyCode.GetCode();

            // #101999# is focus in or below toolbox
            bool bToolboxFocus=false;
            if( (nCode == KEY_F1) && aKeyCode.IsShift() )
            {
                vcl::Window *pWin = pWindow->ImplGetWindowImpl()->mpFrameData->mpFocusWin;
                while( pWin )
                {
                    if( pWin->ImplGetWindowImpl()->mbToolBox )
                    {
                        bToolboxFocus = true;
                        break;
                    }
                    else
                        pWin = pWin->GetParent();
                }
            }

            // ContextMenu
            if ( (nCode == KEY_CONTEXTMENU) || ((nCode == KEY_F10) && aKeyCode.IsShift() && !aKeyCode.IsMod1() && !aKeyCode.IsMod2() ) )
                nRet = !ImplCallCommand( pChild, COMMAND_CONTEXTMENU, NULL, false );
            else if ( ( (nCode == KEY_F2) && aKeyCode.IsShift() ) || ( (nCode == KEY_F1) && aKeyCode.IsMod1() ) ||
                // #101999# no active help when focus in toolbox, simulate BallonHelp instead
                ( (nCode == KEY_F1) && aKeyCode.IsShift() && bToolboxFocus ) )
            {
                // TipHelp via Keyboard (Shift-F2 or Ctrl-F1)
                // simulate mouseposition at center of window

                Size aSize = pChild->GetOutputSize();
                Point aPos = Point( aSize.getWidth()/2, aSize.getHeight()/2 );
                aPos = pChild->OutputToScreenPixel( aPos );

                HelpEvent aHelpEvent( aPos, HelpEventMode::BALLOON );
                aHelpEvent.SetKeyboardActivated( true );
                pSVData->maHelpData.mbSetKeyboardHelp = true;
                pChild->RequestHelp( aHelpEvent );
                pSVData->maHelpData.mbSetKeyboardHelp = false;
            }
            else if ( (nCode == KEY_F1) || (nCode == KEY_HELP) )
            {
                if ( !aKeyCode.GetModifier() )
                {
                    if ( pSVData->maHelpData.mbContextHelp )
                    {
                        Point       aMousePos = pChild->OutputToScreenPixel( pChild->GetPointerPosPixel() );
                        HelpEvent   aHelpEvent( aMousePos, HelpEventMode::CONTEXT );
                        pChild->RequestHelp( aHelpEvent );
                    }
                    else
                        nRet = false;
                }
                else if ( aKeyCode.IsShift() )
                {
                    if ( pSVData->maHelpData.mbExtHelp )
                        Help::StartExtHelp();
                    else
                        nRet = false;
                }
            }
            else
            {
                if ( ImplCallHotKey( aKeyCode ) )
                    nRet = true;
                else
                    nRet = false;
            }
        }
    }
    else
    {
        if ( !bKeyPreNotify && pChild->ImplGetWindowImpl()->mbKeyUp )
            nRet = false;
    }

    // #105591# send keyinput to parent if we are a floating window and the key was not pocessed yet
    if( !nRet && pWindow->ImplGetWindowImpl()->mbFloatWin && pWindow->GetParent() && (pWindow->ImplGetWindowImpl()->mpFrame != pWindow->GetParent()->ImplGetWindowImpl()->mpFrame) )
    {
        pChild = pWindow->GetParent();

        // call handler
        ImplDelData aChildDelData( pChild );
        KeyEvent    aKEvt( (sal_Unicode)nCharCode, aKeyCode, nRepeat );
        NotifyEvent aNEvt( nSVEvent, pChild, &aKEvt );
        bool bPreNotify = ImplCallPreNotify( aNEvt );
        if ( aChildDelData.IsDead() )
            return true;

        if ( !bPreNotify )
        {
            if ( nSVEvent == MouseNotifyEvent::KEYINPUT )
            {
                pChild->ImplGetWindowImpl()->mbKeyInput = false;
                pChild->KeyInput( aKEvt );
            }
            else
            {
                pChild->ImplGetWindowImpl()->mbKeyUp = false;
                pChild->KeyUp( aKEvt );
            }

            if( !aChildDelData.IsDead() )
                aNEvt.GetWindow()->ImplNotifyKeyMouseCommandEventListeners( aNEvt );
            if ( aChildDelData.IsDead() )
                return true;
        }

        if( bPreNotify || !pChild->ImplGetWindowImpl()->mbKeyInput )
            nRet = true;
    }

    return nRet;
}

static bool ImplHandleExtTextInput( vcl::Window* pWindow,
                                    const OUString& rText,
                                    const sal_uInt16* pTextAttr,
                                    sal_Int32 nCursorPos, sal_uInt16 nCursorFlags )
{
    ImplSVData* pSVData = ImplGetSVData();
    vcl::Window*     pChild = NULL;

    int nTries = 200;
    while( nTries-- )
    {
        pChild = pSVData->maWinData.mpExtTextInputWin;
        if ( !pChild )
        {
            pChild = ImplGetKeyInputWindow( pWindow );
            if ( !pChild )
                return false;
        }
        if( !pChild->ImplGetWindowImpl()->mpFrameData->mnFocusId )
            break;
        Application::Yield();
    }

    // If it is the first ExtTextInput call, we inform the information
    // and allocate the data, which we must store in this mode
    ImplWinData* pWinData = pChild->ImplGetWinData();
    if ( !pChild->ImplGetWindowImpl()->mbExtTextInput )
    {
        pChild->ImplGetWindowImpl()->mbExtTextInput = true;
        pWinData->mpExtOldText = new OUString;
        if ( pWinData->mpExtOldAttrAry )
        {
            delete [] pWinData->mpExtOldAttrAry;
            pWinData->mpExtOldAttrAry = NULL;
        }
        pSVData->maWinData.mpExtTextInputWin = pChild;
        ImplCallCommand( pChild, COMMAND_STARTEXTTEXTINPUT );
    }

    // be aware of being recursively called in StartExtTextInput
    if ( !pChild->ImplGetWindowImpl()->mbExtTextInput )
        return false;

    // Test for changes
    bool bOnlyCursor = false;
    sal_Int32 nMinLen = std::min( pWinData->mpExtOldText->getLength(), rText.getLength() );
    sal_Int32 nDeltaStart = 0;
    while ( nDeltaStart < nMinLen )
    {
        if ( (*pWinData->mpExtOldText)[nDeltaStart] != rText[nDeltaStart] )
            break;
        nDeltaStart++;
    }
    if ( pWinData->mpExtOldAttrAry || pTextAttr )
    {
        if ( !pWinData->mpExtOldAttrAry || !pTextAttr )
            nDeltaStart = 0;
        else
        {
            sal_Int32 i = 0;
            while ( i < nDeltaStart )
            {
                if ( pWinData->mpExtOldAttrAry[i] != pTextAttr[i] )
                {
                    nDeltaStart = i;
                    break;
                }
                i++;
            }
        }
    }
    if ( (nDeltaStart >= nMinLen) &&
         (pWinData->mpExtOldText->getLength() == rText.getLength()) )
        bOnlyCursor = true;

    // Call Event and store the information
    CommandExtTextInputData aData( rText, pTextAttr,
                                   nCursorPos, nCursorFlags,
                                   bOnlyCursor );
    *pWinData->mpExtOldText = rText;
    if ( pWinData->mpExtOldAttrAry )
    {
        delete [] pWinData->mpExtOldAttrAry;
        pWinData->mpExtOldAttrAry = NULL;
    }
    if ( pTextAttr )
    {
        pWinData->mpExtOldAttrAry = new sal_uInt16[rText.getLength()];
        memcpy( pWinData->mpExtOldAttrAry, pTextAttr, rText.getLength()*sizeof( sal_uInt16 ) );
    }
    return !ImplCallCommand( pChild, COMMAND_EXTTEXTINPUT, &aData );
}

static bool ImplHandleEndExtTextInput( vcl::Window* /* pWindow */ )
{
    ImplSVData* pSVData = ImplGetSVData();
    vcl::Window*     pChild = pSVData->maWinData.mpExtTextInputWin;
    bool        nRet = false;

    if ( pChild )
    {
        pChild->ImplGetWindowImpl()->mbExtTextInput = false;
        pSVData->maWinData.mpExtTextInputWin = NULL;
        ImplWinData* pWinData = pChild->ImplGetWinData();
        if ( pWinData->mpExtOldText )
        {
            delete pWinData->mpExtOldText;
            pWinData->mpExtOldText = NULL;
        }
        if ( pWinData->mpExtOldAttrAry )
        {
            delete [] pWinData->mpExtOldAttrAry;
            pWinData->mpExtOldAttrAry = NULL;
        }
        nRet = !ImplCallCommand( pChild, COMMAND_ENDEXTTEXTINPUT );
    }

    return nRet;
}

static void ImplHandleExtTextInputPos( vcl::Window* pWindow,
                                       Rectangle& rRect, long& rInputWidth,
                                       bool * pVertical )
{
    ImplSVData* pSVData = ImplGetSVData();
    vcl::Window*     pChild = pSVData->maWinData.mpExtTextInputWin;

    if ( !pChild )
        pChild = ImplGetKeyInputWindow( pWindow );
    else
    {
        // Test, if the Window is related to the frame
        if ( !pWindow->ImplIsWindowOrChild( pChild ) )
            pChild = ImplGetKeyInputWindow( pWindow );
    }

    if ( pChild )
    {
        const OutputDevice *pChildOutDev = pChild->GetOutDev();
        ImplCallCommand( pChild, COMMAND_CURSORPOS );
        const Rectangle* pRect = pChild->GetCursorRect();
        if ( pRect )
            rRect = pChildOutDev->ImplLogicToDevicePixel( *pRect );
        else
        {
            vcl::Cursor* pCursor = pChild->GetCursor();
            if ( pCursor )
            {
                Point aPos = pChildOutDev->ImplLogicToDevicePixel( pCursor->GetPos() );
                Size aSize = pChild->LogicToPixel( pCursor->GetSize() );
                if ( !aSize.Width() )
                    aSize.Width() = pChild->GetSettings().GetStyleSettings().GetCursorSize();
                rRect = Rectangle( aPos, aSize );
            }
            else
                rRect = Rectangle( Point( pChild->GetOutOffXPixel(), pChild->GetOutOffYPixel() ), Size() );
        }
        rInputWidth = pChild->ImplLogicWidthToDevicePixel( pChild->GetCursorExtTextInputWidth() );
        if ( !rInputWidth )
            rInputWidth = rRect.GetWidth();
    }
    if (pVertical != 0)
        *pVertical
            = pChild != 0 && pChild->GetInputContext().GetFont().IsVertical();
}

static bool ImplHandleInputContextChange( vcl::Window* pWindow, LanguageType eNewLang )
{
    vcl::Window* pChild = ImplGetKeyInputWindow( pWindow );
    CommandInputContextData aData( eNewLang );
    return !ImplCallCommand( pChild, COMMAND_INPUTCONTEXTCHANGE, &aData );
}

static bool ImplCallWheelCommand( vcl::Window* pWindow, const Point& rPos,
                                  const CommandWheelData* pWheelData )
{
    Point               aCmdMousePos = pWindow->ImplFrameToOutput( rPos );
    CommandEvent        aCEvt( aCmdMousePos, COMMAND_WHEEL, true, pWheelData );
    NotifyEvent         aNCmdEvt( MouseNotifyEvent::COMMAND, pWindow, &aCEvt );
    ImplDelData         aDelData( pWindow );
    bool bPreNotify = ImplCallPreNotify( aNCmdEvt );
    if ( aDelData.IsDead() )
        return false;
    if ( !bPreNotify )
    {
        pWindow->ImplGetWindowImpl()->mbCommand = false;
        pWindow->Command( aCEvt );
        if ( aDelData.IsDead() )
            return false;
        if ( pWindow->ImplGetWindowImpl()->mbCommand )
            return true;
    }
    return false;
}

static bool acceptableWheelScrollTarget(const vcl::Window *pMouseWindow)
{
    return (pMouseWindow && pMouseWindow->IsInputEnabled() && !pMouseWindow->IsInModalMode());
}

//If the last event at the same absolute screen position was handled by a
//different window then reuse that window if the event occurs within 1/2 a
//second, i.e. so scrolling down something like the calc sidebar that contains
//widgets that respond to wheel events will continue to send the event to the
//scrolling widget in favour of the widget that happens to end up under the
//mouse.
static bool shouldReusePreviousMouseWindow(const SalWheelMouseEvent& rPrevEvt, const SalWheelMouseEvent& rEvt)
{
    return (rEvt.mnX == rPrevEvt.mnX && rEvt.mnY == rPrevEvt.mnY && rEvt.mnTime-rPrevEvt.mnTime < 500/*ms*/);
}

class HandleGestureEventBase
{
protected:
    ImplSVData* m_pSVData;
    VclPtr<vcl::Window> m_pWindow;
    Point m_aMousePos;

public:

<<<<<<< HEAD
=======
    struct WindowDescription
    {
        VclPtr<vcl::Window> m_pMouseWindow;
        bool m_bIsFloat;
        WindowDescription(vcl::Window *pMouseWindow, bool bIsFloat)
            : m_pMouseWindow(pMouseWindow)
            , m_bIsFloat(bIsFloat)
        {
        }
    };

>>>>>>> 0cde74f7
    HandleGestureEventBase(vcl::Window *pWindow, const Point &rMousePos)
        : m_pSVData(ImplGetSVData())
        , m_pWindow(pWindow)
        , m_aMousePos(rMousePos)
    {
    }
    bool Setup();
    vcl::Window* FindTarget();
    vcl::Window* Dispatch(vcl::Window* pTarget);
    virtual bool CallCommand(vcl::Window *pWindow, const Point &rMousePos) = 0;
    virtual ~HandleGestureEventBase() {}
};

bool HandleGestureEventBase::Setup()
{
    ImplDelData aDogTag( m_pWindow );

    if (m_pSVData->maWinData.mpAutoScrollWin)
        m_pSVData->maWinData.mpAutoScrollWin->EndAutoScroll();
    if (m_pSVData->maHelpData.mpHelpWin)
        ImplDestroyHelpWindow( true );
    if (aDogTag.IsDead())
        return false;
    return true;
}

vcl::Window* HandleGestureEventBase::FindTarget()
{
    // first check any floating window ( eg. drop down listboxes)
    vcl::Window *pMouseWindow = NULL;

    if (m_pSVData->maWinData.mpFirstFloat && !m_pSVData->maWinData.mpCaptureWin &&
         !m_pSVData->maWinData.mpFirstFloat->ImplIsFloatPopupModeWindow( m_pWindow ) )
    {
        HitTest nHitTest = HITTEST_OUTSIDE;
        pMouseWindow = m_pSVData->maWinData.mpFirstFloat->ImplFloatHitTest( m_pWindow, m_aMousePos, nHitTest );
        if (!pMouseWindow)
            pMouseWindow = m_pSVData->maWinData.mpFirstFloat;
    }
    // then try the window directly beneath the mouse
    if( !pMouseWindow )
    {
        pMouseWindow = m_pWindow->ImplFindWindow( m_aMousePos );
    }
    else
    {
        // transform coordinates to float window frame coordinates
        pMouseWindow = pMouseWindow->ImplFindWindow(
                 pMouseWindow->OutputToScreenPixel(
                  pMouseWindow->AbsoluteScreenToOutputPixel(
                   m_pWindow->OutputToAbsoluteScreenPixel(
                    m_pWindow->ScreenToOutputPixel( m_aMousePos ) ) ) ) );
    }

    while (acceptableWheelScrollTarget(pMouseWindow))
    {
        if (pMouseWindow->IsEnabled())
            break;
        //try the parent if this one is disabled
        pMouseWindow = pMouseWindow->GetParent();
    }

    return pMouseWindow;
}

vcl::Window *HandleGestureEventBase::Dispatch(vcl::Window* pMouseWindow)
{
    vcl::Window *pDispatchedTo = NULL;

    if (acceptableWheelScrollTarget(pMouseWindow) && pMouseWindow->IsEnabled())
    {
        // transform coordinates to float window frame coordinates
        Point aRelMousePos( pMouseWindow->OutputToScreenPixel(
                             pMouseWindow->AbsoluteScreenToOutputPixel(
                              m_pWindow->OutputToAbsoluteScreenPixel(
                               m_pWindow->ScreenToOutputPixel( m_aMousePos ) ) ) ) );
        bool bPropogate = CallCommand(pMouseWindow, aRelMousePos);
        if (!bPropogate)
            pDispatchedTo = pMouseWindow;
    }

    // if the command was not handled try the focus window
    if (!pDispatchedTo)
    {
        vcl::Window* pFocusWindow = m_pWindow->ImplGetWindowImpl()->mpFrameData->mpFocusWin;
        if ( pFocusWindow && (pFocusWindow != pMouseWindow) &&
             (pFocusWindow == m_pSVData->maWinData.mpFocusWin) )
        {
            // no wheel-messages to disabled windows
            if ( pFocusWindow->IsEnabled() && pFocusWindow->IsInputEnabled() && ! pFocusWindow->IsInModalMode() )
            {
                // transform coordinates to focus window frame coordinates
                Point aRelMousePos( pFocusWindow->OutputToScreenPixel(
                                     pFocusWindow->AbsoluteScreenToOutputPixel(
                                      m_pWindow->OutputToAbsoluteScreenPixel(
                                       m_pWindow->ScreenToOutputPixel( m_aMousePos ) ) ) ) );
                bool bPropogate = CallCommand(pFocusWindow, aRelMousePos);
                if (!bPropogate)
                    pDispatchedTo = pMouseWindow;
            }
        }
    }
    return pDispatchedTo;
}

class HandleWheelEvent : public HandleGestureEventBase
{
private:
    CommandWheelData m_aWheelData;
public:
    HandleWheelEvent(vcl::Window *pWindow, const SalWheelMouseEvent& rEvt, bool bScaleDirectly)
        : HandleGestureEventBase(pWindow, Point(rEvt.mnX, rEvt.mnY))
    {
        CommandWheelMode nMode;
        sal_uInt16 nCode = rEvt.mnCode;
        bool bHorz = rEvt.mbHorz;
        bool bPixel = rEvt.mbDeltaIsPixel;
        if (bScaleDirectly)
            nMode = CommandWheelMode::ZOOM_SCALE;
        else if ( nCode & KEY_MOD1 )
            nMode = CommandWheelMode::ZOOM;
        else if ( nCode & KEY_MOD2 )
            nMode = CommandWheelMode::DATAZOOM;
        else
        {
            nMode = CommandWheelMode::SCROLL;
            // #i85450# interpret shift-wheel as horizontal wheel action
            if( (nCode & (KEY_SHIFT | KEY_MOD1 | KEY_MOD2 | KEY_MOD3)) == KEY_SHIFT )
                bHorz = true;
        }

        m_aWheelData = CommandWheelData(rEvt.mnDelta, rEvt.mnNotchDelta, rEvt.mnScrollLines, nMode, nCode, bHorz, bPixel);

    }
    virtual bool CallCommand(vcl::Window *pWindow, const Point &rMousePos) SAL_OVERRIDE
    {
        return ImplCallWheelCommand(pWindow, rMousePos, &m_aWheelData);
    }
    bool HandleEvent(const SalWheelMouseEvent& rEvt);
};

bool HandleWheelEvent::HandleEvent(const SalWheelMouseEvent& rEvt)
{
    static SalWheelMouseEvent aPreviousEvent;
    static vcl::Window *pPreviousWindow;

    if (!Setup())
        return false;

    vcl::Window *pMouseWindow = FindTarget();

    // avoid the problem that scrolling via wheel to this point brings a widget
    // under the mouse that also accepts wheel commands, so stick with the old
    // widget if the time gap is very small
    if (shouldReusePreviousMouseWindow(aPreviousEvent, rEvt) && acceptableWheelScrollTarget(pPreviousWindow))
    {
        pMouseWindow = pPreviousWindow;
    }

    aPreviousEvent = rEvt;

    pPreviousWindow = Dispatch(pMouseWindow);

    return pPreviousWindow != NULL;
}

class HandleGestureEvent : public HandleGestureEventBase
{
public:
    HandleGestureEvent(vcl::Window *pWindow, const Point &rMousePos)
        : HandleGestureEventBase(pWindow, rMousePos)
    {
    }
    bool HandleEvent();
};

bool HandleGestureEvent::HandleEvent()
{
    if (!Setup())
        return false;

    vcl::Window *pTarget = FindTarget();

    bool bHandled = Dispatch(pTarget) != NULL;
    return bHandled;
}

static bool ImplHandleWheelEvent( vcl::Window* pWindow, const SalWheelMouseEvent& rEvt, bool scaleDirectly = false )
{
    HandleWheelEvent aHandler(pWindow, rEvt, scaleDirectly);
    return aHandler.HandleEvent(rEvt);
}

class HandleSwipeEvent : public HandleGestureEvent
{
private:
    CommandSwipeData m_aSwipeData;
public:
    HandleSwipeEvent(vcl::Window *pWindow, const SalSwipeEvent& rEvt)
        : HandleGestureEvent(pWindow, Point(rEvt.mnX, rEvt.mnY))
    {
        m_aSwipeData = CommandSwipeData(rEvt.mnVelocityX, rEvt.mnVelocityY);
    }
    virtual bool CallCommand(vcl::Window *pWindow, const Point &/*rMousePos*/) SAL_OVERRIDE
    {
        return ImplCallCommand(pWindow, COMMAND_SWIPE, &m_aSwipeData);
    }
};

static bool ImplHandleSwipe(vcl::Window *pWindow, const SalSwipeEvent& rEvt)
{
    HandleSwipeEvent aHandler(pWindow, rEvt);
    return aHandler.HandleEvent();
}

class HandleLongPressEvent : public HandleGestureEvent
{
private:
    CommandLongPressData m_aLongPressData;
public:
    HandleLongPressEvent(vcl::Window *pWindow, const SalLongPressEvent& rEvt)
        : HandleGestureEvent(pWindow, Point(rEvt.mnX, rEvt.mnY))
    {
        m_aLongPressData = CommandLongPressData(rEvt.mnX, rEvt.mnY);
    }
    virtual bool CallCommand(vcl::Window *pWindow, const Point &/*rMousePos*/) SAL_OVERRIDE
    {
        return ImplCallCommand(pWindow, COMMAND_LONGPRESS, &m_aLongPressData);
    }
};

static bool ImplHandleLongPress(vcl::Window *pWindow, const SalLongPressEvent& rEvt)
{
    HandleLongPressEvent aHandler(pWindow, rEvt);
    return aHandler.HandleEvent();
}

#define IMPL_PAINT_CHECKRTL         ((sal_uInt16)0x0020)

static void ImplHandlePaint( vcl::Window* pWindow, const Rectangle& rBoundRect, bool bImmediateUpdate )
{
    // give up background save when system paints arrive
    vcl::Window* pSaveBackWin = pWindow->ImplGetWindowImpl()->mpFrameData->mpFirstBackWin;
    while ( pSaveBackWin )
    {
        vcl::Window* pNext = pSaveBackWin->ImplGetWindowImpl()->mpOverlapData->mpNextBackWin;
        Rectangle aRect( Point( pSaveBackWin->GetOutOffXPixel(), pSaveBackWin->GetOutOffYPixel() ),
                         Size( pSaveBackWin->GetOutputWidthPixel(), pSaveBackWin->GetOutputHeightPixel() ) );
        if ( aRect.IsOver( rBoundRect ) )
            pSaveBackWin->ImplDeleteOverlapBackground();
        pSaveBackWin = pNext;
    }

    // system paint events must be checked for re-mirroring
    pWindow->ImplGetWindowImpl()->mnPaintFlags |= IMPL_PAINT_CHECKRTL;

    // trigger paint for all windows that live in the new paint region
    vcl::Region aRegion( rBoundRect );
    pWindow->ImplInvalidateOverlapFrameRegion( aRegion );
    if( bImmediateUpdate )
    {
        // #i87663# trigger possible pending resize notifications
        // (GetSizePixel does that for us)
        pWindow->GetSizePixel();
        // force drawing inmmediately
        pWindow->Update();
    }
}

static void KillOwnPopups( vcl::Window* pWindow )
{
    ImplSVData* pSVData = ImplGetSVData();
    vcl::Window *pParent = pWindow->ImplGetWindowImpl()->mpFrameWindow;
    vcl::Window *pChild = pSVData->maWinData.mpFirstFloat;
    if ( pChild && pParent->ImplIsWindowOrChild( pChild, true ) )
    {
        if ( !(pSVData->maWinData.mpFirstFloat->GetPopupModeFlags() & FLOATWIN_POPUPMODE_NOAPPFOCUSCLOSE) )
            pSVData->maWinData.mpFirstFloat->EndPopupMode( FLOATWIN_POPUPMODEEND_CANCEL | FLOATWIN_POPUPMODEEND_CLOSEALL );
    }
}

void ImplHandleResize( vcl::Window* pWindow, long nNewWidth, long nNewHeight )
{
    if( pWindow->GetStyle() & (WB_MOVEABLE|WB_SIZEABLE) )
    {
        KillOwnPopups( pWindow );
        if( pWindow->ImplGetWindow() != ImplGetSVData()->maHelpData.mpHelpWin )
            ImplDestroyHelpWindow( true );
    }

    if (
         (nNewWidth > 0 && nNewHeight > 0) ||
         pWindow->ImplGetWindow()->ImplGetWindowImpl()->mbAllResize
       )
    {
        if ( (nNewWidth != pWindow->GetOutputWidthPixel()) || (nNewHeight != pWindow->GetOutputHeightPixel()) )
        {
            pWindow->mnOutWidth  = nNewWidth;
            pWindow->mnOutHeight = nNewHeight;
            pWindow->ImplGetWindowImpl()->mbWaitSystemResize = false;
            if ( pWindow->IsReallyVisible() )
                pWindow->ImplSetClipFlag();
            if ( pWindow->IsVisible() || pWindow->ImplGetWindow()->ImplGetWindowImpl()->mbAllResize ||
                ( pWindow->ImplGetWindowImpl()->mbFrame && pWindow->ImplGetWindowImpl()->mpClientWindow ) )   // propagate resize for system border windows
            {
                bool bStartTimer = true;
                // use resize buffering for user resizes
                // ownerdraw decorated windows and floating windows can be resized immediately (i.e. synchronously)
                if( pWindow->ImplGetWindowImpl()->mbFrame && (pWindow->GetStyle() & WB_SIZEABLE)
                    && !(pWindow->GetStyle() & WB_OWNERDRAWDECORATION)  // synchronous resize for ownerdraw decorated windows (toolbars)
                    && !pWindow->ImplGetWindowImpl()->mbFloatWin )             // synchronous resize for floating windows, #i43799#
                {
                    if( pWindow->ImplGetWindowImpl()->mpClientWindow )
                    {
                        // #i42750# presentation wants to be informed about resize
                        // as early as possible
                        WorkWindow* pWorkWindow = dynamic_cast<WorkWindow*>(pWindow->ImplGetWindowImpl()->mpClientWindow.get());
                        if( ! pWorkWindow || pWorkWindow->IsPresentationMode() )
                            bStartTimer = false;
                    }
                    else
                    {
                        WorkWindow* pWorkWindow = dynamic_cast<WorkWindow*>(pWindow);
                        if( ! pWorkWindow || pWorkWindow->IsPresentationMode() )
                            bStartTimer = false;
                    }
                }
                else
                    bStartTimer = false;

                if( bStartTimer )
                    pWindow->ImplGetWindowImpl()->mpFrameData->maResizeIdle.Start();
                else
                    pWindow->ImplCallResize(); // otherwise menus cannot be positioned
            }
            else
                pWindow->ImplGetWindowImpl()->mbCallResize = true;
        }
    }

    pWindow->ImplGetWindowImpl()->mpFrameData->mbNeedSysWindow = (nNewWidth < IMPL_MIN_NEEDSYSWIN) ||
                                            (nNewHeight < IMPL_MIN_NEEDSYSWIN);
    bool bMinimized = (nNewWidth <= 0) || (nNewHeight <= 0);
    if( bMinimized != pWindow->ImplGetWindowImpl()->mpFrameData->mbMinimized )
        pWindow->ImplGetWindowImpl()->mpFrameWindow->ImplNotifyIconifiedState( bMinimized );
    pWindow->ImplGetWindowImpl()->mpFrameData->mbMinimized = bMinimized;
}

static void ImplHandleMove( vcl::Window* pWindow )
{
    if( pWindow->ImplGetWindowImpl()->mbFrame && pWindow->ImplIsFloatingWindow() && pWindow->IsReallyVisible() )
    {
        static_cast<FloatingWindow*>(pWindow)->EndPopupMode( FLOATWIN_POPUPMODEEND_TEAROFF );
        pWindow->ImplCallMove();
    }

    if( pWindow->GetStyle() & (WB_MOVEABLE|WB_SIZEABLE) )
    {
        KillOwnPopups( pWindow );
        if( pWindow->ImplGetWindow() != ImplGetSVData()->maHelpData.mpHelpWin )
            ImplDestroyHelpWindow( true );
    }

    if ( pWindow->IsVisible() )
        pWindow->ImplCallMove();
    else
        pWindow->ImplGetWindowImpl()->mbCallMove = true; // make sure the framepos will be updated on the next Show()

    if ( pWindow->ImplGetWindowImpl()->mbFrame && pWindow->ImplGetWindowImpl()->mpClientWindow )
        pWindow->ImplGetWindowImpl()->mpClientWindow->ImplCallMove();   // notify client to update geometry

}

static void ImplHandleMoveResize( vcl::Window* pWindow, long nNewWidth, long nNewHeight )
{
    ImplHandleMove( pWindow );
    ImplHandleResize( pWindow, nNewWidth, nNewHeight );
}

static void ImplActivateFloatingWindows( vcl::Window* pWindow, bool bActive )
{
    // First check all overlapping windows
    vcl::Window* pTempWindow = pWindow->ImplGetWindowImpl()->mpFirstOverlap;
    while ( pTempWindow )
    {
        if ( !pTempWindow->GetActivateMode() )
        {
            if ( (pTempWindow->GetType() == WINDOW_BORDERWINDOW) &&
                 (pTempWindow->ImplGetWindow()->GetType() == WINDOW_FLOATINGWINDOW) )
                static_cast<ImplBorderWindow*>(pTempWindow)->SetDisplayActive( bActive );
        }

        ImplActivateFloatingWindows( pTempWindow, bActive );
        pTempWindow = pTempWindow->ImplGetWindowImpl()->mpNext;
    }
}

IMPL_LINK_NOARG(vcl::Window, ImplAsyncFocusHdl)
{
    ImplGetWindowImpl()->mpFrameData->mnFocusId = 0;

    // If the status has been preserved, because we got back the focus
    // in the meantime, we do nothing
    bool bHasFocus = ImplGetWindowImpl()->mpFrameData->mbHasFocus || ImplGetWindowImpl()->mpFrameData->mbSysObjFocus;

    // next execute the delayed functions
    if ( bHasFocus )
    {
        // redraw all floating windows inactive
        if ( ImplGetWindowImpl()->mpFrameData->mbStartFocusState != bHasFocus )
            ImplActivateFloatingWindows( this, bHasFocus );

        if ( ImplGetWindowImpl()->mpFrameData->mpFocusWin )
        {
            bool bHandled = false;
            if ( ImplGetWindowImpl()->mpFrameData->mpFocusWin->IsInputEnabled() &&
                 ! ImplGetWindowImpl()->mpFrameData->mpFocusWin->IsInModalMode() )
            {
                if ( ImplGetWindowImpl()->mpFrameData->mpFocusWin->IsEnabled() )
                {
                    ImplGetWindowImpl()->mpFrameData->mpFocusWin->GrabFocus();
                    bHandled = true;
                }
                else if( ImplGetWindowImpl()->mpFrameData->mpFocusWin->ImplHasDlgCtrl() )
                {
                // #109094# if the focus is restored to a disabled dialog control (was disabled meanwhile)
                // try to move it to the next control
                    ImplGetWindowImpl()->mpFrameData->mpFocusWin->ImplDlgCtrlNextWindow();
                    bHandled = true;
                }
            }
            if ( !bHandled )
            {
                ImplSVData* pSVData = ImplGetSVData();
                vcl::Window*     pTopLevelWindow = ImplGetWindowImpl()->mpFrameData->mpFocusWin->ImplGetFirstOverlapWindow();
                if ( ( ! pTopLevelWindow->IsInputEnabled() || pTopLevelWindow->IsInModalMode() )
                     && pSVData->maWinData.mpLastExecuteDlg )
                    pSVData->maWinData.mpLastExecuteDlg->ToTop( TOTOP_RESTOREWHENMIN | TOTOP_GRABFOCUSONLY);
                else
                    pTopLevelWindow->GrabFocus();
            }
        }
        else
            GrabFocus();
    }
    else
    {
        vcl::Window* pFocusWin = ImplGetWindowImpl()->mpFrameData->mpFocusWin;
        if ( pFocusWin )
        {
            ImplSVData* pSVData = ImplGetSVData();

            if ( pSVData->maWinData.mpFocusWin == pFocusWin )
            {
                // FocusWindow umsetzen
                vcl::Window* pOverlapWindow = pFocusWin->ImplGetFirstOverlapWindow();
                pOverlapWindow->ImplGetWindowImpl()->mpLastFocusWindow = pFocusWin;
                pSVData->maWinData.mpFocusWin = NULL;

                if ( pFocusWin->ImplGetWindowImpl()->mpCursor )
                    pFocusWin->ImplGetWindowImpl()->mpCursor->ImplHide( true );

                // Deaktivate rufen
                vcl::Window* pOldFocusWindow = pFocusWin;
                if ( pOldFocusWindow )
                {
                    vcl::Window* pOldOverlapWindow = pOldFocusWindow->ImplGetFirstOverlapWindow();
                    vcl::Window* pOldRealWindow = pOldOverlapWindow->ImplGetWindow();

                    pOldOverlapWindow->ImplGetWindowImpl()->mbActive = false;
                    pOldOverlapWindow->Deactivate();
                    if ( pOldRealWindow != pOldOverlapWindow )
                    {
                        pOldRealWindow->ImplGetWindowImpl()->mbActive = false;
                        pOldRealWindow->Deactivate();
                    }
                }

                // TrackingMode is ended in ImplHandleLoseFocus
#ifdef _WIN32
                // To avoid problems with the Unix IME
                pFocusWin->EndExtTextInput( EXTTEXTINPUT_END_COMPLETE );
#endif

                // XXX #102010# hack for accessibility: do not close the menu,
                // even after focus lost
                static const char* pEnv = getenv("SAL_FLOATWIN_NOAPPFOCUSCLOSE");
                if( !(pEnv && *pEnv) )
                {
                    NotifyEvent aNEvt( MouseNotifyEvent::LOSEFOCUS, pFocusWin );
                    if ( !ImplCallPreNotify( aNEvt ) )
                        pFocusWin->LoseFocus();
                    pFocusWin->ImplCallDeactivateListeners( NULL );
                }
                // XXX
            }
        }

        // Redraw all floating window inactive
        if ( ImplGetWindowImpl()->mpFrameData->mbStartFocusState != bHasFocus )
            ImplActivateFloatingWindows( this, bHasFocus );
    }

    return 0;
}

static void ImplHandleGetFocus( vcl::Window* pWindow )
{
    pWindow->ImplGetWindowImpl()->mpFrameData->mbHasFocus = true;

    // execute Focus-Events after a delay, such that SystemChildWindows
    // do not blink when they receive focus
    if ( !pWindow->ImplGetWindowImpl()->mpFrameData->mnFocusId )
    {
        pWindow->ImplGetWindowImpl()->mpFrameData->mbStartFocusState = !pWindow->ImplGetWindowImpl()->mpFrameData->mbHasFocus;
        pWindow->ImplGetWindowImpl()->mpFrameData->mnFocusId = Application::PostUserEvent( LINK( pWindow, vcl::Window, ImplAsyncFocusHdl ) );
        vcl::Window* pFocusWin = pWindow->ImplGetWindowImpl()->mpFrameData->mpFocusWin;
        if ( pFocusWin && pFocusWin->ImplGetWindowImpl()->mpCursor )
            pFocusWin->ImplGetWindowImpl()->mpCursor->ImplShow();
    }
}

static void ImplHandleLoseFocus( vcl::Window* pWindow )
{
    ImplSVData* pSVData = ImplGetSVData();

    // Abort the autoscroll if the frame loses focus
    if ( pSVData->maWinData.mpAutoScrollWin )
        pSVData->maWinData.mpAutoScrollWin->EndAutoScroll();

    // Abort tracking if the frame loses focus
    if ( pSVData->maWinData.mpTrackWin )
    {
        if ( pSVData->maWinData.mpTrackWin->ImplGetWindowImpl()->mpFrameWindow == pWindow )
            pSVData->maWinData.mpTrackWin->EndTracking( ENDTRACK_CANCEL );
    }

    // here we always terminate the popupmode, also when NOFOCUSCLOSE
    // is set, such that we do not show windows during the switch
    if ( pSVData->maWinData.mpFirstFloat )
    {
        if ( !(pSVData->maWinData.mpFirstFloat->GetPopupModeFlags() & FLOATWIN_POPUPMODE_NOAPPFOCUSCLOSE) )
            pSVData->maWinData.mpFirstFloat->EndPopupMode( FLOATWIN_POPUPMODEEND_CANCEL | FLOATWIN_POPUPMODEEND_CLOSEALL );
    }

    pWindow->ImplGetWindowImpl()->mpFrameData->mbHasFocus = false;

    // execute Focus-Events after a delay, such that SystemChildWindows
    // do not flicker when they receive focus
    if ( !pWindow->ImplGetWindowImpl()->mpFrameData->mnFocusId )
    {
        pWindow->ImplGetWindowImpl()->mpFrameData->mbStartFocusState = !pWindow->ImplGetWindowImpl()->mpFrameData->mbHasFocus;
        pWindow->ImplGetWindowImpl()->mpFrameData->mnFocusId = Application::PostUserEvent( LINK( pWindow, vcl::Window, ImplAsyncFocusHdl ) );
    }

    vcl::Window* pFocusWin = pWindow->ImplGetWindowImpl()->mpFrameData->mpFocusWin;
    if ( pFocusWin && pFocusWin->ImplGetWindowImpl()->mpCursor )
        pFocusWin->ImplGetWindowImpl()->mpCursor->ImplHide( true );
}

struct DelayedCloseEvent
{
    VclPtr<vcl::Window> pWindow;
    ImplDelData     aDelData;
};

static sal_IntPtr DelayedCloseEventLink( void* pCEvent, void* )
{
    DelayedCloseEvent* pEv = static_cast<DelayedCloseEvent*>(pCEvent);

    if( ! pEv->aDelData.IsDead() )
    {
        pEv->pWindow->ImplRemoveDel( &pEv->aDelData );
        // dispatch to correct window type
        if( pEv->pWindow->IsSystemWindow() )
            static_cast<SystemWindow*>(pEv->pWindow.get())->Close();
        else if( pEv->pWindow->IsDockingWindow() )
            static_cast<DockingWindow*>(pEv->pWindow.get())->Close();
    }
    delete pEv;

    return 0;
}

void ImplHandleClose( vcl::Window* pWindow )
{
    ImplSVData* pSVData = ImplGetSVData();

    bool bWasPopup = false;
    if( pWindow->ImplIsFloatingWindow() &&
        static_cast<FloatingWindow*>(pWindow)->ImplIsInPrivatePopupMode() )
    {
        bWasPopup = true;
    }

    // on Close stop all floating modes and end popups
    if ( pSVData->maWinData.mpFirstFloat )
    {
        FloatingWindow* pLastLevelFloat;
        pLastLevelFloat = pSVData->maWinData.mpFirstFloat->ImplFindLastLevelFloat();
        pLastLevelFloat->EndPopupMode( FLOATWIN_POPUPMODEEND_CANCEL | FLOATWIN_POPUPMODEEND_CLOSEALL );
    }
    if ( pSVData->maHelpData.mbExtHelpMode )
        Help::EndExtHelp();
    if ( pSVData->maHelpData.mpHelpWin )
        ImplDestroyHelpWindow( false );
    // AutoScrollMode
    if ( pSVData->maWinData.mpAutoScrollWin )
        pSVData->maWinData.mpAutoScrollWin->EndAutoScroll();

    if ( pSVData->maWinData.mpTrackWin )
        pSVData->maWinData.mpTrackWin->EndTracking( ENDTRACK_CANCEL | ENDTRACK_KEY );

    if (bWasPopup)
        return;

    vcl::Window *pWin = pWindow->ImplGetWindow();
    SystemWindow* pSysWin = dynamic_cast<SystemWindow*>(pWin);
    if (pSysWin)
    {
        // See if the custom close handler is set.
        const Link& rLink = pSysWin->GetCloseHdl();
        if (rLink.IsSet())
        {
            rLink.Call(pSysWin);
            return;
        }
    }

    // check whether close is allowed
    if ( pWin->IsEnabled() && pWin->IsInputEnabled() && !pWin->IsInModalMode() )
    {
        DelayedCloseEvent* pEv = new DelayedCloseEvent;
        pEv->pWindow = pWin;
        pWin->ImplAddDel( &pEv->aDelData );
        Application::PostUserEvent( Link( pEv, DelayedCloseEventLink ) );
    }
}

static void ImplHandleUserEvent( ImplSVEvent* pSVEvent )
{
    if ( pSVEvent )
    {
        if ( pSVEvent->mbCall && !pSVEvent->maDelData.IsDead() )
        {
            if ( pSVEvent->mpWindow )
            {
                pSVEvent->mpWindow->ImplRemoveDel( &(pSVEvent->maDelData) );
                pSVEvent->mpLink->Call( pSVEvent->mpData );
            }
            else
            {
                pSVEvent->mpLink->Call( pSVEvent->mpData );
            }
        }

        delete pSVEvent->mpLink;
        delete pSVEvent;
    }
}

static MouseEventModifiers ImplGetMouseMoveMode( SalMouseEvent* pEvent )
{
    MouseEventModifiers nMode = MouseEventModifiers::NONE;
    if ( !pEvent->mnCode )
        nMode |= MouseEventModifiers::SIMPLEMOVE;
    if ( (pEvent->mnCode & MOUSE_LEFT) && !(pEvent->mnCode & KEY_MOD1) )
        nMode |= MouseEventModifiers::DRAGMOVE;
    if ( (pEvent->mnCode & MOUSE_LEFT) && (pEvent->mnCode & KEY_MOD1) )
        nMode |= MouseEventModifiers::DRAGCOPY;
    return nMode;
}

static MouseEventModifiers ImplGetMouseButtonMode( SalMouseEvent* pEvent )
{
    MouseEventModifiers nMode = MouseEventModifiers::NONE;
    if ( pEvent->mnButton == MOUSE_LEFT )
        nMode |= MouseEventModifiers::SIMPLECLICK;
    if ( (pEvent->mnButton == MOUSE_LEFT) && !(pEvent->mnCode & (MOUSE_MIDDLE | MOUSE_RIGHT)) )
        nMode |= MouseEventModifiers::SELECT;
    if ( (pEvent->mnButton == MOUSE_LEFT) && (pEvent->mnCode & KEY_MOD1) &&
         !(pEvent->mnCode & (MOUSE_MIDDLE | MOUSE_RIGHT | KEY_SHIFT)) )
        nMode |= MouseEventModifiers::MULTISELECT;
    if ( (pEvent->mnButton == MOUSE_LEFT) && (pEvent->mnCode & KEY_SHIFT) &&
         !(pEvent->mnCode & (MOUSE_MIDDLE | MOUSE_RIGHT | KEY_MOD1)) )
        nMode |= MouseEventModifiers::RANGESELECT;
    return nMode;
}

inline bool ImplHandleSalMouseLeave( vcl::Window* pWindow, SalMouseEvent* pEvent )
{
    return ImplHandleMouseEvent( pWindow, MouseNotifyEvent::MOUSEMOVE, true,
                                 pEvent->mnX, pEvent->mnY,
                                 pEvent->mnTime, pEvent->mnCode,
                                 ImplGetMouseMoveMode( pEvent ) );
}

inline bool ImplHandleSalMouseMove( vcl::Window* pWindow, SalMouseEvent* pEvent )
{
    return ImplHandleMouseEvent( pWindow, MouseNotifyEvent::MOUSEMOVE, false,
                                 pEvent->mnX, pEvent->mnY,
                                 pEvent->mnTime, pEvent->mnCode,
                                 ImplGetMouseMoveMode( pEvent ) );
}

inline bool ImplHandleSalMouseButtonDown( vcl::Window* pWindow, SalMouseEvent* pEvent )
{
    return ImplHandleMouseEvent( pWindow, MouseNotifyEvent::MOUSEBUTTONDOWN, false,
                                 pEvent->mnX, pEvent->mnY,
                                 pEvent->mnTime,
#ifdef MACOSX
                 pEvent->mnButton | (pEvent->mnCode & (KEY_SHIFT | KEY_MOD1 | KEY_MOD2 | KEY_MOD3)),
#else
                                 pEvent->mnButton | (pEvent->mnCode & (KEY_SHIFT | KEY_MOD1 | KEY_MOD2)),
#endif
                                 ImplGetMouseButtonMode( pEvent ) );
}

inline bool ImplHandleSalMouseButtonUp( vcl::Window* pWindow, SalMouseEvent* pEvent )
{
    return ImplHandleMouseEvent( pWindow, MouseNotifyEvent::MOUSEBUTTONUP, false,
                                 pEvent->mnX, pEvent->mnY,
                                 pEvent->mnTime,
#ifdef MACOSX
                 pEvent->mnButton | (pEvent->mnCode & (KEY_SHIFT | KEY_MOD1 | KEY_MOD2 | KEY_MOD3)),
#else
                                 pEvent->mnButton | (pEvent->mnCode & (KEY_SHIFT | KEY_MOD1 | KEY_MOD2)),
#endif
                                 ImplGetMouseButtonMode( pEvent ) );
}

static bool ImplHandleMenuEvent( vcl::Window* pWindow, SalMenuEvent* pEvent, sal_uInt16 nEvent )
{
    // Find SystemWindow and its Menubar and let it dispatch the command
    bool nRet = false;
    vcl::Window *pWin = pWindow->ImplGetWindowImpl()->mpFirstChild;
    while ( pWin )
    {
        if ( pWin->ImplGetWindowImpl()->mbSysWin )
            break;
        pWin = pWin->ImplGetWindowImpl()->mpNext;
    }
    if( pWin )
    {
        MenuBar *pMenuBar = static_cast<SystemWindow*>(pWin)->GetMenuBar();
        if( pMenuBar )
        {
            switch( nEvent )
            {
                case SALEVENT_MENUACTIVATE:
                    nRet = pMenuBar->HandleMenuActivateEvent( static_cast<Menu*>(pEvent->mpMenu) );
                    break;
                case SALEVENT_MENUDEACTIVATE:
                    nRet = pMenuBar->HandleMenuDeActivateEvent( static_cast<Menu*>(pEvent->mpMenu) );
                    break;
                case SALEVENT_MENUHIGHLIGHT:
                    nRet = pMenuBar->HandleMenuHighlightEvent( static_cast<Menu*>(pEvent->mpMenu), pEvent->mnId );
                    break;
                case SALEVENT_MENUBUTTONCOMMAND:
                    nRet = pMenuBar->HandleMenuButtonEvent( static_cast<Menu*>(pEvent->mpMenu), pEvent->mnId );
                    break;
                case SALEVENT_MENUCOMMAND:
                    nRet = pMenuBar->HandleMenuCommandEvent( static_cast<Menu*>(pEvent->mpMenu), pEvent->mnId );
                    break;
                default:
                    break;
            }
        }
    }
    return nRet;
}

static void ImplHandleSalKeyMod( vcl::Window* pWindow, SalKeyModEvent* pEvent )
{
    ImplSVData* pSVData = ImplGetSVData();
    vcl::Window* pTrackWin = pSVData->maWinData.mpTrackWin;
    if ( pTrackWin )
        pWindow = pTrackWin;
#ifdef MACOSX
    sal_uInt16 nOldCode = pWindow->ImplGetWindowImpl()->mpFrameData->mnMouseCode & (KEY_SHIFT | KEY_MOD1 | KEY_MOD2 | KEY_MOD3);
#else
    sal_uInt16 nOldCode = pWindow->ImplGetWindowImpl()->mpFrameData->mnMouseCode & (KEY_SHIFT | KEY_MOD1 | KEY_MOD2);
#endif
    sal_uInt16 nNewCode = pEvent->mnCode;
    if ( nOldCode != nNewCode )
    {
#ifdef MACOSX
    nNewCode |= pWindow->ImplGetWindowImpl()->mpFrameData->mnMouseCode & ~(KEY_SHIFT | KEY_MOD1 | KEY_MOD2 | KEY_MOD3);
#else
        nNewCode |= pWindow->ImplGetWindowImpl()->mpFrameData->mnMouseCode & ~(KEY_SHIFT | KEY_MOD1 | KEY_MOD2);
#endif
        pWindow->ImplGetWindowImpl()->mpFrameWindow->ImplCallMouseMove( nNewCode, true );
    }

    // #105224# send commandevent to allow special treatment of Ctrl-LeftShift/Ctrl-RightShift etc.

    // find window
    vcl::Window* pChild = ImplGetKeyInputWindow( pWindow );
    if ( !pChild )
        return;

    // send modkey events only if useful data is available
    if( pEvent->mnModKeyCode != 0 )
    {
        CommandModKeyData data( pEvent->mnModKeyCode );
        ImplCallCommand( pChild, COMMAND_MODKEYCHANGE, &data );
    }
}

static void ImplHandleInputLanguageChange( vcl::Window* pWindow )
{
    // find window
    vcl::Window* pChild = ImplGetKeyInputWindow( pWindow );
    if ( !pChild )
        return;

    ImplCallCommand( pChild, COMMAND_INPUTLANGUAGECHANGE );
}

static void ImplHandleSalSettings( sal_uInt16 nEvent )
{
    Application* pApp = GetpApp();
    if ( !pApp )
        return;

    if ( nEvent == SALEVENT_SETTINGSCHANGED )
    {
        AllSettings aSettings = Application::GetSettings();
        Application::MergeSystemSettings( aSettings );
        pApp->OverrideSystemSettings( aSettings );
        Application::SetSettings( aSettings );
    }
    else
    {
        DataChangedEventType nType;
        switch ( nEvent )
        {
            case SALEVENT_PRINTERCHANGED:
                ImplDeletePrnQueueList();
                nType = DataChangedEventType::PRINTER;
                break;
            case SALEVENT_DISPLAYCHANGED:
                nType = DataChangedEventType::DISPLAY;
                break;
            case SALEVENT_FONTCHANGED:
                OutputDevice::ImplUpdateAllFontData( true );
                nType = DataChangedEventType::FONTS;
                break;
            default:
                nType = DataChangedEventType::NONE;
                break;
        }

        if ( nType != DataChangedEventType::NONE )
        {
            DataChangedEvent aDCEvt( nType );
            Application::NotifyAllWindows( aDCEvt );
        }
    }
}

static void ImplHandleSalExtTextInputPos( vcl::Window* pWindow, SalExtTextInputPosEvent* pEvt )
{
    Rectangle aCursorRect;
    ImplHandleExtTextInputPos( pWindow, aCursorRect, pEvt->mnExtWidth, &pEvt->mbVertical );
    if ( aCursorRect.IsEmpty() )
    {
        pEvt->mnX       = -1;
        pEvt->mnY       = -1;
        pEvt->mnWidth   = -1;
        pEvt->mnHeight  = -1;
    }
    else
    {
        pEvt->mnX       = aCursorRect.Left();
        pEvt->mnY       = aCursorRect.Top();
        pEvt->mnWidth   = aCursorRect.GetWidth();
        pEvt->mnHeight  = aCursorRect.GetHeight();
    }
}

static bool ImplHandleShowDialog( vcl::Window* pWindow, int nDialogId )
{
    if( ! pWindow )
        return false;

    if( pWindow->GetType() == WINDOW_BORDERWINDOW )
    {
        vcl::Window* pWrkWin = pWindow->GetWindow( WINDOW_CLIENT );
        if( pWrkWin )
            pWindow = pWrkWin;
    }
    CommandDialogData aCmdData( nDialogId );
    return ImplCallCommand( pWindow, COMMAND_SHOWDIALOG, &aCmdData );
}

static void ImplHandleSurroundingTextRequest( vcl::Window *pWindow,
                          OUString& rText,
                          Selection &rSelRange )
{
    vcl::Window* pChild = ImplGetKeyInputWindow( pWindow );

    if ( !pChild )
    {
    rText.clear();
    rSelRange.setMin( 0 );
    rSelRange.setMax( 0 );
    }
    else
    {
    rText = pChild->GetSurroundingText();
    Selection aSel = pChild->GetSurroundingTextSelection();
    rSelRange.setMin( aSel.Min() );
    rSelRange.setMax( aSel.Max() );
    }
}

static void ImplHandleSalSurroundingTextRequest( vcl::Window *pWindow,
                         SalSurroundingTextRequestEvent *pEvt )
{
    Selection aSelRange;
    ImplHandleSurroundingTextRequest( pWindow, pEvt->maText, aSelRange );

    aSelRange.Justify();

    if( aSelRange.Min() < 0 )
        pEvt->mnStart = 0;
    else if( aSelRange.Min() > pEvt->maText.getLength() )
        pEvt->mnStart = pEvt->maText.getLength();
    else
        pEvt->mnStart = aSelRange.Min();

    if( aSelRange.Max() < 0 )
        pEvt->mnStart = 0;
    else if( aSelRange.Max() > pEvt->maText.getLength() )
        pEvt->mnEnd = pEvt->maText.getLength();
    else
        pEvt->mnEnd = aSelRange.Max();
}

static void ImplHandleSurroundingTextSelectionChange( vcl::Window *pWindow,
                              sal_uLong nStart,
                              sal_uLong nEnd )
{
    vcl::Window* pChild = ImplGetKeyInputWindow( pWindow );
    if( pChild )
    {
        CommandSelectionChangeData data( nStart, nEnd );
        ImplCallCommand( pChild, COMMAND_SELECTIONCHANGE, &data );
    }
}

static void ImplHandleStartReconversion( vcl::Window *pWindow )
{
    vcl::Window* pChild = ImplGetKeyInputWindow( pWindow );
    if( pChild )
    ImplCallCommand( pChild, COMMAND_PREPARERECONVERSION );
}

static void ImplHandleSalQueryCharPosition( vcl::Window *pWindow,
                                            SalQueryCharPositionEvent *pEvt )
{
    pEvt->mbValid = false;
    pEvt->mbVertical = false;
    pEvt->mnCursorBoundX = 0;
    pEvt->mnCursorBoundY = 0;
    pEvt->mnCursorBoundWidth = 0;
    pEvt->mnCursorBoundHeight = 0;

    ImplSVData* pSVData = ImplGetSVData();
    vcl::Window*     pChild = pSVData->maWinData.mpExtTextInputWin;

    if ( !pChild )
        pChild = ImplGetKeyInputWindow( pWindow );
    else
    {
        // Test, if the Window is related to the frame
        if ( !pWindow->ImplIsWindowOrChild( pChild ) )
            pChild = ImplGetKeyInputWindow( pWindow );
    }

    if( pChild )
    {
        ImplCallCommand( pChild, COMMAND_QUERYCHARPOSITION );

        ImplWinData* pWinData = pChild->ImplGetWinData();
        if ( pWinData->mpCompositionCharRects && pEvt->mnCharPos < static_cast<sal_uLong>( pWinData->mnCompositionCharRects ) )
        {
            const OutputDevice *pChildOutDev = pChild->GetOutDev();
            const Rectangle& aRect = pWinData->mpCompositionCharRects[ pEvt->mnCharPos ];
            Rectangle aDeviceRect = pChildOutDev->ImplLogicToDevicePixel( aRect );
            Point aAbsScreenPos = pChild->OutputToAbsoluteScreenPixel( pChild->ScreenToOutputPixel(aDeviceRect.TopLeft()) );
            pEvt->mnCursorBoundX = aAbsScreenPos.X();
            pEvt->mnCursorBoundY = aAbsScreenPos.Y();
            pEvt->mnCursorBoundWidth = aDeviceRect.GetWidth();
            pEvt->mnCursorBoundHeight = aDeviceRect.GetHeight();
            pEvt->mbVertical = pWinData->mbVertical;
            pEvt->mbValid = true;
        }
    }
}

bool ImplWindowFrameProc( vcl::Window* pWindow, SalFrame* /*pFrame*/,
                          sal_uInt16 nEvent, const void* pEvent )
{
    DBG_TESTSOLARMUTEX();

    bool nRet = false;

    // #119709# for some unknown reason it is possible to receive events (in this case key events)
    // although the corresponding VCL window must have been destroyed already
    // at least ImplGetWindowImpl() was NULL in these cases, so check this here
    if( pWindow->ImplGetWindowImpl() == NULL )
        return false;

    switch ( nEvent )
    {
        case SALEVENT_MOUSEMOVE:
            nRet = ImplHandleSalMouseMove( pWindow, const_cast<SalMouseEvent *>(static_cast<SalMouseEvent const *>(pEvent)) );
            break;
        case SALEVENT_EXTERNALMOUSEMOVE:
        {
            MouseEvent const * pMouseEvt = static_cast<MouseEvent const *>(pEvent);
            SalMouseEvent   aSalMouseEvent;

            aSalMouseEvent.mnTime = tools::Time::GetSystemTicks();
            aSalMouseEvent.mnX = pMouseEvt->GetPosPixel().X();
            aSalMouseEvent.mnY = pMouseEvt->GetPosPixel().Y();
            aSalMouseEvent.mnButton = 0;
            aSalMouseEvent.mnCode = pMouseEvt->GetButtons() | pMouseEvt->GetModifier();

            nRet = ImplHandleSalMouseMove( pWindow, &aSalMouseEvent );
        }
        break;
        case SALEVENT_MOUSELEAVE:
            nRet = ImplHandleSalMouseLeave( pWindow, const_cast<SalMouseEvent *>(static_cast<SalMouseEvent const *>(pEvent)) );
            break;
        case SALEVENT_MOUSEBUTTONDOWN:
            nRet = ImplHandleSalMouseButtonDown( pWindow, const_cast<SalMouseEvent *>(static_cast<SalMouseEvent const *>(pEvent)) );
            break;
        case SALEVENT_EXTERNALMOUSEBUTTONDOWN:
        {
            MouseEvent const * pMouseEvt = static_cast<MouseEvent const *>(pEvent);
            SalMouseEvent   aSalMouseEvent;

            aSalMouseEvent.mnTime = tools::Time::GetSystemTicks();
            aSalMouseEvent.mnX = pMouseEvt->GetPosPixel().X();
            aSalMouseEvent.mnY = pMouseEvt->GetPosPixel().Y();
            aSalMouseEvent.mnButton = pMouseEvt->GetButtons();
            aSalMouseEvent.mnCode = pMouseEvt->GetButtons() | pMouseEvt->GetModifier();

            nRet = ImplHandleSalMouseButtonDown( pWindow, &aSalMouseEvent );
        }
        break;
        case SALEVENT_MOUSEBUTTONUP:
            nRet = ImplHandleSalMouseButtonUp( pWindow, const_cast<SalMouseEvent *>(static_cast<SalMouseEvent const *>(pEvent)) );
            break;
        case SALEVENT_EXTERNALMOUSEBUTTONUP:
        {
            MouseEvent const * pMouseEvt = static_cast<MouseEvent const *>(pEvent);
            SalMouseEvent   aSalMouseEvent;

            aSalMouseEvent.mnTime = tools::Time::GetSystemTicks();
            aSalMouseEvent.mnX = pMouseEvt->GetPosPixel().X();
            aSalMouseEvent.mnY = pMouseEvt->GetPosPixel().Y();
            aSalMouseEvent.mnButton = pMouseEvt->GetButtons();
            aSalMouseEvent.mnCode = pMouseEvt->GetButtons() | pMouseEvt->GetModifier();

            nRet = ImplHandleSalMouseButtonUp( pWindow, &aSalMouseEvent );
        }
        break;
        case SALEVENT_MOUSEACTIVATE:
            nRet = false;
            break;
        case SALEVENT_KEYINPUT:
            {
            SalKeyEvent const * pKeyEvt = static_cast<SalKeyEvent const *>(pEvent);
            nRet = ImplHandleKey( pWindow, MouseNotifyEvent::KEYINPUT,
                pKeyEvt->mnCode, pKeyEvt->mnCharCode, pKeyEvt->mnRepeat, true );
            }
            break;
        case SALEVENT_EXTERNALKEYINPUT:
            {
            KeyEvent const * pKeyEvt = static_cast<KeyEvent const *>(pEvent);
            nRet = ImplHandleKey( pWindow, MouseNotifyEvent::KEYINPUT,
                pKeyEvt->GetKeyCode().GetFullCode(), pKeyEvt->GetCharCode(), pKeyEvt->GetRepeat(), false );
            }
            break;
        case SALEVENT_KEYUP:
            {
            SalKeyEvent const * pKeyEvt = static_cast<SalKeyEvent const *>(pEvent);
            nRet = ImplHandleKey( pWindow, MouseNotifyEvent::KEYUP,
                pKeyEvt->mnCode, pKeyEvt->mnCharCode, pKeyEvt->mnRepeat, true );
            }
            break;
        case SALEVENT_EXTERNALKEYUP:
            {
            KeyEvent const * pKeyEvt = static_cast<KeyEvent const *>(pEvent);
            nRet = ImplHandleKey( pWindow, MouseNotifyEvent::KEYUP,
                pKeyEvt->GetKeyCode().GetFullCode(), pKeyEvt->GetCharCode(), pKeyEvt->GetRepeat(), false );
            }
            break;
        case SALEVENT_KEYMODCHANGE:
            ImplHandleSalKeyMod( pWindow, const_cast<SalKeyModEvent *>(static_cast<SalKeyModEvent const *>(pEvent)) );
            break;

        case SALEVENT_INPUTLANGUAGECHANGE:
            ImplHandleInputLanguageChange( pWindow );
            break;

        case SALEVENT_MENUACTIVATE:
        case SALEVENT_MENUDEACTIVATE:
        case SALEVENT_MENUHIGHLIGHT:
        case SALEVENT_MENUCOMMAND:
        case SALEVENT_MENUBUTTONCOMMAND:
            nRet = ImplHandleMenuEvent( pWindow, const_cast<SalMenuEvent *>(static_cast<SalMenuEvent const *>(pEvent)), nEvent );
            break;

        case SALEVENT_WHEELMOUSE:
            nRet = ImplHandleWheelEvent( pWindow, *static_cast<const SalWheelMouseEvent*>(pEvent));
            break;

        case SALEVENT_PAINT:
            {
            SalPaintEvent const * pPaintEvt = static_cast<SalPaintEvent const *>(pEvent);

            if( AllSettings::GetLayoutRTL() )
            {
                // --- RTL --- (mirror paint rect)
                SalFrame* pSalFrame = pWindow->ImplGetWindowImpl()->mpFrame;
                const_cast<SalPaintEvent *>(pPaintEvt)->mnBoundX = pSalFrame->maGeometry.nWidth-pPaintEvt->mnBoundWidth-pPaintEvt->mnBoundX;
            }

            Rectangle aBoundRect( Point( pPaintEvt->mnBoundX, pPaintEvt->mnBoundY ),
                                  Size( pPaintEvt->mnBoundWidth, pPaintEvt->mnBoundHeight ) );
            ImplHandlePaint( pWindow, aBoundRect, pPaintEvt->mbImmediateUpdate );
            }
            break;

        case SALEVENT_MOVE:
            ImplHandleMove( pWindow );
            break;

        case SALEVENT_RESIZE:
            {
            long nNewWidth;
            long nNewHeight;
            pWindow->ImplGetWindowImpl()->mpFrame->GetClientSize( nNewWidth, nNewHeight );
            ImplHandleResize( pWindow, nNewWidth, nNewHeight );
            }
            break;

        case SALEVENT_MOVERESIZE:
            {
            SalFrameGeometry g = pWindow->ImplGetWindowImpl()->mpFrame->GetGeometry();
            ImplHandleMoveResize( pWindow, g.nWidth, g.nHeight );
            }
            break;

        case SALEVENT_CLOSEPOPUPS:
            {
            KillOwnPopups( pWindow );
            }
            break;

        case SALEVENT_GETFOCUS:
            ImplHandleGetFocus( pWindow );
            break;
        case SALEVENT_LOSEFOCUS:
            ImplHandleLoseFocus( pWindow );
            break;

        case SALEVENT_CLOSE:
            ImplHandleClose( pWindow );
            break;

        case SALEVENT_SHUTDOWN:
            {
                static bool bInQueryExit = false;
                if( !bInQueryExit )
                {
                    bInQueryExit = true;
                    if ( GetpApp()->QueryExit() )
                    {
                        // Message-Schleife beenden
                        Application::Quit();
                        return false;
                    }
                    else
                    {
                        bInQueryExit = false;
                        return true;
                    }
                }
                return false;
            }

        case SALEVENT_SETTINGSCHANGED:
        case SALEVENT_PRINTERCHANGED:
        case SALEVENT_DISPLAYCHANGED:
        case SALEVENT_FONTCHANGED:
            ImplHandleSalSettings( nEvent );
            break;

        case SALEVENT_USEREVENT:
            ImplHandleUserEvent( const_cast<ImplSVEvent *>(static_cast<ImplSVEvent const *>(pEvent)) );
            break;

        case SALEVENT_EXTTEXTINPUT:
            {
            SalExtTextInputEvent const * pEvt = static_cast<SalExtTextInputEvent const *>(pEvent);
            nRet = ImplHandleExtTextInput( pWindow,
                                           pEvt->maText, pEvt->mpTextAttr,
                                           pEvt->mnCursorPos, pEvt->mnCursorFlags );
            }
            break;
        case SALEVENT_ENDEXTTEXTINPUT:
            nRet = ImplHandleEndExtTextInput( pWindow );
            break;
        case SALEVENT_EXTTEXTINPUTPOS:
            ImplHandleSalExtTextInputPos( pWindow, const_cast<SalExtTextInputPosEvent *>(static_cast<SalExtTextInputPosEvent const *>(pEvent)) );
            break;
        case SALEVENT_INPUTCONTEXTCHANGE:
            nRet = ImplHandleInputContextChange( pWindow, static_cast<SalInputContextChangeEvent const *>(pEvent)->meLanguage );
            break;
        case SALEVENT_SHOWDIALOG:
            {
                int nDialogID = static_cast<int>(reinterpret_cast<sal_IntPtr>(pEvent));
                nRet = ImplHandleShowDialog( pWindow, nDialogID );
            }
            break;
        case SALEVENT_SURROUNDINGTEXTREQUEST:
            ImplHandleSalSurroundingTextRequest( pWindow, const_cast<SalSurroundingTextRequestEvent *>(static_cast<SalSurroundingTextRequestEvent const *>(pEvent)) );
            break;
        case SALEVENT_SURROUNDINGTEXTSELECTIONCHANGE:
        {
            SalSurroundingTextSelectionChangeEvent const * pEvt
             = static_cast<SalSurroundingTextSelectionChangeEvent const *>(pEvent);
            ImplHandleSurroundingTextSelectionChange( pWindow,
                              pEvt->mnStart,
                              pEvt->mnEnd );
            // Fallthrough really intended?
        }
        case SALEVENT_STARTRECONVERSION:
            ImplHandleStartReconversion( pWindow );
            break;
        case SALEVENT_EXTERNALZOOM:
            {
            ZoomEvent const * pZoomEvent = static_cast<ZoomEvent const *>(pEvent);
            SalWheelMouseEvent aSalWheelMouseEvent;
            aSalWheelMouseEvent.mnTime = tools::Time::GetSystemTicks();
            aSalWheelMouseEvent.mnX = pZoomEvent->GetCenter().getX();
            aSalWheelMouseEvent.mnY = pZoomEvent->GetCenter().getY();
            // Pass on the scale as a percentage * 100 of current zoom factor
            // so to assure zoom granularity
            aSalWheelMouseEvent.mnDelta = long(double(pZoomEvent->GetScale()) * double(MOBILE_ZOOM_SCALE_MULTIPLIER));
            // Other SalWheelMouseEvent fields ignored when the
            // scaleDirectly parameter to ImplHandleWheelEvent() is
            // true.
            nRet = ImplHandleWheelEvent( pWindow, aSalWheelMouseEvent, true );
            }
            break;
        case SALEVENT_EXTERNALSCROLL:
            {
            ScrollEvent const * pScrollEvent = static_cast<ScrollEvent const *>(pEvent);
            SalWheelMouseEvent aSalWheelMouseEvent;
            aSalWheelMouseEvent.mnTime = tools::Time::GetSystemTicks();
            aSalWheelMouseEvent.mbDeltaIsPixel = true;
            // event location holds delta values instead
            aSalWheelMouseEvent.mnX = long(pScrollEvent->GetXOffset());
            aSalWheelMouseEvent.mnY = long(pScrollEvent->GetYOffset());
            aSalWheelMouseEvent.mnScrollLines = 0;
            if (aSalWheelMouseEvent.mnX != 0 || aSalWheelMouseEvent.mnY != 0)
            {
                nRet = ImplHandleWheelEvent( pWindow, aSalWheelMouseEvent );
            }
        }
        break;
        case SALEVENT_QUERYCHARPOSITION:
            ImplHandleSalQueryCharPosition( pWindow, const_cast<SalQueryCharPositionEvent *>(static_cast<SalQueryCharPositionEvent const *>(pEvent)) );
            break;

        case SALEVENT_SWIPE:
            nRet = ImplHandleSwipe(pWindow, *static_cast<const SalSwipeEvent*>(pEvent));
            break;

        case SALEVENT_LONGPRESS:
            nRet = ImplHandleLongPress(pWindow, *static_cast<const SalLongPressEvent*>(pEvent));
            break;


#ifdef DBG_UTIL
        default:
            SAL_WARN( "vcl.layout", "ImplWindowFrameProc(): unknown event (" << nEvent << ")" );
            break;
#endif
    }

    return nRet;
}

/* vim:set shiftwidth=4 softtabstop=4 expandtab: */<|MERGE_RESOLUTION|>--- conflicted
+++ resolved
@@ -1375,21 +1375,6 @@
     Point m_aMousePos;
 
 public:
-
-<<<<<<< HEAD
-=======
-    struct WindowDescription
-    {
-        VclPtr<vcl::Window> m_pMouseWindow;
-        bool m_bIsFloat;
-        WindowDescription(vcl::Window *pMouseWindow, bool bIsFloat)
-            : m_pMouseWindow(pMouseWindow)
-            , m_bIsFloat(bIsFloat)
-        {
-        }
-    };
-
->>>>>>> 0cde74f7
     HandleGestureEventBase(vcl::Window *pWindow, const Point &rMousePos)
         : m_pSVData(ImplGetSVData())
         , m_pWindow(pWindow)
