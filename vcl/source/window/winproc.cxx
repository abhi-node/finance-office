/* -*- Mode: C++; tab-width: 4; indent-tabs-mode: nil; c-basic-offset: 4 -*- */
/*************************************************************************
 *
 * DO NOT ALTER OR REMOVE COPYRIGHT NOTICES OR THIS FILE HEADER.
 *
 * Copyright 2000, 2010 Oracle and/or its affiliates.
 *
 * OpenOffice.org - a multi-platform office productivity suite
 *
 * This file is part of OpenOffice.org.
 *
 * OpenOffice.org is free software: you can redistribute it and/or modify
 * it under the terms of the GNU Lesser General Public License version 3
 * only, as published by the Free Software Foundation.
 *
 * OpenOffice.org is distributed in the hope that it will be useful,
 * but WITHOUT ANY WARRANTY; without even the implied warranty of
 * MERCHANTABILITY or FITNESS FOR A PARTICULAR PURPOSE.  See the
 * GNU Lesser General Public License version 3 for more details
 * (a copy is included in the LICENSE file that accompanied this code).
 *
 * You should have received a copy of the GNU Lesser General Public License
 * version 3 along with OpenOffice.org.  If not, see
 * <http://www.openoffice.org/license.html>
 * for a copy of the LGPLv3 License.
 *
 ************************************************************************/

// MARKER(update_precomp.py): autogen include statement, do not remove
#include "precompiled_vcl.hxx"

#include <svsys.h>
#include <vcl/salwtype.hxx>
#include <vcl/salframe.hxx>
#include <tools/debug.hxx>
#include <vcl/i18nhelp.hxx>
#include <vcl/unohelp.hxx>
#include <unotools/localedatawrapper.hxx>
#include <vcl/svdata.hxx>
#include <vcl/dbggui.hxx>
#include <vcl/timer.hxx>
#include <vcl/event.hxx>
#include <vcl/sound.hxx>
#include <vcl/settings.hxx>
#include <vcl/svapp.hxx>
#include <vcl/cursor.hxx>
#include <vcl/accmgr.hxx>
#include <vcl/print.h>
#include <vcl/window.h>
#include <vcl/wrkwin.hxx>
#include <vcl/floatwin.hxx>
#include <vcl/dialog.hxx>
#include <vcl/help.hxx>
#include <vcl/helpwin.hxx>
#include <vcl/brdwin.hxx>
#include <vcl/dockwin.hxx>
#include <vcl/salgdi.hxx>
#include <vcl/menu.hxx>

#include <vcl/dndlcon.hxx>
#include <com/sun/star/datatransfer/dnd/XDragSource.hpp>
#include <com/sun/star/awt/MouseEvent.hpp>

#if OSL_DEBUG_LEVEL > 1
char dbgbuffer[1024];
#ifndef WNT
#include <stdio.h>
#define MyOutputDebugString(s) (fprintf(stderr, s ))
#else
extern void MyOutputDebugString( char *s);
#endif
#endif


// =======================================================================

#define IMPL_MIN_NEEDSYSWIN         49

// =======================================================================

long ImplCallPreNotify( NotifyEvent& rEvt )
{
    long nRet = Application::CallEventHooks( rEvt );
    if ( !nRet )
        nRet = rEvt.GetWindow()->PreNotify( rEvt );
    return nRet;
}

// =======================================================================

long ImplCallEvent( NotifyEvent& rEvt )
{
    long nRet = ImplCallPreNotify( rEvt );
    if ( !nRet )
    {
        Window* pWindow = rEvt.GetWindow();
        switch ( rEvt.GetType() )
        {
            case EVENT_MOUSEBUTTONDOWN:
                pWindow->MouseButtonDown( *rEvt.GetMouseEvent() );
                break;
            case EVENT_MOUSEBUTTONUP:
                pWindow->MouseButtonUp( *rEvt.GetMouseEvent() );
                break;
            case EVENT_MOUSEMOVE:
                pWindow->MouseMove( *rEvt.GetMouseEvent() );
                break;
            case EVENT_KEYINPUT:
                pWindow->KeyInput( *rEvt.GetKeyEvent() );
                break;
            case EVENT_KEYUP:
                pWindow->KeyUp( *rEvt.GetKeyEvent() );
                break;
            case EVENT_GETFOCUS:
                pWindow->GetFocus();
                break;
            case EVENT_LOSEFOCUS:
                pWindow->LoseFocus();
                break;
            case EVENT_COMMAND:
                pWindow->Command( *rEvt.GetCommandEvent() );
                break;
        }
    }

    return nRet;
}

// =======================================================================

static sal_Bool ImplHandleMouseFloatMode( Window* pChild, const Point& rMousePos,
                                      sal_uInt16 nCode, sal_uInt16 nSVEvent,
                                      sal_Bool bMouseLeave )
{
    ImplSVData* pSVData = ImplGetSVData();

    if ( pSVData->maWinData.mpFirstFloat && !pSVData->maWinData.mpCaptureWin &&
         !pSVData->maWinData.mpFirstFloat->ImplIsFloatPopupModeWindow( pChild ) )
    {
        /*
         *  #93895# since floats are system windows, coordinates have
         *  to be converted to float relative for the hittest
         */
        sal_uInt16          nHitTest = IMPL_FLOATWIN_HITTEST_OUTSIDE;
        FloatingWindow* pFloat = pSVData->maWinData.mpFirstFloat->ImplFloatHitTest( pChild, rMousePos, nHitTest );
        FloatingWindow* pLastLevelFloat;
        sal_uLong           nPopupFlags;
        if ( nSVEvent == EVENT_MOUSEMOVE )
        {
            if ( bMouseLeave )
                return sal_True;

            if ( !pFloat || (nHitTest & IMPL_FLOATWIN_HITTEST_RECT) )
            {
                if ( pSVData->maHelpData.mpHelpWin && !pSVData->maHelpData.mbKeyboardHelp )
                    ImplDestroyHelpWindow( true );
                pChild->ImplGetFrame()->SetPointer( POINTER_ARROW );
                return sal_True;
            }
        }
        else
        {
            if ( nCode & MOUSE_LEFT )
            {
                if ( nSVEvent == EVENT_MOUSEBUTTONDOWN )
                {
                    if ( !pFloat )
                    {
                        pLastLevelFloat = pSVData->maWinData.mpFirstFloat->ImplFindLastLevelFloat();
                        nPopupFlags = pLastLevelFloat->GetPopupModeFlags();
                        pLastLevelFloat->EndPopupMode( FLOATWIN_POPUPMODEEND_CANCEL | FLOATWIN_POPUPMODEEND_CLOSEALL );
// Erstmal ausgebaut als Hack fuer Bug 53378
//                        if ( nPopupFlags & FLOATWIN_POPUPMODE_PATHMOUSECANCELCLICK )
//                            return sal_False;
//                        else
                            return sal_True;
                    }
                    else if ( nHitTest & IMPL_FLOATWIN_HITTEST_RECT )
                    {
                        if ( !(pFloat->GetPopupModeFlags() & FLOATWIN_POPUPMODE_NOMOUSERECTCLOSE) )
                            pFloat->ImplSetMouseDown();
                        return sal_True;
                    }
                }
                else
                {
                    if ( pFloat )
                    {
                        if ( nHitTest & IMPL_FLOATWIN_HITTEST_RECT )
                        {
                            if ( pFloat->ImplIsMouseDown() )
                                pFloat->EndPopupMode( FLOATWIN_POPUPMODEEND_CANCEL );
                            return sal_True;
                        }
                    }
                    else
                    {
                        pLastLevelFloat = pSVData->maWinData.mpFirstFloat->ImplFindLastLevelFloat();
                        nPopupFlags = pLastLevelFloat->GetPopupModeFlags();
                        if ( !(nPopupFlags & FLOATWIN_POPUPMODE_NOMOUSEUPCLOSE) )
                        {
                            pLastLevelFloat->EndPopupMode( FLOATWIN_POPUPMODEEND_CANCEL | FLOATWIN_POPUPMODEEND_CLOSEALL );
                            return sal_True;
                        }
                    }
                }
            }
            else
            {
                if ( !pFloat )
                {
                    pLastLevelFloat = pSVData->maWinData.mpFirstFloat->ImplFindLastLevelFloat();
                    nPopupFlags = pLastLevelFloat->GetPopupModeFlags();
                    if ( nPopupFlags & FLOATWIN_POPUPMODE_ALLMOUSEBUTTONCLOSE )
                    {
                        if ( (nPopupFlags & FLOATWIN_POPUPMODE_NOMOUSEUPCLOSE) &&
                             (nSVEvent == EVENT_MOUSEBUTTONUP) )
                            return sal_True;
                        pLastLevelFloat->EndPopupMode( FLOATWIN_POPUPMODEEND_CANCEL | FLOATWIN_POPUPMODEEND_CLOSEALL );
                        if ( nPopupFlags & FLOATWIN_POPUPMODE_PATHMOUSECANCELCLICK )
                            return sal_False;
                        else
                            return sal_True;
                    }
                    else
                        return sal_True;
                }
            }
        }
    }

    return sal_False;
}

// -----------------------------------------------------------------------

static void ImplHandleMouseHelpRequest( Window* pChild, const Point& rMousePos )
{
    ImplSVData* pSVData = ImplGetSVData();
    if ( !pSVData->maHelpData.mpHelpWin ||
         !( pSVData->maHelpData.mpHelpWin->IsWindowOrChild( pChild ) ||
           pChild->IsWindowOrChild( pSVData->maHelpData.mpHelpWin ) ) )
    {
        sal_uInt16 nHelpMode = 0;
        if ( pSVData->maHelpData.mbQuickHelp )
            nHelpMode = HELPMODE_QUICK;
        if ( pSVData->maHelpData.mbBalloonHelp )
            nHelpMode |= HELPMODE_BALLOON;
        if ( nHelpMode )
        {
            if ( pChild->IsInputEnabled() && ! pChild->IsInModalMode() )
            {
                HelpEvent aHelpEvent( rMousePos, nHelpMode );
                pSVData->maHelpData.mbRequestingHelp = sal_True;
                pChild->RequestHelp( aHelpEvent );
                pSVData->maHelpData.mbRequestingHelp = sal_False;
            }
            // #104172# do not kill keyboard activated tooltips
            else if ( pSVData->maHelpData.mpHelpWin && !pSVData->maHelpData.mbKeyboardHelp)
            {
                ImplDestroyHelpWindow( true );
            }
        }
    }
}

// -----------------------------------------------------------------------

static void ImplSetMousePointer( Window* pChild )
{
    ImplSVData* pSVData = ImplGetSVData();
    if ( pSVData->maHelpData.mbExtHelpMode )
        pChild->ImplGetFrame()->SetPointer( POINTER_HELP );
    else
        pChild->ImplGetFrame()->SetPointer( pChild->ImplGetMousePointer() );
}

// -----------------------------------------------------------------------

static sal_Bool ImplCallCommand( Window* pChild, sal_uInt16 nEvt, void* pData = NULL,
                             sal_Bool bMouse = sal_False, Point* pPos = NULL )
{
    Point aPos;
    if ( pPos )
        aPos = *pPos;
    else
    {
        if( bMouse )
            aPos = pChild->GetPointerPosPixel();
        else
        {
            // simulate mouseposition at center of window
            Size aSize( pChild->GetOutputSizePixel() );
            aPos = Point( aSize.getWidth()/2, aSize.getHeight()/2 );
        }
    }

    CommandEvent    aCEvt( aPos, nEvt, bMouse, pData );
    NotifyEvent     aNCmdEvt( EVENT_COMMAND, pChild, &aCEvt );
    ImplDelData     aDelData( pChild );
    sal_Bool            bPreNotify = (ImplCallPreNotify( aNCmdEvt ) != 0);
    if ( aDelData.IsDelete() )
        return sal_False;
    if ( !bPreNotify )
    {
        pChild->ImplGetWindowImpl()->mbCommand = sal_False;
        pChild->Command( aCEvt );

        if( aDelData.IsDelete() )
            return sal_False;
        pChild->ImplNotifyKeyMouseCommandEventListeners( aNCmdEvt );
        if ( aDelData.IsDelete() )
            return sal_False;
        if ( pChild->ImplGetWindowImpl()->mbCommand )
            return sal_True;
    }

    return sal_False;
}

// -----------------------------------------------------------------------

/*  #i34277# delayed context menu activation;
*   necessary if there already was a popup menu running.
*/

struct ContextMenuEvent
{
    Window*         pWindow;
    ImplDelData     aDelData;
    Point           aChildPos;
};

static long ContextMenuEventLink( void* pCEvent, void* )
{
    ContextMenuEvent* pEv = (ContextMenuEvent*)pCEvent;

    if( ! pEv->aDelData.IsDelete() )
    {
        pEv->pWindow->ImplRemoveDel( &pEv->aDelData );
        ImplCallCommand( pEv->pWindow, COMMAND_CONTEXTMENU, NULL, sal_True, &pEv->aChildPos );
    }
    delete pEv;

    return 0;
}

long ImplHandleMouseEvent( Window* pWindow, sal_uInt16 nSVEvent, sal_Bool bMouseLeave,
                           long nX, long nY, sal_uLong nMsgTime,
                           sal_uInt16 nCode, sal_uInt16 nMode )
{
    ImplSVData* pSVData = ImplGetSVData();
    Point       aMousePos( nX, nY );
    Window*     pChild;
    long        nRet;
    sal_uInt16      nClicks;
    ImplFrameData* pWinFrameData = pWindow->ImplGetFrameData();
    sal_uInt16      nOldCode = pWinFrameData->mnMouseCode;

    // we need a mousemove event, befor we get a mousebuttondown or a
    // mousebuttonup event
    if ( (nSVEvent == EVENT_MOUSEBUTTONDOWN) ||
         (nSVEvent == EVENT_MOUSEBUTTONUP) )
    {
        if ( (nSVEvent == EVENT_MOUSEBUTTONUP) && pSVData->maHelpData.mbExtHelpMode )
            Help::EndExtHelp();
        if ( pSVData->maHelpData.mpHelpWin )
        {
            if( pWindow->ImplGetWindow() == pSVData->maHelpData.mpHelpWin )
            {
                ImplDestroyHelpWindow( false );
                return 1; // pWindow is dead now - avoid crash!
            }
            else
                ImplDestroyHelpWindow( true );
        }

        if ( (pWinFrameData->mnLastMouseX != nX) ||
             (pWinFrameData->mnLastMouseY != nY) )
        {
            ImplHandleMouseEvent( pWindow, EVENT_MOUSEMOVE, sal_False, nX, nY, nMsgTime, nCode, nMode );
        }
    }

    // update frame data
    pWinFrameData->mnBeforeLastMouseX = pWinFrameData->mnLastMouseX;
    pWinFrameData->mnBeforeLastMouseY = pWinFrameData->mnLastMouseY;
    pWinFrameData->mnLastMouseX = nX;
    pWinFrameData->mnLastMouseY = nY;
    pWinFrameData->mnMouseCode  = nCode;
    pWinFrameData->mnMouseMode  = nMode & ~(MOUSE_SYNTHETIC | MOUSE_MODIFIERCHANGED);
    if ( bMouseLeave )
    {
        pWinFrameData->mbMouseIn = sal_False;
        if ( pSVData->maHelpData.mpHelpWin && !pSVData->maHelpData.mbKeyboardHelp )
        {
            ImplDelData aDelData( pWindow );

            ImplDestroyHelpWindow( true );

            if ( aDelData.IsDelete() )
                return 1; // pWindow is dead now - avoid crash! (#122045#)
        }
    }
    else
        pWinFrameData->mbMouseIn = sal_True;

    DBG_ASSERT( !pSVData->maWinData.mpTrackWin ||
                (pSVData->maWinData.mpTrackWin == pSVData->maWinData.mpCaptureWin),
                "ImplHandleMouseEvent: TrackWin != CaptureWin" );

    // AutoScrollMode
    if ( pSVData->maWinData.mpAutoScrollWin && (nSVEvent == EVENT_MOUSEBUTTONDOWN) )
    {
        pSVData->maWinData.mpAutoScrollWin->EndAutoScroll();
        return 1;
    }

    // find mouse window
    if ( pSVData->maWinData.mpCaptureWin )
    {
        pChild = pSVData->maWinData.mpCaptureWin;

        DBG_ASSERT( pWindow == pChild->ImplGetFrameWindow(),
                    "ImplHandleMouseEvent: mouse event is not sent to capture window" );

        // java client cannot capture mouse correctly
        if ( pWindow != pChild->ImplGetFrameWindow() )
            return 0;

        if ( bMouseLeave )
            return 0;
    }
    else
    {
        if ( bMouseLeave )
            pChild = NULL;
        else
            pChild = pWindow->ImplFindWindow( aMousePos );
    }

    // test this because mouse events are buffered in the remote version
    // and size may not be in sync
    if ( !pChild && !bMouseLeave )
        return 0;

    // Ein paar Test ausfuehren und Message abfangen oder Status umsetzen
    if ( pChild )
    {
        if( pChild->ImplIsAntiparallel() )
        {
            // - RTL - re-mirror frame pos at pChild
            pChild->ImplReMirror( aMousePos );
        }
        // no mouse messages to system object windows ?
        // !!!KA: Is it OK to comment this out? !!!
//        if ( pChild->ImplGetWindowImpl()->mpSysObj )
//            return 0;

        // no mouse messages to disabled windows
        // #106845# if the window was disabed during capturing we have to pass the mouse events to release capturing
        if ( pSVData->maWinData.mpCaptureWin != pChild && (!pChild->IsEnabled() || !pChild->IsInputEnabled() || pChild->IsInModalMode() ) )
        {
            ImplHandleMouseFloatMode( pChild, aMousePos, nCode, nSVEvent, bMouseLeave );
            if ( nSVEvent == EVENT_MOUSEMOVE )
            {
                ImplHandleMouseHelpRequest( pChild, aMousePos );
                if( pWinFrameData->mpMouseMoveWin != pChild )
                    nMode |= MOUSE_ENTERWINDOW;
            }

            // Call the hook also, if Window is disabled
            Point aChildPos = pChild->ImplFrameToOutput( aMousePos );
            MouseEvent aMEvt( aChildPos, pWinFrameData->mnClickCount, nMode, nCode, nCode );
            NotifyEvent aNEvt( nSVEvent, pChild, &aMEvt );
            Application::CallEventHooks( aNEvt );

            if( pChild->IsCallHandlersOnInputDisabled() )
            {
                pWinFrameData->mpMouseMoveWin = pChild;
                pChild->ImplNotifyKeyMouseCommandEventListeners( aNEvt );
            }

            if ( nSVEvent == EVENT_MOUSEBUTTONDOWN )
            {
                Sound::Beep( SOUND_DISABLE, pChild );
                return 1;
            }
            else
            {
                // Set normal MousePointer for disabled windows
                if ( nSVEvent == EVENT_MOUSEMOVE )
                    ImplSetMousePointer( pChild );

                return 0;
            }
        }

        // End ExtTextInput-Mode, if the user click in the same TopLevel Window
        if ( pSVData->maWinData.mpExtTextInputWin &&
             ((nSVEvent == EVENT_MOUSEBUTTONDOWN) ||
              (nSVEvent == EVENT_MOUSEBUTTONUP)) )
            pSVData->maWinData.mpExtTextInputWin->EndExtTextInput( EXTTEXTINPUT_END_COMPLETE );
    }

    // determine mouse event data
    if ( nSVEvent == EVENT_MOUSEMOVE )
    {
        // Testen, ob MouseMove an das gleiche Fenster geht und sich der
        // Status nicht geaendert hat
        if ( pChild )
        {
            Point aChildMousePos = pChild->ImplFrameToOutput( aMousePos );
            if ( !bMouseLeave &&
                 (pChild == pWinFrameData->mpMouseMoveWin) &&
                 (aChildMousePos.X() == pWinFrameData->mnLastMouseWinX) &&
                 (aChildMousePos.Y() == pWinFrameData->mnLastMouseWinY) &&
                 (nOldCode == pWinFrameData->mnMouseCode) )
            {
                // Mouse-Pointer neu setzen, da er sich geaendet haben
                // koennte, da ein Modus umgesetzt wurde
                ImplSetMousePointer( pChild );
                return 0;
            }

            pWinFrameData->mnLastMouseWinX = aChildMousePos.X();
            pWinFrameData->mnLastMouseWinY = aChildMousePos.Y();
        }

        // mouse click
        nClicks = pWinFrameData->mnClickCount;

        // Gegebenenfalls den Start-Drag-Handler rufen.
        // Achtung: Muss vor Move gerufen werden, da sonst bei schnellen
        // Mausbewegungen die Applikationen in den Selektionszustand gehen.
        Window* pMouseDownWin = pWinFrameData->mpMouseDownWin;
        if ( pMouseDownWin )
        {
            // Testen, ob StartDrag-Modus uebereinstimmt. Wir vergleichen nur
            // den Status der Maustasten, damit man mit Mod1 z.B. sofort
            // in den Kopiermodus gehen kann.
            const MouseSettings& rMSettings = pMouseDownWin->GetSettings().GetMouseSettings();
            if ( (nCode & (MOUSE_LEFT | MOUSE_RIGHT | MOUSE_MIDDLE)) ==
                 (rMSettings.GetStartDragCode() & (MOUSE_LEFT | MOUSE_RIGHT | MOUSE_MIDDLE)) )
            {
                if ( !pMouseDownWin->ImplGetFrameData()->mbStartDragCalled )
                {
                    long nDragW  = rMSettings.GetStartDragWidth();
                    long nDragH  = rMSettings.GetStartDragWidth();
                    //long nMouseX = nX;
                    //long nMouseY = nY;
                    long nMouseX = aMousePos.X(); // #106074# use the possibly re-mirrored coordinates (RTL) ! nX,nY are unmodified !
                    long nMouseY = aMousePos.Y();
                    if ( !(((nMouseX-nDragW) <= pMouseDownWin->ImplGetFrameData()->mnFirstMouseX) &&
                           ((nMouseX+nDragW) >= pMouseDownWin->ImplGetFrameData()->mnFirstMouseX)) ||
                         !(((nMouseY-nDragH) <= pMouseDownWin->ImplGetFrameData()->mnFirstMouseY) &&
                           ((nMouseY+nDragH) >= pMouseDownWin->ImplGetFrameData()->mnFirstMouseY)) )
                    {
                        pMouseDownWin->ImplGetFrameData()->mbStartDragCalled  = sal_True;

                        // Check if drag source provides it's own recognizer
                        if( pMouseDownWin->ImplGetFrameData()->mbInternalDragGestureRecognizer )
                        {
                            // query DropTarget from child window
                            ::com::sun::star::uno::Reference< ::com::sun::star::datatransfer::dnd::XDragGestureRecognizer > xDragGestureRecognizer =
                                ::com::sun::star::uno::Reference< ::com::sun::star::datatransfer::dnd::XDragGestureRecognizer > ( pMouseDownWin->ImplGetWindowImpl()->mxDNDListenerContainer,
                                    ::com::sun::star::uno::UNO_QUERY );

                            if( xDragGestureRecognizer.is() )
                            {
                                // retrieve mouse position relative to mouse down window
                                Point relLoc = pMouseDownWin->ImplFrameToOutput( Point(
                                    pMouseDownWin->ImplGetFrameData()->mnFirstMouseX,
                                    pMouseDownWin->ImplGetFrameData()->mnFirstMouseY ) );

                                // create a uno mouse event out of the available data
                                ::com::sun::star::awt::MouseEvent aMouseEvent(
                                    static_cast < ::com::sun::star::uno::XInterface * > ( 0 ),
#ifdef MACOSX
                    nCode & (KEY_SHIFT | KEY_MOD1 | KEY_MOD2 | KEY_MOD3),
#else
                                    nCode & (KEY_SHIFT | KEY_MOD1 | KEY_MOD2),
#endif
                                    nCode & (MOUSE_LEFT | MOUSE_RIGHT | MOUSE_MIDDLE),
                                    nMouseX,
                                    nMouseY,
                                    nClicks,
                                    sal_False );

                                sal_uLong nCount = Application::ReleaseSolarMutex();

                                // FIXME: where do I get Action from ?
                                ::com::sun::star::uno::Reference< ::com::sun::star::datatransfer::dnd::XDragSource > xDragSource = pMouseDownWin->GetDragSource();

                                if( xDragSource.is() )
                                {
                                    static_cast < DNDListenerContainer * > ( xDragGestureRecognizer.get() )->fireDragGestureEvent( 0,
                                        relLoc.X(), relLoc.Y(), xDragSource, ::com::sun::star::uno::makeAny( aMouseEvent ) );
                                }

                                Application::AcquireSolarMutex( nCount );
                            }
                        }
                    }
                }
            }
            else
                pMouseDownWin->ImplGetFrameData()->mbStartDragCalled  = sal_True;
        }

        // test for mouseleave and mouseenter
        Window* pMouseMoveWin = pWinFrameData->mpMouseMoveWin;
        if ( pChild != pMouseMoveWin )
        {
            if ( pMouseMoveWin )
            {
                Point       aLeaveMousePos = pMouseMoveWin->ImplFrameToOutput( aMousePos );
                MouseEvent  aMLeaveEvt( aLeaveMousePos, nClicks, nMode | MOUSE_LEAVEWINDOW, nCode, nCode );
                NotifyEvent aNLeaveEvt( EVENT_MOUSEMOVE, pMouseMoveWin, &aMLeaveEvt );
                ImplDelData aDelData;
                ImplDelData aDelData2;
                pWinFrameData->mbInMouseMove = sal_True;
                pMouseMoveWin->ImplGetWinData()->mbMouseOver = sal_False;
                pMouseMoveWin->ImplAddDel( &aDelData );
                // Durch MouseLeave kann auch dieses Fenster zerstoert
                // werden
                if ( pChild )
                    pChild->ImplAddDel( &aDelData2 );
                if ( !ImplCallPreNotify( aNLeaveEvt ) )
                {
                    pMouseMoveWin->MouseMove( aMLeaveEvt );
                    // #82968#
                    if( !aDelData.IsDelete() )
                        aNLeaveEvt.GetWindow()->ImplNotifyKeyMouseCommandEventListeners( aNLeaveEvt );
                }

                pWinFrameData->mpMouseMoveWin = NULL;
                pWinFrameData->mbInMouseMove = sal_False;

                if ( pChild )
                {
                    if ( aDelData2.IsDelete() )
                        pChild = NULL;
                    else
                        pChild->ImplRemoveDel( &aDelData2 );
                }
                if ( aDelData.IsDelete() )
                    return 1;
                pMouseMoveWin->ImplRemoveDel( &aDelData );
            }

            nMode |= MOUSE_ENTERWINDOW;
        }
        pWinFrameData->mpMouseMoveWin = pChild;
        if( pChild )
            pChild->ImplGetWinData()->mbMouseOver = sal_True;

        // MouseLeave
        if ( !pChild )
            return 0;
    }
    else
    {
        // mouse click
        if ( nSVEvent == EVENT_MOUSEBUTTONDOWN )
        {
            const MouseSettings& rMSettings = pChild->GetSettings().GetMouseSettings();
            sal_uLong   nDblClkTime = rMSettings.GetDoubleClickTime();
            long    nDblClkW    = rMSettings.GetDoubleClickWidth();
            long    nDblClkH    = rMSettings.GetDoubleClickHeight();
            //long    nMouseX     = nX;
            //long    nMouseY     = nY;
            long nMouseX = aMousePos.X();   // #106074# use the possibly re-mirrored coordinates (RTL) ! nX,nY are unmodified !
            long nMouseY = aMousePos.Y();

            if ( (pChild == pChild->ImplGetFrameData()->mpMouseDownWin) &&
                 (nCode == pChild->ImplGetFrameData()->mnFirstMouseCode) &&
                 ((nMsgTime-pChild->ImplGetFrameData()->mnMouseDownTime) < nDblClkTime) &&
                 ((nMouseX-nDblClkW) <= pChild->ImplGetFrameData()->mnFirstMouseX) &&
                 ((nMouseX+nDblClkW) >= pChild->ImplGetFrameData()->mnFirstMouseX) &&
                 ((nMouseY-nDblClkH) <= pChild->ImplGetFrameData()->mnFirstMouseY) &&
                 ((nMouseY+nDblClkH) >= pChild->ImplGetFrameData()->mnFirstMouseY) )
            {
                pChild->ImplGetFrameData()->mnClickCount++;
                pChild->ImplGetFrameData()->mbStartDragCalled  = sal_True;
            }
            else
            {
                pChild->ImplGetFrameData()->mpMouseDownWin     = pChild;
                pChild->ImplGetFrameData()->mnClickCount       = 1;
                pChild->ImplGetFrameData()->mnFirstMouseX      = nMouseX;
                pChild->ImplGetFrameData()->mnFirstMouseY      = nMouseY;
                pChild->ImplGetFrameData()->mnFirstMouseCode   = nCode;
                pChild->ImplGetFrameData()->mbStartDragCalled  = !((nCode & (MOUSE_LEFT | MOUSE_RIGHT | MOUSE_MIDDLE)) ==
                                                            (rMSettings.GetStartDragCode() & (MOUSE_LEFT | MOUSE_RIGHT | MOUSE_MIDDLE)));
            }
            pChild->ImplGetFrameData()->mnMouseDownTime = nMsgTime;
        }
        nClicks = pChild->ImplGetFrameData()->mnClickCount;

        pSVData->maAppData.mnLastInputTime = Time::GetSystemTicks();
    }

    DBG_ASSERT( pChild, "ImplHandleMouseEvent: pChild == NULL" );

    // create mouse event
    Point aChildPos = pChild->ImplFrameToOutput( aMousePos );
    MouseEvent aMEvt( aChildPos, nClicks, nMode, nCode, nCode );

    // tracking window gets the mouse events
    if ( pSVData->maWinData.mpTrackWin )
        pChild = pSVData->maWinData.mpTrackWin;

    // handle FloatingMode
    if ( !pSVData->maWinData.mpTrackWin && pSVData->maWinData.mpFirstFloat )
    {
        ImplDelData aDelData;
        pChild->ImplAddDel( &aDelData );
        if ( ImplHandleMouseFloatMode( pChild, aMousePos, nCode, nSVEvent, bMouseLeave ) )
        {
            if ( !aDelData.IsDelete() )
            {
                pChild->ImplRemoveDel( &aDelData );
                pChild->ImplGetFrameData()->mbStartDragCalled = sal_True;
            }
            return 1;
        }
        else
            pChild->ImplRemoveDel( &aDelData );
    }

    // call handler
    sal_Bool bDrag = sal_False;
    sal_Bool bCallHelpRequest = sal_True;
    DBG_ASSERT( pChild, "ImplHandleMouseEvent: pChild is NULL" );

    ImplDelData aDelData;
    NotifyEvent aNEvt( nSVEvent, pChild, &aMEvt );
    pChild->ImplAddDel( &aDelData );
    if ( nSVEvent == EVENT_MOUSEMOVE )
        pChild->ImplGetFrameData()->mbInMouseMove = sal_True;

    // bring window into foreground on mouseclick
    if ( nSVEvent == EVENT_MOUSEBUTTONDOWN )
    {
        if( !pSVData->maWinData.mpFirstFloat && // totop for floating windows in popup would change the focus and would close them immediately
            !(pChild->ImplGetFrameWindow()->GetStyle() & WB_OWNERDRAWDECORATION) )    // ownerdrawdecorated windows must never grab focus
            pChild->ToTop();
        if ( aDelData.IsDelete() )
            return 1;
    }

    if ( ImplCallPreNotify( aNEvt ) || aDelData.IsDelete() )
        nRet = 1;
    else
    {
        nRet = 0;
        if ( nSVEvent == EVENT_MOUSEMOVE )
        {
            if ( pSVData->maWinData.mpTrackWin )
            {
                TrackingEvent aTEvt( aMEvt );
                pChild->Tracking( aTEvt );
                if ( !aDelData.IsDelete() )
                {
                    // When ScrollRepeat, we restart the timer
                    if ( pSVData->maWinData.mpTrackTimer &&
                         (pSVData->maWinData.mnTrackFlags & STARTTRACK_SCROLLREPEAT) )
                        pSVData->maWinData.mpTrackTimer->Start();
                }
                bCallHelpRequest = sal_False;
                nRet = 1;
            }
            else
            {
                // Auto-ToTop
                if ( !pSVData->maWinData.mpCaptureWin &&
                     (pChild->GetSettings().GetMouseSettings().GetOptions() & MOUSE_OPTION_AUTOFOCUS) )
                    pChild->ToTop( TOTOP_NOGRABFOCUS );

                if( aDelData.IsDelete() )
                    bCallHelpRequest = sal_False;
                else
                {
                    // if the MouseMove handler changes the help window's visibility
                    // the HelpRequest handler should not be called anymore
                    Window* pOldHelpTextWin = pSVData->maHelpData.mpHelpWin;
                    pChild->ImplGetWindowImpl()->mbMouseMove = sal_False;
                    pChild->MouseMove( aMEvt );
                    if ( pOldHelpTextWin != pSVData->maHelpData.mpHelpWin )
                        bCallHelpRequest = sal_False;
                }
            }
        }
        else if ( nSVEvent == EVENT_MOUSEBUTTONDOWN )
        {
            if ( pSVData->maWinData.mpTrackWin &&
                 !(pSVData->maWinData.mnTrackFlags & STARTTRACK_MOUSEBUTTONDOWN) )
                nRet = 1;
            else
            {
                pChild->ImplGetWindowImpl()->mbMouseButtonDown = sal_False;
                pChild->MouseButtonDown( aMEvt );
            }
        }
        else
        {
            if ( pSVData->maWinData.mpTrackWin )
            {
                pChild->EndTracking();
                nRet = 1;
            }
            else
            {
                pChild->ImplGetWindowImpl()->mbMouseButtonUp = sal_False;
                pChild->MouseButtonUp( aMEvt );
            }
        }

        // #82968#
        if ( !aDelData.IsDelete() )
            aNEvt.GetWindow()->ImplNotifyKeyMouseCommandEventListeners( aNEvt );
    }

    if ( aDelData.IsDelete() )
        return 1;


    if ( nSVEvent == EVENT_MOUSEMOVE )
        pChild->ImplGetWindowImpl()->mpFrameData->mbInMouseMove = sal_False;

    if ( nSVEvent == EVENT_MOUSEMOVE )
    {
        if ( bCallHelpRequest && !pSVData->maHelpData.mbKeyboardHelp )
            ImplHandleMouseHelpRequest( pChild, pChild->OutputToScreenPixel( aMEvt.GetPosPixel() ) );
        nRet = 1;
    }
    else if ( !nRet )
    {
        if ( nSVEvent == EVENT_MOUSEBUTTONDOWN )
        {
            if ( !pChild->ImplGetWindowImpl()->mbMouseButtonDown )
                nRet = 1;
        }
        else
        {
            if ( !pChild->ImplGetWindowImpl()->mbMouseButtonUp )
                nRet = 1;
        }
    }

    pChild->ImplRemoveDel( &aDelData );

    if ( nSVEvent == EVENT_MOUSEMOVE )
    {
        // set new mouse pointer
        if ( !bMouseLeave )
            ImplSetMousePointer( pChild );
    }
    else if ( (nSVEvent == EVENT_MOUSEBUTTONDOWN) || (nSVEvent == EVENT_MOUSEBUTTONUP) )
    {
        if ( !bDrag )
        {
            // Command-Events
            if ( /*(nRet == 0) &&*/ (nClicks == 1) && (nSVEvent == EVENT_MOUSEBUTTONDOWN) &&
                 (nCode == MOUSE_MIDDLE) )
            {
                sal_uInt16 nMiddleAction = pChild->GetSettings().GetMouseSettings().GetMiddleButtonAction();
                if ( nMiddleAction == MOUSE_MIDDLE_AUTOSCROLL )
                    nRet = !ImplCallCommand( pChild, COMMAND_STARTAUTOSCROLL, NULL, sal_True, &aChildPos );
                else if ( nMiddleAction == MOUSE_MIDDLE_PASTESELECTION )
                    nRet = !ImplCallCommand( pChild, COMMAND_PASTESELECTION, NULL, sal_True, &aChildPos );
            }
            else
            {
                // ContextMenu
                const MouseSettings& rMSettings = pChild->GetSettings().GetMouseSettings();
                if ( (nCode == rMSettings.GetContextMenuCode()) &&
                     (nClicks == rMSettings.GetContextMenuClicks()) )
                {
                    sal_Bool bContextMenu;
                    if ( rMSettings.GetContextMenuDown() )
                        bContextMenu = (nSVEvent == EVENT_MOUSEBUTTONDOWN);
                    else
                        bContextMenu = (nSVEvent == EVENT_MOUSEBUTTONUP);
                    if ( bContextMenu )
                    {
                        if( pSVData->maAppData.mpActivePopupMenu )
                        {
                            /*  #i34277# there already is a context menu open
                            *   that was probably just closed with EndPopupMode.
                            *   We need to give the eventual corresponding
                            *   PopupMenu::Execute a chance to end properly.
                            *   Therefore delay context menu command and
                            *   issue only after popping one frame of the
                            *   Yield stack.
                            */
                            ContextMenuEvent* pEv = new ContextMenuEvent;
                            pEv->pWindow = pChild;
                            pEv->aChildPos = aChildPos;
                            pChild->ImplAddDel( &pEv->aDelData );
                            Application::PostUserEvent( Link( pEv, ContextMenuEventLink ) );
                        }
                        else
                            nRet = ! ImplCallCommand( pChild, COMMAND_CONTEXTMENU, NULL, sal_True, &aChildPos );
                    }
                }
            }
        }
    }

    return nRet;
}

// -----------------------------------------------------------------------

static Window* ImplGetKeyInputWindow( Window* pWindow )
{
    ImplSVData* pSVData = ImplGetSVData();

    // determine last input time
    pSVData->maAppData.mnLastInputTime = Time::GetSystemTicks();

    // #127104# workaround for destroyed windows
    if( pWindow->ImplGetWindowImpl() == NULL )
        return 0;

    // find window - is every time the window which has currently the
    // focus or the last time the focus.
    // the first floating window always has the focus
    Window* pChild = pSVData->maWinData.mpFirstFloat;
    if( !pChild || ( pChild->ImplGetWindowImpl()->mbFloatWin && !((FloatingWindow *)pChild)->GrabsFocus() ) )
        pChild = pWindow->ImplGetWindowImpl()->mpFrameData->mpFocusWin;
    else
    {
        // allow floaters to forward keyinput to some member
        pChild = pChild->GetPreferredKeyInputWindow();
    }

    // no child - than no input
    if ( !pChild )
        return 0;

    // We call also KeyInput if we haven't the focus, because on Unix
    // system this is often the case when a Lookup Choise Window has
    // the focus - because this windows send the KeyInput directly to
    // the window without resetting the focus
    DBG_ASSERTWARNING( pChild == pSVData->maWinData.mpFocusWin,
                       "ImplHandleKey: Keyboard-Input is sent to a frame without focus" );

    // no keyinput to disabled windows
    if ( !pChild->IsEnabled() || !pChild->IsInputEnabled() || pChild->IsInModalMode() )
        return 0;

    return pChild;
}

// -----------------------------------------------------------------------

static long ImplHandleKey( Window* pWindow, sal_uInt16 nSVEvent,
                           sal_uInt16 nKeyCode, sal_uInt16 nCharCode, sal_uInt16 nRepeat, sal_Bool bForward )
{
    ImplSVData* pSVData = ImplGetSVData();
    KeyCode     aKeyCode( nKeyCode, nKeyCode );
    sal_uInt16      nEvCode = aKeyCode.GetCode();

    // allow application key listeners to remove the key event
    // but make sure we're not forwarding external KeyEvents, (ie where bForward is sal_False)
    // becasue those are coming back from the listener itself and MUST be processed
    KeyEvent aKeyEvent( (xub_Unicode)nCharCode, aKeyCode, nRepeat );
    if( bForward )
    {
        sal_uInt16 nVCLEvent;
        switch( nSVEvent )
        {
            case EVENT_KEYINPUT:
                nVCLEvent = VCLEVENT_WINDOW_KEYINPUT;
                break;
            case EVENT_KEYUP:
                nVCLEvent = VCLEVENT_WINDOW_KEYUP;
                break;
            default:
                nVCLEvent = 0;
                break;
        }
        if( nVCLEvent && pSVData->mpApp->HandleKey( nVCLEvent, pWindow, &aKeyEvent ) )
            return 1;
    }

    // #i1820# use locale specific decimal separator
    if( nEvCode == KEY_DECIMAL )
    {
        if( Application::GetSettings().GetMiscSettings().GetEnableLocalizedDecimalSep() )
        {
            String aSep( pWindow->GetSettings().GetLocaleDataWrapper().getNumDecimalSep() );
            nCharCode = (sal_uInt16) aSep.GetChar(0);
        }
    }

    sal_Bool bCtrlF6 = (aKeyCode.GetCode() == KEY_F6) && aKeyCode.IsMod1();

    // determine last input time
    pSVData->maAppData.mnLastInputTime = Time::GetSystemTicks();

    // handle tracking window
    if ( nSVEvent == EVENT_KEYINPUT )
    {
#ifdef DBG_UTIL
        // #105224# use Ctrl-Alt-Shift-D, Ctrl-Shift-D must be useable by app
        if ( aKeyCode.IsShift() && aKeyCode.IsMod1() && (aKeyCode.IsMod2() || aKeyCode.IsMod3()) && (aKeyCode.GetCode() == KEY_D) )
        {
            DBGGUI_START();
            return 1;
        }
#endif

        if ( pSVData->maHelpData.mbExtHelpMode )
        {
            Help::EndExtHelp();
            if ( nEvCode == KEY_ESCAPE )
                return 1;
        }
        if ( pSVData->maHelpData.mpHelpWin )
            ImplDestroyHelpWindow( false );

        // AutoScrollMode
        if ( pSVData->maWinData.mpAutoScrollWin )
        {
            pSVData->maWinData.mpAutoScrollWin->EndAutoScroll();
            if ( nEvCode == KEY_ESCAPE )
                return 1;
        }

        if ( pSVData->maWinData.mpTrackWin )
        {
            sal_uInt16 nOrigCode = aKeyCode.GetCode();

            if ( (nOrigCode == KEY_ESCAPE) && !(pSVData->maWinData.mnTrackFlags & STARTTRACK_NOKEYCANCEL) )
            {
                pSVData->maWinData.mpTrackWin->EndTracking( ENDTRACK_CANCEL | ENDTRACK_KEY );
                if ( pSVData->maWinData.mpFirstFloat )
                {
                    FloatingWindow* pLastLevelFloat = pSVData->maWinData.mpFirstFloat->ImplFindLastLevelFloat();
                    if ( !(pLastLevelFloat->GetPopupModeFlags() & FLOATWIN_POPUPMODE_NOKEYCLOSE) )
                    {
                        sal_uInt16 nEscCode = aKeyCode.GetCode();

                        if ( nEscCode == KEY_ESCAPE )
                            pLastLevelFloat->EndPopupMode( FLOATWIN_POPUPMODEEND_CANCEL | FLOATWIN_POPUPMODEEND_CLOSEALL );
                    }
                }
                return 1;
            }
            else if ( nOrigCode == KEY_RETURN )
            {
                pSVData->maWinData.mpTrackWin->EndTracking( ENDTRACK_KEY );
                return 1;
            }
            else if ( !(pSVData->maWinData.mnTrackFlags & STARTTRACK_KEYINPUT) )
                return 1;
        }

        // handle FloatingMode
        if ( pSVData->maWinData.mpFirstFloat )
        {
            FloatingWindow* pLastLevelFloat = pSVData->maWinData.mpFirstFloat->ImplFindLastLevelFloat();
            if ( !(pLastLevelFloat->GetPopupModeFlags() & FLOATWIN_POPUPMODE_NOKEYCLOSE) )
            {
                sal_uInt16 nCode = aKeyCode.GetCode();

                if ( (nCode == KEY_ESCAPE) || bCtrlF6)
                {
                    pLastLevelFloat->EndPopupMode( FLOATWIN_POPUPMODEEND_CANCEL | FLOATWIN_POPUPMODEEND_CLOSEALL );
                    if( !bCtrlF6 )
                        return 1;
                }
            }
        }

        // test for accel
        if ( pSVData->maAppData.mpAccelMgr )
        {
            if ( pSVData->maAppData.mpAccelMgr->IsAccelKey( aKeyCode, nRepeat ) )
                return 1;
        }
    }

    // find window
    Window* pChild = ImplGetKeyInputWindow( pWindow );
    if ( !pChild )
        return 0;

    // --- RTL --- mirror cursor keys
    if( (aKeyCode.GetCode() == KEY_LEFT || aKeyCode.GetCode() == KEY_RIGHT) &&
      pChild->ImplHasMirroredGraphics() && pChild->IsRTLEnabled() )
        aKeyCode = KeyCode( aKeyCode.GetCode() == KEY_LEFT ? KEY_RIGHT : KEY_LEFT, aKeyCode.GetModifier() );

    // call handler
    ImplDelData aDelData;
    pChild->ImplAddDel( &aDelData );

    KeyEvent    aKeyEvt( (xub_Unicode)nCharCode, aKeyCode, nRepeat );
    NotifyEvent aNotifyEvt( nSVEvent, pChild, &aKeyEvt );
    sal_Bool        bKeyPreNotify = (ImplCallPreNotify( aNotifyEvt ) != 0);
    long        nRet = 1;

    if ( !bKeyPreNotify && !aDelData.IsDelete() )
    {
        if ( nSVEvent == EVENT_KEYINPUT )
        {
            pChild->ImplGetWindowImpl()->mbKeyInput = sal_False;
            pChild->KeyInput( aKeyEvt );
        }
        else
        {
            pChild->ImplGetWindowImpl()->mbKeyUp = sal_False;
            pChild->KeyUp( aKeyEvt );
        }
        // #82968#
        if( !aDelData.IsDelete() )
            aNotifyEvt.GetWindow()->ImplNotifyKeyMouseCommandEventListeners( aNotifyEvt );
    }

    if ( aDelData.IsDelete() )
        return 1;

    pChild->ImplRemoveDel( &aDelData );

    if ( nSVEvent == EVENT_KEYINPUT )
    {
        if ( !bKeyPreNotify && pChild->ImplGetWindowImpl()->mbKeyInput )
        {
            sal_uInt16 nCode = aKeyCode.GetCode();

            // #101999# is focus in or below toolbox
            sal_Bool bToolboxFocus=sal_False;
            if( (nCode == KEY_F1) && aKeyCode.IsShift() )
            {
                Window *pWin = pWindow->ImplGetWindowImpl()->mpFrameData->mpFocusWin;
                while( pWin )
                {
                    if( pWin->ImplGetWindowImpl()->mbToolBox )
                    {
                        bToolboxFocus = sal_True;
                        break;
                    }
                    else
                        pWin = pWin->GetParent();
                }
            }

            // ContextMenu
            if ( (nCode == KEY_CONTEXTMENU) || ((nCode == KEY_F10) && aKeyCode.IsShift() && !aKeyCode.IsMod1() && !aKeyCode.IsMod2() ) )
                nRet = !ImplCallCommand( pChild, COMMAND_CONTEXTMENU, NULL, sal_False );
            else if ( ( (nCode == KEY_F2) && aKeyCode.IsShift() ) || ( (nCode == KEY_F1) && aKeyCode.IsMod1() ) ||
                // #101999# no active help when focus in toolbox, simulate BallonHelp instead
                ( (nCode == KEY_F1) && aKeyCode.IsShift() && bToolboxFocus ) )
            {
                // TipHelp via Keyboard (Shift-F2 or Ctrl-F1)
                // simulate mouseposition at center of window

                Size aSize = pChild->GetOutputSize();
                Point aPos = Point( aSize.getWidth()/2, aSize.getHeight()/2 );
                aPos = pChild->OutputToScreenPixel( aPos );

                HelpEvent aHelpEvent( aPos, HELPMODE_BALLOON );
                aHelpEvent.SetKeyboardActivated( sal_True );
                pSVData->maHelpData.mbSetKeyboardHelp = sal_True;
                pChild->RequestHelp( aHelpEvent );
                pSVData->maHelpData.mbSetKeyboardHelp = sal_False;
            }
            else if ( (nCode == KEY_F1) || (nCode == KEY_HELP) )
            {
                if ( !aKeyCode.GetModifier() )
                {
                    if ( pSVData->maHelpData.mbContextHelp )
                    {
                        Point       aMousePos = pChild->OutputToScreenPixel( pChild->GetPointerPosPixel() );
                        HelpEvent   aHelpEvent( aMousePos, HELPMODE_CONTEXT );
                        pChild->RequestHelp( aHelpEvent );
                    }
                    else
                        nRet = 0;
                }
                else if ( aKeyCode.IsShift() )
                {
                    if ( pSVData->maHelpData.mbExtHelp )
                        Help::StartExtHelp();
                    else
                        nRet = 0;
                }
            }
            else
            {
                if ( ImplCallHotKey( aKeyCode ) )
                    nRet = 1;
                else
                    nRet = 0;
            }
        }
    }
    else
    {
        if ( !bKeyPreNotify && pChild->ImplGetWindowImpl()->mbKeyUp )
            nRet = 0;
    }

    // #105591# send keyinput to parent if we are a floating window and the key was not pocessed yet
    if( !nRet && pWindow->ImplGetWindowImpl()->mbFloatWin && pWindow->GetParent() && (pWindow->ImplGetWindowImpl()->mpFrame != pWindow->GetParent()->ImplGetWindowImpl()->mpFrame) )
    {
        pChild = pWindow->GetParent();

        // call handler
        ImplDelData aChildDelData( pChild );
        KeyEvent    aKEvt( (xub_Unicode)nCharCode, aKeyCode, nRepeat );
        NotifyEvent aNEvt( nSVEvent, pChild, &aKEvt );
        sal_Bool        bPreNotify = (ImplCallPreNotify( aNEvt ) != 0);
        if ( aChildDelData.IsDelete() )
            return 1;

        if ( !bPreNotify )
        {
            if ( nSVEvent == EVENT_KEYINPUT )
            {
                pChild->ImplGetWindowImpl()->mbKeyInput = sal_False;
                pChild->KeyInput( aKEvt );
            }
            else
            {
                pChild->ImplGetWindowImpl()->mbKeyUp = sal_False;
                pChild->KeyUp( aKEvt );
            }
            // #82968#
            if( !aChildDelData.IsDelete() )
                aNEvt.GetWindow()->ImplNotifyKeyMouseCommandEventListeners( aNEvt );
            if ( aChildDelData.IsDelete() )
                return 1;
        }

        if( bPreNotify || !pChild->ImplGetWindowImpl()->mbKeyInput )
            nRet = 1;
    }

    return nRet;
}

// -----------------------------------------------------------------------

static long ImplHandleExtTextInput( Window* pWindow,
                                    const XubString& rText,
                                    const sal_uInt16* pTextAttr,
                                    sal_uLong nCursorPos, sal_uInt16 nCursorFlags )
{
    ImplSVData* pSVData = ImplGetSVData();
    Window*     pChild = NULL;

    int nTries = 200;
    while( nTries-- )
    {
        pChild = pSVData->maWinData.mpExtTextInputWin;
        if ( !pChild )
        {
            pChild = ImplGetKeyInputWindow( pWindow );
            if ( !pChild )
                return 0;
        }
        if( !pChild->ImplGetWindowImpl()->mpFrameData->mnFocusId )
            break;
        Application::Yield();
    }

    // If it is the first ExtTextInput call, we inform the information
    // and allocate the data, which we must store in this mode
    ImplWinData* pWinData = pChild->ImplGetWinData();
    if ( !pChild->ImplGetWindowImpl()->mbExtTextInput )
    {
        pChild->ImplGetWindowImpl()->mbExtTextInput = sal_True;
        if ( !pWinData->mpExtOldText )
            pWinData->mpExtOldText = new UniString;
        else
            pWinData->mpExtOldText->Erase();
        if ( pWinData->mpExtOldAttrAry )
        {
            delete [] pWinData->mpExtOldAttrAry;
            pWinData->mpExtOldAttrAry = NULL;
        }
        pSVData->maWinData.mpExtTextInputWin = pChild;
        ImplCallCommand( pChild, COMMAND_STARTEXTTEXTINPUT );
    }

    // be aware of being recursively called in StartExtTextInput
    if ( !pChild->ImplGetWindowImpl()->mbExtTextInput )
        return 0;

    // Test for changes
    sal_Bool        bOnlyCursor = sal_False;
    xub_StrLen  nMinLen = Min( pWinData->mpExtOldText->Len(), rText.Len() );
    xub_StrLen  nDeltaStart = 0;
    while ( nDeltaStart < nMinLen )
    {
        if ( pWinData->mpExtOldText->GetChar( nDeltaStart ) != rText.GetChar( nDeltaStart ) )
            break;
        nDeltaStart++;
    }
    if ( pWinData->mpExtOldAttrAry || pTextAttr )
    {
        if ( !pWinData->mpExtOldAttrAry || !pTextAttr )
            nDeltaStart = 0;
        else
        {
            xub_StrLen i = 0;
            while ( i < nDeltaStart )
            {
                if ( pWinData->mpExtOldAttrAry[i] != pTextAttr[i] )
                {
                    nDeltaStart = i;
                    break;
                }
                i++;
            }
        }
    }
    if ( (nDeltaStart >= nMinLen) &&
         (pWinData->mpExtOldText->Len() == rText.Len()) )
        bOnlyCursor = sal_True;

    // Call Event and store the information
    CommandExtTextInputData aData( rText, pTextAttr,
                                   (xub_StrLen)nCursorPos, nCursorFlags,
                                   nDeltaStart, pWinData->mpExtOldText->Len(),
                                   bOnlyCursor );
    *pWinData->mpExtOldText = rText;
    if ( pWinData->mpExtOldAttrAry )
    {
        delete [] pWinData->mpExtOldAttrAry;
        pWinData->mpExtOldAttrAry = NULL;
    }
    if ( pTextAttr )
    {
        pWinData->mpExtOldAttrAry = new sal_uInt16[rText.Len()];
        memcpy( pWinData->mpExtOldAttrAry, pTextAttr, rText.Len()*sizeof( sal_uInt16 ) );
    }
    return !ImplCallCommand( pChild, COMMAND_EXTTEXTINPUT, &aData );
}

// -----------------------------------------------------------------------

static long ImplHandleEndExtTextInput( Window* /* pWindow */ )
{
    ImplSVData* pSVData = ImplGetSVData();
    Window*     pChild = pSVData->maWinData.mpExtTextInputWin;
    long        nRet = 0;

    if ( pChild )
    {
        pChild->ImplGetWindowImpl()->mbExtTextInput = sal_False;
        pSVData->maWinData.mpExtTextInputWin = NULL;
        ImplWinData* pWinData = pChild->ImplGetWinData();
        if ( pWinData->mpExtOldText )
        {
            delete pWinData->mpExtOldText;
            pWinData->mpExtOldText = NULL;
        }
        if ( pWinData->mpExtOldAttrAry )
        {
            delete [] pWinData->mpExtOldAttrAry;
            pWinData->mpExtOldAttrAry = NULL;
        }
        nRet = !ImplCallCommand( pChild, COMMAND_ENDEXTTEXTINPUT );
    }

    return nRet;
}

// -----------------------------------------------------------------------

static void ImplHandleExtTextInputPos( Window* pWindow,
                                       Rectangle& rRect, long& rInputWidth,
                                       bool * pVertical )
{
    ImplSVData* pSVData = ImplGetSVData();
    Window*     pChild = pSVData->maWinData.mpExtTextInputWin;

    if ( !pChild )
        pChild = ImplGetKeyInputWindow( pWindow );
    else
    {
        // Test, if the Window is related to the frame
        if ( !pWindow->ImplIsWindowOrChild( pChild ) )
            pChild = ImplGetKeyInputWindow( pWindow );
    }

    if ( pChild )
    {
        ImplCallCommand( pChild, COMMAND_CURSORPOS );
        const Rectangle* pRect = pChild->GetCursorRect();
        if ( pRect )
            rRect = pChild->ImplLogicToDevicePixel( *pRect );
        else
        {
            Cursor* pCursor = pChild->GetCursor();
            if ( pCursor )
            {
                Point aPos = pChild->ImplLogicToDevicePixel( pCursor->GetPos() );
                Size aSize = pChild->LogicToPixel( pCursor->GetSize() );
                if ( !aSize.Width() )
                    aSize.Width() = pChild->GetSettings().GetStyleSettings().GetCursorSize();
                rRect = Rectangle( aPos, aSize );
            }
            else
                rRect = Rectangle( Point( pChild->GetOutOffXPixel(), pChild->GetOutOffYPixel() ), Size() );
        }
        rInputWidth = pChild->ImplLogicWidthToDevicePixel( pChild->GetCursorExtTextInputWidth() );
        if ( !rInputWidth )
            rInputWidth = rRect.GetWidth();
    }
    if (pVertical != 0)
        *pVertical
            = pChild != 0 && pChild->GetInputContext().GetFont().IsVertical();
}

// -----------------------------------------------------------------------

static long ImplHandleInputContextChange( Window* pWindow, LanguageType eNewLang )
{
    Window* pChild = ImplGetKeyInputWindow( pWindow );
    CommandInputContextData aData( eNewLang );
    return !ImplCallCommand( pChild, COMMAND_INPUTCONTEXTCHANGE, &aData );
}

// -----------------------------------------------------------------------

static sal_Bool ImplCallWheelCommand( Window* pWindow, const Point& rPos,
                                  const CommandWheelData* pWheelData )
{
    Point               aCmdMousePos = pWindow->ImplFrameToOutput( rPos );
    CommandEvent        aCEvt( aCmdMousePos, COMMAND_WHEEL, sal_True, pWheelData );
    NotifyEvent         aNCmdEvt( EVENT_COMMAND, pWindow, &aCEvt );
    ImplDelData         aDelData( pWindow );
    sal_Bool                bPreNotify = (ImplCallPreNotify( aNCmdEvt ) != 0);
    if ( aDelData.IsDelete() )
        return sal_False;
    if ( !bPreNotify )
    {
        pWindow->ImplGetWindowImpl()->mbCommand = sal_False;
        pWindow->Command( aCEvt );
        if ( aDelData.IsDelete() )
            return sal_False;
        if ( pWindow->ImplGetWindowImpl()->mbCommand )
            return sal_True;
    }
    return sal_False;
}

// -----------------------------------------------------------------------

static long ImplHandleWheelEvent( Window* pWindow, const SalWheelMouseEvent& rEvt )
{
    ImplDelData aDogTag( pWindow );

    ImplSVData* pSVData = ImplGetSVData();
    if ( pSVData->maWinData.mpAutoScrollWin )
        pSVData->maWinData.mpAutoScrollWin->EndAutoScroll();
    if ( pSVData->maHelpData.mpHelpWin )
        ImplDestroyHelpWindow( true );
    if( aDogTag.IsDelete() )
        return 0;

    sal_uInt16 nMode;
    sal_uInt16 nCode = rEvt.mnCode;
    bool bHorz = rEvt.mbHorz;
    bool bPixel = rEvt.mbDeltaIsPixel;
    if ( nCode & KEY_MOD1 )
        nMode = COMMAND_WHEEL_ZOOM;
    else if ( nCode & KEY_MOD2 )
        nMode = COMMAND_WHEEL_DATAZOOM;
    else
    {
        nMode = COMMAND_WHEEL_SCROLL;
        // #i85450# interpret shift-wheel as horizontal wheel action
        if( (nCode & (KEY_SHIFT | KEY_MOD1 | KEY_MOD2 | KEY_MOD3)) == KEY_SHIFT )
            bHorz = true;
    }

    CommandWheelData    aWheelData( rEvt.mnDelta, rEvt.mnNotchDelta, rEvt.mnScrollLines, nMode, nCode, bHorz, bPixel );
    Point               aMousePos( rEvt.mnX, rEvt.mnY );
    sal_Bool                bRet = sal_True;

    // first check any floating window ( eg. drop down listboxes)
    bool bIsFloat = false;
    Window *pMouseWindow = NULL;
    if ( pSVData->maWinData.mpFirstFloat && !pSVData->maWinData.mpCaptureWin &&
         !pSVData->maWinData.mpFirstFloat->ImplIsFloatPopupModeWindow( pWindow ) )
    {
        sal_uInt16 nHitTest = IMPL_FLOATWIN_HITTEST_OUTSIDE;
        pMouseWindow = pSVData->maWinData.mpFirstFloat->ImplFloatHitTest( pWindow, aMousePos, nHitTest );
    }
    // then try the window directly beneath the mouse
    if( !pMouseWindow )
        pMouseWindow = pWindow->ImplFindWindow( aMousePos );
    else
    {
        // transform coordinates to float window frame coordinates
        pMouseWindow = pMouseWindow->ImplFindWindow(
                 pMouseWindow->OutputToScreenPixel(
                  pMouseWindow->AbsoluteScreenToOutputPixel(
                   pWindow->OutputToAbsoluteScreenPixel(
                    pWindow->ScreenToOutputPixel( aMousePos ) ) ) ) );
        bIsFloat = true;
    }

    if ( pMouseWindow &&
         pMouseWindow->IsEnabled() && pMouseWindow->IsInputEnabled() && ! pMouseWindow->IsInModalMode() )
    {
        // transform coordinates to float window frame coordinates
        Point aRelMousePos( pMouseWindow->OutputToScreenPixel(
                             pMouseWindow->AbsoluteScreenToOutputPixel(
                              pWindow->OutputToAbsoluteScreenPixel(
                               pWindow->ScreenToOutputPixel( aMousePos ) ) ) ) );
        bRet = ImplCallWheelCommand( pMouseWindow, aRelMousePos, &aWheelData );
    }

    // if the commad was not handled try the focus window
    if ( bRet )
    {
        Window* pFocusWindow = pWindow->ImplGetWindowImpl()->mpFrameData->mpFocusWin;
        if ( pFocusWindow && (pFocusWindow != pMouseWindow) &&
             (pFocusWindow == pSVData->maWinData.mpFocusWin) )
        {
            // no wheel-messages to disabled windows
            if ( pFocusWindow->IsEnabled() && pFocusWindow->IsInputEnabled() && ! pFocusWindow->IsInModalMode() )
            {
                // transform coordinates to focus window frame coordinates
                Point aRelMousePos( pFocusWindow->OutputToScreenPixel(
                                     pFocusWindow->AbsoluteScreenToOutputPixel(
                                      pWindow->OutputToAbsoluteScreenPixel(
                                       pWindow->ScreenToOutputPixel( aMousePos ) ) ) ) );
                bRet = ImplCallWheelCommand( pFocusWindow, aRelMousePos, &aWheelData );
            }
        }
    }

    // close floaters
    if( ! bIsFloat && pSVData->maWinData.mpFirstFloat )
    {
        FloatingWindow* pLastLevelFloat = pSVData->maWinData.mpFirstFloat->ImplFindLastLevelFloat();
        if( pLastLevelFloat )
        {
            sal_uLong nPopupFlags = pLastLevelFloat->GetPopupModeFlags();
            if ( nPopupFlags & FLOATWIN_POPUPMODE_ALLMOUSEBUTTONCLOSE )
            {
                pLastLevelFloat->EndPopupMode( FLOATWIN_POPUPMODEEND_CANCEL | FLOATWIN_POPUPMODEEND_CLOSEALL );
            }
        }
    }

    return !bRet;
}

// -----------------------------------------------------------------------
#define IMPL_PAINT_CHECKRTL         ((sal_uInt16)0x0020)

static void ImplHandlePaint( Window* pWindow, const Rectangle& rBoundRect, bool bImmediateUpdate )
{
    // give up background save when sytem paints arrive
    Window* pSaveBackWin = pWindow->ImplGetWindowImpl()->mpFrameData->mpFirstBackWin;
    while ( pSaveBackWin )
    {
        Window* pNext = pSaveBackWin->ImplGetWindowImpl()->mpOverlapData->mpNextBackWin;
        Rectangle aRect( Point( pSaveBackWin->GetOutOffXPixel(), pSaveBackWin->GetOutOffYPixel() ),
                         Size( pSaveBackWin->GetOutputWidthPixel(), pSaveBackWin->GetOutputHeightPixel() ) );
        if ( aRect.IsOver( rBoundRect ) )
            pSaveBackWin->ImplDeleteOverlapBackground();
        pSaveBackWin = pNext;
    }

    // system paint events must be checked for re-mirroring
    pWindow->ImplGetWindowImpl()->mnPaintFlags |= IMPL_PAINT_CHECKRTL;

    // trigger paint for all windows that live in the new paint region
    Region aRegion( rBoundRect );
    pWindow->ImplInvalidateOverlapFrameRegion( aRegion );
    if( bImmediateUpdate )
    {
        // #i87663# trigger possible pending resize notifications
        // (GetSizePixel does that for us)
        pWindow->GetSizePixel();
        // force drawing inmmediately
        pWindow->Update();
    }
}

// -----------------------------------------------------------------------

static void KillOwnPopups( Window* pWindow )
{
    ImplSVData* pSVData = ImplGetSVData();
    Window *pParent = pWindow->ImplGetWindowImpl()->mpFrameWindow;
    Window *pChild = pSVData->maWinData.mpFirstFloat;
    if ( pChild && pParent->ImplIsWindowOrChild( pChild, sal_True ) )
    {
        if ( !(pSVData->maWinData.mpFirstFloat->GetPopupModeFlags() & FLOATWIN_POPUPMODE_NOAPPFOCUSCLOSE) )
            pSVData->maWinData.mpFirstFloat->EndPopupMode( FLOATWIN_POPUPMODEEND_CANCEL | FLOATWIN_POPUPMODEEND_CLOSEALL );
    }
}

// -----------------------------------------------------------------------

void ImplHandleResize( Window* pWindow, long nNewWidth, long nNewHeight )
{
    if( pWindow->GetStyle() & (WB_MOVEABLE|WB_SIZEABLE) )
    {
        KillOwnPopups( pWindow );
        if( pWindow->ImplGetWindow() != ImplGetSVData()->maHelpData.mpHelpWin )
            ImplDestroyHelpWindow( true );
    }

    if (
         (nNewWidth > 0 && nNewHeight > 0) ||
         pWindow->ImplGetWindow()->ImplGetWindowImpl()->mbAllResize
       )
    {
        if ( (nNewWidth != pWindow->GetOutputWidthPixel()) || (nNewHeight != pWindow->GetOutputHeightPixel()) )
        {
            pWindow->mnOutWidth  = nNewWidth;
            pWindow->mnOutHeight = nNewHeight;
            pWindow->ImplGetWindowImpl()->mbWaitSystemResize = sal_False;
            if ( pWindow->IsReallyVisible() )
                pWindow->ImplSetClipFlag();
            if ( pWindow->IsVisible() || pWindow->ImplGetWindow()->ImplGetWindowImpl()->mbAllResize ||
                ( pWindow->ImplGetWindowImpl()->mbFrame && pWindow->ImplGetWindowImpl()->mpClientWindow ) )   // propagate resize for system border windows
            {
                bool bStartTimer = true;
                // use resize buffering for user resizes
                // ownerdraw decorated windows and floating windows can be resized immediately (i.e. synchronously)
                if( pWindow->ImplGetWindowImpl()->mbFrame && (pWindow->GetStyle() & WB_SIZEABLE)
                    && !(pWindow->GetStyle() & WB_OWNERDRAWDECORATION)  // synchronous resize for ownerdraw decorated windows (toolbars)
                    && !pWindow->ImplGetWindowImpl()->mbFloatWin )             // synchronous resize for floating windows, #i43799#
                {
                    if( pWindow->ImplGetWindowImpl()->mpClientWindow )
                    {
                        // #i42750# presentation wants to be informed about resize
                        // as early as possible
                        WorkWindow* pWorkWindow = dynamic_cast<WorkWindow*>(pWindow->ImplGetWindowImpl()->mpClientWindow);
                        if( pWorkWindow && pWorkWindow->IsPresentationMode() )
                            bStartTimer = false;
                    }
                }
                else
                    bStartTimer = false;

                if( bStartTimer )
                    pWindow->ImplGetWindowImpl()->mpFrameData->maResizeTimer.Start();
                else
                    pWindow->ImplCallResize(); // otherwise menues cannot be positioned
            }
            else
                pWindow->ImplGetWindowImpl()->mbCallResize = sal_True;
        }
    }

    pWindow->ImplGetWindowImpl()->mpFrameData->mbNeedSysWindow = (nNewWidth < IMPL_MIN_NEEDSYSWIN) ||
                                            (nNewHeight < IMPL_MIN_NEEDSYSWIN);
    sal_Bool bMinimized = (nNewWidth <= 0) || (nNewHeight <= 0);
    if( bMinimized != pWindow->ImplGetWindowImpl()->mpFrameData->mbMinimized )
        pWindow->ImplGetWindowImpl()->mpFrameWindow->ImplNotifyIconifiedState( bMinimized );
    pWindow->ImplGetWindowImpl()->mpFrameData->mbMinimized = bMinimized;
}

// -----------------------------------------------------------------------

static void ImplHandleMove( Window* pWindow )
{
    if( pWindow->ImplGetWindowImpl()->mbFrame && pWindow->ImplIsFloatingWindow() && pWindow->IsReallyVisible() )
    {
        static_cast<FloatingWindow*>(pWindow)->EndPopupMode( FLOATWIN_POPUPMODEEND_TEAROFF );
        pWindow->ImplCallMove();
    }

    if( pWindow->GetStyle() & (WB_MOVEABLE|WB_SIZEABLE) )
    {
        KillOwnPopups( pWindow );
        if( pWindow->ImplGetWindow() != ImplGetSVData()->maHelpData.mpHelpWin )
            ImplDestroyHelpWindow( true );
    }

    if ( pWindow->IsVisible() )
        pWindow->ImplCallMove();
    else
        pWindow->ImplGetWindowImpl()->mbCallMove = sal_True; // make sure the framepos will be updated on the next Show()

    if ( pWindow->ImplGetWindowImpl()->mbFrame && pWindow->ImplGetWindowImpl()->mpClientWindow )
        pWindow->ImplGetWindowImpl()->mpClientWindow->ImplCallMove();   // notify client to update geometry

}

// -----------------------------------------------------------------------

static void ImplHandleMoveResize( Window* pWindow, long nNewWidth, long nNewHeight )
{
    ImplHandleMove( pWindow );
    ImplHandleResize( pWindow, nNewWidth, nNewHeight );
}

// -----------------------------------------------------------------------

static void ImplActivateFloatingWindows( Window* pWindow, sal_Bool bActive )
{
    // Zuerst alle ueberlappenden Fenster ueberpruefen
    Window* pTempWindow = pWindow->ImplGetWindowImpl()->mpFirstOverlap;
    while ( pTempWindow )
    {
        if ( !pTempWindow->GetActivateMode() )
        {
            if ( (pTempWindow->GetType() == WINDOW_BORDERWINDOW) &&
                 (pTempWindow->ImplGetWindow()->GetType() == WINDOW_FLOATINGWINDOW) )
                ((ImplBorderWindow*)pTempWindow)->SetDisplayActive( bActive );
        }

        ImplActivateFloatingWindows( pTempWindow, bActive );
        pTempWindow = pTempWindow->ImplGetWindowImpl()->mpNext;
    }
}


// -----------------------------------------------------------------------

IMPL_LINK( Window, ImplAsyncFocusHdl, void*, EMPTYARG )
{
    ImplGetWindowImpl()->mpFrameData->mnFocusId = 0;

    // Wenn Status erhalten geblieben ist, weil wir den Focus in der
    // zwischenzeit schon wiederbekommen haben, brauchen wir auch
    // nichts machen
    sal_Bool bHasFocus = ImplGetWindowImpl()->mpFrameData->mbHasFocus || ImplGetWindowImpl()->mpFrameData->mbSysObjFocus;

    // Dann die zeitverzoegerten Funktionen ausfuehren
    if ( bHasFocus )
    {
        // Alle FloatingFenster deaktiv zeichnen
        if ( ImplGetWindowImpl()->mpFrameData->mbStartFocusState != bHasFocus )
            ImplActivateFloatingWindows( this, bHasFocus );

        if ( ImplGetWindowImpl()->mpFrameData->mpFocusWin )
        {
            sal_Bool bHandled = sal_False;
            if ( ImplGetWindowImpl()->mpFrameData->mpFocusWin->IsInputEnabled() &&
                 ! ImplGetWindowImpl()->mpFrameData->mpFocusWin->IsInModalMode() )
            {
                if ( ImplGetWindowImpl()->mpFrameData->mpFocusWin->IsEnabled() )
                {
                    ImplGetWindowImpl()->mpFrameData->mpFocusWin->GrabFocus();
                    bHandled = sal_True;
                }
                else if( ImplGetWindowImpl()->mpFrameData->mpFocusWin->ImplHasDlgCtrl() )
                {
                // #109094# if the focus is restored to a disabled dialog control (was disabled meanwhile)
                // try to move it to the next control
                    ImplGetWindowImpl()->mpFrameData->mpFocusWin->ImplDlgCtrlNextWindow();
                    bHandled = sal_True;
                }
            }
            if ( !bHandled )
            {
                ImplSVData* pSVData = ImplGetSVData();
                Window*     pTopLevelWindow = ImplGetWindowImpl()->mpFrameData->mpFocusWin->ImplGetFirstOverlapWindow();
                if ( ( ! pTopLevelWindow->IsInputEnabled() || pTopLevelWindow->IsInModalMode() )
                     && pSVData->maWinData.mpLastExecuteDlg )
                    pSVData->maWinData.mpLastExecuteDlg->ToTop( TOTOP_RESTOREWHENMIN | TOTOP_GRABFOCUSONLY);
                else
                    pTopLevelWindow->GrabFocus();
            }
        }
        else
            GrabFocus();
    }
    else
    {
        Window* pFocusWin = ImplGetWindowImpl()->mpFrameData->mpFocusWin;
        if ( pFocusWin )
        {
            ImplSVData* pSVData = ImplGetSVData();

            if ( pSVData->maWinData.mpFocusWin == pFocusWin )
            {
                // FocusWindow umsetzen
                Window* pOverlapWindow = pFocusWin->ImplGetFirstOverlapWindow();
                pOverlapWindow->ImplGetWindowImpl()->mpLastFocusWindow = pFocusWin;
                pSVData->maWinData.mpFocusWin = NULL;

                if ( pFocusWin->ImplGetWindowImpl()->mpCursor )
                    pFocusWin->ImplGetWindowImpl()->mpCursor->ImplHide();

                // Deaktivate rufen
                Window* pOldFocusWindow = pFocusWin;
                if ( pOldFocusWindow )
                {
                    Window* pOldOverlapWindow = pOldFocusWindow->ImplGetFirstOverlapWindow();
                    Window* pOldRealWindow = pOldOverlapWindow->ImplGetWindow();

                    pOldOverlapWindow->ImplGetWindowImpl()->mbActive = sal_False;
                    pOldOverlapWindow->Deactivate();
                    if ( pOldRealWindow != pOldOverlapWindow )
                    {
                        pOldRealWindow->ImplGetWindowImpl()->mbActive = sal_False;
                        pOldRealWindow->Deactivate();
                    }
                }

                // TrackingMode is ended in ImplHandleLoseFocus
// To avoid problems with the Unix IME
//                pFocusWin->EndExtTextInput( EXTTEXTINPUT_END_COMPLETE );

                // XXX #102010# hack for accessibility: do not close the menu,
                // even after focus lost
                static const char* pEnv = getenv("SAL_FLOATWIN_NOAPPFOCUSCLOSE");
                if( !(pEnv && *pEnv) )
                {
                    NotifyEvent aNEvt( EVENT_LOSEFOCUS, pFocusWin );
                    if ( !ImplCallPreNotify( aNEvt ) )
                        pFocusWin->LoseFocus();
                    pFocusWin->ImplCallDeactivateListeners( NULL );
                    GetpApp()->FocusChanged();
                }
                // XXX
            }
        }

        // Alle FloatingFenster deaktiv zeichnen
        if ( ImplGetWindowImpl()->mpFrameData->mbStartFocusState != bHasFocus )
            ImplActivateFloatingWindows( this, bHasFocus );
    }

    return 0;
}

// -----------------------------------------------------------------------

static void ImplHandleGetFocus( Window* pWindow )
{
    pWindow->ImplGetWindowImpl()->mpFrameData->mbHasFocus = sal_True;

    // Focus-Events zeitverzoegert ausfuehren, damit bei SystemChildFenstern
    // nicht alles flackert, wenn diese den Focus bekommen
    if ( !pWindow->ImplGetWindowImpl()->mpFrameData->mnFocusId )
    {
        bool bCallDirect = ImplGetSVData()->mbIsTestTool;
        pWindow->ImplGetWindowImpl()->mpFrameData->mbStartFocusState = !pWindow->ImplGetWindowImpl()->mpFrameData->mbHasFocus;
        if( ! bCallDirect )
            Application::PostUserEvent( pWindow->ImplGetWindowImpl()->mpFrameData->mnFocusId, LINK( pWindow, Window, ImplAsyncFocusHdl ) );
        Window* pFocusWin = pWindow->ImplGetWindowImpl()->mpFrameData->mpFocusWin;
        if ( pFocusWin && pFocusWin->ImplGetWindowImpl()->mpCursor )
            pFocusWin->ImplGetWindowImpl()->mpCursor->ImplShow();
        if( bCallDirect )
            pWindow->ImplAsyncFocusHdl( NULL );
    }
}

// -----------------------------------------------------------------------

static void ImplHandleLoseFocus( Window* pWindow )
{
    ImplSVData* pSVData = ImplGetSVData();

    // Wenn Frame den Focus verliert, brechen wir auch ein AutoScroll ab
    if ( pSVData->maWinData.mpAutoScrollWin )
        pSVData->maWinData.mpAutoScrollWin->EndAutoScroll();

    // Wenn Frame den Focus verliert, brechen wir auch ein Tracking ab
    if ( pSVData->maWinData.mpTrackWin )
    {
        if ( pSVData->maWinData.mpTrackWin->ImplGetWindowImpl()->mpFrameWindow == pWindow )
            pSVData->maWinData.mpTrackWin->EndTracking( ENDTRACK_CANCEL );
    }

    // handle FloatingMode
    // hier beenden wir immer den PopupModus, auch dann, wenn NOFOCUSCLOSE
    // gesetzt ist, damit wir nicht beim Wechsel noch Fenster stehen lassen
    if ( pSVData->maWinData.mpFirstFloat )
    {
        if ( !(pSVData->maWinData.mpFirstFloat->GetPopupModeFlags() & FLOATWIN_POPUPMODE_NOAPPFOCUSCLOSE) )
            pSVData->maWinData.mpFirstFloat->EndPopupMode( FLOATWIN_POPUPMODEEND_CANCEL | FLOATWIN_POPUPMODEEND_CLOSEALL );
    }

    pWindow->ImplGetWindowImpl()->mpFrameData->mbHasFocus = sal_False;

    // Focus-Events zeitverzoegert ausfuehren, damit bei SystemChildFenstern
    // nicht alles flackert, wenn diese den Focus bekommen
    bool bCallDirect = ImplGetSVData()->mbIsTestTool;
    if ( !pWindow->ImplGetWindowImpl()->mpFrameData->mnFocusId )
    {
        pWindow->ImplGetWindowImpl()->mpFrameData->mbStartFocusState = !pWindow->ImplGetWindowImpl()->mpFrameData->mbHasFocus;
        if( ! bCallDirect )
            Application::PostUserEvent( pWindow->ImplGetWindowImpl()->mpFrameData->mnFocusId, LINK( pWindow, Window, ImplAsyncFocusHdl ) );
    }

    Window* pFocusWin = pWindow->ImplGetWindowImpl()->mpFrameData->mpFocusWin;
    if ( pFocusWin && pFocusWin->ImplGetWindowImpl()->mpCursor )
        pFocusWin->ImplGetWindowImpl()->mpCursor->ImplHide();
    if( bCallDirect )
        pWindow->ImplAsyncFocusHdl( NULL );
}

// -----------------------------------------------------------------------
struct DelayedCloseEvent
{
    Window*         pWindow;
    ImplDelData     aDelData;
};

static long DelayedCloseEventLink( void* pCEvent, void* )
{
    DelayedCloseEvent* pEv = (DelayedCloseEvent*)pCEvent;

    if( ! pEv->aDelData.IsDelete() )
    {
        pEv->pWindow->ImplRemoveDel( &pEv->aDelData );
        // dispatch to correct window type
        if( pEv->pWindow->IsSystemWindow() )
            ((SystemWindow*)pEv->pWindow)->Close();
        else if( pEv->pWindow->ImplIsDockingWindow() )
            ((DockingWindow*)pEv->pWindow)->Close();
    }
    delete pEv;

    return 0;
}

void ImplHandleClose( Window* pWindow )
{
    ImplSVData* pSVData = ImplGetSVData();

    bool bWasPopup = false;
    if( pWindow->ImplIsFloatingWindow() &&
        static_cast<FloatingWindow*>(pWindow)->ImplIsInPrivatePopupMode() )
    {
        bWasPopup = true;
    }

    // on Close stop all floating modes and end popups
    if ( pSVData->maWinData.mpFirstFloat )
    {
        FloatingWindow* pLastLevelFloat;
        pLastLevelFloat = pSVData->maWinData.mpFirstFloat->ImplFindLastLevelFloat();
        pLastLevelFloat->EndPopupMode( FLOATWIN_POPUPMODEEND_CANCEL | FLOATWIN_POPUPMODEEND_CLOSEALL );
    }
    if ( pSVData->maHelpData.mbExtHelpMode )
        Help::EndExtHelp();
    if ( pSVData->maHelpData.mpHelpWin )
        ImplDestroyHelpWindow( false );
    // AutoScrollMode
    if ( pSVData->maWinData.mpAutoScrollWin )
        pSVData->maWinData.mpAutoScrollWin->EndAutoScroll();

    if ( pSVData->maWinData.mpTrackWin )
        pSVData->maWinData.mpTrackWin->EndTracking( ENDTRACK_CANCEL | ENDTRACK_KEY );

    if( ! bWasPopup )
    {
        Window *pWin = pWindow->ImplGetWindow();
        // check whether close is allowed
        if ( !pWin->IsEnabled() || !pWin->IsInputEnabled() || pWin->IsInModalMode() )
            Sound::Beep( SOUND_DISABLE, pWin );
        else
        {
            DelayedCloseEvent* pEv = new DelayedCloseEvent;
            pEv->pWindow = pWin;
            pWin->ImplAddDel( &pEv->aDelData );
            Application::PostUserEvent( Link( pEv, DelayedCloseEventLink ) );
        }
    }
}

// -----------------------------------------------------------------------

static void ImplHandleUserEvent( ImplSVEvent* pSVEvent )
{
    if ( pSVEvent )
    {
        if ( pSVEvent->mbCall && !pSVEvent->maDelData.IsDelete() )
        {
            if ( pSVEvent->mpWindow )
            {
                pSVEvent->mpWindow->ImplRemoveDel( &(pSVEvent->maDelData) );
                if ( pSVEvent->mpLink )
                    pSVEvent->mpLink->Call( pSVEvent->mpData );
                else
                    pSVEvent->mpWindow->UserEvent( pSVEvent->mnEvent, pSVEvent->mpData );
            }
            else
            {
                if ( pSVEvent->mpLink )
                    pSVEvent->mpLink->Call( pSVEvent->mpData );
                else
                    GetpApp()->UserEvent( pSVEvent->mnEvent, pSVEvent->mpData );
            }
        }

        delete pSVEvent->mpLink;
        delete pSVEvent;
    }
}

// =======================================================================

static sal_uInt16 ImplGetMouseMoveMode( SalMouseEvent* pEvent )
{
    sal_uInt16 nMode = 0;
    if ( !pEvent->mnCode )
        nMode |= MOUSE_SIMPLEMOVE;
    if ( (pEvent->mnCode & MOUSE_LEFT) && !(pEvent->mnCode & KEY_MOD1) )
        nMode |= MOUSE_DRAGMOVE;
    if ( (pEvent->mnCode & MOUSE_LEFT) && (pEvent->mnCode & KEY_MOD1) )
        nMode |= MOUSE_DRAGCOPY;
    return nMode;
}

// -----------------------------------------------------------------------

static sal_uInt16 ImplGetMouseButtonMode( SalMouseEvent* pEvent )
{
    sal_uInt16 nMode = 0;
    if ( pEvent->mnButton == MOUSE_LEFT )
        nMode |= MOUSE_SIMPLECLICK;
    if ( (pEvent->mnButton == MOUSE_LEFT) && !(pEvent->mnCode & (MOUSE_MIDDLE | MOUSE_RIGHT)) )
        nMode |= MOUSE_SELECT;
    if ( (pEvent->mnButton == MOUSE_LEFT) && (pEvent->mnCode & KEY_MOD1) &&
         !(pEvent->mnCode & (MOUSE_MIDDLE | MOUSE_RIGHT | KEY_SHIFT)) )
        nMode |= MOUSE_MULTISELECT;
    if ( (pEvent->mnButton == MOUSE_LEFT) && (pEvent->mnCode & KEY_SHIFT) &&
         !(pEvent->mnCode & (MOUSE_MIDDLE | MOUSE_RIGHT | KEY_MOD1)) )
        nMode |= MOUSE_RANGESELECT;
    return nMode;
}

// -----------------------------------------------------------------------

inline long ImplHandleSalMouseLeave( Window* pWindow, SalMouseEvent* pEvent )
{
    return ImplHandleMouseEvent( pWindow, EVENT_MOUSEMOVE, sal_True,
                                 pEvent->mnX, pEvent->mnY,
                                 pEvent->mnTime, pEvent->mnCode,
                                 ImplGetMouseMoveMode( pEvent ) );
}

// -----------------------------------------------------------------------

inline long ImplHandleSalMouseMove( Window* pWindow, SalMouseEvent* pEvent )
{
    return ImplHandleMouseEvent( pWindow, EVENT_MOUSEMOVE, sal_False,
                                 pEvent->mnX, pEvent->mnY,
                                 pEvent->mnTime, pEvent->mnCode,
                                 ImplGetMouseMoveMode( pEvent ) );
}

// -----------------------------------------------------------------------

inline long ImplHandleSalMouseButtonDown( Window* pWindow, SalMouseEvent* pEvent )
{
    return ImplHandleMouseEvent( pWindow, EVENT_MOUSEBUTTONDOWN, sal_False,
                                 pEvent->mnX, pEvent->mnY,
                                 pEvent->mnTime,
#ifdef MACOSX
                 pEvent->mnButton | (pEvent->mnCode & (KEY_SHIFT | KEY_MOD1 | KEY_MOD2 | KEY_MOD3)),
#else
                                 pEvent->mnButton | (pEvent->mnCode & (KEY_SHIFT | KEY_MOD1 | KEY_MOD2)),
#endif
                                 ImplGetMouseButtonMode( pEvent ) );
}

// -----------------------------------------------------------------------

inline long ImplHandleSalMouseButtonUp( Window* pWindow, SalMouseEvent* pEvent )
{
    return ImplHandleMouseEvent( pWindow, EVENT_MOUSEBUTTONUP, sal_False,
                                 pEvent->mnX, pEvent->mnY,
                                 pEvent->mnTime,
#ifdef MACOSX
                 pEvent->mnButton | (pEvent->mnCode & (KEY_SHIFT | KEY_MOD1 | KEY_MOD2 | KEY_MOD3)),
#else
                                 pEvent->mnButton | (pEvent->mnCode & (KEY_SHIFT | KEY_MOD1 | KEY_MOD2)),
#endif
                                 ImplGetMouseButtonMode( pEvent ) );
}

// -----------------------------------------------------------------------

static long ImplHandleSalMouseActivate( Window* /*pWindow*/, SalMouseActivateEvent* /*pEvent*/ )
{
    return sal_False;
}

// -----------------------------------------------------------------------

static long ImplHandleMenuEvent( Window* pWindow, SalMenuEvent* pEvent, sal_uInt16 nEvent )
{
    // Find SystemWindow and its Menubar and let it dispatch the command
    long nRet = 0;
    Window *pWin = pWindow->ImplGetWindowImpl()->mpFirstChild;
    while ( pWin )
    {
        if ( pWin->ImplGetWindowImpl()->mbSysWin )
            break;
        pWin = pWin->ImplGetWindowImpl()->mpNext;
    }
    if( pWin )
    {
        MenuBar *pMenuBar = ((SystemWindow*) pWin)->GetMenuBar();
        if( pMenuBar )
        {
            switch( nEvent )
            {
                case SALEVENT_MENUACTIVATE:
                    nRet = pMenuBar->HandleMenuActivateEvent( (Menu*) pEvent->mpMenu ) ? 1 : 0;
                    break;
                case SALEVENT_MENUDEACTIVATE:
                    nRet = pMenuBar->HandleMenuDeActivateEvent( (Menu*) pEvent->mpMenu ) ? 1 : 0;
                    break;
                case SALEVENT_MENUHIGHLIGHT:
                    nRet = pMenuBar->HandleMenuHighlightEvent( (Menu*) pEvent->mpMenu, pEvent->mnId ) ? 1 : 0;
                    break;
                case SALEVENT_MENUBUTTONCOMMAND:
                    nRet = pMenuBar->HandleMenuButtonEvent( (Menu*) pEvent->mpMenu, pEvent->mnId ) ? 1 : 0;
                    break;
                case SALEVENT_MENUCOMMAND:
                    nRet = pMenuBar->HandleMenuCommandEvent( (Menu*) pEvent->mpMenu, pEvent->mnId ) ? 1 : 0;
                    break;
                default:
                    break;
            }
        }
    }
    return nRet;
}

// -----------------------------------------------------------------------

static void ImplHandleSalKeyMod( Window* pWindow, SalKeyModEvent* pEvent )
{
    ImplSVData* pSVData = ImplGetSVData();
    Window* pTrackWin = pSVData->maWinData.mpTrackWin;
    if ( pTrackWin )
        pWindow = pTrackWin;
#ifdef MACOSX
    sal_uInt16 nOldCode = pWindow->ImplGetWindowImpl()->mpFrameData->mnMouseCode & (KEY_SHIFT | KEY_MOD1 | KEY_MOD2 | KEY_MOD3);
#else
    sal_uInt16 nOldCode = pWindow->ImplGetWindowImpl()->mpFrameData->mnMouseCode & (KEY_SHIFT | KEY_MOD1 | KEY_MOD2);
#endif
    sal_uInt16 nNewCode = pEvent->mnCode;
    if ( nOldCode != nNewCode )
    {
#ifdef MACOSX
    nNewCode |= pWindow->ImplGetWindowImpl()->mpFrameData->mnMouseCode & ~(KEY_SHIFT | KEY_MOD1 | KEY_MOD2 | KEY_MOD3);
#else
        nNewCode |= pWindow->ImplGetWindowImpl()->mpFrameData->mnMouseCode & ~(KEY_SHIFT | KEY_MOD1 | KEY_MOD2);
#endif
        pWindow->ImplGetWindowImpl()->mpFrameWindow->ImplCallMouseMove( nNewCode, sal_True );
    }

    // #105224# send commandevent to allow special treatment of Ctrl-LeftShift/Ctrl-RightShift etc.

    // find window
    Window* pChild = ImplGetKeyInputWindow( pWindow );
    if ( !pChild )
        return;

    // send modkey events only if useful data is available
    if( pEvent->mnModKeyCode != 0 )
    {
        CommandModKeyData data( pEvent->mnModKeyCode );
        ImplCallCommand( pChild, COMMAND_MODKEYCHANGE, &data );
    }
}

// -----------------------------------------------------------------------

static void ImplHandleInputLanguageChange( Window* pWindow )
{
    // find window
    Window* pChild = ImplGetKeyInputWindow( pWindow );
    if ( !pChild )
        return;

    ImplCallCommand( pChild, COMMAND_INPUTLANGUAGECHANGE );
}

// -----------------------------------------------------------------------

static void ImplHandleSalSettings( Window* pWindow, sal_uInt16 nEvent )
{
    // Application Notification werden nur fuer das erste Window ausgeloest
    ImplSVData* pSVData = ImplGetSVData();
    if ( pWindow != pSVData->maWinData.mpFirstFrame )
        return;

    Application* pApp = GetpApp();
    if ( !pApp )
        return;

    if ( nEvent == SALEVENT_SETTINGSCHANGED )
    {
        AllSettings aSettings = pApp->GetSettings();
        pApp->MergeSystemSettings( aSettings );
        pApp->SystemSettingsChanging( aSettings, pWindow );
        pApp->SetSettings( aSettings );
    }
    else
    {
        sal_uInt16 nType;
        switch ( nEvent )
        {
            case SALEVENT_VOLUMECHANGED:
                nType = 0;
                break;
            case SALEVENT_PRINTERCHANGED:
                ImplDeletePrnQueueList();
                nType = DATACHANGED_PRINTER;
                break;
            case SALEVENT_DISPLAYCHANGED:
                nType = DATACHANGED_DISPLAY;
                break;
            case SALEVENT_FONTCHANGED:
                OutputDevice::ImplUpdateAllFontData( sal_True );
                nType = DATACHANGED_FONTS;
                break;
            case SALEVENT_DATETIMECHANGED:
                nType = DATACHANGED_DATETIME;
                break;
            case SALEVENT_KEYBOARDCHANGED:
                nType = 0;
                break;
            default:
                nType = 0;
                break;
        }

        if ( nType )
        {
            DataChangedEvent aDCEvt( nType );
            pApp->DataChanged( aDCEvt );
            pApp->NotifyAllWindows( aDCEvt );
        }
    }
}

// -----------------------------------------------------------------------

static void ImplHandleSalExtTextInputPos( Window* pWindow, SalExtTextInputPosEvent* pEvt )
{
    Rectangle aCursorRect;
    ImplHandleExtTextInputPos( pWindow, aCursorRect, pEvt->mnExtWidth, &pEvt->mbVertical );
    if ( aCursorRect.IsEmpty() )
    {
        pEvt->mnX       = -1;
        pEvt->mnY       = -1;
        pEvt->mnWidth   = -1;
        pEvt->mnHeight  = -1;
    }
    else
    {
        pEvt->mnX       = aCursorRect.Left();
        pEvt->mnY       = aCursorRect.Top();
        pEvt->mnWidth   = aCursorRect.GetWidth();
        pEvt->mnHeight  = aCursorRect.GetHeight();
    }
}

// -----------------------------------------------------------------------

static long ImplHandleShowDialog( Window* pWindow, int nDialogId )
{
    if( ! pWindow )
        return sal_False;

    if( pWindow->GetType() == WINDOW_BORDERWINDOW )
    {
        Window* pWrkWin = pWindow->GetWindow( WINDOW_CLIENT );
        if( pWrkWin )
            pWindow = pWrkWin;
    }
    CommandDialogData aCmdData( nDialogId );
    return ImplCallCommand( pWindow, COMMAND_SHOWDIALOG, &aCmdData );
}

// -----------------------------------------------------------------------

static void ImplHandleSurroundingTextRequest( Window *pWindow,
                          XubString& rText,
                          Selection &rSelRange )
{
    Window* pChild = ImplGetKeyInputWindow( pWindow );

    if ( !pChild )
    {
    rText = XubString::EmptyString();
    rSelRange.setMin( 0 );
    rSelRange.setMax( 0 );
    }
    else
    {

    rText = pChild->GetSurroundingText();
    Selection aSel = pChild->GetSurroundingTextSelection();
    rSelRange.setMin( aSel.Min() );
    rSelRange.setMax( aSel.Max() );
    }
}

// -----------------------------------------------------------------------

static void ImplHandleSalSurroundingTextRequest( Window *pWindow,
                         SalSurroundingTextRequestEvent *pEvt )
{
    Selection aSelRange;
    ImplHandleSurroundingTextRequest( pWindow, pEvt->maText, aSelRange );

    aSelRange.Justify();

    if( aSelRange.Min() < 0 )
        pEvt->mnStart = 0;
    else if( aSelRange.Min() > pEvt->maText.Len() )
        pEvt->mnStart = pEvt->maText.Len();
    else
        pEvt->mnStart = aSelRange.Min();

    if( aSelRange.Max() < 0 )
        pEvt->mnStart = 0;
    else if( aSelRange.Max() > pEvt->maText.Len() )
        pEvt->mnEnd = pEvt->maText.Len();
    else
        pEvt->mnEnd = aSelRange.Max();
}

// -----------------------------------------------------------------------

static void ImplHandleSurroundingTextSelectionChange( Window *pWindow,
                              sal_uLong nStart,
                              sal_uLong nEnd )
{
    Window* pChild = ImplGetKeyInputWindow( pWindow );
    if( pChild )
    {
        CommandSelectionChangeData data( nStart, nEnd );
        ImplCallCommand( pChild, COMMAND_SELECTIONCHANGE, &data );
    }
}

// -----------------------------------------------------------------------

static void ImplHandleStartReconversion( Window *pWindow )
{
    Window* pChild = ImplGetKeyInputWindow( pWindow );
    if( pChild )
    ImplCallCommand( pChild, COMMAND_PREPARERECONVERSION );
}

// -----------------------------------------------------------------------

long ImplWindowFrameProc( Window* pWindow, SalFrame* /*pFrame*/,
                          sal_uInt16 nEvent, const void* pEvent )
{
    DBG_TESTSOLARMUTEX();

    long nRet = 0;

    // #119709# for some unknown reason it is possible to receive events (in this case key events)
    // although the corresponding VCL window must have been destroyed already
    // at least ImplGetWindowImpl() was NULL in these cases, so check this here
    if( pWindow->ImplGetWindowImpl() == NULL )
        return 0;

    switch ( nEvent )
    {
        case SALEVENT_MOUSEMOVE:
            nRet = ImplHandleSalMouseMove( pWindow, (SalMouseEvent*)pEvent );
            break;
        case SALEVENT_EXTERNALMOUSEMOVE:
        {
            MouseEvent*     pMouseEvt = (MouseEvent*) pEvent;
            SalMouseEvent   aSalMouseEvent;

            aSalMouseEvent.mnTime = Time::GetSystemTicks();
            aSalMouseEvent.mnX = pMouseEvt->GetPosPixel().X();
            aSalMouseEvent.mnY = pMouseEvt->GetPosPixel().Y();
            aSalMouseEvent.mnButton = 0;
            aSalMouseEvent.mnCode = pMouseEvt->GetButtons() | pMouseEvt->GetModifier();

            nRet = ImplHandleSalMouseMove( pWindow, &aSalMouseEvent );
        }
        break;
        case SALEVENT_MOUSELEAVE:
            nRet = ImplHandleSalMouseLeave( pWindow, (SalMouseEvent*)pEvent );
            break;
        case SALEVENT_MOUSEBUTTONDOWN:
            nRet = ImplHandleSalMouseButtonDown( pWindow, (SalMouseEvent*)pEvent );
            break;
        case SALEVENT_EXTERNALMOUSEBUTTONDOWN:
        {
            MouseEvent*     pMouseEvt = (MouseEvent*) pEvent;
            SalMouseEvent   aSalMouseEvent;

            aSalMouseEvent.mnTime = Time::GetSystemTicks();
            aSalMouseEvent.mnX = pMouseEvt->GetPosPixel().X();
            aSalMouseEvent.mnY = pMouseEvt->GetPosPixel().Y();
            aSalMouseEvent.mnButton = pMouseEvt->GetButtons();
            aSalMouseEvent.mnCode = pMouseEvt->GetButtons() | pMouseEvt->GetModifier();

            nRet = ImplHandleSalMouseButtonDown( pWindow, &aSalMouseEvent );
        }
        break;
        case SALEVENT_MOUSEBUTTONUP:
            nRet = ImplHandleSalMouseButtonUp( pWindow, (SalMouseEvent*)pEvent );
            break;
        case SALEVENT_EXTERNALMOUSEBUTTONUP:
        {
            MouseEvent*     pMouseEvt = (MouseEvent*) pEvent;
            SalMouseEvent   aSalMouseEvent;

            aSalMouseEvent.mnTime = Time::GetSystemTicks();
            aSalMouseEvent.mnX = pMouseEvt->GetPosPixel().X();
            aSalMouseEvent.mnY = pMouseEvt->GetPosPixel().Y();
            aSalMouseEvent.mnButton = pMouseEvt->GetButtons();
            aSalMouseEvent.mnCode = pMouseEvt->GetButtons() | pMouseEvt->GetModifier();

            nRet = ImplHandleSalMouseButtonUp( pWindow, &aSalMouseEvent );
        }
        break;
        case SALEVENT_MOUSEACTIVATE:
            nRet = ImplHandleSalMouseActivate( pWindow, (SalMouseActivateEvent*)pEvent );
            break;
        case SALEVENT_KEYINPUT:
            {
            SalKeyEvent* pKeyEvt = (SalKeyEvent*)pEvent;
            nRet = ImplHandleKey( pWindow, EVENT_KEYINPUT,
                pKeyEvt->mnCode, pKeyEvt->mnCharCode, pKeyEvt->mnRepeat, sal_True );
            }
            break;
        case SALEVENT_EXTERNALKEYINPUT:
            {
            KeyEvent* pKeyEvt = (KeyEvent*) pEvent;
            nRet = ImplHandleKey( pWindow, EVENT_KEYINPUT,
                pKeyEvt->GetKeyCode().GetFullCode(), pKeyEvt->GetCharCode(), pKeyEvt->GetRepeat(), sal_False );
            }
            break;
        case SALEVENT_KEYUP:
            {
            SalKeyEvent* pKeyEvt = (SalKeyEvent*)pEvent;
            nRet = ImplHandleKey( pWindow, EVENT_KEYUP,
                pKeyEvt->mnCode, pKeyEvt->mnCharCode, pKeyEvt->mnRepeat, sal_True );
            }
            break;
        case SALEVENT_EXTERNALKEYUP:
            {
            KeyEvent* pKeyEvt = (KeyEvent*) pEvent;
            nRet = ImplHandleKey( pWindow, EVENT_KEYUP,
                pKeyEvt->GetKeyCode().GetFullCode(), pKeyEvt->GetCharCode(), pKeyEvt->GetRepeat(), sal_False );
            }
            break;
        case SALEVENT_KEYMODCHANGE:
            ImplHandleSalKeyMod( pWindow, (SalKeyModEvent*)pEvent );
            break;

        case SALEVENT_INPUTLANGUAGECHANGE:
            ImplHandleInputLanguageChange( pWindow );
            break;

        case SALEVENT_MENUACTIVATE:
        case SALEVENT_MENUDEACTIVATE:
        case SALEVENT_MENUHIGHLIGHT:
        case SALEVENT_MENUCOMMAND:
        case SALEVENT_MENUBUTTONCOMMAND:
            nRet = ImplHandleMenuEvent( pWindow, (SalMenuEvent*)pEvent, nEvent );
            break;

        case SALEVENT_WHEELMOUSE:
            nRet = ImplHandleWheelEvent( pWindow, *(const SalWheelMouseEvent*)pEvent);
            break;

        case SALEVENT_PAINT:
            {
            SalPaintEvent* pPaintEvt = (SalPaintEvent*)pEvent;

            if( Application::GetSettings().GetLayoutRTL() )
            {
                // --- RTL --- (mirror paint rect)
                SalFrame* pSalFrame = pWindow->ImplGetWindowImpl()->mpFrame;
                pPaintEvt->mnBoundX = pSalFrame->maGeometry.nWidth-pPaintEvt->mnBoundWidth-pPaintEvt->mnBoundX;
            }

            Rectangle aBoundRect( Point( pPaintEvt->mnBoundX, pPaintEvt->mnBoundY ),
                                  Size( pPaintEvt->mnBoundWidth, pPaintEvt->mnBoundHeight ) );
            ImplHandlePaint( pWindow, aBoundRect, pPaintEvt->mbImmediateUpdate );
            }
            break;

        case SALEVENT_MOVE:
            ImplHandleMove( pWindow );
            break;

        case SALEVENT_RESIZE:
            {
            long nNewWidth;
            long nNewHeight;
            pWindow->ImplGetWindowImpl()->mpFrame->GetClientSize( nNewWidth, nNewHeight );
            ImplHandleResize( pWindow, nNewWidth, nNewHeight );
            }
            break;

        case SALEVENT_MOVERESIZE:
            {
            SalFrameGeometry g = pWindow->ImplGetWindowImpl()->mpFrame->GetGeometry();
            ImplHandleMoveResize( pWindow, g.nWidth, g.nHeight );
            }
            break;

        case SALEVENT_CLOSEPOPUPS:
            {
            KillOwnPopups( pWindow );
            }
            break;

        case SALEVENT_GETFOCUS:
            ImplHandleGetFocus( pWindow );
            break;
        case SALEVENT_LOSEFOCUS:
            ImplHandleLoseFocus( pWindow );
            break;

        case SALEVENT_CLOSE:
            ImplHandleClose( pWindow );
            break;

        case SALEVENT_SHUTDOWN:
            {
                static bool bInQueryExit = false;
                if( !bInQueryExit )
                {
                    bInQueryExit = true;
                    if ( GetpApp()->QueryExit() )
                    {
                        // Message-Schleife beenden
                        Application::Quit();
                        return sal_False;
                    }
                    else
                    {
                        bInQueryExit = false;
                        return sal_True;
                    }
                }
                return sal_False;
            }

        case SALEVENT_SETTINGSCHANGED:
        case SALEVENT_VOLUMECHANGED:
        case SALEVENT_PRINTERCHANGED:
        case SALEVENT_DISPLAYCHANGED:
        case SALEVENT_FONTCHANGED:
        case SALEVENT_DATETIMECHANGED:
        case SALEVENT_KEYBOARDCHANGED:
            ImplHandleSalSettings( pWindow, nEvent );
            break;

        case SALEVENT_USEREVENT:
            ImplHandleUserEvent( (ImplSVEvent*)pEvent );
            break;

        case SALEVENT_EXTTEXTINPUT:
            {
            SalExtTextInputEvent* pEvt = (SalExtTextInputEvent*)pEvent;
            nRet = ImplHandleExtTextInput( pWindow,
                                           pEvt->maText, pEvt->mpTextAttr,
                                           pEvt->mnCursorPos, pEvt->mnCursorFlags );
            }
            break;
        case SALEVENT_ENDEXTTEXTINPUT:
            nRet = ImplHandleEndExtTextInput( pWindow );
            break;
        case SALEVENT_EXTTEXTINPUTPOS:
            ImplHandleSalExtTextInputPos( pWindow, (SalExtTextInputPosEvent*)pEvent );
            break;
        case SALEVENT_INPUTCONTEXTCHANGE:
            nRet = ImplHandleInputContextChange( pWindow, ((SalInputContextChangeEvent*)pEvent)->meLanguage );
            break;
        case SALEVENT_SHOWDIALOG:
            {
                int nDialogID = static_cast<int>(reinterpret_cast<sal_IntPtr>(pEvent));
                nRet = ImplHandleShowDialog( pWindow, nDialogID );
            }
            break;
        case SALEVENT_SURROUNDINGTEXTREQUEST:
            ImplHandleSalSurroundingTextRequest( pWindow, (SalSurroundingTextRequestEvent*)pEvent );
            break;
        case SALEVENT_SURROUNDINGTEXTSELECTIONCHANGE:
        {
            SalSurroundingTextSelectionChangeEvent* pEvt
             = (SalSurroundingTextSelectionChangeEvent*)pEvent;
            ImplHandleSurroundingTextSelectionChange( pWindow,
                              pEvt->mnStart,
                              pEvt->mnEnd );
        }
        case SALEVENT_STARTRECONVERSION:
            ImplHandleStartReconversion( pWindow );
            break;
#ifdef DBG_UTIL
        default:
<<<<<<< HEAD
            OSL_TRACE( "ImplWindowFrameProc(): unknown event (%lu)", (ULONG)nEvent );
=======
            DBG_ERROR1( "ImplWindowFrameProc(): unknown event (%lu)", (sal_uLong)nEvent );
>>>>>>> e1028d92
            break;
#endif
    }

    return nRet;
}

/* vim:set shiftwidth=4 softtabstop=4 expandtab: */<|MERGE_RESOLUTION|>--- conflicted
+++ resolved
@@ -2604,11 +2604,7 @@
             break;
 #ifdef DBG_UTIL
         default:
-<<<<<<< HEAD
-            OSL_TRACE( "ImplWindowFrameProc(): unknown event (%lu)", (ULONG)nEvent );
-=======
-            DBG_ERROR1( "ImplWindowFrameProc(): unknown event (%lu)", (sal_uLong)nEvent );
->>>>>>> e1028d92
+            OSL_TRACE( "ImplWindowFrameProc(): unknown event (%lu)", (sal_uLong)nEvent );
             break;
 #endif
     }
