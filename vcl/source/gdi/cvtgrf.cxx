--- conflicted
+++ resolved
@@ -29,10 +29,6 @@
 // MARKER(update_precomp.py): autogen include statement, do not remove
 #include "precompiled_vcl.hxx"
 
-<<<<<<< HEAD
-#include <svsys.h>
-=======
->>>>>>> 9e849585
 #include <vcl/metaact.hxx>
 #include <vcl/cvtgrf.hxx>
 
