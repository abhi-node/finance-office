--- conflicted
+++ resolved
@@ -3724,18 +3724,6 @@
                   "/StemV 80\n" );
     if( nFontStream )
     {
-<<<<<<< HEAD
-        case FontSubsetInfo::SFNT_TTF:
-            aLine.append( '2' );
-            break;
-        case FontSubsetInfo::TYPE1_PFA:
-        case FontSubsetInfo::TYPE1_PFB:
-        case FontSubsetInfo::ANY_TYPE1:
-            break;
-        default:
-            DBG_ERROR( "unknown fonttype in PDF font descriptor" );
-            return 0;
-=======
         aLine.append( "/FontFile" );
         switch( rInfo.m_nFontType )
         {
@@ -3744,6 +3732,7 @@
                 break;
             case FontSubsetInfo::TYPE1_PFA:
             case FontSubsetInfo::TYPE1_PFB:
+            case FontSubsetInfo::ANY_TYPE1:
                 break;
             default:
                 DBG_ERROR( "unknown fonttype in PDF font descriptor" );
@@ -3752,9 +3741,7 @@
         aLine.append( ' ' );
         aLine.append( nFontStream );
         aLine.append( " 0 R\n" );
->>>>>>> b48c0ede
-    }
-
+    }
     aLine.append( ">>\n"
                   "endobj\n\n" );
     CHECK_RETURN( writeBuffer( aLine.getStr(), aLine.getLength() ) );
