/* -*- Mode: C++; tab-width: 4; indent-tabs-mode: nil; c-basic-offset: 4 -*- */
/*************************************************************************
 *
 * DO NOT ALTER OR REMOVE COPYRIGHT NOTICES OR THIS FILE HEADER.
 *
 * Copyright 2000, 2010 Oracle and/or its affiliates.
 *
 * OpenOffice.org - a multi-platform office productivity suite
 *
 * This file is part of OpenOffice.org.
 *
 * OpenOffice.org is free software: you can redistribute it and/or modify
 * it under the terms of the GNU Lesser General Public License version 3
 * only, as published by the Free Software Foundation.
 *
 * OpenOffice.org is distributed in the hope that it will be useful,
 * but WITHOUT ANY WARRANTY; without even the implied warranty of
 * MERCHANTABILITY or FITNESS FOR A PARTICULAR PURPOSE.  See the
 * GNU Lesser General Public License version 3 for more details
 * (a copy is included in the LICENSE file that accompanied this code).
 *
 * You should have received a copy of the GNU Lesser General Public License
 * version 3 along with OpenOffice.org.  If not, see
 * <http://www.openoffice.org/license.html>
 * for a copy of the LGPLv3 License.
 *
 ************************************************************************/

// MARKER(update_precomp.py): autogen include statement, do not remove
#include "precompiled_vcl.hxx"

#include <tools/ref.hxx>
#include <svsys.h>
#include <vcl/salgdi.hxx>
#include <vcl/sallayout.hxx>
#include <vcl/salframe.hxx>
#include <vcl/salvd.hxx>
#include <vcl/salprn.hxx>
#include <tools/debug.hxx>
#include <vcl/svdata.hxx>
#include <vcl/svapp.hxx>
#include <vcl/ctrl.hxx>
#include <tools/poly.hxx>
#include <vcl/region.hxx>
#include <vcl/region.h>
#include <vcl/virdev.hxx>
#include <vcl/window.h>
#include <vcl/window.hxx>
#include <vcl/metaact.hxx>
#include <vcl/gdimtf.hxx>
#include <vcl/outdata.hxx>
#include <vcl/print.hxx>
#include <vcl/outdev.h>
#include <vcl/outdev.hxx>
#include <vcl/unowrap.hxx>
#include <vcl/sysdata.hxx>

#include <basegfx/point/b2dpoint.hxx>
#include <basegfx/vector/b2dvector.hxx>
#include <basegfx/polygon/b2dpolygon.hxx>
#include <basegfx/polygon/b2dpolypolygon.hxx>
#include <basegfx/matrix/b2dhommatrix.hxx>
#include <basegfx/polygon/b2dpolygontools.hxx>
#include <basegfx/polygon/b2dpolypolygontools.hxx>
#include <basegfx/polygon/b2dlinegeometry.hxx>

#include <com/sun/star/awt/XGraphics.hpp>
#include <com/sun/star/uno/Sequence.hxx>
#include <com/sun/star/rendering/XCanvas.hpp>
#include <com/sun/star/lang/XMultiServiceFactory.hpp>
#include <vcl/unohelp.hxx>

#include <numeric>

using namespace ::com::sun::star;

DBG_NAME( OutputDevice )
DBG_NAME( Polygon )
DBG_NAME( PolyPolygon )
DBG_NAMEEX( Region )

// -----------------------------------------------------------------------

#ifdef DBG_UTIL
const char* ImplDbgCheckOutputDevice( const void* pObj )
{
    DBG_TESTSOLARMUTEX();

    const OutputDevice* pOutDev = (OutputDevice*)pObj;

    if ( (pOutDev->GetOutDevType() != OUTDEV_DONTKNOW) &&
         (pOutDev->GetOutDevType() != OUTDEV_WINDOW) &&
         (pOutDev->GetOutDevType() != OUTDEV_PRINTER) &&
         (pOutDev->GetOutDevType() != OUTDEV_VIRDEV) )
        return "OutputDevice data overwrite";

    return NULL;
}
#endif

// =======================================================================

#define OUTDEV_POLYPOLY_STACKBUF        32

// =======================================================================

struct ImplObjStack
{
    ImplObjStack*   mpPrev;
    MapMode*        mpMapMode;
    Region*         mpClipRegion;
    Color*          mpLineColor;
    Color*          mpFillColor;
    Font*           mpFont;
    Color*          mpTextColor;
    Color*          mpTextFillColor;
    Color*          mpTextLineColor;
    Color*          mpOverlineColor;
    Point*          mpRefPoint;
    TextAlign       meTextAlign;
    RasterOp        meRasterOp;
    sal_uLong           mnTextLayoutMode;
    LanguageType    meTextLanguage;
    sal_uInt16          mnFlags;
};

// -----------------------------------------------------------------------

static void ImplDeleteObjStack( ImplObjStack* pObjStack )
{
    if ( pObjStack->mnFlags & PUSH_LINECOLOR )
    {
        if ( pObjStack->mpLineColor )
            delete pObjStack->mpLineColor;
    }
    if ( pObjStack->mnFlags & PUSH_FILLCOLOR )
    {
        if ( pObjStack->mpFillColor )
            delete pObjStack->mpFillColor;
    }
    if ( pObjStack->mnFlags & PUSH_FONT )
        delete pObjStack->mpFont;
    if ( pObjStack->mnFlags & PUSH_TEXTCOLOR )
        delete pObjStack->mpTextColor;
    if ( pObjStack->mnFlags & PUSH_TEXTFILLCOLOR )
    {
        if ( pObjStack->mpTextFillColor )
            delete pObjStack->mpTextFillColor;
    }
    if ( pObjStack->mnFlags & PUSH_TEXTLINECOLOR )
    {
        if ( pObjStack->mpTextLineColor )
            delete pObjStack->mpTextLineColor;
    }
    if ( pObjStack->mnFlags & PUSH_OVERLINECOLOR )
    {
        if ( pObjStack->mpOverlineColor )
            delete pObjStack->mpOverlineColor;
    }
    if ( pObjStack->mnFlags & PUSH_MAPMODE )
    {
        if ( pObjStack->mpMapMode )
            delete pObjStack->mpMapMode;
    }
    if ( pObjStack->mnFlags & PUSH_CLIPREGION )
    {
        if ( pObjStack->mpClipRegion )
            delete pObjStack->mpClipRegion;
    }
    if ( pObjStack->mnFlags & PUSH_REFPOINT )
    {
        if ( pObjStack->mpRefPoint )
            delete pObjStack->mpRefPoint;
    }

    delete pObjStack;
}

// -----------------------------------------------------------------------

bool OutputDevice::ImplIsAntiparallel() const
{
    bool bRet = false;
    if( ImplGetGraphics() )
    {
        if( ( (mpGraphics->GetLayout() & SAL_LAYOUT_BIDI_RTL) && ! IsRTLEnabled() ) ||
            ( ! (mpGraphics->GetLayout() & SAL_LAYOUT_BIDI_RTL) && IsRTLEnabled() ) )
        {
            bRet = true;
        }
    }
    return bRet;
}

// -----------------------------------------------------------------------


bool OutputDevice::ImplSelectClipRegion( const Region& rRegion, SalGraphics* pGraphics )
{
    DBG_TESTSOLARMUTEX();

    if( !pGraphics )
    {
        if( !mpGraphics )
            if( !ImplGetGraphics() )
                return false;
        pGraphics = mpGraphics;
    }

    bool bClipRegion = pGraphics->SetClipRegion( rRegion, this );
    OSL_ENSURE( bClipRegion, "OutputDevice::ImplSelectClipRegion() - can't cerate region" );
    return bClipRegion;
}


// =======================================================================

Polygon ImplSubdivideBezier( const Polygon& rPoly )
{
    Polygon aPoly;

    // #100127# Use adaptive subdivide instead of fixed 25 segments
    rPoly.AdaptiveSubdivide( aPoly );

    return aPoly;
}

// =======================================================================

PolyPolygon ImplSubdivideBezier( const PolyPolygon& rPolyPoly )
{
    sal_uInt16 i, nPolys = rPolyPoly.Count();
    PolyPolygon aPolyPoly( nPolys );
    for( i=0; i<nPolys; ++i )
        aPolyPoly.Insert( ImplSubdivideBezier( rPolyPoly.GetObject(i) ) );

    return aPolyPoly;
}

// =======================================================================

// #100127# Extracted from OutputDevice::DrawPolyPolygon()
void OutputDevice::ImplDrawPolyPolygon( sal_uInt16 nPoly, const PolyPolygon& rPolyPoly )
{
    // AW: This crashes on empty PolyPolygons, avoid that
    if(!nPoly)
        return;

    sal_uInt32          aStackAry1[OUTDEV_POLYPOLY_STACKBUF];
    PCONSTSALPOINT      aStackAry2[OUTDEV_POLYPOLY_STACKBUF];
    sal_uInt8*              aStackAry3[OUTDEV_POLYPOLY_STACKBUF];
    sal_uInt32*         pPointAry;
    PCONSTSALPOINT*     pPointAryAry;
    const sal_uInt8**       pFlagAryAry;
    sal_uInt16              i = 0, j = 0, last = 0;
    sal_Bool                bHaveBezier = sal_False;
    if ( nPoly > OUTDEV_POLYPOLY_STACKBUF )
    {
        pPointAry       = new sal_uInt32[nPoly];
        pPointAryAry    = new PCONSTSALPOINT[nPoly];
        pFlagAryAry     = new const sal_uInt8*[nPoly];
    }
    else
    {
        pPointAry       = aStackAry1;
        pPointAryAry    = aStackAry2;
        pFlagAryAry     = (const sal_uInt8**)aStackAry3;
    }
    do
    {
        const Polygon&  rPoly = rPolyPoly.GetObject( i );
        sal_uInt16          nSize = rPoly.GetSize();
        if ( nSize )
        {
            pPointAry[j]    = nSize;
            pPointAryAry[j] = (PCONSTSALPOINT)rPoly.GetConstPointAry();
            pFlagAryAry[j]  = rPoly.GetConstFlagAry();
            last            = i;

            if( pFlagAryAry[j] )
                bHaveBezier = sal_True;

            ++j;
        }

        ++i;
    }
    while ( i < nPoly );

    if ( j == 1 )
    {
        // #100127# Forward beziers to sal, if any
        if( bHaveBezier )
        {
            if( !mpGraphics->DrawPolygonBezier( *pPointAry, *pPointAryAry, *pFlagAryAry, this ) )
            {
                Polygon aPoly = ImplSubdivideBezier( rPolyPoly.GetObject( last ) );
                mpGraphics->DrawPolygon( aPoly.GetSize(), (const SalPoint*)aPoly.GetConstPointAry(), this );
            }
        }
        else
        {
            mpGraphics->DrawPolygon( *pPointAry, *pPointAryAry, this );
        }
    }
    else
    {
        // #100127# Forward beziers to sal, if any
        if( bHaveBezier )
        {
            if( !mpGraphics->DrawPolyPolygonBezier( j, pPointAry, pPointAryAry, pFlagAryAry, this ) )
            {
                PolyPolygon aPolyPoly = ImplSubdivideBezier( rPolyPoly );
                ImplDrawPolyPolygon( aPolyPoly.Count(), aPolyPoly );
            }
        }
        else
        {
            mpGraphics->DrawPolyPolygon( j, pPointAry, pPointAryAry, this );
        }
    }

    if ( pPointAry != aStackAry1 )
    {
        delete[] pPointAry;
        delete[] pPointAryAry;
        delete[] pFlagAryAry;
    }
}

// =======================================================================

OutputDevice::OutputDevice() :
    maRegion( REGION_NULL ),
    maFillColor( COL_WHITE ),
    maTextLineColor( COL_TRANSPARENT ),
    maSettings( Application::GetSettings() )
{
    DBG_CTOR( OutputDevice, ImplDbgCheckOutputDevice );

    mpGraphics          = NULL;
    mpUnoGraphicsList   = NULL;
    mpPrevGraphics      = NULL;
    mpNextGraphics      = NULL;
    mpMetaFile          = NULL;
    mpFontEntry         = NULL;
    mpFontCache         = NULL;
    mpFontList          = NULL;
    mpGetDevFontList    = NULL;
    mpGetDevSizeList    = NULL;
    mpObjStack          = NULL;
    mpOutDevData        = NULL;
    mpPDFWriter         = NULL;
    mpAlphaVDev         = NULL;
    mpExtOutDevData     = NULL;
    mnOutOffX           = 0;
    mnOutOffY           = 0;
    mnOutWidth          = 0;
    mnOutHeight         = 0;
    mnDPIX              = 0;
    mnDPIY              = 0;
    mnTextOffX          = 0;
    mnTextOffY          = 0;
    mnOutOffOrigX       = 0;
    mnOutOffLogicX      = 0;
    mnOutOffOrigY       = 0;
    mnOutOffLogicY      = 0;
    mnEmphasisAscent    = 0;
    mnEmphasisDescent   = 0;
    mnDrawMode          = 0;
    mnTextLayoutMode        = TEXT_LAYOUT_DEFAULT;
    if( Application::GetSettings().GetLayoutRTL() ) //#i84553# tip BiDi preference to RTL
        mnTextLayoutMode = TEXT_LAYOUT_BIDI_RTL | TEXT_LAYOUT_TEXTORIGIN_LEFT;
    meOutDevType        = OUTDEV_DONTKNOW;
    meOutDevViewType    = OUTDEV_VIEWTYPE_DONTKNOW;
    mbMap               = sal_False;
    mbMapIsDefault      = sal_True;
    mbClipRegion        = sal_False;
    mbBackground        = sal_False;
    mbOutput            = sal_True;
    mbDevOutput         = sal_False;
    mbOutputClipped     = sal_False;
    maTextColor         = Color( COL_BLACK );
    maOverlineColor     = Color( COL_TRANSPARENT );
    meTextAlign         = maFont.GetAlign();
    meRasterOp          = ROP_OVERPAINT;
    mnAntialiasing      = 0;
    meTextLanguage      = 0;  // TODO: get default from configuration?
    mbLineColor         = sal_True;
    mbFillColor         = sal_True;
    mbInitLineColor     = sal_True;
    mbInitFillColor     = sal_True;
    mbInitFont          = sal_True;
    mbInitTextColor     = sal_True;
    mbInitClipRegion    = sal_True;
    mbClipRegionSet     = sal_False;
    mbKerning           = sal_False;
    mbNewFont           = sal_True;
    mbTextLines         = sal_False;
    mbTextSpecial       = sal_False;
    mbRefPoint          = sal_False;
    mbEnableRTL         = sal_False;    // mirroring must be explicitly allowed (typically for windows only)

    // struct ImplMapRes
    maMapRes.mnMapOfsX          = 0;
    maMapRes.mnMapOfsY          = 0;
    maMapRes.mnMapScNumX        = 1;
    maMapRes.mnMapScNumY        = 1;
    maMapRes.mnMapScDenomX      = 1;
    maMapRes.mnMapScDenomY      = 1;
    // struct ImplThresholdRes
    maThresRes.mnThresLogToPixX = 0;
    maThresRes.mnThresLogToPixY = 0;
    maThresRes.mnThresPixToLogX = 0;
    maThresRes.mnThresPixToLogY = 0;
}

// -----------------------------------------------------------------------

OutputDevice::~OutputDevice()
{
    DBG_DTOR( OutputDevice, ImplDbgCheckOutputDevice );

    if ( GetUnoGraphicsList() )
    {
        UnoWrapperBase* pWrapper = Application::GetUnoWrapper( sal_False );
        if ( pWrapper )
            pWrapper->ReleaseAllGraphics( this );
        delete mpUnoGraphicsList;
        mpUnoGraphicsList = NULL;
    }

    if ( mpOutDevData )
        ImplDeInitOutDevData();

    ImplObjStack* pData = mpObjStack;
    if ( pData )
    {
        DBG_ERRORFILE( "OutputDevice::~OutputDevice(): OutputDevice::Push() calls != OutputDevice::Pop() calls" );
        while ( pData )
        {
            ImplObjStack* pTemp = pData;
            pData = pData->mpPrev;
            ImplDeleteObjStack( pTemp );
        }
    }

    // release the active font instance
    if( mpFontEntry )
        mpFontCache->Release( mpFontEntry );
    // remove cached results of GetDevFontList/GetDevSizeList
    // TODO: use smart pointers for them
    if( mpGetDevFontList )
        delete mpGetDevFontList;
    if( mpGetDevSizeList )
        delete mpGetDevSizeList;

    // release ImplFontCache specific to this OutputDevice
    // TODO: refcount ImplFontCache
    if( mpFontCache
    && (mpFontCache != ImplGetSVData()->maGDIData.mpScreenFontCache)
    && (ImplGetSVData()->maGDIData.mpScreenFontCache != NULL) )
    {
        delete mpFontCache;
        mpFontCache = NULL;
    }

    // release ImplFontList specific to this OutputDevice
    // TODO: refcount ImplFontList
    if( mpFontList
    && (mpFontList != ImplGetSVData()->maGDIData.mpScreenFontList)
    && (ImplGetSVData()->maGDIData.mpScreenFontList != NULL) )
    {
        mpFontList->Clear();
        delete mpFontList;
        mpFontList = NULL;
    }

    delete mpAlphaVDev;
}

bool OutputDevice::supportsOperation( OutDevSupportType eType ) const
{
    if( !mpGraphics )
        if( !ImplGetGraphics() )
            return false;
    const bool bHasSupport = mpGraphics->supportsOperation( eType );
    return bHasSupport;
}

// -----------------------------------------------------------------------

void OutputDevice::EnableRTL( sal_Bool bEnable )
{
    mbEnableRTL = (bEnable != 0);
    if( meOutDevType == OUTDEV_VIRDEV )
    {
        // virdevs default to not mirroring, they will only be set to mirroring
        // under rare circumstances in the UI, eg the valueset control
        // because each virdev has its own SalGraphics we can safely switch the SalGraphics here
        // ...hopefully
        if( ImplGetGraphics() )
            mpGraphics->SetLayout( mbEnableRTL ? SAL_LAYOUT_BIDI_RTL : 0 );
    }

    // convenience: for controls also switch layout mode
    if( dynamic_cast<Control*>(this) != 0 )
        SetLayoutMode( bEnable ? TEXT_LAYOUT_BIDI_RTL | TEXT_LAYOUT_TEXTORIGIN_LEFT : TEXT_LAYOUT_BIDI_LTR | TEXT_LAYOUT_TEXTORIGIN_LEFT);

    Window* pWin = dynamic_cast<Window*>(this);
    if( pWin )
        pWin->StateChanged( STATE_CHANGE_MIRRORING );

    if( mpAlphaVDev )
        mpAlphaVDev->EnableRTL( bEnable );
}

sal_Bool OutputDevice::ImplHasMirroredGraphics()
{
   // HOTFIX for #i55719#
   if( meOutDevType == OUTDEV_PRINTER )
       return sal_False;

   return ( ImplGetGraphics() && (mpGraphics->GetLayout() & SAL_LAYOUT_BIDI_RTL) );
}

// note: the coordiantes to be remirrored are in frame coordiantes !

void    OutputDevice::ImplReMirror( Point &rPoint ) const
{
    rPoint.X() = mnOutOffX + mnOutWidth - 1 - rPoint.X() + mnOutOffX;
}
void    OutputDevice::ImplReMirror( Rectangle &rRect ) const
{
    long nWidth = rRect.nRight - rRect.nLeft;

    //long lc_x = rRect.nLeft - mnOutOffX;    // normalize
    //lc_x = mnOutWidth - nWidth - 1 - lc_x;  // mirror
    //rRect.nLeft = lc_x + mnOutOffX;         // re-normalize

    rRect.nLeft = mnOutOffX + mnOutWidth - nWidth - 1 - rRect.nLeft + mnOutOffX;
    rRect.nRight = rRect.nLeft + nWidth;
}
void    OutputDevice::ImplReMirror( Region &rRegion ) const
{
    long                nX;
    long                nY;
    long                nWidth;
    long                nHeight;
    ImplRegionInfo      aInfo;
    sal_Bool                bRegionRect;
    Region              aMirroredRegion;

    bRegionRect = rRegion.ImplGetFirstRect( aInfo, nX, nY, nWidth, nHeight );
    while ( bRegionRect )
    {
        Rectangle aRect( Point(nX, nY), Size(nWidth, nHeight) );
        ImplReMirror( aRect );
        aMirroredRegion.Union( aRect );
        bRegionRect = rRegion.ImplGetNextRect( aInfo, nX, nY, nWidth, nHeight );
    }
    rRegion = aMirroredRegion;
}


// -----------------------------------------------------------------------

int OutputDevice::ImplGetGraphics() const
{
    DBG_TESTSOLARMUTEX();

    if ( mpGraphics )
        return sal_True;

    mbInitLineColor     = sal_True;
    mbInitFillColor     = sal_True;
    mbInitFont          = sal_True;
    mbInitTextColor     = sal_True;
    mbInitClipRegion    = sal_True;

    ImplSVData* pSVData = ImplGetSVData();
    if ( meOutDevType == OUTDEV_WINDOW )
    {
        Window* pWindow = (Window*)this;

        mpGraphics = pWindow->mpWindowImpl->mpFrame->GetGraphics();
        // try harder if no wingraphics was available directly
        if ( !mpGraphics )
        {
            // find another output device in the same frame
            OutputDevice* pReleaseOutDev = pSVData->maGDIData.mpLastWinGraphics;
            while ( pReleaseOutDev )
            {
                if ( ((Window*)pReleaseOutDev)->mpWindowImpl->mpFrame == pWindow->mpWindowImpl->mpFrame )
                    break;
                pReleaseOutDev = pReleaseOutDev->mpPrevGraphics;
            }

            if ( pReleaseOutDev )
            {
                // steal the wingraphics from the other outdev
                mpGraphics = pReleaseOutDev->mpGraphics;
                pReleaseOutDev->ImplReleaseGraphics( sal_False );
            }
            else
            {
                // if needed retry after releasing least recently used wingraphics
                while ( !mpGraphics )
                {
                    if ( !pSVData->maGDIData.mpLastWinGraphics )
                        break;
                    pSVData->maGDIData.mpLastWinGraphics->ImplReleaseGraphics();
                    mpGraphics = pWindow->mpWindowImpl->mpFrame->GetGraphics();
                }
            }
        }

        // update global LRU list of wingraphics
        if ( mpGraphics )
        {
            mpNextGraphics = pSVData->maGDIData.mpFirstWinGraphics;
            pSVData->maGDIData.mpFirstWinGraphics = const_cast<OutputDevice*>(this);
            if ( mpNextGraphics )
                mpNextGraphics->mpPrevGraphics = const_cast<OutputDevice*>(this);
            if ( !pSVData->maGDIData.mpLastWinGraphics )
                pSVData->maGDIData.mpLastWinGraphics = const_cast<OutputDevice*>(this);
        }
    }
    else if ( meOutDevType == OUTDEV_VIRDEV )
    {
        const VirtualDevice* pVirDev = (const VirtualDevice*)this;

        if ( pVirDev->mpVirDev )
        {
            mpGraphics = pVirDev->mpVirDev->GetGraphics();
            // if needed retry after releasing least recently used virtual device graphics
            while ( !mpGraphics )
            {
                if ( !pSVData->maGDIData.mpLastVirGraphics )
                    break;
                pSVData->maGDIData.mpLastVirGraphics->ImplReleaseGraphics();
                mpGraphics = pVirDev->mpVirDev->GetGraphics();
            }
            // update global LRU list of virtual device graphics
            if ( mpGraphics )
            {
                mpNextGraphics = pSVData->maGDIData.mpFirstVirGraphics;
                pSVData->maGDIData.mpFirstVirGraphics = const_cast<OutputDevice*>(this);
                if ( mpNextGraphics )
                    mpNextGraphics->mpPrevGraphics = const_cast<OutputDevice*>(this);
                if ( !pSVData->maGDIData.mpLastVirGraphics )
                    pSVData->maGDIData.mpLastVirGraphics = const_cast<OutputDevice*>(this);
            }
        }
    }
    else if ( meOutDevType == OUTDEV_PRINTER )
    {
        const Printer* pPrinter = (const Printer*)this;

        if ( pPrinter->mpJobGraphics )
            mpGraphics = pPrinter->mpJobGraphics;
        else if ( pPrinter->mpDisplayDev )
        {
            const VirtualDevice* pVirDev = pPrinter->mpDisplayDev;
            mpGraphics = pVirDev->mpVirDev->GetGraphics();
            // if needed retry after releasing least recently used virtual device graphics
            while ( !mpGraphics )
            {
                if ( !pSVData->maGDIData.mpLastVirGraphics )
                    break;
                pSVData->maGDIData.mpLastVirGraphics->ImplReleaseGraphics();
                mpGraphics = pVirDev->mpVirDev->GetGraphics();
            }
            // update global LRU list of virtual device graphics
            if ( mpGraphics )
            {
                mpNextGraphics = pSVData->maGDIData.mpFirstVirGraphics;
                pSVData->maGDIData.mpFirstVirGraphics = const_cast<OutputDevice*>(this);
                if ( mpNextGraphics )
                    mpNextGraphics->mpPrevGraphics = const_cast<OutputDevice*>(this);
                if ( !pSVData->maGDIData.mpLastVirGraphics )
                    pSVData->maGDIData.mpLastVirGraphics = const_cast<OutputDevice*>(this);
            }
        }
        else
        {
            mpGraphics = pPrinter->mpInfoPrinter->GetGraphics();
            // if needed retry after releasing least recently used printer graphics
            while ( !mpGraphics )
            {
                if ( !pSVData->maGDIData.mpLastPrnGraphics )
                    break;
                pSVData->maGDIData.mpLastPrnGraphics->ImplReleaseGraphics();
                mpGraphics = pPrinter->mpInfoPrinter->GetGraphics();
            }
            // update global LRU list of printer graphics
            if ( mpGraphics )
            {
                mpNextGraphics = pSVData->maGDIData.mpFirstPrnGraphics;
                pSVData->maGDIData.mpFirstPrnGraphics = const_cast<OutputDevice*>(this);
                if ( mpNextGraphics )
                    mpNextGraphics->mpPrevGraphics = const_cast<OutputDevice*>(this);
                if ( !pSVData->maGDIData.mpLastPrnGraphics )
                    pSVData->maGDIData.mpLastPrnGraphics = const_cast<OutputDevice*>(this);
            }
        }
    }

    if ( mpGraphics )
    {
        mpGraphics->SetXORMode( (ROP_INVERT == meRasterOp) || (ROP_XOR == meRasterOp), ROP_INVERT == meRasterOp );
        mpGraphics->setAntiAliasB2DDraw(mnAntialiasing & ANTIALIASING_ENABLE_B2DDRAW);
        return sal_True;
    }

    return sal_False;
}

// -----------------------------------------------------------------------

void OutputDevice::ImplReleaseGraphics( sal_Bool bRelease )
{
    DBG_TESTSOLARMUTEX();

    if ( !mpGraphics )
        return;

    // release the fonts of the physically released graphics device
    if( bRelease )
    {
#ifndef UNX
        // HACK to fix an urgent P1 printing issue fast
        // WinSalPrinter does not respect GetGraphics/ReleaseGraphics conventions
        // so Printer::mpGraphics often points to a dead WinSalGraphics
        // TODO: fix WinSalPrinter's GetGraphics/ReleaseGraphics handling
        if( meOutDevType != OUTDEV_PRINTER )
#endif
        mpGraphics->ReleaseFonts();

        mbNewFont = true;
        mbInitFont = true;

        if ( mpFontEntry )
        {
            mpFontCache->Release( mpFontEntry );
            mpFontEntry = NULL;
        }

        if ( mpGetDevFontList )
        {
            delete mpGetDevFontList;
            mpGetDevFontList = NULL;
        }

        if ( mpGetDevSizeList )
        {
            delete mpGetDevSizeList;
            mpGetDevSizeList = NULL;
        }
    }

    ImplSVData* pSVData = ImplGetSVData();
    if ( meOutDevType == OUTDEV_WINDOW )
    {
        Window* pWindow = (Window*)this;

        if ( bRelease )
            pWindow->mpWindowImpl->mpFrame->ReleaseGraphics( mpGraphics );
        // remove from global LRU list of window graphics
        if ( mpPrevGraphics )
            mpPrevGraphics->mpNextGraphics = mpNextGraphics;
        else
            pSVData->maGDIData.mpFirstWinGraphics = mpNextGraphics;
        if ( mpNextGraphics )
            mpNextGraphics->mpPrevGraphics = mpPrevGraphics;
        else
            pSVData->maGDIData.mpLastWinGraphics = mpPrevGraphics;
    }
    else if ( meOutDevType == OUTDEV_VIRDEV )
    {
        VirtualDevice* pVirDev = (VirtualDevice*)this;

        if ( bRelease )
            pVirDev->mpVirDev->ReleaseGraphics( mpGraphics );
        // remove from global LRU list of virtual device graphics
        if ( mpPrevGraphics )
            mpPrevGraphics->mpNextGraphics = mpNextGraphics;
        else
            pSVData->maGDIData.mpFirstVirGraphics = mpNextGraphics;
        if ( mpNextGraphics )
            mpNextGraphics->mpPrevGraphics = mpPrevGraphics;
        else
            pSVData->maGDIData.mpLastVirGraphics = mpPrevGraphics;
    }
    else if ( meOutDevType == OUTDEV_PRINTER )
    {
        Printer* pPrinter = (Printer*)this;

        if ( !pPrinter->mpJobGraphics )
        {
            if ( pPrinter->mpDisplayDev )
            {
                VirtualDevice* pVirDev = pPrinter->mpDisplayDev;
                if ( bRelease )
                    pVirDev->mpVirDev->ReleaseGraphics( mpGraphics );
                // remove from global LRU list of virtual device graphics
                if ( mpPrevGraphics )
                    mpPrevGraphics->mpNextGraphics = mpNextGraphics;
                else
                    pSVData->maGDIData.mpFirstVirGraphics = mpNextGraphics;
                if ( mpNextGraphics )
                    mpNextGraphics->mpPrevGraphics = mpPrevGraphics;
                else
                    pSVData->maGDIData.mpLastVirGraphics = mpPrevGraphics;
            }
            else
            {
                if ( bRelease )
                    pPrinter->mpInfoPrinter->ReleaseGraphics( mpGraphics );
                // remove from global LRU list of printer graphics
                if ( mpPrevGraphics )
                    mpPrevGraphics->mpNextGraphics = mpNextGraphics;
                else
                    pSVData->maGDIData.mpFirstPrnGraphics = mpNextGraphics;
                if ( mpNextGraphics )
                    mpNextGraphics->mpPrevGraphics = mpPrevGraphics;
                else
                    pSVData->maGDIData.mpLastPrnGraphics = mpPrevGraphics;
           }
        }
    }

    mpGraphics      = NULL;
    mpPrevGraphics  = NULL;
    mpNextGraphics  = NULL;
}

// -----------------------------------------------------------------------

void OutputDevice::ImplInitOutDevData()
{
    if ( !mpOutDevData )
    {
        mpOutDevData = new ImplOutDevData;
        mpOutDevData->mpRotateDev = NULL;
        mpOutDevData->mpRecordLayout = NULL;

        // #i75163#
        mpOutDevData->mpViewTransform = NULL;
        mpOutDevData->mpInverseViewTransform = NULL;
    }
}

// -----------------------------------------------------------------------

// #i75163#
void OutputDevice::ImplInvalidateViewTransform()
{
    if(mpOutDevData)
    {
        if(mpOutDevData->mpViewTransform)
        {
            delete mpOutDevData->mpViewTransform;
            mpOutDevData->mpViewTransform = NULL;
        }

        if(mpOutDevData->mpInverseViewTransform)
        {
            delete mpOutDevData->mpInverseViewTransform;
            mpOutDevData->mpInverseViewTransform = NULL;
        }
    }
}

// -----------------------------------------------------------------------

sal_Bool OutputDevice::ImplIsRecordLayout() const
{
    return mpOutDevData && mpOutDevData->mpRecordLayout;
}

// -----------------------------------------------------------------------

void OutputDevice::ImplDeInitOutDevData()
{
    if ( mpOutDevData )
    {
        if ( mpOutDevData->mpRotateDev )
            delete mpOutDevData->mpRotateDev;

        // #i75163#
        ImplInvalidateViewTransform();

        delete mpOutDevData;
    }
}

// -----------------------------------------------------------------------

void OutputDevice::ImplInitLineColor()
{
    DBG_TESTSOLARMUTEX();

    if( mbLineColor )
    {
        if( ROP_0 == meRasterOp )
            mpGraphics->SetROPLineColor( SAL_ROP_0 );
        else if( ROP_1 == meRasterOp )
            mpGraphics->SetROPLineColor( SAL_ROP_1 );
        else if( ROP_INVERT == meRasterOp )
            mpGraphics->SetROPLineColor( SAL_ROP_INVERT );
        else
            mpGraphics->SetLineColor( ImplColorToSal( maLineColor ) );
    }
    else
        mpGraphics->SetLineColor();

    mbInitLineColor = sal_False;
}

// -----------------------------------------------------------------------

void OutputDevice::ImplInitFillColor()
{
    DBG_TESTSOLARMUTEX();

    if( mbFillColor )
    {
        if( ROP_0 == meRasterOp )
            mpGraphics->SetROPFillColor( SAL_ROP_0 );
        else if( ROP_1 == meRasterOp )
            mpGraphics->SetROPFillColor( SAL_ROP_1 );
        else if( ROP_INVERT == meRasterOp )
            mpGraphics->SetROPFillColor( SAL_ROP_INVERT );
        else
            mpGraphics->SetFillColor( ImplColorToSal( maFillColor ) );
    }
    else
        mpGraphics->SetFillColor();

    mbInitFillColor = sal_False;
}

// -----------------------------------------------------------------------

void OutputDevice::ImplInitClipRegion()
{
    DBG_TESTSOLARMUTEX();

    if ( GetOutDevType() == OUTDEV_WINDOW )
    {
        Window* pWindow = (Window*)this;
        Region  aRegion;

        // Hintergrund-Sicherung zuruecksetzen
        if ( pWindow->mpWindowImpl->mpFrameData->mpFirstBackWin )
            pWindow->ImplInvalidateAllOverlapBackgrounds();
        if ( pWindow->mpWindowImpl->mbInPaint )
            aRegion = *(pWindow->mpWindowImpl->mpPaintRegion);
        else
        {
            aRegion = *(pWindow->ImplGetWinChildClipRegion());
            // --- RTL -- only this region is in frame coordinates, so re-mirror it
            // the mpWindowImpl->mpPaintRegion above is already correct (see ImplCallPaint()) !
            if( ImplIsAntiparallel() )
                ImplReMirror ( aRegion );
        }
        if ( mbClipRegion )
            aRegion.Intersect( ImplPixelToDevicePixel( maRegion ) );
        if ( aRegion.IsEmpty() )
            mbOutputClipped = sal_True;
        else
        {
            mbOutputClipped = sal_False;
            ImplSelectClipRegion( aRegion );
        }
        mbClipRegionSet = sal_True;
    }
    else
    {
        if ( mbClipRegion )
        {
            if ( maRegion.IsEmpty() )
                mbOutputClipped = sal_True;
            else
            {
                mbOutputClipped = sal_False;

                // #102532# Respect output offset also for clip region
                Region aRegion( ImplPixelToDevicePixel( maRegion ) );
                const bool bClipDeviceBounds( ! GetPDFWriter()
                                              && GetOutDevType() != OUTDEV_PRINTER );
                if( bClipDeviceBounds )
                {
                    // #b6520266# Perform actual rect clip against outdev
                    // dimensions, to generate empty clips whenever one of the
                    // values is completely off the device.
                    Rectangle aDeviceBounds( mnOutOffX, mnOutOffY,
                                             mnOutOffX+GetOutputWidthPixel()-1,
                                             mnOutOffY+GetOutputHeightPixel()-1 );
                    aRegion.Intersect( aDeviceBounds );
                }
                ImplSelectClipRegion( aRegion );
            }

            mbClipRegionSet = sal_True;
        }
        else
        {
            if ( mbClipRegionSet )
            {
                mpGraphics->ResetClipRegion();
                mbClipRegionSet = sal_False;
            }

            mbOutputClipped = sal_False;
        }
    }

    mbInitClipRegion = sal_False;
}

// -----------------------------------------------------------------------

void OutputDevice::ImplSetClipRegion( const Region* pRegion )
{
    DBG_TESTSOLARMUTEX();

    if ( !pRegion )
    {
        if ( mbClipRegion )
        {
            maRegion            = Region( REGION_NULL );
            mbClipRegion        = sal_False;
            mbInitClipRegion    = sal_True;
        }
    }
    else
    {
        maRegion            = *pRegion;
<<<<<<< HEAD
        mbClipRegion        = TRUE;
        mbInitClipRegion    = TRUE;
    }
}

// -----------------------------------------------------------------------

namespace
{
    inline int iround( float x )
    {
        union
        {
            float f;
            sal_Int32 i;
        };
        f = x;
        sal_Int32 exponent = (127 + 31) - ((i >> 23) & 0xFF);
        sal_Int32 r = ((sal_Int32(i) << 8) | (1U << 31)) >> exponent;
        r &= ((exponent - 32) >> 31);
        sal_Int32 sign = i >> 31;
        return r = (r ^ sign) - sign;
    }

    inline int floorDiv(int a, int b)
    {
        if(b == 0)
            return 0x80000000;
        if(a >= 0)
            return a / b;
        int q = -(-a / b);  // quotient
        int r = -a % b;     // remainder
        if(r)
            q--;
        return q;
    }

    inline int floorMod( int a, int b )
    {
        if(b == 0)
            return 0x80000000;
        if(a >= 0)
            return a % b;
        int r = -a % b;     // remainder
        if(r)
            r = b - r;
        return r;
    }

    inline int ceilDiv( int a, int b )
    {
        if(b == 0)
            return 0x80000000;
        a += - 1 + b;
        if(a >= 0)
            return a / b;
        int q = -(-a / b);  // quotient
        int r = -a % b;     // remainder
        if(r)
            q--;
        return q;
    }

    inline int ceilMod( int a, int b )
    {
        if(b == 0)
            return 0x80000000;
        a += - 1 + b;
        if(a >= 0)
            return (a % b) + 1 - b;
        int r = -a % b;
        if(r)
            r = b - r;
        return r + 1 - b;
    }

    inline int ceilFix4(int x) { return (x + 0xF) & 0xFFFFFFF0; }

    struct vertex
    {
        float x,y;
        inline vertex( const Point &p )
            : x((float)p.getX()),y((float)p.getY()) {}
    };

    template<class T> inline void swap(T &a, T &b) { T t=a; a=b; b=t; }

    class SpanIterator
    {
        public:

            SpanIterator( sal_Int32 *pTable, size_t dwPitch, sal_Int32 dwNumScanlines );
            std::pair<sal_Int32,sal_Int32> GetNextSpan( void );
            sal_Int32 GetNumRemainingScanlines( void );
            sal_Int32 GetNumEqualScanlines( void );
            SpanIterator &operator++ ();
            SpanIterator &Skip( sal_Int32 dwNumScanlines );
            sal_Int32 GetRemainingSpans( void ) const { return maNumSpans; }

        private:

            sal_Int32 *mpTable;
            sal_Int32 *mpSpanArray;
            sal_Int32 maNumSpans;
            sal_Int32 maRemainingScanlines;
            size_t maPitch;
    };

    inline SpanIterator::SpanIterator( sal_Int32 *pTable, size_t dwPitch, sal_Int32 dwNumScanlines )
        : mpTable(pTable),maRemainingScanlines(dwNumScanlines),maPitch(dwPitch)
    {
        sal_Int32 *pNumSpans = mpTable;
        mpSpanArray = reinterpret_cast<sal_Int32 *>(pNumSpans+2);
        maNumSpans = *pNumSpans;
    }

    inline SpanIterator &SpanIterator::operator++ ()
    {
        --maRemainingScanlines;
        mpTable += maPitch;
        sal_Int32 *pNumSpans = mpTable;
        mpSpanArray = reinterpret_cast<sal_Int32 *>(pNumSpans+2);
        maNumSpans = *pNumSpans;
        return (*this);
    }

    inline SpanIterator &SpanIterator::Skip( sal_Int32 dwNumScanlines )
    {
        // don't skip more scanlines than there are...
        if(dwNumScanlines > maRemainingScanlines)
            dwNumScanlines = maRemainingScanlines;

        // skip in one fellow swoop...
        maRemainingScanlines -= dwNumScanlines;
        mpTable += maPitch * dwNumScanlines;

        // initialize necessary query fields...
        sal_Int32 *pNumSpans = mpTable;
        mpSpanArray = reinterpret_cast<sal_Int32 *>(pNumSpans+2);
        maNumSpans = *pNumSpans;
        return (*this);
    }

    inline std::pair<sal_Int32,sal_Int32> SpanIterator::GetNextSpan( void )
    {
        sal_Int32 x(0);
        sal_Int32 w(0);
        if(maNumSpans)
        {
            x = *mpSpanArray++;
            w = *mpSpanArray++;
            --maNumSpans;
        }
        return std::pair<sal_Int32,sal_Int32>(x,w);
    }

    inline sal_Int32 SpanIterator::GetNumEqualScanlines( void )
    {
        return mpTable[1];
    }

    inline sal_Int32 SpanIterator::GetNumRemainingScanlines( void )
    {
        return maRemainingScanlines;
    }

    class ScanlineContainer
    {

        public:

            ScanlineContainer( sal_uInt32 dwNumScanlines,
                               sal_uInt32 dwNumSpansPerScanline );

            ~ScanlineContainer( void );

            void InsertSpan( sal_Int32 y, sal_Int32 lx, sal_Int32 rx );

            SpanIterator Iterate( void ) const { return SpanIterator(mpTable,maPitch,maNumScanlines); }

            inline sal_uInt32 GetNumSpans( void ) const { return maNumberOfSpans; }

            void Consolidate( void );

        private:

            // the span table will assist in determinate exactly how many clipping
            // regions [that is *spans*] we will end up with.
            // the counter for this purpose is right ahead.
            sal_uInt32 maNumberOfSpans;

            struct span
            {
                sal_Int32 x;
                sal_Int32 w;
            };

            sal_uInt32 maNumScanlines;
            sal_uInt32 maNumSpansPerScanline;
            sal_Int32 *mpTable;
            size_t maPitch;
    };

    ScanlineContainer::ScanlineContainer( sal_uInt32 dwNumScanlines,
                                          sal_uInt32 dwNumSpansPerScanline ) : maNumScanlines(dwNumScanlines),
                                                                               maNumSpansPerScanline(dwNumSpansPerScanline)
    {
        // #128002# add one scanline buffer at the end, as
        // SpanIterator::Skip reads two bytes past the end.
        ++dwNumScanlines;

        // since each triangle could possibly add another span
        // we can calculate the upper limit by [num scanlines * num triangles].
        const sal_uInt32 dwNumPossibleRegions = dwNumScanlines*dwNumSpansPerScanline;

        // calculate the number of bytes the span table will consume
        const size_t dwTableSize = dwNumPossibleRegions*sizeof(span)+dwNumScanlines*(sizeof(sal_Int32)<<1);

        // allocate the span table [on the stack]
        mpTable = static_cast<sal_Int32 *>(rtl_allocateMemory(dwTableSize));

        // calculate the table pitch, that is how many int's do i need to get from a scanline to the next.
        maPitch = (dwNumSpansPerScanline*sizeof(span)/sizeof(sal_Int32))+2;

        // we need to initialize the table here.
        // the first *int* on each scanline tells us how many spans are on it.
        sal_Int32 *pNumSpans = mpTable;
        for(unsigned int i=0; i<dwNumScanlines; ++i)
        {
            pNumSpans[0] = 0;
            pNumSpans[1] = 0;
            pNumSpans += maPitch;
        }

        maNumberOfSpans = 0;
    }

    ScanlineContainer::~ScanlineContainer( void )
    {
        rtl_freeMemory(mpTable);
    }

    void ScanlineContainer::InsertSpan( sal_Int32 y, sal_Int32 lx, sal_Int32 rx )
    {
        // there's new incoming span which we need to store in the table.
        // first see if its width contributes a valid span.
        if(sal_Int32 dwSpanWidth = rx-lx)
        {
            // first select the appropriate scanline the new span.
            sal_Int32 *pNumSpans = mpTable+(y*maPitch);
            span *pSpanArray = reinterpret_cast<span *>(pNumSpans+2);

            // retrieve the number of already contained spans.
            sal_Int32 dwNumSpan = *pNumSpans;

            // since we need to sort the spans from top to bottom
            // and left to right, we need to find the correct location
            // in the table.
            sal_Int32 dwIndex = 0;
            while(dwIndex<dwNumSpan)
            {
                // since we would like to avoid unnecessary spans
                // we try to consolidate them if possible.
                // consolidate with right neighbour
                if(pSpanArray[dwIndex].x == rx)
                {
                    pSpanArray[dwIndex].x = lx;
                    pSpanArray[dwIndex].w += dwSpanWidth;
                    return;
                }

                // consolidate with left neighbour
                if((pSpanArray[dwIndex].x+pSpanArray[dwIndex].w) == lx)
                {
                    pSpanArray[dwIndex].w += rx-lx;
                    return;
                }

                // no consolidation possible, either this is a completely
                // seperate span or it is the first in the list.
                if(pSpanArray[dwIndex].x > lx)
                    break;

                // forward to next element in the list.
                ++dwIndex;
            }

            // if we reach here, the new span needs to be stored
            // in the table, increase the number of spans in the
            // current scanline.
            *pNumSpans = dwNumSpan+1;

            // keep the list of spans in sorted order. 'dwIndex'
            // is where we want to store the new span. 'dwNumSpan'
            // is the number of spans already there. now we need
            // to move the offending spans out of the way.
            while(dwIndex != dwNumSpan)
            {
                pSpanArray[dwNumSpan].x = pSpanArray[dwNumSpan-1].x;
                pSpanArray[dwNumSpan].w = pSpanArray[dwNumSpan-1].w;
                --dwNumSpan;
            }

            // insert the new span
            pSpanArray[dwIndex].x = lx;
            pSpanArray[dwIndex].w = rx-lx;

            // remember the total number of spans in the table.
            ++maNumberOfSpans;
        }
    }

    void ScanlineContainer::Consolidate( void )
    {
        sal_Int32 *pScanline = mpTable;

        sal_Int32 dwRemaining = maNumScanlines;
        while(dwRemaining)
        {
            sal_Int32 dwNumSpans = pScanline[0];
            sal_Int32 *pSpanArray = pScanline+2;

            sal_Int32 dwRest = dwRemaining-1;
            sal_Int32 *pNext = pScanline;
            while(dwRest)
            {
                pNext += maPitch;
                sal_Int32 dwNumNextSpans = pNext[0];
                sal_Int32 *pSpanArrayNext = pNext+2;
                if(dwNumSpans != dwNumNextSpans)
                    break;

                sal_Int32 dwCompare = dwNumSpans<<1;
                while(dwCompare)
                {
                    if(pSpanArray[dwCompare-1] != pSpanArrayNext[dwCompare-1])
                        break;
                    --dwCompare;
                }
                if(dwCompare)
                    break;

                --dwRest;
            }

            const sal_Int32 dwNumEqualScanlines(dwRemaining-dwRest);
            pScanline[1] = dwNumEqualScanlines;
            pScanline += maPitch*dwNumEqualScanlines;
            dwRemaining -= dwNumEqualScanlines;

            // since we track the total number of spans to generate,
            // we need to account for consolidated scanlines here.
            if(dwNumEqualScanlines > 1)
                maNumberOfSpans -= dwNumSpans * (dwNumEqualScanlines-1);
        }
    }
}

// TODO: we should consider passing a basegfx b2dpolypolygon here to
// ensure that the signature isn't misleading.
// if we could pass a b2dpolypolygon here, we could easily triangulate it.
void OutputDevice::ImplSetTriangleClipRegion( const PolyPolygon &rPolyPolygon )
{
    DBG_TESTSOLARMUTEX();

    if(!(IsDeviceOutputNecessary()))
        return;
    if(!(mpGraphics))
        if(!(ImplGetGraphics()))
            return;

    if( mpGraphics->supportsOperation( OutDevSupport_B2DClip ) )
    {
         // getB2DPolyPolygon() "optimizes away" some points
         // which prevents reliable undoing of the "triangle thingy" parameter
         // so the toolspoly -> b2dpoly conversion has to be done manually
        ::basegfx::B2DPolyPolygon aB2DPolyPolygon;
        for( USHORT nPolyIdx = 0; nPolyIdx < rPolyPolygon.Count(); ++nPolyIdx )
        {
            const Polygon& rPolygon = rPolyPolygon[ nPolyIdx ];
            ::basegfx::B2DPolygon aB2DPoly;
              for( USHORT nPointIdx = 0; nPointIdx < rPolygon.GetSize(); ++nPointIdx )
              {
                  const Point& rPoint = rPolygon[ nPointIdx ];
                  const ::basegfx::B2DPoint aB2DPoint( rPoint.X(), rPoint.Y() );
                  aB2DPoly.append( aB2DPoint );
              }
              aB2DPolyPolygon.append( aB2DPoly );
        }

        const ::basegfx::B2DHomMatrix aTransform = ImplGetDeviceTransformation();
        aB2DPolyPolygon.transform( aTransform );

        // the rPolyPolygon argument is a "triangle thingy"
        // so convert it to a normal polypolyon first
        ::basegfx::B2DPolyPolygon aPolyTriangle;
        const int nPolyCount = aB2DPolyPolygon.count();
        for( int nPolyIdx = 0; nPolyIdx < nPolyCount; ++nPolyIdx )
        {
            const ::basegfx::B2DPolygon rPolygon = aB2DPolyPolygon.getB2DPolygon( nPolyIdx );
            const int nPointCount = rPolygon.count();
            for( int nPointIdx = 0; nPointIdx+2 < nPointCount; nPointIdx +=3 )
            {
                ::basegfx::B2DPolygon aTriangle;
                aTriangle.append( rPolygon.getB2DPoint( nPointIdx+0 ) );
                aTriangle.append( rPolygon.getB2DPoint( nPointIdx+1 ) );
                aTriangle.append( rPolygon.getB2DPoint( nPointIdx+2 ) );
                aPolyTriangle.append( aTriangle );
            }
        }

        // now set the clip region with the real polypolygon
        mpGraphics->BeginSetClipRegion( 0 );
        mpGraphics->UnionClipRegion( aPolyTriangle, this );
        mpGraphics->EndSetClipRegion();

        // and mark the clip status as ready
        mbOutputClipped = FALSE;
        mbClipRegion = TRUE;
        mbClipRegionSet = TRUE;
        mbInitClipRegion = FALSE;
        return;
    }

    sal_Int32 offset_x = 0;
    sal_Int32 offset_y = 0;
    if ( GetOutDevType() == OUTDEV_WINDOW )
    {
        offset_x = mnOutOffX+mnOutOffOrigX;
        offset_y = mnOutOffY+mnOutOffOrigY;
    }

    // first of all we need to know the upper limit
    // of the amount of possible clipping regions.
    sal_Int32 maxy = SAL_MIN_INT32;
    sal_Int32 miny = SAL_MAX_INT32;
    sal_uInt32 dwNumTriangles = 0;
    for(USHORT i=0; i<rPolyPolygon.Count(); ++i)
    {
        const Polygon &rPoly = rPolyPolygon.GetObject(i);
        const sal_Int32 dwNumVertices = rPoly.GetSize();
        if(!(dwNumVertices % 3))
        {
            for(USHORT j=0; j<rPoly.GetSize(); ++j)
            {
                const Point &p = rPoly.GetPoint(j);
                if(p.Y() < miny)
                    miny = p.Y();
                if(p.Y() > maxy)
                    maxy = p.Y();
            }
            dwNumTriangles += dwNumVertices / 3;
        }
    }

    const sal_uInt32 dwNumScanlines = (maxy-miny);
    if(!(dwNumScanlines))
    {
        // indicates that no output needs to be produced
        // since the clipping region did not provide any
        // visible areas.
        mbOutputClipped = TRUE;

        // indicates that a clip region has been
        // presented to the output device.
        mbClipRegion = TRUE;

        // indicates that the set clipping region
        // has been processed.
        mbClipRegionSet = TRUE;

        // under 'normal' circumstances a new clipping region
        // needs to be processed by ImplInitClipRegion(),
        // which we need to circumvent.
        mbInitClipRegion = FALSE;
        return;
    }

    // this container provides all services we need to
    // efficiently store/retrieve spans from the table.
    const sal_uInt32 dwNumSpansPerScanline = dwNumTriangles;
    ScanlineContainer container(dwNumScanlines,dwNumSpansPerScanline);

    // convert the incoming polypolygon to spans, we assume that
    // the polypolygon has already been triangulated since we don't
    // want to use the basegfx-types here. this could be leveraged
    // after the tools-types had been removed.
    for(USHORT i=0; i<rPolyPolygon.Count(); ++i)
    {
        const Polygon &rPoly = rPolyPolygon.GetObject(i);
        const USHORT dwNumVertices = rPoly.GetSize();
        if(!(dwNumVertices % 3))
        {
            for(USHORT j=0; j<dwNumVertices; j+=3)
            {
                const Point &p0 = rPoly.GetPoint(j+0);
                const Point &p1 = rPoly.GetPoint(j+1);
                const Point &p2 = rPoly.GetPoint(j+2);

                // what now follows is an extremely fast triangle
                // rasterizer from which all tricky and interesting
                // parts were forcibly amputated.
                // note: top.left fill-convention
                vertex v0(p0);
                vertex v1(p1);
                vertex v2(p2);

                //sprintf(string,"[%f,%f] [%f,%f] [%f,%f]\n",v0.x,v0.y,v1.x,v1.y,v2.x,v2.y);
                //OSL_TRACE(string);

                if(v0.y > v2.y) ::swap(v0, v2);
                if(v1.y > v2.y) ::swap(v1, v2);
                if(v0.y > v1.y) ::swap(v0, v1);

                const float float2fixed(16.0f);

                // vertex coordinates of the triangle [28.4 fixed-point]
                const int i4x0 = iround(float2fixed * (v0.x - 0.5f));
                const int i4y0 = iround(float2fixed * (v0.y - 0.5f));
                const int i4x1 = iround(float2fixed * (v1.x - 0.5f));
                const int i4y1 = iround(float2fixed * (v1.y - 0.5f));
                const int i4x2 = iround(float2fixed * (v2.x - 0.5f));
                const int i4y2 = iround(float2fixed * (v2.y - 0.5f));

                // vertex coordinate deltas [28.4 fixed-point]
                const int i4dx12 = i4x1-i4x0;
                const int i4dy12 = i4y1-i4y0;
                const int i4dx13 = i4x2-i4x0;
                const int i4dy13 = i4y2-i4y0;
                const int i4dx23 = i4x2-i4x1;
                const int i4dy23 = i4y2-i4y1;

                // slope of edges [quotient,remainder]
                const int mq12 = floorDiv(i4dx12 << 4, i4dy12 << 4);
                const int mq13 = floorDiv(i4dx13 << 4, i4dy13 << 4);
                const int mq23 = floorDiv(i4dx23 << 4, i4dy23 << 4);
                const int mr12 = floorMod(i4dx12 << 4, i4dy12 << 4);
                const int mr13 = floorMod(i4dx13 << 4, i4dy13 << 4);
                const int mr23 = floorMod(i4dx23 << 4, i4dy23 << 4);

                // convert the vertical coordinates back to integers.
                // according to the top-left fillrule we need to step
                // the coordinates to the ceiling.
                const int y0 = (i4y0+15)>>4;
                const int y1 = (i4y1+15)>>4;
                const int y2 = (i4y2+15)>>4;

                // calculate the value of the horizontal coordinate
                // from the edge that 'spans' the triangle.
                const int x = ceilDiv(i4dx13*i4dy12 + i4x0*i4dy13, i4dy13);

                // this will hold the horizontal coordinates
                // of the seperate spans during the rasterization process.
                int lx,rx;

                // this pair will serve as the error accumulator while
                // we step along the edges.
                int ld,rd,lD,rD;

                // these are the edge and error stepping values that
                // will be used while stepping.
                int lQ,rQ,lR,rR;

                if(i4x1 < x)
                {
                    lx = ceilDiv(i4dx12 * (ceilFix4(i4y0) - i4y0) + i4x0 * i4dy12, i4dy12 << 4);
                    ld = ceilMod(i4dx12 * (ceilFix4(i4y0) - i4y0) + i4x0 * i4dy12, i4dy12 << 4);
                    rx = ceilDiv(i4dx13 * (ceilFix4(i4y0) - i4y0) + i4x0 * i4dy13, i4dy13 << 4);
                    rd = ceilMod(i4dx13 * (ceilFix4(i4y0) - i4y0) + i4x0 * i4dy13, i4dy13 << 4);
                    lQ = mq12;
                    rQ = mq13;
                    lR = mr12;
                    rR = mr13;
                    lD = i4dy12 << 4;
                    rD = i4dy13 << 4;
                }
                else
                {
                    lx = ceilDiv(i4dx13 * (ceilFix4(i4y0) - i4y0) + i4x0 * i4dy13, i4dy13 << 4);
                    ld = ceilMod(i4dx13 * (ceilFix4(i4y0) - i4y0) + i4x0 * i4dy13, i4dy13 << 4);
                    rx = ceilDiv(i4dx12 * (ceilFix4(i4y0) - i4y0) + i4x0 * i4dy12, i4dy12 << 4);
                    rd = ceilMod(i4dx12 * (ceilFix4(i4y0) - i4y0) + i4x0 * i4dy12, i4dy12 << 4);
                    lQ = mq13;
                    rQ = mq12;
                    lR = mr13;
                    rR = mr12;
                    lD = i4dy13 << 4;
                    rD = i4dy12 << 4;
                }

                for(signed int y=y0; y<y1; y++)
                {
                    container.InsertSpan(y-miny,lx,rx);

                    lx += lQ; ld += lR;
                    if(ld > 0) { ld -= lD; lx += 1; }
                    rx += rQ; rd += rR;
                    if(rd > 0) { rd -= rD; rx += 1; }
                }

                if(i4x1 < x)
                {
                    lx = ceilDiv(i4dx23 * (ceilFix4(i4y1) - i4y1) + i4x1 * i4dy23, i4dy23 << 4);
                    ld = ceilMod(i4dx23 * (ceilFix4(i4y1) - i4y1) + i4x1 * i4dy23, i4dy23 << 4);
                    rx = ceilDiv(i4dx13 * (ceilFix4(i4y1) - i4y0) + i4x0 * i4dy13, i4dy13 << 4);
                    rd = ceilMod(i4dx13 * (ceilFix4(i4y1) - i4y0) + i4x0 * i4dy13, i4dy13 << 4);
                    lQ = mq23;
                    lR = mr23;
                    lD = i4dy23 << 4;
                }
                else
                {
                    rx = ceilDiv(i4dx23 * (ceilFix4(i4y1) - i4y1) + i4x1 * i4dy23, i4dy23 << 4);
                    rd = ceilMod(i4dx23 * (ceilFix4(i4y1) - i4y1) + i4x1 * i4dy23, i4dy23 << 4);
                    rQ = mq23;
                    rR = mr23;
                    rD = i4dy23 << 4;
                }

                for(signed int y=y1; y<y2; y++)
                {
                    container.InsertSpan(y-miny,lx,rx);

                    lx += lQ; ld += lR;
                    if(ld > 0) { ld -= lD; lx += 1; }
                    rx += rQ; rd += rR;
                    if(rd > 0) { rd -= rD; rx += 1; }
                }
            }
        }
=======
        mbClipRegion        = sal_True;
        mbInitClipRegion    = sal_True;
>>>>>>> e2a3d487
    }
}

// -----------------------------------------------------------------------

void OutputDevice::SetClipRegion()
{
    DBG_TRACE( "OutputDevice::SetClipRegion()" );
    DBG_CHKTHIS( OutputDevice, ImplDbgCheckOutputDevice );

    if ( mpMetaFile )
        mpMetaFile->AddAction( new MetaClipRegionAction( Region(), sal_False ) );

    ImplSetClipRegion( NULL );

    if( mpAlphaVDev )
        mpAlphaVDev->SetClipRegion();
}

// -----------------------------------------------------------------------

void OutputDevice::SetClipRegion( const Region& rRegion )
{
    DBG_TRACE( "OutputDevice::SetClipRegion( rRegion )" );
    DBG_CHKTHIS( OutputDevice, ImplDbgCheckOutputDevice );
    DBG_CHKOBJ( &rRegion, Region, ImplDbgTestRegion );

    if ( mpMetaFile )
        mpMetaFile->AddAction( new MetaClipRegionAction( rRegion, sal_True ) );

    if ( rRegion.GetType() == REGION_NULL )
        ImplSetClipRegion( NULL );
    else
    {
        Region aRegion = LogicToPixel( rRegion );
        ImplSetClipRegion( &aRegion );
    }

    if( mpAlphaVDev )
        mpAlphaVDev->SetClipRegion( rRegion );
}

// -----------------------------------------------------------------------

<<<<<<< HEAD
void OutputDevice::SetTriangleClipRegion( const PolyPolygon &rPolyPolygon )
{
    DBG_TRACE( "OutputDevice::SetTriangleClipRegion( rPolyPolygon )" );
    DBG_CHKTHIS( OutputDevice, ImplDbgCheckOutputDevice );

    // in case the passed polypolygon is empty, use the
    // existing SetClipRegion() method which gracefully
    // unsets any previously set clipping region.
    if(!(rPolyPolygon.Count()))
        SetClipRegion();

    sal_Int32 offset_x = 0;
    sal_Int32 offset_y = 0;
    if ( GetOutDevType() == OUTDEV_WINDOW )
    {
        offset_x = mnOutOffX+mnOutOffOrigX;
        offset_y = mnOutOffY+mnOutOffOrigY;
    }

    // play nice with the rest of the system and provide an old-style region.
    // the rest of this method does not rely on this.
    maRegion = Region::GetRegionFromPolyPolygon( LogicToPixel(rPolyPolygon) );
    maRegion.Move(offset_x,offset_y);

    // feed region to metafile
    if ( mpMetaFile )
        mpMetaFile->AddAction( new MetaClipRegionAction( maRegion, TRUE ) );

    ImplSetTriangleClipRegion( rPolyPolygon );

    if( mpAlphaVDev )
        mpAlphaVDev->SetTriangleClipRegion( rPolyPolygon );
}

// -----------------------------------------------------------------------

=======
>>>>>>> e2a3d487
Region OutputDevice::GetClipRegion() const
{
    DBG_CHKTHIS( OutputDevice, ImplDbgCheckOutputDevice );

    return PixelToLogic( maRegion );
}

// -----------------------------------------------------------------------

Region OutputDevice::GetActiveClipRegion() const
{
    DBG_CHKTHIS( OutputDevice, ImplDbgCheckOutputDevice );

    if ( GetOutDevType() == OUTDEV_WINDOW )
    {
        Region aRegion( REGION_NULL );
        Window* pWindow = (Window*)this;
        if ( pWindow->mpWindowImpl->mbInPaint )
        {
            aRegion = *(pWindow->mpWindowImpl->mpPaintRegion);
            aRegion.Move( -mnOutOffX, -mnOutOffY );
        }
        if ( mbClipRegion )
            aRegion.Intersect( maRegion );
        return PixelToLogic( aRegion );
    }
    else
        return GetClipRegion();
}

// -----------------------------------------------------------------------

void OutputDevice::MoveClipRegion( long nHorzMove, long nVertMove )
{
    DBG_TRACE( "OutputDevice::MoveClipRegion()" );
    DBG_CHKTHIS( OutputDevice, ImplDbgCheckOutputDevice );

    if ( mbClipRegion )
    {
        if( mpMetaFile )
            mpMetaFile->AddAction( new MetaMoveClipRegionAction( nHorzMove, nVertMove ) );

        maRegion.Move( ImplLogicWidthToDevicePixel( nHorzMove ),
                       ImplLogicHeightToDevicePixel( nVertMove ) );
        mbInitClipRegion = sal_True;
    }

    if( mpAlphaVDev )
        mpAlphaVDev->MoveClipRegion( nHorzMove, nVertMove );
}

// -----------------------------------------------------------------------

void OutputDevice::IntersectClipRegion( const Rectangle& rRect )
{
    DBG_TRACE( "OutputDevice::IntersectClipRegion( rRect )" );
    DBG_CHKTHIS( OutputDevice, ImplDbgCheckOutputDevice );

    if ( mpMetaFile )
        mpMetaFile->AddAction( new MetaISectRectClipRegionAction( rRect ) );

    Rectangle aRect = LogicToPixel( rRect );
    maRegion.Intersect( aRect );
    mbClipRegion        = sal_True;
    mbInitClipRegion    = sal_True;

    if( mpAlphaVDev )
        mpAlphaVDev->IntersectClipRegion( rRect );
}

// -----------------------------------------------------------------------

void OutputDevice::IntersectClipRegion( const Region& rRegion )
{
    DBG_TRACE( "OutputDevice::IntersectClipRegion( rRegion )" );
    DBG_CHKTHIS( OutputDevice, ImplDbgCheckOutputDevice );
    DBG_CHKOBJ( &rRegion, Region, ImplDbgTestRegion );

    RegionType eType = rRegion.GetType();

    if ( eType != REGION_NULL )
    {
        if ( mpMetaFile )
            mpMetaFile->AddAction( new MetaISectRegionClipRegionAction( rRegion ) );

        Region aRegion = LogicToPixel( rRegion );
        maRegion.Intersect( aRegion );
        mbClipRegion        = sal_True;
        mbInitClipRegion    = sal_True;
    }

    if( mpAlphaVDev )
        mpAlphaVDev->IntersectClipRegion( rRegion );
}

// -----------------------------------------------------------------------

void OutputDevice::SetDrawMode( sal_uLong nDrawMode )
{
    DBG_TRACE1( "OutputDevice::SetDrawMode( %lx )", nDrawMode );
    DBG_CHKTHIS( OutputDevice, ImplDbgCheckOutputDevice );

    mnDrawMode = nDrawMode;

    if( mpAlphaVDev )
        mpAlphaVDev->SetDrawMode( nDrawMode );
}

// -----------------------------------------------------------------------

void OutputDevice::SetRasterOp( RasterOp eRasterOp )
{
    DBG_TRACE1( "OutputDevice::SetRasterOp( %d )", (int)eRasterOp );
    DBG_CHKTHIS( OutputDevice, ImplDbgCheckOutputDevice );

    if ( mpMetaFile )
        mpMetaFile->AddAction( new MetaRasterOpAction( eRasterOp ) );

    if ( meRasterOp != eRasterOp )
    {
        meRasterOp = eRasterOp;
        mbInitLineColor = mbInitFillColor = sal_True;

        if( mpGraphics || ImplGetGraphics() )
            mpGraphics->SetXORMode( (ROP_INVERT == meRasterOp) || (ROP_XOR == meRasterOp), ROP_INVERT == meRasterOp );
    }

    if( mpAlphaVDev )
        mpAlphaVDev->SetRasterOp( eRasterOp );
}

// -----------------------------------------------------------------------

void OutputDevice::SetLineColor()
{
    DBG_TRACE( "OutputDevice::SetLineColor()" );
    DBG_CHKTHIS( OutputDevice, ImplDbgCheckOutputDevice );

    if ( mpMetaFile )
        mpMetaFile->AddAction( new MetaLineColorAction( Color(), sal_False ) );

    if ( mbLineColor )
    {
        mbInitLineColor = sal_True;
        mbLineColor = sal_False;
        maLineColor = Color( COL_TRANSPARENT );
    }

    if( mpAlphaVDev )
        mpAlphaVDev->SetLineColor();
}

// -----------------------------------------------------------------------

void OutputDevice::SetLineColor( const Color& rColor )
{
    DBG_TRACE1( "OutputDevice::SetLineColor( %lx )", rColor.GetColor() );
    DBG_CHKTHIS( OutputDevice, ImplDbgCheckOutputDevice );

    Color aColor( rColor );

    if( mnDrawMode & ( DRAWMODE_BLACKLINE | DRAWMODE_WHITELINE |
                       DRAWMODE_GRAYLINE | DRAWMODE_GHOSTEDLINE |
                       DRAWMODE_SETTINGSLINE ) )
    {
        if( !ImplIsColorTransparent( aColor ) )
        {
            if( mnDrawMode & DRAWMODE_BLACKLINE )
            {
                aColor = Color( COL_BLACK );
            }
            else if( mnDrawMode & DRAWMODE_WHITELINE )
            {
                aColor = Color( COL_WHITE );
            }
            else if( mnDrawMode & DRAWMODE_GRAYLINE )
            {
                const sal_uInt8 cLum = aColor.GetLuminance();
                aColor = Color( cLum, cLum, cLum );
            }
            else if( mnDrawMode & DRAWMODE_SETTINGSLINE )
            {
                aColor = GetSettings().GetStyleSettings().GetFontColor();
            }

            if( mnDrawMode & DRAWMODE_GHOSTEDLINE )
            {
                aColor = Color( ( aColor.GetRed() >> 1 ) | 0x80,
                                ( aColor.GetGreen() >> 1 ) | 0x80,
                                ( aColor.GetBlue() >> 1 ) | 0x80);
            }
        }
    }

    if( mpMetaFile )
        mpMetaFile->AddAction( new MetaLineColorAction( aColor, sal_True ) );

    if( ImplIsColorTransparent( aColor ) )
    {
        if ( mbLineColor )
        {
            mbInitLineColor = sal_True;
            mbLineColor = sal_False;
            maLineColor = Color( COL_TRANSPARENT );
        }
    }
    else
    {
        if( maLineColor != aColor )
        {
            mbInitLineColor = sal_True;
            mbLineColor = sal_True;
            maLineColor = aColor;
        }
    }

    if( mpAlphaVDev )
        mpAlphaVDev->SetLineColor( COL_BLACK );
}

// -----------------------------------------------------------------------

void OutputDevice::SetFillColor()
{
    DBG_TRACE( "OutputDevice::SetFillColor()" );
    DBG_CHKTHIS( OutputDevice, ImplDbgCheckOutputDevice );

    if ( mpMetaFile )
        mpMetaFile->AddAction( new MetaFillColorAction( Color(), sal_False ) );

    if ( mbFillColor )
    {
        mbInitFillColor = sal_True;
        mbFillColor = sal_False;
        maFillColor = Color( COL_TRANSPARENT );
    }

    if( mpAlphaVDev )
        mpAlphaVDev->SetFillColor();
}

// -----------------------------------------------------------------------

void OutputDevice::SetFillColor( const Color& rColor )
{
    DBG_TRACE1( "OutputDevice::SetFillColor( %lx )", rColor.GetColor() );
    DBG_CHKTHIS( OutputDevice, ImplDbgCheckOutputDevice );

    Color aColor( rColor );

    if( mnDrawMode & ( DRAWMODE_BLACKFILL | DRAWMODE_WHITEFILL |
                       DRAWMODE_GRAYFILL | DRAWMODE_NOFILL |
                       DRAWMODE_GHOSTEDFILL | DRAWMODE_SETTINGSFILL ) )
    {
        if( !ImplIsColorTransparent( aColor ) )
        {
            if( mnDrawMode & DRAWMODE_BLACKFILL )
            {
                aColor = Color( COL_BLACK );
            }
            else if( mnDrawMode & DRAWMODE_WHITEFILL )
            {
                aColor = Color( COL_WHITE );
            }
            else if( mnDrawMode & DRAWMODE_GRAYFILL )
            {
                const sal_uInt8 cLum = aColor.GetLuminance();
                aColor = Color( cLum, cLum, cLum );
            }
            else if( mnDrawMode & DRAWMODE_NOFILL )
            {
                aColor = Color( COL_TRANSPARENT );
            }
            else if( mnDrawMode & DRAWMODE_SETTINGSFILL )
            {
                aColor = GetSettings().GetStyleSettings().GetWindowColor();
            }

            if( mnDrawMode & DRAWMODE_GHOSTEDFILL )
            {
                aColor = Color( (aColor.GetRed() >> 1) | 0x80,
                                (aColor.GetGreen() >> 1) | 0x80,
                                (aColor.GetBlue() >> 1) | 0x80);
            }
        }
    }

    if ( mpMetaFile )
        mpMetaFile->AddAction( new MetaFillColorAction( aColor, sal_True ) );

    if ( ImplIsColorTransparent( aColor ) )
    {
        if ( mbFillColor )
        {
            mbInitFillColor = sal_True;
            mbFillColor = sal_False;
            maFillColor = Color( COL_TRANSPARENT );
        }
    }
    else
    {
        if ( maFillColor != aColor )
        {
            mbInitFillColor = sal_True;
            mbFillColor = sal_True;
            maFillColor = aColor;
        }
    }

    if( mpAlphaVDev )
        mpAlphaVDev->SetFillColor( COL_BLACK );
}

// -----------------------------------------------------------------------

void OutputDevice::SetBackground()
{
    DBG_TRACE( "OutputDevice::SetBackground()" );
    DBG_CHKTHIS( OutputDevice, ImplDbgCheckOutputDevice );

    maBackground = Wallpaper();
    mbBackground = sal_False;

    if( mpAlphaVDev )
        mpAlphaVDev->SetBackground();
}

// -----------------------------------------------------------------------

void OutputDevice::SetBackground( const Wallpaper& rBackground )
{
    DBG_TRACE( "OutputDevice::SetBackground( rBackground )" );
    DBG_CHKTHIS( OutputDevice, ImplDbgCheckOutputDevice );

    maBackground = rBackground;

    if( rBackground.GetStyle() == WALLPAPER_NULL )
        mbBackground = sal_False;
    else
        mbBackground = sal_True;

    if( mpAlphaVDev )
        mpAlphaVDev->SetBackground( rBackground );
}

// -----------------------------------------------------------------------

void OutputDevice::SetRefPoint()
{
    DBG_TRACE( "OutputDevice::SetRefPoint()" );
    DBG_CHKTHIS( OutputDevice, ImplDbgCheckOutputDevice );

    if ( mpMetaFile )
        mpMetaFile->AddAction( new MetaRefPointAction( Point(), sal_False ) );

    mbRefPoint = sal_False;
    maRefPoint.X() = maRefPoint.Y() = 0L;

    if( mpAlphaVDev )
        mpAlphaVDev->SetRefPoint();
}

// -----------------------------------------------------------------------

void OutputDevice::SetRefPoint( const Point& rRefPoint )
{
    DBG_TRACE( "OutputDevice::SetRefPoint( rRefPoint )" );
    DBG_CHKTHIS( OutputDevice, ImplDbgCheckOutputDevice );

    if ( mpMetaFile )
        mpMetaFile->AddAction( new MetaRefPointAction( rRefPoint, sal_True ) );

    mbRefPoint = sal_True;
    maRefPoint = rRefPoint;

    if( mpAlphaVDev )
        mpAlphaVDev->SetRefPoint( rRefPoint );
}

// -----------------------------------------------------------------------

void OutputDevice::DrawLine( const Point& rStartPt, const Point& rEndPt )
{
    DBG_TRACE( "OutputDevice::DrawLine()" );
    DBG_CHKTHIS( OutputDevice, ImplDbgCheckOutputDevice );

    if ( mpMetaFile )
        mpMetaFile->AddAction( new MetaLineAction( rStartPt, rEndPt ) );

    if ( !IsDeviceOutputNecessary() || !mbLineColor || ImplIsRecordLayout() )
        return;

    if ( !mpGraphics )
    {
        if ( !ImplGetGraphics() )
            return;
    }

    if ( mbInitClipRegion )
        ImplInitClipRegion();
    if ( mbOutputClipped )
        return;

    if ( mbInitLineColor )
        ImplInitLineColor();

    // #i101598# support AA and snap for lines, too
    if((mnAntialiasing & ANTIALIASING_ENABLE_B2DDRAW)
        && mpGraphics->supportsOperation(OutDevSupport_B2DDraw)
        && ROP_OVERPAINT == GetRasterOp()
        && IsLineColor())
    {
        // at least transform with double precision to device coordinates; this will
        // avoid pixel snap of single, appended lines
        const basegfx::B2DHomMatrix aTransform(ImplGetDeviceTransformation());
        const basegfx::B2DVector aB2DLineWidth( 1.0, 1.0 );
        basegfx::B2DPolygon aB2DPolyLine;

        aB2DPolyLine.append(basegfx::B2DPoint(rStartPt.X(), rStartPt.Y()));
        aB2DPolyLine.append(basegfx::B2DPoint(rEndPt.X(), rEndPt.Y()));
        aB2DPolyLine.transform( aTransform );

        if(mnAntialiasing & ANTIALIASING_PIXELSNAPHAIRLINE)
        {
            aB2DPolyLine = basegfx::tools::snapPointsOfHorizontalOrVerticalEdges(aB2DPolyLine);
        }

        if( mpGraphics->DrawPolyLine( aB2DPolyLine, 0.0, aB2DLineWidth, basegfx::B2DLINEJOIN_NONE, this))
        {
            return;
        }
    }

    const Point aStartPt(ImplLogicToDevicePixel(rStartPt));
    const Point aEndPt(ImplLogicToDevicePixel(rEndPt));

    mpGraphics->DrawLine( aStartPt.X(), aStartPt.Y(), aEndPt.X(), aEndPt.Y(), this );

    if( mpAlphaVDev )
        mpAlphaVDev->DrawLine( rStartPt, rEndPt );
}

// -----------------------------------------------------------------------

void OutputDevice::impPaintLineGeometryWithEvtlExpand(
    const LineInfo& rInfo,
    basegfx::B2DPolyPolygon aLinePolyPolygon)
{
    const bool bTryAA((mnAntialiasing & ANTIALIASING_ENABLE_B2DDRAW)
        && mpGraphics->supportsOperation(OutDevSupport_B2DDraw)
        && ROP_OVERPAINT == GetRasterOp()
        && IsLineColor());
    basegfx::B2DPolyPolygon aFillPolyPolygon;
    const bool bDashUsed(LINE_DASH == rInfo.GetStyle());
    const bool bLineWidthUsed(rInfo.GetWidth() > 1);

    if(bDashUsed && aLinePolyPolygon.count())
    {
        ::std::vector< double > fDotDashArray;
        const double fDashLen(rInfo.GetDashLen());
        const double fDotLen(rInfo.GetDotLen());
        const double fDistance(rInfo.GetDistance());

        for(sal_uInt16 a(0); a < rInfo.GetDashCount(); a++)
        {
            fDotDashArray.push_back(fDashLen);
            fDotDashArray.push_back(fDistance);
        }

        for(sal_uInt16 b(0); b < rInfo.GetDotCount(); b++)
        {
            fDotDashArray.push_back(fDotLen);
            fDotDashArray.push_back(fDistance);
        }

        const double fAccumulated(::std::accumulate(fDotDashArray.begin(), fDotDashArray.end(), 0.0));

        if(fAccumulated > 0.0)
        {
            basegfx::B2DPolyPolygon aResult;

            for(sal_uInt32 c(0); c < aLinePolyPolygon.count(); c++)
            {
                basegfx::B2DPolyPolygon aLineTraget;
                basegfx::tools::applyLineDashing(
                    aLinePolyPolygon.getB2DPolygon(c),
                    fDotDashArray,
                    &aLineTraget);
                aResult.append(aLineTraget);
            }

            aLinePolyPolygon = aResult;
        }
    }

    if(bLineWidthUsed && aLinePolyPolygon.count())
    {
        const double fHalfLineWidth((rInfo.GetWidth() * 0.5) + 0.5);

        if(aLinePolyPolygon.areControlPointsUsed())
        {
            // #i110768# When area geometry has to be created, do not
            // use the fallback bezier decomposition inside createAreaGeometry,
            // but one that is at least as good as ImplSubdivideBezier was.
            // There, Polygon::AdaptiveSubdivide was used with default parameter
            // 1.0 as quality index.
            aLinePolyPolygon = basegfx::tools::adaptiveSubdivideByDistance(aLinePolyPolygon, 1.0);
        }

        for(sal_uInt32 a(0); a < aLinePolyPolygon.count(); a++)
        {
            aFillPolyPolygon.append(basegfx::tools::createAreaGeometry(
                aLinePolyPolygon.getB2DPolygon(a),
                fHalfLineWidth,
                rInfo.GetLineJoin()));
        }

        aLinePolyPolygon.clear();
    }

    GDIMetaFile* pOldMetaFile = mpMetaFile;
    mpMetaFile = NULL;

    if(aLinePolyPolygon.count())
    {
        for(sal_uInt32 a(0); a < aLinePolyPolygon.count(); a++)
        {
            const basegfx::B2DPolygon aCandidate(aLinePolyPolygon.getB2DPolygon(a));
            bool bDone(false);

            if(bTryAA)
            {
                bDone = mpGraphics->DrawPolyLine( aCandidate, 0.0, basegfx::B2DVector(1.0,1.0), basegfx::B2DLINEJOIN_NONE, this);
            }

            if(!bDone)
            {
                const Polygon aPolygon(aCandidate);
                mpGraphics->DrawPolyLine(aPolygon.GetSize(), (const SalPoint*)aPolygon.GetConstPointAry(), this);
            }
        }
    }

    if(aFillPolyPolygon.count())
    {
        const Color     aOldLineColor( maLineColor );
        const Color     aOldFillColor( maFillColor );

        SetLineColor();
        ImplInitLineColor();
        SetFillColor( aOldLineColor );
        ImplInitFillColor();

        bool bDone(false);

        if(bTryAA)
        {
            bDone = mpGraphics->DrawPolyPolygon(aFillPolyPolygon, 0.0, this);
        }

        if(!bDone)
        {
            for(sal_uInt32 a(0); a < aFillPolyPolygon.count(); a++)
            {
                const Polygon aPolygon(aFillPolyPolygon.getB2DPolygon(a));
                mpGraphics->DrawPolygon(aPolygon.GetSize(), (const SalPoint*)aPolygon.GetConstPointAry(), this);
            }
        }

        SetFillColor( aOldFillColor );
        SetLineColor( aOldLineColor );
    }

    mpMetaFile = pOldMetaFile;
}

// -----------------------------------------------------------------------

void OutputDevice::DrawLine( const Point& rStartPt, const Point& rEndPt,
                             const LineInfo& rLineInfo )
{
    DBG_TRACE( "OutputDevice::DrawLine()" );
    DBG_CHKTHIS( OutputDevice, ImplDbgCheckOutputDevice );

    if ( rLineInfo.IsDefault() )
    {
        DrawLine( rStartPt, rEndPt );
        return;
    }

    if ( mpMetaFile )
        mpMetaFile->AddAction( new MetaLineAction( rStartPt, rEndPt, rLineInfo ) );

    if ( !IsDeviceOutputNecessary() || !mbLineColor || ( LINE_NONE == rLineInfo.GetStyle() ) || ImplIsRecordLayout() )
        return;

    if( !mpGraphics && !ImplGetGraphics() )
        return;

    if ( mbInitClipRegion )
        ImplInitClipRegion();

    if ( mbOutputClipped )
        return;

    const Point aStartPt( ImplLogicToDevicePixel( rStartPt ) );
    const Point aEndPt( ImplLogicToDevicePixel( rEndPt ) );
    const LineInfo aInfo( ImplLogicToDevicePixel( rLineInfo ) );
    const bool bDashUsed(LINE_DASH == aInfo.GetStyle());
    const bool bLineWidthUsed(aInfo.GetWidth() > 1);

    if ( mbInitLineColor )
        ImplInitLineColor();

    if(bDashUsed || bLineWidthUsed)
    {
        basegfx::B2DPolygon aLinePolygon;
        aLinePolygon.append(basegfx::B2DPoint(aStartPt.X(), aStartPt.Y()));
        aLinePolygon.append(basegfx::B2DPoint(aEndPt.X(), aEndPt.Y()));

        impPaintLineGeometryWithEvtlExpand(aInfo, basegfx::B2DPolyPolygon(aLinePolygon));
    }
    else
    {
        mpGraphics->DrawLine( aStartPt.X(), aStartPt.Y(), aEndPt.X(), aEndPt.Y(), this );
    }

    if( mpAlphaVDev )
        mpAlphaVDev->DrawLine( rStartPt, rEndPt, rLineInfo );
}

// -----------------------------------------------------------------------

void OutputDevice::DrawRect( const Rectangle& rRect )
{
    DBG_TRACE( "OutputDevice::DrawRect()" );
    DBG_CHKTHIS( OutputDevice, ImplDbgCheckOutputDevice );

    if ( mpMetaFile )
        mpMetaFile->AddAction( new MetaRectAction( rRect ) );

    if ( !IsDeviceOutputNecessary() || (!mbLineColor && !mbFillColor) || ImplIsRecordLayout() )
        return;

    Rectangle aRect( ImplLogicToDevicePixel( rRect ) );

    if ( aRect.IsEmpty() )
        return;
    aRect.Justify();

    if ( !mpGraphics )
    {
        if ( !ImplGetGraphics() )
            return;
    }

    if ( mbInitClipRegion )
        ImplInitClipRegion();
    if ( mbOutputClipped )
        return;

    if ( mbInitLineColor )
        ImplInitLineColor();
    if ( mbInitFillColor )
        ImplInitFillColor();

    mpGraphics->DrawRect( aRect.Left(), aRect.Top(), aRect.GetWidth(), aRect.GetHeight(), this );

    if( mpAlphaVDev )
        mpAlphaVDev->DrawRect( rRect );
}

// -----------------------------------------------------------------------

void OutputDevice::DrawPolyLine( const Polygon& rPoly )
{
    DBG_TRACE( "OutputDevice::DrawPolyLine()" );
    DBG_CHKTHIS( OutputDevice, ImplDbgCheckOutputDevice );
    DBG_CHKOBJ( &rPoly, Polygon, NULL );

    if( mpMetaFile )
        mpMetaFile->AddAction( new MetaPolyLineAction( rPoly ) );

    sal_uInt16 nPoints = rPoly.GetSize();

    if ( !IsDeviceOutputNecessary() || !mbLineColor || (nPoints < 2) || ImplIsRecordLayout() )
        return;

    // we need a graphics
    if ( !mpGraphics )
        if ( !ImplGetGraphics() )
            return;

    if ( mbInitClipRegion )
        ImplInitClipRegion();
    if ( mbOutputClipped )
        return;

    if ( mbInitLineColor )
        ImplInitLineColor();

    const bool bTryAA((mnAntialiasing & ANTIALIASING_ENABLE_B2DDRAW)
        && mpGraphics->supportsOperation(OutDevSupport_B2DDraw)
        && ROP_OVERPAINT == GetRasterOp()
        && IsLineColor());

    // use b2dpolygon drawing if possible
    if(bTryAA && ImpTryDrawPolyLineDirect(rPoly.getB2DPolygon(), 0.0, basegfx::B2DLINEJOIN_NONE))
    {
        basegfx::B2DPolygon aB2DPolyLine(rPoly.getB2DPolygon());
        const ::basegfx::B2DHomMatrix aTransform = ImplGetDeviceTransformation();
        const ::basegfx::B2DVector aB2DLineWidth( 1.0, 1.0 );

        // transform the polygon
        aB2DPolyLine.transform( aTransform );

        if(mnAntialiasing & ANTIALIASING_PIXELSNAPHAIRLINE)
        {
            aB2DPolyLine = basegfx::tools::snapPointsOfHorizontalOrVerticalEdges(aB2DPolyLine);
        }

        if(mpGraphics->DrawPolyLine( aB2DPolyLine, 0.0, aB2DLineWidth, basegfx::B2DLINEJOIN_NONE, this))
        {
            return;
        }
    }

    Polygon aPoly = ImplLogicToDevicePixel( rPoly );
    const SalPoint* pPtAry = (const SalPoint*)aPoly.GetConstPointAry();

    // #100127# Forward beziers to sal, if any
    if( aPoly.HasFlags() )
    {
        const sal_uInt8* pFlgAry = aPoly.GetConstFlagAry();
        if( !mpGraphics->DrawPolyLineBezier( nPoints, pPtAry, pFlgAry, this ) )
        {
            aPoly = ImplSubdivideBezier(aPoly);
            pPtAry = (const SalPoint*)aPoly.GetConstPointAry();
            mpGraphics->DrawPolyLine( aPoly.GetSize(), pPtAry, this );
        }
    }
    else
    {
        mpGraphics->DrawPolyLine( nPoints, pPtAry, this );
    }

    if( mpAlphaVDev )
        mpAlphaVDev->DrawPolyLine( rPoly );
}

// -----------------------------------------------------------------------

void OutputDevice::DrawPolyLine( const Polygon& rPoly, const LineInfo& rLineInfo )
{
    DBG_TRACE( "OutputDevice::DrawPolyLine()" );
    DBG_CHKTHIS( OutputDevice, ImplDbgCheckOutputDevice );
    DBG_CHKOBJ( &rPoly, Polygon, NULL );

    if ( rLineInfo.IsDefault() )
    {
        DrawPolyLine( rPoly );
        return;
    }

    // #i101491#
    // Try direct Fallback to B2D-Version of DrawPolyLine
    if((mnAntialiasing & ANTIALIASING_ENABLE_B2DDRAW)
        && LINE_SOLID == rLineInfo.GetStyle())
    {
        DrawPolyLine( rPoly.getB2DPolygon(), (double)rLineInfo.GetWidth(), rLineInfo.GetLineJoin());
        return;
    }

    if ( mpMetaFile )
        mpMetaFile->AddAction( new MetaPolyLineAction( rPoly, rLineInfo ) );

    ImpDrawPolyLineWithLineInfo(rPoly, rLineInfo);
}

void OutputDevice::ImpDrawPolyLineWithLineInfo(const Polygon& rPoly, const LineInfo& rLineInfo)
{
    sal_uInt16 nPoints(rPoly.GetSize());

    if ( !IsDeviceOutputNecessary() || !mbLineColor || ( nPoints < 2 ) || ( LINE_NONE == rLineInfo.GetStyle() ) || ImplIsRecordLayout() )
        return;

    Polygon aPoly = ImplLogicToDevicePixel( rPoly );

    // #100127# LineInfo is not curve-safe, subdivide always
    //
    // What shall this mean? It's wrong to subdivide here when the
    // polygon is a fat line. In that case, the painted geometry
    // WILL be much different.
    // I also have no idea how this could be related to the given ID
    // which reads 'consolidate boost versions' in the task description.
    // Removing.
    //
    //if( aPoly.HasFlags() )
    //{
    //    aPoly = ImplSubdivideBezier( aPoly );
    //    nPoints = aPoly.GetSize();
    //}

    // we need a graphics
    if ( !mpGraphics && !ImplGetGraphics() )
        return;

    if ( mbInitClipRegion )
        ImplInitClipRegion();

    if ( mbOutputClipped )
        return;

    if ( mbInitLineColor )
        ImplInitLineColor();

    const LineInfo aInfo( ImplLogicToDevicePixel( rLineInfo ) );
    const bool bDashUsed(LINE_DASH == aInfo.GetStyle());
    const bool bLineWidthUsed(aInfo.GetWidth() > 1);

    if(bDashUsed || bLineWidthUsed)
    {
        impPaintLineGeometryWithEvtlExpand(aInfo, basegfx::B2DPolyPolygon(aPoly.getB2DPolygon()));
    }
    else
    {
        // #100127# the subdivision HAS to be done here since only a pointer
        // to an array of points is given to the DrawPolyLine method, there is
        // NO way to find out there that it's a curve.
        if( aPoly.HasFlags() )
        {
            aPoly = ImplSubdivideBezier( aPoly );
            nPoints = aPoly.GetSize();
        }

        mpGraphics->DrawPolyLine(nPoints, (const SalPoint*)aPoly.GetConstPointAry(), this);
    }

    if( mpAlphaVDev )
        mpAlphaVDev->DrawPolyLine( rPoly, rLineInfo );
}

// -----------------------------------------------------------------------

void OutputDevice::DrawPolygon( const Polygon& rPoly )
{
    DBG_TRACE( "OutputDevice::DrawPolygon()" );
    DBG_CHKTHIS( OutputDevice, ImplDbgCheckOutputDevice );
    DBG_CHKOBJ( &rPoly, Polygon, NULL );

    if( mpMetaFile )
        mpMetaFile->AddAction( new MetaPolygonAction( rPoly ) );

    sal_uInt16 nPoints = rPoly.GetSize();

    if ( !IsDeviceOutputNecessary() || (!mbLineColor && !mbFillColor) || (nPoints < 2) || ImplIsRecordLayout() )
        return;

    // we need a graphics
    if ( !mpGraphics )
        if ( !ImplGetGraphics() )
            return;

    if ( mbInitClipRegion )
        ImplInitClipRegion();
    if ( mbOutputClipped )
        return;

    if ( mbInitLineColor )
        ImplInitLineColor();
    if ( mbInitFillColor )
        ImplInitFillColor();

    // use b2dpolygon drawing if possible
    if((mnAntialiasing & ANTIALIASING_ENABLE_B2DDRAW)
        && mpGraphics->supportsOperation(OutDevSupport_B2DDraw)
        && ROP_OVERPAINT == GetRasterOp()
        && (IsLineColor() || IsFillColor()))
    {
        const ::basegfx::B2DHomMatrix aTransform = ImplGetDeviceTransformation();
        basegfx::B2DPolygon aB2DPolygon(rPoly.getB2DPolygon());
        bool bSuccess(true);

        // transform the polygon and ensure closed
        aB2DPolygon.transform(aTransform);
        aB2DPolygon.setClosed(true);

        if(IsFillColor())
        {
            bSuccess = mpGraphics->DrawPolyPolygon(basegfx::B2DPolyPolygon(aB2DPolygon), 0.0, this);
        }

        if(bSuccess && IsLineColor())
        {
            const ::basegfx::B2DVector aB2DLineWidth( 1.0, 1.0 );

            if(mnAntialiasing & ANTIALIASING_PIXELSNAPHAIRLINE)
            {
                aB2DPolygon = basegfx::tools::snapPointsOfHorizontalOrVerticalEdges(aB2DPolygon);
            }

            bSuccess = mpGraphics->DrawPolyLine( aB2DPolygon, 0.0, aB2DLineWidth, basegfx::B2DLINEJOIN_NONE, this);
        }

        if(bSuccess)
        {
            return;
        }
    }

    Polygon aPoly = ImplLogicToDevicePixel( rPoly );
    const SalPoint* pPtAry = (const SalPoint*)aPoly.GetConstPointAry();

    // #100127# Forward beziers to sal, if any
    if( aPoly.HasFlags() )
    {
        const sal_uInt8* pFlgAry = aPoly.GetConstFlagAry();
        if( !mpGraphics->DrawPolygonBezier( nPoints, pPtAry, pFlgAry, this ) )
        {
            aPoly = ImplSubdivideBezier(aPoly);
            pPtAry = (const SalPoint*)aPoly.GetConstPointAry();
            mpGraphics->DrawPolygon( aPoly.GetSize(), pPtAry, this );
        }
    }
    else
    {
        mpGraphics->DrawPolygon( nPoints, pPtAry, this );
    }
    if( mpAlphaVDev )
        mpAlphaVDev->DrawPolygon( rPoly );
}

// -----------------------------------------------------------------------

void OutputDevice::DrawPolyPolygon( const PolyPolygon& rPolyPoly )
{
    DBG_TRACE( "OutputDevice::DrawPolyPolygon()" );
    DBG_CHKTHIS( OutputDevice, ImplDbgCheckOutputDevice );
    DBG_CHKOBJ( &rPolyPoly, PolyPolygon, NULL );

    if( mpMetaFile )
        mpMetaFile->AddAction( new MetaPolyPolygonAction( rPolyPoly ) );

    sal_uInt16 nPoly = rPolyPoly.Count();

    if ( !IsDeviceOutputNecessary() || (!mbLineColor && !mbFillColor) || !nPoly || ImplIsRecordLayout() )
        return;

    // we need a graphics
    if ( !mpGraphics )
        if ( !ImplGetGraphics() )
            return;

    if ( mbInitClipRegion )
        ImplInitClipRegion();
    if ( mbOutputClipped )
        return;

    if ( mbInitLineColor )
        ImplInitLineColor();
    if ( mbInitFillColor )
        ImplInitFillColor();

    // use b2dpolygon drawing if possible
    if((mnAntialiasing & ANTIALIASING_ENABLE_B2DDRAW)
        && mpGraphics->supportsOperation(OutDevSupport_B2DDraw)
        && ROP_OVERPAINT == GetRasterOp()
        && (IsLineColor() || IsFillColor()))
    {
        const ::basegfx::B2DHomMatrix aTransform = ImplGetDeviceTransformation();
        basegfx::B2DPolyPolygon aB2DPolyPolygon(rPolyPoly.getB2DPolyPolygon());
        bool bSuccess(true);

        // transform the polygon and ensure closed
        aB2DPolyPolygon.transform(aTransform);
        aB2DPolyPolygon.setClosed(true);

        if(IsFillColor())
        {
            bSuccess = mpGraphics->DrawPolyPolygon(aB2DPolyPolygon, 0.0, this);
        }

        if(bSuccess && IsLineColor())
        {
            const ::basegfx::B2DVector aB2DLineWidth( 1.0, 1.0 );

            if(mnAntialiasing & ANTIALIASING_PIXELSNAPHAIRLINE)
            {
                aB2DPolyPolygon = basegfx::tools::snapPointsOfHorizontalOrVerticalEdges(aB2DPolyPolygon);
            }

            for(sal_uInt32 a(0); bSuccess && a < aB2DPolyPolygon.count(); a++)
            {
                bSuccess = mpGraphics->DrawPolyLine( aB2DPolyPolygon.getB2DPolygon(a), 0.0, aB2DLineWidth, basegfx::B2DLINEJOIN_NONE, this);
            }
        }

        if(bSuccess)
        {
            return;
        }
    }

    if ( nPoly == 1 )
    {
        // #100127# Map to DrawPolygon
        Polygon aPoly = rPolyPoly.GetObject( 0 );
        if( aPoly.GetSize() >= 2 )
        {
            GDIMetaFile* pOldMF = mpMetaFile;
            mpMetaFile = NULL;

            DrawPolygon( aPoly );

            mpMetaFile = pOldMF;
        }
    }
    else
    {
        // #100127# moved real PolyPolygon draw to separate method,
        // have to call recursively, avoiding duplicate
        // ImplLogicToDevicePixel calls
        ImplDrawPolyPolygon( nPoly, ImplLogicToDevicePixel( rPolyPoly ) );
    }
    if( mpAlphaVDev )
        mpAlphaVDev->DrawPolyPolygon( rPolyPoly );
}

// -----------------------------------------------------------------------

void OutputDevice::DrawPolygon( const ::basegfx::B2DPolygon& rB2DPolygon)
{
    // AW: Do NOT paint empty polygons
    if(rB2DPolygon.count())
    {
        ::basegfx::B2DPolyPolygon aPP( rB2DPolygon );
        DrawPolyPolygon( aPP );
    }
}

// -----------------------------------------------------------------------
// Caution: This method is nearly the same as
// OutputDevice::DrawTransparent( const basegfx::B2DPolyPolygon& rB2DPolyPoly, double fTransparency),
// so when changes are made here do not forget to make change sthere, too

void OutputDevice::DrawPolyPolygon( const basegfx::B2DPolyPolygon& rB2DPolyPoly )
{
    DBG_TRACE( "OutputDevice::DrawPolyPolygon(B2D&)" );
    DBG_CHKTHIS( OutputDevice, ImplDbgCheckOutputDevice );


    if( mpMetaFile )
        mpMetaFile->AddAction( new MetaPolyPolygonAction( PolyPolygon( rB2DPolyPoly ) ) );

    // call helper
    ImpDrawPolyPolygonWithB2DPolyPolygon(rB2DPolyPoly);
}

void OutputDevice::ImpDrawPolyPolygonWithB2DPolyPolygon(const basegfx::B2DPolyPolygon& rB2DPolyPoly)
{
    // AW: Do NOT paint empty PolyPolygons
    if(!rB2DPolyPoly.count())
        return;

    // we need a graphics
    if( !mpGraphics )
        if( !ImplGetGraphics() )
            return;

    if( mbInitClipRegion )
        ImplInitClipRegion();
    if( mbOutputClipped )
        return;

    if( mbInitLineColor )
        ImplInitLineColor();
    if( mbInitFillColor )
        ImplInitFillColor();

    if((mnAntialiasing & ANTIALIASING_ENABLE_B2DDRAW)
        && mpGraphics->supportsOperation(OutDevSupport_B2DDraw)
        && ROP_OVERPAINT == GetRasterOp()
        && (IsLineColor() || IsFillColor()))
    {
        const basegfx::B2DHomMatrix aTransform(ImplGetDeviceTransformation());
        basegfx::B2DPolyPolygon aB2DPolyPolygon(rB2DPolyPoly);
        bool bSuccess(true);

        // transform the polygon and ensure closed
        aB2DPolyPolygon.transform(aTransform);
        aB2DPolyPolygon.setClosed(true);

        if(IsFillColor())
        {
            bSuccess = mpGraphics->DrawPolyPolygon(aB2DPolyPolygon, 0.0, this);
        }

        if(bSuccess && IsLineColor())
        {
            const ::basegfx::B2DVector aB2DLineWidth( 1.0, 1.0 );

            if(mnAntialiasing & ANTIALIASING_PIXELSNAPHAIRLINE)
            {
                aB2DPolyPolygon = basegfx::tools::snapPointsOfHorizontalOrVerticalEdges(aB2DPolyPolygon);
            }

            for(sal_uInt32 a(0);bSuccess && a < aB2DPolyPolygon.count(); a++)
            {
                bSuccess = mpGraphics->DrawPolyLine( aB2DPolyPolygon.getB2DPolygon(a), 0.0, aB2DLineWidth, basegfx::B2DLINEJOIN_NONE, this);
            }
        }

        if(bSuccess)
        {
            return;
        }
    }

    // fallback to old polygon drawing if needed
    const PolyPolygon aToolsPolyPolygon( rB2DPolyPoly );
    const PolyPolygon aPixelPolyPolygon = ImplLogicToDevicePixel( aToolsPolyPolygon );
    ImplDrawPolyPolygon( aPixelPolyPolygon.Count(), aPixelPolyPolygon );
}

// -----------------------------------------------------------------------

bool OutputDevice::ImpTryDrawPolyLineDirect(
    const basegfx::B2DPolygon& rB2DPolygon,
    double fLineWidth,
    basegfx::B2DLineJoin eLineJoin)
{
    const basegfx::B2DHomMatrix aTransform = ImplGetDeviceTransformation();
    basegfx::B2DVector aB2DLineWidth(1.0, 1.0);

    // transform the line width if used
    if( fLineWidth != 0.0 )
    {
        aB2DLineWidth = aTransform * ::basegfx::B2DVector( fLineWidth, fLineWidth );
    }

    // transform the polygon
    basegfx::B2DPolygon aB2DPolygon(rB2DPolygon);
    aB2DPolygon.transform(aTransform);

    if((mnAntialiasing & ANTIALIASING_PIXELSNAPHAIRLINE)
        && aB2DPolygon.count() < 1000)
    {
        // #i98289#, #i101491#
        // better to remove doubles on device coordinates. Also assume from a given amount
        // of points that the single edges are not long enough to smooth
        aB2DPolygon.removeDoublePoints();
        aB2DPolygon = basegfx::tools::snapPointsOfHorizontalOrVerticalEdges(aB2DPolygon);
    }

    // draw the polyline
    return mpGraphics->DrawPolyLine( aB2DPolygon, 0.0, aB2DLineWidth, eLineJoin, this);
}

void OutputDevice::DrawPolyLine(
    const basegfx::B2DPolygon& rB2DPolygon,
    double fLineWidth,
    basegfx::B2DLineJoin eLineJoin)
{
    DBG_TRACE( "OutputDevice::DrawPolyLine(B2D&)" );
    DBG_CHKTHIS( OutputDevice, ImplDbgCheckOutputDevice );
    (void)eLineJoin; // ATM used in UNX, but not in WNT, access it for warning-free

    if( mpMetaFile )
    {
        LineInfo aLineInfo;
        if( fLineWidth != 0.0 )
            aLineInfo.SetWidth( static_cast<long>(fLineWidth+0.5) );
        const Polygon aToolsPolygon( rB2DPolygon );
        mpMetaFile->AddAction( new MetaPolyLineAction( aToolsPolygon, aLineInfo ) );
    }


    // AW: Do NOT paint empty PolyPolygons
    if(!rB2DPolygon.count())
        return;

    // we need a graphics
    if( !mpGraphics )
        if( !ImplGetGraphics() )
            return;

    if( mbInitClipRegion )
        ImplInitClipRegion();
    if( mbOutputClipped )
        return;

    if( mbInitLineColor )
        ImplInitLineColor();

    const bool bTryAA((mnAntialiasing & ANTIALIASING_ENABLE_B2DDRAW)
        && mpGraphics->supportsOperation(OutDevSupport_B2DDraw)
        && ROP_OVERPAINT == GetRasterOp()
        && IsLineColor());

    // use b2dpolygon drawing if possible
    if(bTryAA && ImpTryDrawPolyLineDirect(rB2DPolygon, fLineWidth, eLineJoin))
    {
        return;
    }

    // #i101491#
    // no output yet; fallback to geometry decomposition and use filled polygon paint
    // when line is fat and not too complex. ImpDrawPolyPolygonWithB2DPolyPolygon
    // will do internal needed AA checks etc.
    if(fLineWidth >= 2.5
        && rB2DPolygon.count()
        && rB2DPolygon.count() <= 1000)
    {
        const double fHalfLineWidth((fLineWidth * 0.5) + 0.5);
        const basegfx::B2DPolyPolygon aAreaPolyPolygon(basegfx::tools::createAreaGeometry(
            rB2DPolygon, fHalfLineWidth, eLineJoin));

        const Color aOldLineColor(maLineColor);
        const Color aOldFillColor(maFillColor);

        SetLineColor();
        ImplInitLineColor();
        SetFillColor(aOldLineColor);
        ImplInitFillColor();

        // draw usig a loop; else the topology will paint a PolyPolygon
        for(sal_uInt32 a(0); a < aAreaPolyPolygon.count(); a++)
        {
            ImpDrawPolyPolygonWithB2DPolyPolygon(
                basegfx::B2DPolyPolygon(aAreaPolyPolygon.getB2DPolygon(a)));
        }

        SetLineColor(aOldLineColor);
        ImplInitLineColor();
        SetFillColor(aOldFillColor);
        ImplInitFillColor();

        if(bTryAA)
        {
            // when AA it is necessary to also paint the filled polygon's outline
            // to avoid optical gaps
            for(sal_uInt32 a(0); a < aAreaPolyPolygon.count(); a++)
            {
                ImpTryDrawPolyLineDirect(aAreaPolyPolygon.getB2DPolygon(a), 0.0, basegfx::B2DLINEJOIN_NONE);
            }
        }
    }
    else
    {
        // fallback to old polygon drawing if needed
        const Polygon aToolsPolygon( rB2DPolygon );
        LineInfo aLineInfo;
        if( fLineWidth != 0.0 )
            aLineInfo.SetWidth( static_cast<long>(fLineWidth+0.5) );
        ImpDrawPolyLineWithLineInfo( aToolsPolygon, aLineInfo );
    }
}

// -----------------------------------------------------------------------

sal_uInt32 OutputDevice::GetGCStackDepth() const
{
    const ImplObjStack* pData = mpObjStack;
    sal_uInt32 nDepth = 0;
    while( pData )
    {
        nDepth++;
        pData = pData->mpPrev;
    }
    return nDepth;
}

// -----------------------------------------------------------------------

void OutputDevice::Push( sal_uInt16 nFlags )
{
    DBG_TRACE( "OutputDevice::Push()" );
    DBG_CHKTHIS( OutputDevice, ImplDbgCheckOutputDevice );

    if ( mpMetaFile )
        mpMetaFile->AddAction( new MetaPushAction( nFlags ) );

    ImplObjStack* pData = new ImplObjStack;
    pData->mpPrev = mpObjStack;
    mpObjStack = pData;

    pData->mnFlags = nFlags;

    if ( nFlags & PUSH_LINECOLOR )
    {
        if ( mbLineColor )
            pData->mpLineColor = new Color( maLineColor );
        else
            pData->mpLineColor = NULL;
    }
    if ( nFlags & PUSH_FILLCOLOR )
    {
        if ( mbFillColor )
            pData->mpFillColor = new Color( maFillColor );
        else
            pData->mpFillColor = NULL;
    }
    if ( nFlags & PUSH_FONT )
        pData->mpFont = new Font( maFont );
    if ( nFlags & PUSH_TEXTCOLOR )
        pData->mpTextColor = new Color( GetTextColor() );
    if ( nFlags & PUSH_TEXTFILLCOLOR )
    {
        if ( IsTextFillColor() )
            pData->mpTextFillColor = new Color( GetTextFillColor() );
        else
            pData->mpTextFillColor = NULL;
    }
    if ( nFlags & PUSH_TEXTLINECOLOR )
    {
        if ( IsTextLineColor() )
            pData->mpTextLineColor = new Color( GetTextLineColor() );
        else
            pData->mpTextLineColor = NULL;
    }
    if ( nFlags & PUSH_OVERLINECOLOR )
    {
        if ( IsOverlineColor() )
            pData->mpOverlineColor = new Color( GetOverlineColor() );
        else
            pData->mpOverlineColor = NULL;
    }
    if ( nFlags & PUSH_TEXTALIGN )
        pData->meTextAlign = GetTextAlign();
    if( nFlags & PUSH_TEXTLAYOUTMODE )
        pData->mnTextLayoutMode = GetLayoutMode();
    if( nFlags & PUSH_TEXTLANGUAGE )
        pData->meTextLanguage = GetDigitLanguage();
    if ( nFlags & PUSH_RASTEROP )
        pData->meRasterOp = GetRasterOp();
    if ( nFlags & PUSH_MAPMODE )
    {
        if ( mbMap )
            pData->mpMapMode = new MapMode( maMapMode );
        else
            pData->mpMapMode = NULL;
    }
    if ( nFlags & PUSH_CLIPREGION )
    {
        if ( mbClipRegion )
            pData->mpClipRegion = new Region( maRegion );
        else
            pData->mpClipRegion = NULL;
    }
    if ( nFlags & PUSH_REFPOINT )
    {
        if ( mbRefPoint )
            pData->mpRefPoint = new Point( maRefPoint );
        else
            pData->mpRefPoint = NULL;
    }

    if( mpAlphaVDev )
        mpAlphaVDev->Push();
}

// -----------------------------------------------------------------------

void OutputDevice::Pop()
{
    DBG_TRACE( "OutputDevice::Pop()" );
    DBG_CHKTHIS( OutputDevice, ImplDbgCheckOutputDevice );

    if( mpMetaFile )
        mpMetaFile->AddAction( new MetaPopAction() );

    GDIMetaFile*    pOldMetaFile = mpMetaFile;
    ImplObjStack*   pData = mpObjStack;
    mpMetaFile = NULL;

    if ( !pData )
    {
        DBG_ERRORFILE( "OutputDevice::Pop() without OutputDevice::Push()" );
        return;
    }

    if( mpAlphaVDev )
        mpAlphaVDev->Pop();

    mpObjStack = pData->mpPrev;

    if ( pData->mnFlags & PUSH_LINECOLOR )
    {
        if ( pData->mpLineColor )
            SetLineColor( *pData->mpLineColor );
        else
            SetLineColor();
    }
    if ( pData->mnFlags & PUSH_FILLCOLOR )
    {
        if ( pData->mpFillColor )
            SetFillColor( *pData->mpFillColor );
        else
            SetFillColor();
    }
    if ( pData->mnFlags & PUSH_FONT )
        SetFont( *pData->mpFont );
    if ( pData->mnFlags & PUSH_TEXTCOLOR )
        SetTextColor( *pData->mpTextColor );
    if ( pData->mnFlags & PUSH_TEXTFILLCOLOR )
    {
        if ( pData->mpTextFillColor )
            SetTextFillColor( *pData->mpTextFillColor );
        else
            SetTextFillColor();
    }
    if ( pData->mnFlags & PUSH_TEXTLINECOLOR )
    {
        if ( pData->mpTextLineColor )
            SetTextLineColor( *pData->mpTextLineColor );
        else
            SetTextLineColor();
    }
    if ( pData->mnFlags & PUSH_OVERLINECOLOR )
    {
        if ( pData->mpOverlineColor )
            SetOverlineColor( *pData->mpOverlineColor );
        else
            SetOverlineColor();
    }
    if ( pData->mnFlags & PUSH_TEXTALIGN )
        SetTextAlign( pData->meTextAlign );
    if( pData->mnFlags & PUSH_TEXTLAYOUTMODE )
        SetLayoutMode( pData->mnTextLayoutMode );
    if( pData->mnFlags & PUSH_TEXTLANGUAGE )
        SetDigitLanguage( pData->meTextLanguage );
    if ( pData->mnFlags & PUSH_RASTEROP )
        SetRasterOp( pData->meRasterOp );
    if ( pData->mnFlags & PUSH_MAPMODE )
    {
        if ( pData->mpMapMode )
            SetMapMode( *pData->mpMapMode );
        else
            SetMapMode();
    }
    if ( pData->mnFlags & PUSH_CLIPREGION )
        ImplSetClipRegion( pData->mpClipRegion );
    if ( pData->mnFlags & PUSH_REFPOINT )
    {
        if ( pData->mpRefPoint )
            SetRefPoint( *pData->mpRefPoint );
        else
            SetRefPoint();
    }

    ImplDeleteObjStack( pData );

    mpMetaFile = pOldMetaFile;
}

// -----------------------------------------------------------------------

void OutputDevice::SetConnectMetaFile( GDIMetaFile* pMtf )
{
    mpMetaFile = pMtf;
}

// -----------------------------------------------------------------------

void OutputDevice::EnableOutput( sal_Bool bEnable )
{
    mbOutput = (bEnable != 0);

    if( mpAlphaVDev )
        mpAlphaVDev->EnableOutput( bEnable );
}

// -----------------------------------------------------------------------

void OutputDevice::SetSettings( const AllSettings& rSettings )
{
    maSettings = rSettings;

    if( mpAlphaVDev )
        mpAlphaVDev->SetSettings( rSettings );
}

// -----------------------------------------------------------------------

sal_uInt16 OutputDevice::GetBitCount() const
{
    DBG_CHKTHIS( OutputDevice, ImplDbgCheckOutputDevice );

    if ( meOutDevType == OUTDEV_VIRDEV )
        return ((VirtualDevice*)this)->mnBitCount;

    // we need a graphics
    if ( !mpGraphics )
    {
        if ( !((OutputDevice*)this)->ImplGetGraphics() )
            return 0;
    }

    return (sal_uInt16)mpGraphics->GetBitCount();
}

// -----------------------------------------------------------------------

sal_uInt16 OutputDevice::GetAlphaBitCount() const
{
    DBG_CHKTHIS( OutputDevice, ImplDbgCheckOutputDevice );

    if ( meOutDevType == OUTDEV_VIRDEV &&
        mpAlphaVDev != NULL )
    {
        return mpAlphaVDev->GetBitCount();
    }

    return 0;
}

// -----------------------------------------------------------------------

sal_uLong OutputDevice::GetColorCount() const
{
    DBG_CHKTHIS( OutputDevice, ImplDbgCheckOutputDevice );

    const sal_uInt16 nBitCount = GetBitCount();
    return( ( nBitCount > 31 ) ? ULONG_MAX : ( ( (sal_uLong) 1 ) << nBitCount) );
}

// -----------------------------------------------------------------------

sal_Bool OutputDevice::HasAlpha()
{
    return mpAlphaVDev != NULL;
}

// -----------------------------------------------------------------------

::com::sun::star::uno::Reference< ::com::sun::star::awt::XGraphics > OutputDevice::CreateUnoGraphics()
{
    UnoWrapperBase* pWrapper = Application::GetUnoWrapper();
    return pWrapper ? pWrapper->CreateGraphics( this ) : ::com::sun::star::uno::Reference< ::com::sun::star::awt::XGraphics >();
}

// -----------------------------------------------------------------------

SystemGraphicsData OutputDevice::GetSystemGfxData() const
{
    if ( !mpGraphics )
    {
        if ( !ImplGetGraphics() )
            return SystemGraphicsData();
    }

    return mpGraphics->GetGraphicsData();
}

// -----------------------------------------------------------------------

::com::sun::star::uno::Any OutputDevice::GetSystemGfxDataAny() const
{
    ::com::sun::star::uno::Any aRet;
    const SystemGraphicsData aSysData = GetSystemGfxData();
    ::com::sun::star::uno::Sequence< sal_Int8 > aSeq( (sal_Int8*)&aSysData,
                                                      aSysData.nSize );

    return uno::makeAny(aSeq);
}

// -----------------------------------------------------------------------

::com::sun::star::uno::Reference< ::com::sun::star::rendering::XCanvas > OutputDevice::GetCanvas() const
{
    uno::Sequence< uno::Any > aArg(6);

    aArg[ 0 ] = uno::makeAny( reinterpret_cast<sal_Int64>(this) );
    aArg[ 2 ] = uno::makeAny( ::com::sun::star::awt::Rectangle( mnOutOffX, mnOutOffY, mnOutWidth, mnOutHeight ) );
    aArg[ 3 ] = uno::makeAny( sal_False );
    aArg[ 5 ] = GetSystemGfxDataAny();

    uno::Reference<lang::XMultiServiceFactory> xFactory = vcl::unohelper::GetMultiServiceFactory();

    uno::Reference<rendering::XCanvas> xCanvas;

    // Create canvas instance with window handle
    // =========================================
    if ( xFactory.is() )
    {
        static uno::Reference<lang::XMultiServiceFactory> xCanvasFactory(
            xFactory->createInstance(
                OUString( RTL_CONSTASCII_USTRINGPARAM(
                              "com.sun.star."
                              "rendering.CanvasFactory") ) ),
            uno::UNO_QUERY );
        if(xCanvasFactory.is())
        {
            xCanvas.set(
                xCanvasFactory->createInstanceWithArguments(
                    OUString( RTL_CONSTASCII_USTRINGPARAM(
                                  "com.sun.star.rendering.Canvas" )),
                    aArg ),
                uno::UNO_QUERY );
        }
    }

    return xCanvas;
}

// -----------------------------------------------------------------------

/* vim:set shiftwidth=4 softtabstop=4 expandtab: */<|MERGE_RESOLUTION|>--- conflicted
+++ resolved
@@ -1038,641 +1038,8 @@
     else
     {
         maRegion            = *pRegion;
-<<<<<<< HEAD
-        mbClipRegion        = TRUE;
-        mbInitClipRegion    = TRUE;
-    }
-}
-
-// -----------------------------------------------------------------------
-
-namespace
-{
-    inline int iround( float x )
-    {
-        union
-        {
-            float f;
-            sal_Int32 i;
-        };
-        f = x;
-        sal_Int32 exponent = (127 + 31) - ((i >> 23) & 0xFF);
-        sal_Int32 r = ((sal_Int32(i) << 8) | (1U << 31)) >> exponent;
-        r &= ((exponent - 32) >> 31);
-        sal_Int32 sign = i >> 31;
-        return r = (r ^ sign) - sign;
-    }
-
-    inline int floorDiv(int a, int b)
-    {
-        if(b == 0)
-            return 0x80000000;
-        if(a >= 0)
-            return a / b;
-        int q = -(-a / b);  // quotient
-        int r = -a % b;     // remainder
-        if(r)
-            q--;
-        return q;
-    }
-
-    inline int floorMod( int a, int b )
-    {
-        if(b == 0)
-            return 0x80000000;
-        if(a >= 0)
-            return a % b;
-        int r = -a % b;     // remainder
-        if(r)
-            r = b - r;
-        return r;
-    }
-
-    inline int ceilDiv( int a, int b )
-    {
-        if(b == 0)
-            return 0x80000000;
-        a += - 1 + b;
-        if(a >= 0)
-            return a / b;
-        int q = -(-a / b);  // quotient
-        int r = -a % b;     // remainder
-        if(r)
-            q--;
-        return q;
-    }
-
-    inline int ceilMod( int a, int b )
-    {
-        if(b == 0)
-            return 0x80000000;
-        a += - 1 + b;
-        if(a >= 0)
-            return (a % b) + 1 - b;
-        int r = -a % b;
-        if(r)
-            r = b - r;
-        return r + 1 - b;
-    }
-
-    inline int ceilFix4(int x) { return (x + 0xF) & 0xFFFFFFF0; }
-
-    struct vertex
-    {
-        float x,y;
-        inline vertex( const Point &p )
-            : x((float)p.getX()),y((float)p.getY()) {}
-    };
-
-    template<class T> inline void swap(T &a, T &b) { T t=a; a=b; b=t; }
-
-    class SpanIterator
-    {
-        public:
-
-            SpanIterator( sal_Int32 *pTable, size_t dwPitch, sal_Int32 dwNumScanlines );
-            std::pair<sal_Int32,sal_Int32> GetNextSpan( void );
-            sal_Int32 GetNumRemainingScanlines( void );
-            sal_Int32 GetNumEqualScanlines( void );
-            SpanIterator &operator++ ();
-            SpanIterator &Skip( sal_Int32 dwNumScanlines );
-            sal_Int32 GetRemainingSpans( void ) const { return maNumSpans; }
-
-        private:
-
-            sal_Int32 *mpTable;
-            sal_Int32 *mpSpanArray;
-            sal_Int32 maNumSpans;
-            sal_Int32 maRemainingScanlines;
-            size_t maPitch;
-    };
-
-    inline SpanIterator::SpanIterator( sal_Int32 *pTable, size_t dwPitch, sal_Int32 dwNumScanlines )
-        : mpTable(pTable),maRemainingScanlines(dwNumScanlines),maPitch(dwPitch)
-    {
-        sal_Int32 *pNumSpans = mpTable;
-        mpSpanArray = reinterpret_cast<sal_Int32 *>(pNumSpans+2);
-        maNumSpans = *pNumSpans;
-    }
-
-    inline SpanIterator &SpanIterator::operator++ ()
-    {
-        --maRemainingScanlines;
-        mpTable += maPitch;
-        sal_Int32 *pNumSpans = mpTable;
-        mpSpanArray = reinterpret_cast<sal_Int32 *>(pNumSpans+2);
-        maNumSpans = *pNumSpans;
-        return (*this);
-    }
-
-    inline SpanIterator &SpanIterator::Skip( sal_Int32 dwNumScanlines )
-    {
-        // don't skip more scanlines than there are...
-        if(dwNumScanlines > maRemainingScanlines)
-            dwNumScanlines = maRemainingScanlines;
-
-        // skip in one fellow swoop...
-        maRemainingScanlines -= dwNumScanlines;
-        mpTable += maPitch * dwNumScanlines;
-
-        // initialize necessary query fields...
-        sal_Int32 *pNumSpans = mpTable;
-        mpSpanArray = reinterpret_cast<sal_Int32 *>(pNumSpans+2);
-        maNumSpans = *pNumSpans;
-        return (*this);
-    }
-
-    inline std::pair<sal_Int32,sal_Int32> SpanIterator::GetNextSpan( void )
-    {
-        sal_Int32 x(0);
-        sal_Int32 w(0);
-        if(maNumSpans)
-        {
-            x = *mpSpanArray++;
-            w = *mpSpanArray++;
-            --maNumSpans;
-        }
-        return std::pair<sal_Int32,sal_Int32>(x,w);
-    }
-
-    inline sal_Int32 SpanIterator::GetNumEqualScanlines( void )
-    {
-        return mpTable[1];
-    }
-
-    inline sal_Int32 SpanIterator::GetNumRemainingScanlines( void )
-    {
-        return maRemainingScanlines;
-    }
-
-    class ScanlineContainer
-    {
-
-        public:
-
-            ScanlineContainer( sal_uInt32 dwNumScanlines,
-                               sal_uInt32 dwNumSpansPerScanline );
-
-            ~ScanlineContainer( void );
-
-            void InsertSpan( sal_Int32 y, sal_Int32 lx, sal_Int32 rx );
-
-            SpanIterator Iterate( void ) const { return SpanIterator(mpTable,maPitch,maNumScanlines); }
-
-            inline sal_uInt32 GetNumSpans( void ) const { return maNumberOfSpans; }
-
-            void Consolidate( void );
-
-        private:
-
-            // the span table will assist in determinate exactly how many clipping
-            // regions [that is *spans*] we will end up with.
-            // the counter for this purpose is right ahead.
-            sal_uInt32 maNumberOfSpans;
-
-            struct span
-            {
-                sal_Int32 x;
-                sal_Int32 w;
-            };
-
-            sal_uInt32 maNumScanlines;
-            sal_uInt32 maNumSpansPerScanline;
-            sal_Int32 *mpTable;
-            size_t maPitch;
-    };
-
-    ScanlineContainer::ScanlineContainer( sal_uInt32 dwNumScanlines,
-                                          sal_uInt32 dwNumSpansPerScanline ) : maNumScanlines(dwNumScanlines),
-                                                                               maNumSpansPerScanline(dwNumSpansPerScanline)
-    {
-        // #128002# add one scanline buffer at the end, as
-        // SpanIterator::Skip reads two bytes past the end.
-        ++dwNumScanlines;
-
-        // since each triangle could possibly add another span
-        // we can calculate the upper limit by [num scanlines * num triangles].
-        const sal_uInt32 dwNumPossibleRegions = dwNumScanlines*dwNumSpansPerScanline;
-
-        // calculate the number of bytes the span table will consume
-        const size_t dwTableSize = dwNumPossibleRegions*sizeof(span)+dwNumScanlines*(sizeof(sal_Int32)<<1);
-
-        // allocate the span table [on the stack]
-        mpTable = static_cast<sal_Int32 *>(rtl_allocateMemory(dwTableSize));
-
-        // calculate the table pitch, that is how many int's do i need to get from a scanline to the next.
-        maPitch = (dwNumSpansPerScanline*sizeof(span)/sizeof(sal_Int32))+2;
-
-        // we need to initialize the table here.
-        // the first *int* on each scanline tells us how many spans are on it.
-        sal_Int32 *pNumSpans = mpTable;
-        for(unsigned int i=0; i<dwNumScanlines; ++i)
-        {
-            pNumSpans[0] = 0;
-            pNumSpans[1] = 0;
-            pNumSpans += maPitch;
-        }
-
-        maNumberOfSpans = 0;
-    }
-
-    ScanlineContainer::~ScanlineContainer( void )
-    {
-        rtl_freeMemory(mpTable);
-    }
-
-    void ScanlineContainer::InsertSpan( sal_Int32 y, sal_Int32 lx, sal_Int32 rx )
-    {
-        // there's new incoming span which we need to store in the table.
-        // first see if its width contributes a valid span.
-        if(sal_Int32 dwSpanWidth = rx-lx)
-        {
-            // first select the appropriate scanline the new span.
-            sal_Int32 *pNumSpans = mpTable+(y*maPitch);
-            span *pSpanArray = reinterpret_cast<span *>(pNumSpans+2);
-
-            // retrieve the number of already contained spans.
-            sal_Int32 dwNumSpan = *pNumSpans;
-
-            // since we need to sort the spans from top to bottom
-            // and left to right, we need to find the correct location
-            // in the table.
-            sal_Int32 dwIndex = 0;
-            while(dwIndex<dwNumSpan)
-            {
-                // since we would like to avoid unnecessary spans
-                // we try to consolidate them if possible.
-                // consolidate with right neighbour
-                if(pSpanArray[dwIndex].x == rx)
-                {
-                    pSpanArray[dwIndex].x = lx;
-                    pSpanArray[dwIndex].w += dwSpanWidth;
-                    return;
-                }
-
-                // consolidate with left neighbour
-                if((pSpanArray[dwIndex].x+pSpanArray[dwIndex].w) == lx)
-                {
-                    pSpanArray[dwIndex].w += rx-lx;
-                    return;
-                }
-
-                // no consolidation possible, either this is a completely
-                // seperate span or it is the first in the list.
-                if(pSpanArray[dwIndex].x > lx)
-                    break;
-
-                // forward to next element in the list.
-                ++dwIndex;
-            }
-
-            // if we reach here, the new span needs to be stored
-            // in the table, increase the number of spans in the
-            // current scanline.
-            *pNumSpans = dwNumSpan+1;
-
-            // keep the list of spans in sorted order. 'dwIndex'
-            // is where we want to store the new span. 'dwNumSpan'
-            // is the number of spans already there. now we need
-            // to move the offending spans out of the way.
-            while(dwIndex != dwNumSpan)
-            {
-                pSpanArray[dwNumSpan].x = pSpanArray[dwNumSpan-1].x;
-                pSpanArray[dwNumSpan].w = pSpanArray[dwNumSpan-1].w;
-                --dwNumSpan;
-            }
-
-            // insert the new span
-            pSpanArray[dwIndex].x = lx;
-            pSpanArray[dwIndex].w = rx-lx;
-
-            // remember the total number of spans in the table.
-            ++maNumberOfSpans;
-        }
-    }
-
-    void ScanlineContainer::Consolidate( void )
-    {
-        sal_Int32 *pScanline = mpTable;
-
-        sal_Int32 dwRemaining = maNumScanlines;
-        while(dwRemaining)
-        {
-            sal_Int32 dwNumSpans = pScanline[0];
-            sal_Int32 *pSpanArray = pScanline+2;
-
-            sal_Int32 dwRest = dwRemaining-1;
-            sal_Int32 *pNext = pScanline;
-            while(dwRest)
-            {
-                pNext += maPitch;
-                sal_Int32 dwNumNextSpans = pNext[0];
-                sal_Int32 *pSpanArrayNext = pNext+2;
-                if(dwNumSpans != dwNumNextSpans)
-                    break;
-
-                sal_Int32 dwCompare = dwNumSpans<<1;
-                while(dwCompare)
-                {
-                    if(pSpanArray[dwCompare-1] != pSpanArrayNext[dwCompare-1])
-                        break;
-                    --dwCompare;
-                }
-                if(dwCompare)
-                    break;
-
-                --dwRest;
-            }
-
-            const sal_Int32 dwNumEqualScanlines(dwRemaining-dwRest);
-            pScanline[1] = dwNumEqualScanlines;
-            pScanline += maPitch*dwNumEqualScanlines;
-            dwRemaining -= dwNumEqualScanlines;
-
-            // since we track the total number of spans to generate,
-            // we need to account for consolidated scanlines here.
-            if(dwNumEqualScanlines > 1)
-                maNumberOfSpans -= dwNumSpans * (dwNumEqualScanlines-1);
-        }
-    }
-}
-
-// TODO: we should consider passing a basegfx b2dpolypolygon here to
-// ensure that the signature isn't misleading.
-// if we could pass a b2dpolypolygon here, we could easily triangulate it.
-void OutputDevice::ImplSetTriangleClipRegion( const PolyPolygon &rPolyPolygon )
-{
-    DBG_TESTSOLARMUTEX();
-
-    if(!(IsDeviceOutputNecessary()))
-        return;
-    if(!(mpGraphics))
-        if(!(ImplGetGraphics()))
-            return;
-
-    if( mpGraphics->supportsOperation( OutDevSupport_B2DClip ) )
-    {
-         // getB2DPolyPolygon() "optimizes away" some points
-         // which prevents reliable undoing of the "triangle thingy" parameter
-         // so the toolspoly -> b2dpoly conversion has to be done manually
-        ::basegfx::B2DPolyPolygon aB2DPolyPolygon;
-        for( USHORT nPolyIdx = 0; nPolyIdx < rPolyPolygon.Count(); ++nPolyIdx )
-        {
-            const Polygon& rPolygon = rPolyPolygon[ nPolyIdx ];
-            ::basegfx::B2DPolygon aB2DPoly;
-              for( USHORT nPointIdx = 0; nPointIdx < rPolygon.GetSize(); ++nPointIdx )
-              {
-                  const Point& rPoint = rPolygon[ nPointIdx ];
-                  const ::basegfx::B2DPoint aB2DPoint( rPoint.X(), rPoint.Y() );
-                  aB2DPoly.append( aB2DPoint );
-              }
-              aB2DPolyPolygon.append( aB2DPoly );
-        }
-
-        const ::basegfx::B2DHomMatrix aTransform = ImplGetDeviceTransformation();
-        aB2DPolyPolygon.transform( aTransform );
-
-        // the rPolyPolygon argument is a "triangle thingy"
-        // so convert it to a normal polypolyon first
-        ::basegfx::B2DPolyPolygon aPolyTriangle;
-        const int nPolyCount = aB2DPolyPolygon.count();
-        for( int nPolyIdx = 0; nPolyIdx < nPolyCount; ++nPolyIdx )
-        {
-            const ::basegfx::B2DPolygon rPolygon = aB2DPolyPolygon.getB2DPolygon( nPolyIdx );
-            const int nPointCount = rPolygon.count();
-            for( int nPointIdx = 0; nPointIdx+2 < nPointCount; nPointIdx +=3 )
-            {
-                ::basegfx::B2DPolygon aTriangle;
-                aTriangle.append( rPolygon.getB2DPoint( nPointIdx+0 ) );
-                aTriangle.append( rPolygon.getB2DPoint( nPointIdx+1 ) );
-                aTriangle.append( rPolygon.getB2DPoint( nPointIdx+2 ) );
-                aPolyTriangle.append( aTriangle );
-            }
-        }
-
-        // now set the clip region with the real polypolygon
-        mpGraphics->BeginSetClipRegion( 0 );
-        mpGraphics->UnionClipRegion( aPolyTriangle, this );
-        mpGraphics->EndSetClipRegion();
-
-        // and mark the clip status as ready
-        mbOutputClipped = FALSE;
-        mbClipRegion = TRUE;
-        mbClipRegionSet = TRUE;
-        mbInitClipRegion = FALSE;
-        return;
-    }
-
-    sal_Int32 offset_x = 0;
-    sal_Int32 offset_y = 0;
-    if ( GetOutDevType() == OUTDEV_WINDOW )
-    {
-        offset_x = mnOutOffX+mnOutOffOrigX;
-        offset_y = mnOutOffY+mnOutOffOrigY;
-    }
-
-    // first of all we need to know the upper limit
-    // of the amount of possible clipping regions.
-    sal_Int32 maxy = SAL_MIN_INT32;
-    sal_Int32 miny = SAL_MAX_INT32;
-    sal_uInt32 dwNumTriangles = 0;
-    for(USHORT i=0; i<rPolyPolygon.Count(); ++i)
-    {
-        const Polygon &rPoly = rPolyPolygon.GetObject(i);
-        const sal_Int32 dwNumVertices = rPoly.GetSize();
-        if(!(dwNumVertices % 3))
-        {
-            for(USHORT j=0; j<rPoly.GetSize(); ++j)
-            {
-                const Point &p = rPoly.GetPoint(j);
-                if(p.Y() < miny)
-                    miny = p.Y();
-                if(p.Y() > maxy)
-                    maxy = p.Y();
-            }
-            dwNumTriangles += dwNumVertices / 3;
-        }
-    }
-
-    const sal_uInt32 dwNumScanlines = (maxy-miny);
-    if(!(dwNumScanlines))
-    {
-        // indicates that no output needs to be produced
-        // since the clipping region did not provide any
-        // visible areas.
-        mbOutputClipped = TRUE;
-
-        // indicates that a clip region has been
-        // presented to the output device.
-        mbClipRegion = TRUE;
-
-        // indicates that the set clipping region
-        // has been processed.
-        mbClipRegionSet = TRUE;
-
-        // under 'normal' circumstances a new clipping region
-        // needs to be processed by ImplInitClipRegion(),
-        // which we need to circumvent.
-        mbInitClipRegion = FALSE;
-        return;
-    }
-
-    // this container provides all services we need to
-    // efficiently store/retrieve spans from the table.
-    const sal_uInt32 dwNumSpansPerScanline = dwNumTriangles;
-    ScanlineContainer container(dwNumScanlines,dwNumSpansPerScanline);
-
-    // convert the incoming polypolygon to spans, we assume that
-    // the polypolygon has already been triangulated since we don't
-    // want to use the basegfx-types here. this could be leveraged
-    // after the tools-types had been removed.
-    for(USHORT i=0; i<rPolyPolygon.Count(); ++i)
-    {
-        const Polygon &rPoly = rPolyPolygon.GetObject(i);
-        const USHORT dwNumVertices = rPoly.GetSize();
-        if(!(dwNumVertices % 3))
-        {
-            for(USHORT j=0; j<dwNumVertices; j+=3)
-            {
-                const Point &p0 = rPoly.GetPoint(j+0);
-                const Point &p1 = rPoly.GetPoint(j+1);
-                const Point &p2 = rPoly.GetPoint(j+2);
-
-                // what now follows is an extremely fast triangle
-                // rasterizer from which all tricky and interesting
-                // parts were forcibly amputated.
-                // note: top.left fill-convention
-                vertex v0(p0);
-                vertex v1(p1);
-                vertex v2(p2);
-
-                //sprintf(string,"[%f,%f] [%f,%f] [%f,%f]\n",v0.x,v0.y,v1.x,v1.y,v2.x,v2.y);
-                //OSL_TRACE(string);
-
-                if(v0.y > v2.y) ::swap(v0, v2);
-                if(v1.y > v2.y) ::swap(v1, v2);
-                if(v0.y > v1.y) ::swap(v0, v1);
-
-                const float float2fixed(16.0f);
-
-                // vertex coordinates of the triangle [28.4 fixed-point]
-                const int i4x0 = iround(float2fixed * (v0.x - 0.5f));
-                const int i4y0 = iround(float2fixed * (v0.y - 0.5f));
-                const int i4x1 = iround(float2fixed * (v1.x - 0.5f));
-                const int i4y1 = iround(float2fixed * (v1.y - 0.5f));
-                const int i4x2 = iround(float2fixed * (v2.x - 0.5f));
-                const int i4y2 = iround(float2fixed * (v2.y - 0.5f));
-
-                // vertex coordinate deltas [28.4 fixed-point]
-                const int i4dx12 = i4x1-i4x0;
-                const int i4dy12 = i4y1-i4y0;
-                const int i4dx13 = i4x2-i4x0;
-                const int i4dy13 = i4y2-i4y0;
-                const int i4dx23 = i4x2-i4x1;
-                const int i4dy23 = i4y2-i4y1;
-
-                // slope of edges [quotient,remainder]
-                const int mq12 = floorDiv(i4dx12 << 4, i4dy12 << 4);
-                const int mq13 = floorDiv(i4dx13 << 4, i4dy13 << 4);
-                const int mq23 = floorDiv(i4dx23 << 4, i4dy23 << 4);
-                const int mr12 = floorMod(i4dx12 << 4, i4dy12 << 4);
-                const int mr13 = floorMod(i4dx13 << 4, i4dy13 << 4);
-                const int mr23 = floorMod(i4dx23 << 4, i4dy23 << 4);
-
-                // convert the vertical coordinates back to integers.
-                // according to the top-left fillrule we need to step
-                // the coordinates to the ceiling.
-                const int y0 = (i4y0+15)>>4;
-                const int y1 = (i4y1+15)>>4;
-                const int y2 = (i4y2+15)>>4;
-
-                // calculate the value of the horizontal coordinate
-                // from the edge that 'spans' the triangle.
-                const int x = ceilDiv(i4dx13*i4dy12 + i4x0*i4dy13, i4dy13);
-
-                // this will hold the horizontal coordinates
-                // of the seperate spans during the rasterization process.
-                int lx,rx;
-
-                // this pair will serve as the error accumulator while
-                // we step along the edges.
-                int ld,rd,lD,rD;
-
-                // these are the edge and error stepping values that
-                // will be used while stepping.
-                int lQ,rQ,lR,rR;
-
-                if(i4x1 < x)
-                {
-                    lx = ceilDiv(i4dx12 * (ceilFix4(i4y0) - i4y0) + i4x0 * i4dy12, i4dy12 << 4);
-                    ld = ceilMod(i4dx12 * (ceilFix4(i4y0) - i4y0) + i4x0 * i4dy12, i4dy12 << 4);
-                    rx = ceilDiv(i4dx13 * (ceilFix4(i4y0) - i4y0) + i4x0 * i4dy13, i4dy13 << 4);
-                    rd = ceilMod(i4dx13 * (ceilFix4(i4y0) - i4y0) + i4x0 * i4dy13, i4dy13 << 4);
-                    lQ = mq12;
-                    rQ = mq13;
-                    lR = mr12;
-                    rR = mr13;
-                    lD = i4dy12 << 4;
-                    rD = i4dy13 << 4;
-                }
-                else
-                {
-                    lx = ceilDiv(i4dx13 * (ceilFix4(i4y0) - i4y0) + i4x0 * i4dy13, i4dy13 << 4);
-                    ld = ceilMod(i4dx13 * (ceilFix4(i4y0) - i4y0) + i4x0 * i4dy13, i4dy13 << 4);
-                    rx = ceilDiv(i4dx12 * (ceilFix4(i4y0) - i4y0) + i4x0 * i4dy12, i4dy12 << 4);
-                    rd = ceilMod(i4dx12 * (ceilFix4(i4y0) - i4y0) + i4x0 * i4dy12, i4dy12 << 4);
-                    lQ = mq13;
-                    rQ = mq12;
-                    lR = mr13;
-                    rR = mr12;
-                    lD = i4dy13 << 4;
-                    rD = i4dy12 << 4;
-                }
-
-                for(signed int y=y0; y<y1; y++)
-                {
-                    container.InsertSpan(y-miny,lx,rx);
-
-                    lx += lQ; ld += lR;
-                    if(ld > 0) { ld -= lD; lx += 1; }
-                    rx += rQ; rd += rR;
-                    if(rd > 0) { rd -= rD; rx += 1; }
-                }
-
-                if(i4x1 < x)
-                {
-                    lx = ceilDiv(i4dx23 * (ceilFix4(i4y1) - i4y1) + i4x1 * i4dy23, i4dy23 << 4);
-                    ld = ceilMod(i4dx23 * (ceilFix4(i4y1) - i4y1) + i4x1 * i4dy23, i4dy23 << 4);
-                    rx = ceilDiv(i4dx13 * (ceilFix4(i4y1) - i4y0) + i4x0 * i4dy13, i4dy13 << 4);
-                    rd = ceilMod(i4dx13 * (ceilFix4(i4y1) - i4y0) + i4x0 * i4dy13, i4dy13 << 4);
-                    lQ = mq23;
-                    lR = mr23;
-                    lD = i4dy23 << 4;
-                }
-                else
-                {
-                    rx = ceilDiv(i4dx23 * (ceilFix4(i4y1) - i4y1) + i4x1 * i4dy23, i4dy23 << 4);
-                    rd = ceilMod(i4dx23 * (ceilFix4(i4y1) - i4y1) + i4x1 * i4dy23, i4dy23 << 4);
-                    rQ = mq23;
-                    rR = mr23;
-                    rD = i4dy23 << 4;
-                }
-
-                for(signed int y=y1; y<y2; y++)
-                {
-                    container.InsertSpan(y-miny,lx,rx);
-
-                    lx += lQ; ld += lR;
-                    if(ld > 0) { ld -= lD; lx += 1; }
-                    rx += rQ; rd += rR;
-                    if(rd > 0) { rd -= rD; rx += 1; }
-                }
-            }
-        }
-=======
         mbClipRegion        = sal_True;
         mbInitClipRegion    = sal_True;
->>>>>>> e2a3d487
     }
 }
 
@@ -1717,45 +1084,6 @@
 
 // -----------------------------------------------------------------------
 
-<<<<<<< HEAD
-void OutputDevice::SetTriangleClipRegion( const PolyPolygon &rPolyPolygon )
-{
-    DBG_TRACE( "OutputDevice::SetTriangleClipRegion( rPolyPolygon )" );
-    DBG_CHKTHIS( OutputDevice, ImplDbgCheckOutputDevice );
-
-    // in case the passed polypolygon is empty, use the
-    // existing SetClipRegion() method which gracefully
-    // unsets any previously set clipping region.
-    if(!(rPolyPolygon.Count()))
-        SetClipRegion();
-
-    sal_Int32 offset_x = 0;
-    sal_Int32 offset_y = 0;
-    if ( GetOutDevType() == OUTDEV_WINDOW )
-    {
-        offset_x = mnOutOffX+mnOutOffOrigX;
-        offset_y = mnOutOffY+mnOutOffOrigY;
-    }
-
-    // play nice with the rest of the system and provide an old-style region.
-    // the rest of this method does not rely on this.
-    maRegion = Region::GetRegionFromPolyPolygon( LogicToPixel(rPolyPolygon) );
-    maRegion.Move(offset_x,offset_y);
-
-    // feed region to metafile
-    if ( mpMetaFile )
-        mpMetaFile->AddAction( new MetaClipRegionAction( maRegion, TRUE ) );
-
-    ImplSetTriangleClipRegion( rPolyPolygon );
-
-    if( mpAlphaVDev )
-        mpAlphaVDev->SetTriangleClipRegion( rPolyPolygon );
-}
-
-// -----------------------------------------------------------------------
-
-=======
->>>>>>> e2a3d487
 Region OutputDevice::GetClipRegion() const
 {
     DBG_CHKTHIS( OutputDevice, ImplDbgCheckOutputDevice );
