/*************************************************************************
 *
 * DO NOT ALTER OR REMOVE COPYRIGHT NOTICES OR THIS FILE HEADER.
 *
 * Copyright 2000, 2010 Oracle and/or its affiliates.
 *
 * OpenOffice.org - a multi-platform office productivity suite
 *
 * This file is part of OpenOffice.org.
 *
 * OpenOffice.org is free software: you can redistribute it and/or modify
 * it under the terms of the GNU Lesser General Public License version 3
 * only, as published by the Free Software Foundation.
 *
 * OpenOffice.org is distributed in the hope that it will be useful,
 * but WITHOUT ANY WARRANTY; without even the implied warranty of
 * MERCHANTABILITY or FITNESS FOR A PARTICULAR PURPOSE.  See the
 * GNU Lesser General Public License version 3 for more details
 * (a copy is included in the LICENSE file that accompanied this code).
 *
 * You should have received a copy of the GNU Lesser General Public License
 * version 3 along with OpenOffice.org.  If not, see
 * <http://www.openoffice.org/license.html>
 * for a copy of the LGPLv3 License.
 *
 ************************************************************************/

// MARKER(update_precomp.py): autogen include statement, do not remove
#include "precompiled_vcl.hxx"
#include <tools/svwin.h>
#include <wincomp.hxx>
#include <vcl/salbtype.hxx>
#include <salgdi.h>
#include <saldata.hxx>
#include <salbmp.h>
#include <vcl/bitmap.hxx> // for BitmapSystemData
#include <string.h>

// -----------
// - Inlines -
// -----------

inline void ImplSetPixel4( const HPBYTE pScanline, long nX, const BYTE cIndex )
{
    BYTE& rByte = pScanline[ nX >> 1 ];

    ( nX & 1 ) ? ( rByte &= 0xf0, rByte |= ( cIndex & 0x0f ) ) :
                 ( rByte &= 0x0f, rByte |= ( cIndex << 4 ) );
}

// ----------------
// - WinSalBitmap -
// ----------------

WinSalBitmap::WinSalBitmap() :
        mhDIB       ( 0 ),
        mhDDB       ( 0 ),
        mnBitCount  ( 0 )
{
}

// ------------------------------------------------------------------

WinSalBitmap::~WinSalBitmap()
{
    Destroy();
}

// ------------------------------------------------------------------

bool WinSalBitmap::Create( HANDLE hBitmap, bool bDIB, bool bCopyHandle )
{
    bool bRet = TRUE;

    if( bDIB )
        mhDIB = (HGLOBAL) ( bCopyHandle ? ImplCopyDIBOrDDB( hBitmap, TRUE ) : hBitmap );
    else
        mhDDB = (HBITMAP) ( bCopyHandle ? ImplCopyDIBOrDDB( hBitmap, FALSE ) : hBitmap );

    if( mhDIB )
    {
        PBITMAPINFOHEADER pBIH = (PBITMAPINFOHEADER) GlobalLock( mhDIB );

        maSize = Size( pBIH->biWidth, pBIH->biHeight );
        mnBitCount = pBIH->biBitCount;

        if( mnBitCount )
            mnBitCount = ( mnBitCount <= 1 ) ? 1 : ( mnBitCount <= 4 ) ? 4 : ( mnBitCount <= 8 ) ? 8 : 24;

        GlobalUnlock( mhDIB );
    }
    else if( mhDDB )
    {
        BITMAP  aDDBInfo;

        if( WIN_GetObject( mhDDB, sizeof( BITMAP ), &aDDBInfo ) )
        {
            maSize = Size( aDDBInfo.bmWidth, aDDBInfo.bmHeight );
            mnBitCount = aDDBInfo.bmPlanes * aDDBInfo.bmBitsPixel;

            if( mnBitCount )
            {
                mnBitCount = ( mnBitCount <= 1 ) ? 1 :
                             ( mnBitCount <= 4 ) ? 4 :
                             ( mnBitCount <= 8 ) ? 8 : 24;
            }
        }
        else
        {
            mhDDB = 0;
            bRet = FALSE;
        }
    }
    else
        bRet = FALSE;

    return bRet;
}

// ------------------------------------------------------------------

bool WinSalBitmap::Create( const Size& rSize, sal_uInt16 nBitCount, const BitmapPalette& rPal )
{
    bool bRet = FALSE;

    mhDIB = ImplCreateDIB( rSize, nBitCount, rPal );

    if( mhDIB )
    {
        maSize = rSize;
        mnBitCount = nBitCount;
        bRet = TRUE;
    }

    return bRet;
}

// ------------------------------------------------------------------

bool WinSalBitmap::Create( const SalBitmap& rSSalBitmap )
{
    bool bRet = FALSE;
    const WinSalBitmap& rSalBitmap = static_cast<const WinSalBitmap&>(rSSalBitmap);

    if ( rSalBitmap.mhDIB || rSalBitmap.mhDDB )
    {
        HANDLE hNewHdl = ImplCopyDIBOrDDB( rSalBitmap.mhDIB ? rSalBitmap.mhDIB : rSalBitmap.mhDDB,
                                           rSalBitmap.mhDIB != 0 );

        if ( hNewHdl )
        {
            if( rSalBitmap.mhDIB )
                mhDIB = (HGLOBAL) hNewHdl;
            else if( rSalBitmap.mhDDB )
                mhDDB = (HBITMAP) hNewHdl;

            maSize = rSalBitmap.maSize;
            mnBitCount = rSalBitmap.mnBitCount;

            bRet = TRUE;
        }
    }

    return bRet;
}

// ------------------------------------------------------------------

bool WinSalBitmap::Create( const SalBitmap& rSSalBmp, SalGraphics* pSGraphics )
{
    bool bRet = FALSE;

    const WinSalBitmap& rSalBmp = static_cast<const WinSalBitmap&>(rSSalBmp);
    WinSalGraphics* pGraphics = static_cast<WinSalGraphics*>(pSGraphics);

    if( rSalBmp.mhDIB )
    {
        PBITMAPINFO         pBI = (PBITMAPINFO) GlobalLock( rSalBmp.mhDIB );
        PBITMAPINFOHEADER   pBIH = (PBITMAPINFOHEADER) pBI;
        HDC                 hDC  = pGraphics->mhDC;
        HBITMAP             hNewDDB;
        BITMAP              aDDBInfo;
        PBYTE               pBits = (PBYTE) pBI + *(DWORD*) pBI +
                            ImplGetDIBColorCount( rSalBmp.mhDIB ) * sizeof( RGBQUAD );

        if( pBIH->biBitCount == 1 )
        {
            hNewDDB = CreateBitmap( pBIH->biWidth, pBIH->biHeight, 1, 1, NULL );

            if( hNewDDB )
                SetDIBits( hDC, hNewDDB, 0, pBIH->biHeight, pBits, pBI, DIB_RGB_COLORS );
        }
        else
            hNewDDB = CreateDIBitmap( hDC, (PBITMAPINFOHEADER) pBI, CBM_INIT, pBits, pBI, DIB_RGB_COLORS );

        GlobalUnlock( rSalBmp.mhDIB );

        if( hNewDDB && WIN_GetObject( hNewDDB, sizeof( BITMAP ), &aDDBInfo ) )
        {
            mhDDB = hNewDDB;
            maSize = Size( aDDBInfo.bmWidth, aDDBInfo.bmHeight );
            mnBitCount = aDDBInfo.bmPlanes * aDDBInfo.bmBitsPixel;

            bRet = TRUE;
        }
        else if( hNewDDB )
            DeleteObject( hNewDDB );
    }

    return bRet;
}

// ------------------------------------------------------------------

bool WinSalBitmap::Create( const SalBitmap& rSSalBmp, sal_uInt16 nNewBitCount )
{
    bool bRet = FALSE;

    const WinSalBitmap& rSalBmp = static_cast<const WinSalBitmap&>(rSSalBmp);

    if( rSalBmp.mhDDB )
    {
        mhDIB = ImplCreateDIB( rSalBmp.maSize, nNewBitCount, BitmapPalette() );

        if( mhDIB )
        {
            PBITMAPINFO pBI = (PBITMAPINFO) GlobalLock( mhDIB );
            const int   nLines = (int) rSalBmp.maSize.Height();
            HDC         hDC = GetDC( 0 );
            PBYTE       pBits = (PBYTE) pBI + *(DWORD*) pBI +
                                ImplGetDIBColorCount( mhDIB ) * sizeof( RGBQUAD );
            SalData*    pSalData = GetSalData();
            HPALETTE    hOldPal = 0;

            if ( pSalData->mhDitherPal )
            {
                hOldPal = SelectPalette( hDC, pSalData->mhDitherPal, TRUE );
                RealizePalette( hDC );
            }

            if( GetDIBits( hDC, rSalBmp.mhDDB, 0, nLines, pBits, pBI, DIB_RGB_COLORS ) == nLines )
            {
                GlobalUnlock( mhDIB );
                maSize = rSalBmp.maSize;
                mnBitCount = nNewBitCount;
                bRet = TRUE;
            }
            else
            {
                GlobalUnlock( mhDIB );
                GlobalFree( mhDIB );
                mhDIB = 0;
            }

            if( hOldPal )
                SelectPalette( hDC, hOldPal, TRUE );

            ReleaseDC( 0, hDC );
        }
    }

    return bRet;
}

// ------------------------------------------------------------------

void WinSalBitmap::Destroy()
{
    if( mhDIB )
        GlobalFree( mhDIB );
    else if( mhDDB )
        DeleteObject( mhDDB );

    maSize = Size();
    mnBitCount = 0;
}

// ------------------------------------------------------------------

sal_uInt16 WinSalBitmap::ImplGetDIBColorCount( HGLOBAL hDIB )
{
    sal_uInt16 nColors = 0;

    if( hDIB )
    {
        PBITMAPINFO         pBI = (PBITMAPINFO) GlobalLock( hDIB );
        PBITMAPINFOHEADER   pBIH = (PBITMAPINFOHEADER) pBI;

        if ( pBIH->biSize != sizeof( BITMAPCOREHEADER ) )
        {
            if( pBIH->biBitCount <= 8 )
            {
                if ( pBIH->biClrUsed )
                    nColors = (sal_uInt16) pBIH->biClrUsed;
                else
                    nColors = 1 << pBIH->biBitCount;
            }
        }
        else if( ( (PBITMAPCOREHEADER) pBI )->bcBitCount <= 8 )
            nColors = 1 << ( (PBITMAPCOREHEADER) pBI )->bcBitCount;

        GlobalUnlock( hDIB );
    }

    return nColors;
}

// ------------------------------------------------------------------

HGLOBAL WinSalBitmap::ImplCreateDIB( const Size& rSize, sal_uInt16 nBits, const BitmapPalette& rPal )
{
    DBG_ASSERT( nBits == 1 || nBits == 4 || nBits == 8 || nBits == 16 || nBits == 24, "Unsupported BitCount!" );

    HGLOBAL hDIB = 0;

    if ( rSize.Width() && rSize.Height() )
    {
        const sal_uIntPtr   nImageSize = AlignedWidth4Bytes( nBits * rSize.Width() ) * rSize.Height();
        const sal_uInt16    nColors = ( nBits <= 8 ) ? ( 1 << nBits ) : 0;

        hDIB = GlobalAlloc( GHND, sizeof( BITMAPINFOHEADER ) + nColors * sizeof( RGBQUAD ) + nImageSize );

        if( hDIB )
        {
            PBITMAPINFO         pBI = (PBITMAPINFO) GlobalLock( hDIB );
            PBITMAPINFOHEADER   pBIH = (PBITMAPINFOHEADER) pBI;

            pBIH->biSize = sizeof( BITMAPINFOHEADER );
            pBIH->biWidth = rSize.Width();
            pBIH->biHeight = rSize.Height();
            pBIH->biPlanes = 1;
            pBIH->biBitCount = nBits;
            pBIH->biCompression = BI_RGB;
            pBIH->biSizeImage = nImageSize;
            pBIH->biXPelsPerMeter = 0;
            pBIH->biYPelsPerMeter = 0;
            pBIH->biClrUsed = 0;
            pBIH->biClrImportant = 0;

            if ( nColors )
            {
                const sal_uInt16 nMinCount = Min( nColors, rPal.GetEntryCount() );

                if( nMinCount )
                    memcpy( pBI->bmiColors, rPal.ImplGetColorBuffer(), nMinCount * sizeof( RGBQUAD ) );
            }

            GlobalUnlock( hDIB );
        }
    }

    return hDIB;
}

// ------------------------------------------------------------------

HANDLE WinSalBitmap::ImplCopyDIBOrDDB( HANDLE hHdl, bool bDIB )
{
    HANDLE  hCopy = 0;

    if ( bDIB && hHdl )
    {
        const sal_uIntPtr nSize = GlobalSize( hHdl );

        if ( (hCopy = GlobalAlloc( GHND, nSize  )) != 0 )
        {
            memcpy( (LPSTR) GlobalLock( hCopy ), (LPSTR) GlobalLock( hHdl ), nSize );

            GlobalUnlock( hCopy );
            GlobalUnlock( hHdl );
        }
    }
    else if ( hHdl )
    {
        BITMAP aBmp;

        // Source-Bitmap nach Groesse befragen
        WIN_GetObject( hHdl, sizeof( BITMAP ), (LPSTR) &aBmp );

        // Destination-Bitmap erzeugen
        if ( (hCopy = CreateBitmapIndirect( &aBmp )) != 0 )
        {
            HDC     hBmpDC = CreateCompatibleDC( 0 );
            HBITMAP hBmpOld = (HBITMAP) SelectObject( hBmpDC, hHdl );
            HDC     hCopyDC = CreateCompatibleDC( hBmpDC );
            HBITMAP hCopyOld = (HBITMAP) SelectObject( hCopyDC, hCopy );

            BitBlt( hCopyDC, 0, 0, aBmp.bmWidth, aBmp.bmHeight, hBmpDC, 0, 0, SRCCOPY );

            SelectObject( hCopyDC, hCopyOld );
            DeleteDC( hCopyDC );

            SelectObject( hBmpDC, hBmpOld );
            DeleteDC( hBmpDC );
        }
    }

    return hCopy;
}

// ------------------------------------------------------------------

BitmapBuffer* WinSalBitmap::AcquireBuffer( bool /*bReadOnly*/ )
{
    BitmapBuffer* pBuffer = NULL;

    if( mhDIB )
    {
        PBITMAPINFO         pBI = (PBITMAPINFO) GlobalLock( mhDIB );
        PBITMAPINFOHEADER   pBIH = (PBITMAPINFOHEADER) pBI;

        if( ( pBIH->biCompression == BI_RLE4 ) || ( pBIH->biCompression == BI_RLE8 ) )
        {
            Size    aSizePix( pBIH->biWidth, pBIH->biHeight );
            HGLOBAL hNewDIB = ImplCreateDIB( aSizePix, pBIH->biBitCount, BitmapPalette() );

            if( hNewDIB )
            {
                PBITMAPINFO         pNewBI = (PBITMAPINFO) GlobalLock( hNewDIB );
                PBITMAPINFOHEADER   pNewBIH = (PBITMAPINFOHEADER) pNewBI;
                const sal_uInt16        nColorCount = ImplGetDIBColorCount( hNewDIB );
                const sal_uIntPtr       nOffset = *(DWORD*) pBI + nColorCount * sizeof( RGBQUAD );
                BYTE*               pOldBits = (PBYTE) pBI + nOffset;
                BYTE*               pNewBits = (PBYTE) pNewBI + nOffset;

                memcpy( pNewBI, pBI, nOffset );
                pNewBIH->biCompression = 0;
                ImplDecodeRLEBuffer( pOldBits, pNewBits, aSizePix, pBIH->biCompression == BI_RLE4 );

                GlobalUnlock( mhDIB );
                GlobalFree( mhDIB );
                mhDIB = hNewDIB;
                pBI = pNewBI;
                pBIH = pNewBIH;
            }
        }

        if( pBIH->biPlanes == 1 )
        {
            pBuffer = new BitmapBuffer;

            pBuffer->mnFormat = BMP_FORMAT_BOTTOM_UP |
                                ( pBIH->biBitCount == 1 ? BMP_FORMAT_1BIT_MSB_PAL :
                                  pBIH->biBitCount == 4 ? BMP_FORMAT_4BIT_MSN_PAL :
                                  pBIH->biBitCount == 8 ? BMP_FORMAT_8BIT_PAL :
                                  pBIH->biBitCount == 16 ? BMP_FORMAT_16BIT_TC_LSB_MASK :
                                  pBIH->biBitCount == 24 ? BMP_FORMAT_24BIT_TC_BGR :
                                  pBIH->biBitCount == 32 ? BMP_FORMAT_32BIT_TC_MASK : 0UL );

            if( BMP_SCANLINE_FORMAT( pBuffer->mnFormat ) )
            {
                pBuffer->mnWidth = maSize.Width();
                pBuffer->mnHeight = maSize.Height();
                pBuffer->mnScanlineSize = AlignedWidth4Bytes( maSize.Width() * pBIH->biBitCount );
                pBuffer->mnBitCount = (sal_uInt16) pBIH->biBitCount;

                if( pBuffer->mnBitCount <= 8 )
                {
                    const sal_uInt16 nPalCount = ImplGetDIBColorCount( mhDIB );

                    pBuffer->maPalette.SetEntryCount( nPalCount );
                    memcpy( pBuffer->maPalette.ImplGetColorBuffer(), pBI->bmiColors, nPalCount * sizeof( RGBQUAD ) );
                    pBuffer->mpBits = (PBYTE) pBI + *(DWORD*) pBI + nPalCount * sizeof( RGBQUAD );
                }
                else if( ( pBIH->biBitCount == 16 ) || ( pBIH->biBitCount == 32 ) )
                {
                    sal_uIntPtr nOffset = 0UL;

                    if( pBIH->biCompression == BI_BITFIELDS )
                    {
                        nOffset = 3 * sizeof( RGBQUAD );
                        pBuffer->maColorMask = ColorMask( *(UINT32*) &pBI->bmiColors[ 0 ],
                                                          *(UINT32*) &pBI->bmiColors[ 1 ],
                                                          *(UINT32*) &pBI->bmiColors[ 2 ] );
                    }
                    else if( pBIH->biBitCount == 16 )
                        pBuffer->maColorMask = ColorMask( 0x00007c00UL, 0x000003e0UL, 0x0000001fUL );
                    else
                        pBuffer->maColorMask = ColorMask( 0x00ff0000UL, 0x0000ff00UL, 0x000000ffUL );

                    pBuffer->mpBits = (PBYTE) pBI + *(DWORD*) pBI + nOffset;
                }
                else
                    pBuffer->mpBits = (PBYTE) pBI + *(DWORD*) pBI;
            }
            else
            {
                GlobalUnlock( mhDIB );
                delete pBuffer;
                pBuffer = NULL;
            }
        }
        else
            GlobalUnlock( mhDIB );
    }

    return pBuffer;
}

// ------------------------------------------------------------------

void WinSalBitmap::ReleaseBuffer( BitmapBuffer* pBuffer, bool bReadOnly )
{
    if( pBuffer )
    {
        if( mhDIB )
        {
            if( !bReadOnly && !!pBuffer->maPalette )
            {
                PBITMAPINFO     pBI = (PBITMAPINFO) GlobalLock( mhDIB );
<<<<<<< HEAD
                const sal_uInt16    nCount = pBuffer->maPalette.GetEntryCount();

                memcpy( pBI->bmiColors, pBuffer->maPalette.ImplGetColorBuffer(), nCount * sizeof( RGBQUAD ) );
=======
                const USHORT    nCount = pBuffer->maPalette.GetEntryCount();
                const USHORT    nDIBColorCount = ImplGetDIBColorCount( mhDIB );
                memcpy( pBI->bmiColors, pBuffer->maPalette.ImplGetColorBuffer(), Min( nDIBColorCount, nCount ) * sizeof( RGBQUAD ) );
>>>>>>> 95f71183
                GlobalUnlock( mhDIB );
            }

            GlobalUnlock( mhDIB );
        }

        delete pBuffer;
    }
}

// ------------------------------------------------------------------

void WinSalBitmap::ImplDecodeRLEBuffer( const BYTE* pSrcBuf, BYTE* pDstBuf,
                                     const Size& rSizePixel, bool bRLE4 )
{
    HPBYTE          pRLE = (HPBYTE) pSrcBuf;
    HPBYTE          pDIB = (HPBYTE) pDstBuf;
    HPBYTE          pRow = (HPBYTE) pDstBuf;
    sal_uIntPtr         nWidthAl = AlignedWidth4Bytes( rSizePixel.Width() * ( bRLE4 ? 4UL : 8UL ) );
    HPBYTE          pLast = pDIB + rSizePixel.Height() * nWidthAl - 1;
    sal_uIntPtr         nCountByte;
    sal_uIntPtr         nRunByte;
    sal_uIntPtr         nX = 0;
    sal_uIntPtr         i;
    BYTE            cTmp;
    bool            bEndDecoding = FALSE;

    if( pRLE && pDIB )
    {
        do
        {
            if( ( nCountByte = *pRLE++ ) == 0 )
            {
                nRunByte = *pRLE++;

                if( nRunByte > 2UL )
                {
                    if( bRLE4 )
                    {
                        nCountByte = nRunByte >> 1UL;

                        for( i = 0; i < nCountByte; i++ )
                        {
                            cTmp = *pRLE++;
                            ImplSetPixel4( pDIB, nX++, cTmp >> 4 );
                            ImplSetPixel4( pDIB, nX++, cTmp & 0x0f );
                        }

                        if( nRunByte & 1 )
                            ImplSetPixel4( pDIB, nX++, *pRLE++ >> 4 );

                        if( ( ( nRunByte + 1 ) >> 1 ) & 1 )
                            pRLE++;
                    }
                    else
                    {
                        memcpy( &pDIB[ nX ], pRLE, nRunByte );
                        pRLE += nRunByte;
                        nX += nRunByte;

                        if( nRunByte & 1 )
                            pRLE++;
                    }
                }
                else if( !nRunByte )
                {
                    pDIB = ( pRow += nWidthAl );
                    nX = 0UL;
                }
                else if( nRunByte == 1 )
                    bEndDecoding = TRUE;
                else
                {
                    nX += *pRLE++;
                    pDIB = ( pRow += ( *pRLE++ ) * nWidthAl );
                }
            }
            else
            {
                cTmp = *pRLE++;

                if( bRLE4 )
                {
                    nRunByte = nCountByte >> 1;

                    for( i = 0; i < nRunByte; i++ )
                    {
                        ImplSetPixel4( pDIB, nX++, cTmp >> 4 );
                        ImplSetPixel4( pDIB, nX++, cTmp & 0x0f );
                    }

                    if( nCountByte & 1 )
                        ImplSetPixel4( pDIB, nX++, cTmp >> 4 );
                }
                else
                {
                    for( i = 0; i < nCountByte; i++ )
                        pDIB[ nX++ ] = cTmp;
                }
            }
        }
        while( !bEndDecoding && ( pDIB <= pLast ) );
    }
}

bool WinSalBitmap::GetSystemData( BitmapSystemData& rData )
{
    bool bRet = false;
    if( mhDIB || mhDDB )
    {
        bRet = true;
        rData.pDIB = mhDIB;
        rData.pDDB = mhDDB;
        const Size& rSize = GetSize ();
        rData.mnWidth = rSize.Width();
        rData.mnHeight = rSize.Height();
    }
    return bRet;
}<|MERGE_RESOLUTION|>--- conflicted
+++ resolved
@@ -508,15 +508,9 @@
             if( !bReadOnly && !!pBuffer->maPalette )
             {
                 PBITMAPINFO     pBI = (PBITMAPINFO) GlobalLock( mhDIB );
-<<<<<<< HEAD
                 const sal_uInt16    nCount = pBuffer->maPalette.GetEntryCount();
-
-                memcpy( pBI->bmiColors, pBuffer->maPalette.ImplGetColorBuffer(), nCount * sizeof( RGBQUAD ) );
-=======
-                const USHORT    nCount = pBuffer->maPalette.GetEntryCount();
-                const USHORT    nDIBColorCount = ImplGetDIBColorCount( mhDIB );
+                const sal_uInt16    nDIBColorCount = ImplGetDIBColorCount( mhDIB );
                 memcpy( pBI->bmiColors, pBuffer->maPalette.ImplGetColorBuffer(), Min( nDIBColorCount, nCount ) * sizeof( RGBQUAD ) );
->>>>>>> 95f71183
                 GlobalUnlock( mhDIB );
             }
 
