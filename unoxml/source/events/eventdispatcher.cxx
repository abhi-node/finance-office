<<<<<<< HEAD
/* -*- Mode: C++; tab-width: 4; indent-tabs-mode: nil; c-basic-offset: 4 -*- */
#include "eventdispatcher.hxx"
#include "event.hxx"
#include "mutationevent.hxx"
#include "uievent.hxx"
#include "mouseevent.hxx"
#include "../dom/node.hxx"
=======
/*************************************************************************
 *
 * DO NOT ALTER OR REMOVE COPYRIGHT NOTICES OR THIS FILE HEADER.
 *
 * Copyright 2000, 2010 Oracle and/or its affiliates.
 *
 * OpenOffice.org - a multi-platform office productivity suite
 *
 * This file is part of OpenOffice.org.
 *
 * OpenOffice.org is free software: you can redistribute it and/or modify
 * it under the terms of the GNU Lesser General Public License version 3
 * only, as published by the Free Software Foundation.
 *
 * OpenOffice.org is distributed in the hope that it will be useful,
 * but WITHOUT ANY WARRANTY; without even the implied warranty of
 * MERCHANTABILITY or FITNESS FOR A PARTICULAR PURPOSE.  See the
 * GNU Lesser General Public License version 3 for more details
 * (a copy is included in the LICENSE file that accompanied this code).
 *
 * You should have received a copy of the GNU Lesser General Public License
 * version 3 along with OpenOffice.org.  If not, see
 * <http://www.openoffice.org/license.html>
 * for a copy of the LGPLv3 License.
 *
 ************************************************************************/
>>>>>>> 82c07026

#include <eventdispatcher.hxx>

#include <event.hxx>
#include <mutationevent.hxx>
#include <uievent.hxx>
#include <mouseevent.hxx>

#include "../dom/document.hxx"


namespace DOM { namespace events {

    void CEventDispatcher::addListener(xmlNodePtr pNode, OUString aType, const Reference<XEventListener>& aListener, sal_Bool bCapture)
    {
        TypeListenerMap *const pTMap = (bCapture)
            ? (& m_CaptureListeners) : (& m_TargetListeners);

        // get the multimap for the specified type
        ListenerMap *pMap = 0;
        TypeListenerMap::const_iterator tIter = pTMap->find(aType);
        if (tIter == pTMap->end()) {
            // the map has to be created
            pMap = new ListenerMap();
            pTMap->insert(TypeListenerMap::value_type(aType, pMap));
        } else {
            pMap = tIter->second;
        }
        if (pMap !=0)
            pMap->insert(ListenerMap::value_type(pNode, aListener));
    }

    void CEventDispatcher::removeListener(xmlNodePtr pNode, OUString aType, const Reference<XEventListener>& aListener, sal_Bool bCapture)
    {
        TypeListenerMap *const pTMap = (bCapture)
            ? (& m_CaptureListeners) : (& m_TargetListeners);

        // get the multimap for the specified type
        TypeListenerMap::const_iterator tIter = pTMap->find(aType);
        if (tIter != pTMap->end()) {
            ListenerMap *pMap = tIter->second;
            // find listeners of specied type for specified node
            ListenerMap::iterator iter = pMap->find(pNode);
            while (iter != pMap->end() && iter->first == pNode)
            {
                // erase all references to specified listener
                if ((iter->second).is() && iter->second == aListener)
                {
                    ListenerMap::iterator tmp_iter = iter;
                    ++iter;
                    pMap->erase(tmp_iter);
                }
                else
                    ++iter;
            }
        }
    }

    void CEventDispatcher::callListeners(
            TypeListenerMap const& rTMap,
            xmlNodePtr const pNode,
            OUString aType, Reference< XEvent > const& xEvent)
    {
        // get the multimap for the specified type
        TypeListenerMap::const_iterator tIter = rTMap.find(aType);
        if (tIter != rTMap.end()) {
            ListenerMap *pMap = tIter->second;
            ListenerMap::const_iterator iter = pMap->lower_bound(pNode);
            ListenerMap::const_iterator ibound = pMap->upper_bound(pNode);
            for( ; iter != ibound; ++iter )
            {
                if((iter->second).is())
                    (iter->second)->handleEvent(xEvent);
            }
        }
    }

    bool CEventDispatcher::dispatchEvent(
            DOM::CDocument & rDocument, ::osl::Mutex & rMutex,
            xmlNodePtr const pNode, Reference<XNode> const& xNode,
            Reference< XEvent > const& i_xEvent) const
    {
        CEvent *pEvent = 0; // pointer to internal event representation

        OUString const aType = i_xEvent->getType();
        if (aType.compareToAscii("DOMSubtreeModified")          == 0||
            aType.compareToAscii("DOMNodeInserted")             == 0||
            aType.compareToAscii("DOMNodeRemoved")              == 0||
            aType.compareToAscii("DOMNodeRemovedFromDocument")  == 0||
            aType.compareToAscii("DOMNodeInsertedIntoDocument") == 0||
            aType.compareToAscii("DOMAttrModified")             == 0||
            aType.compareToAscii("DOMCharacterDataModified")    == 0)
        {
                Reference< XMutationEvent > const aMEvent(i_xEvent,
                        UNO_QUERY_THROW);
                // dispatch a mutation event
                // we need to clone the event in order to have complete control
                // over the implementation
                CMutationEvent* pMEvent = new CMutationEvent;
                pMEvent->initMutationEvent(
                    aType, aMEvent->getBubbles(), aMEvent->getCancelable(),
                    aMEvent->getRelatedNode(), aMEvent->getPrevValue(),
                    aMEvent->getNewValue(), aMEvent->getAttrName(),
                    aMEvent->getAttrChange());
                pEvent = pMEvent;
        } else if ( // UIEvent
            aType.compareToAscii("DOMFocusIn")  == 0||
            aType.compareToAscii("DOMFocusOut") == 0||
            aType.compareToAscii("DOMActivate") == 0)
        {
            Reference< XUIEvent > const aUIEvent(i_xEvent, UNO_QUERY_THROW);
            CUIEvent* pUIEvent = new CUIEvent;
            pUIEvent->initUIEvent(aType,
                aUIEvent->getBubbles(), aUIEvent->getCancelable(),
                aUIEvent->getView(), aUIEvent->getDetail());
            pEvent = pUIEvent;
        } else if ( // MouseEvent
            aType.compareToAscii("click")     == 0||
            aType.compareToAscii("mousedown") == 0||
            aType.compareToAscii("mouseup")   == 0||
            aType.compareToAscii("mouseover") == 0||
            aType.compareToAscii("mousemove") == 0||
            aType.compareToAscii("mouseout")  == 0)
        {
            Reference< XMouseEvent > const aMouseEvent(i_xEvent,
                    UNO_QUERY_THROW);
            CMouseEvent *pMouseEvent = new CMouseEvent;
            pMouseEvent->initMouseEvent(aType,
                aMouseEvent->getBubbles(), aMouseEvent->getCancelable(),
                aMouseEvent->getView(), aMouseEvent->getDetail(),
                aMouseEvent->getScreenX(), aMouseEvent->getScreenY(),
                aMouseEvent->getClientX(), aMouseEvent->getClientY(),
                aMouseEvent->getCtrlKey(), aMouseEvent->getAltKey(),
                aMouseEvent->getShiftKey(), aMouseEvent->getMetaKey(),
                aMouseEvent->getButton(), aMouseEvent->getRelatedTarget());
            pEvent = pMouseEvent;
        }
        else // generic event
        {
            pEvent = new CEvent;
            pEvent->initEvent(
                aType, i_xEvent->getBubbles(), i_xEvent->getCancelable());
        }
        pEvent->m_target.set(xNode, UNO_QUERY_THROW);
        pEvent->m_currentTarget = i_xEvent->getCurrentTarget();
        pEvent->m_time = i_xEvent->getTimeStamp();

        // create the reference to the provate event implementation
        // that will be dispatched to the listeners
        Reference< XEvent > const xEvent(pEvent);

        // build the path from target node to the root
        typedef std::vector< ::std::pair<Reference<XEventTarget>, xmlNodePtr> >
            NodeVector_t;
        NodeVector_t captureVector;
        TypeListenerMap captureListeners;
        TypeListenerMap targetListeners;
        {
            ::osl::MutexGuard g(rMutex);

            xmlNodePtr cur = pNode;
            while (cur != NULL)
            {
                Reference< XEventTarget > const xRef(
                        rDocument.GetCNode(cur).get());
                captureVector.push_back(::std::make_pair(xRef, cur));
                cur = cur->parent;
            }
            captureListeners = m_CaptureListeners;
            targetListeners = m_TargetListeners;
        }

        // the caputre vector now holds the node path from target to root
        // first we must search for capture listernes in order root to
        // to target. after that, any target listeners have to be called
        // then bubbeling phase listeners are called in target to root
        // order
        // start at the root
<<<<<<< HEAD
        inode = captureVector.end();
        --inode;
        if (inode != captureVector.end())
=======
        NodeVector_t::const_reverse_iterator rinode =
            const_cast<NodeVector_t const&>(captureVector).rbegin();
        if (rinode != const_cast<NodeVector_t const&>(captureVector).rend())
>>>>>>> 82c07026
        {
            // capturing phase:
            pEvent->m_phase = PhaseType_CAPTURING_PHASE;
            while (rinode !=
                    const_cast<NodeVector_t const&>(captureVector).rend())
            {
                pEvent->m_currentTarget = rinode->first;
                callListeners(captureListeners, rinode->second, aType, xEvent);
                if  (pEvent->m_canceled) return sal_True;
<<<<<<< HEAD
                --inode;
=======
                rinode++;
>>>>>>> 82c07026
            }

            NodeVector_t::const_iterator inode = captureVector.begin();

            // target phase
            pEvent->m_phase = PhaseType_AT_TARGET;
            pEvent->m_currentTarget = inode->first;
            callListeners(targetListeners, inode->second, aType, xEvent);
            if  (pEvent->m_canceled) return sal_True;
            // bubbeling phase
<<<<<<< HEAD
            ++inode;
            if (aEvent->getBubbles()) {
=======
            inode++;
            if (i_xEvent->getBubbles()) {
>>>>>>> 82c07026
                pEvent->m_phase = PhaseType_BUBBLING_PHASE;
                while (inode != captureVector.end())
                {
                    pEvent->m_currentTarget = inode->first;
                    callListeners(targetListeners,
                            inode->second, aType, xEvent);
                    if  (pEvent->m_canceled) return sal_True;
                    ++inode;
                }
            }
        }
        return sal_True;
    }
}}

/* vim:set shiftwidth=4 softtabstop=4 expandtab: */<|MERGE_RESOLUTION|>--- conflicted
+++ resolved
@@ -1,12 +1,4 @@
-<<<<<<< HEAD
 /* -*- Mode: C++; tab-width: 4; indent-tabs-mode: nil; c-basic-offset: 4 -*- */
-#include "eventdispatcher.hxx"
-#include "event.hxx"
-#include "mutationevent.hxx"
-#include "uievent.hxx"
-#include "mouseevent.hxx"
-#include "../dom/node.hxx"
-=======
 /*************************************************************************
  *
  * DO NOT ALTER OR REMOVE COPYRIGHT NOTICES OR THIS FILE HEADER.
@@ -33,7 +25,6 @@
  * for a copy of the LGPLv3 License.
  *
  ************************************************************************/
->>>>>>> 82c07026
 
 #include <eventdispatcher.hxx>
 
@@ -212,15 +203,9 @@
         // then bubbeling phase listeners are called in target to root
         // order
         // start at the root
-<<<<<<< HEAD
-        inode = captureVector.end();
-        --inode;
-        if (inode != captureVector.end())
-=======
         NodeVector_t::const_reverse_iterator rinode =
             const_cast<NodeVector_t const&>(captureVector).rbegin();
         if (rinode != const_cast<NodeVector_t const&>(captureVector).rend())
->>>>>>> 82c07026
         {
             // capturing phase:
             pEvent->m_phase = PhaseType_CAPTURING_PHASE;
@@ -230,11 +215,7 @@
                 pEvent->m_currentTarget = rinode->first;
                 callListeners(captureListeners, rinode->second, aType, xEvent);
                 if  (pEvent->m_canceled) return sal_True;
-<<<<<<< HEAD
-                --inode;
-=======
-                rinode++;
->>>>>>> 82c07026
+                ++rinode;
             }
 
             NodeVector_t::const_iterator inode = captureVector.begin();
@@ -245,13 +226,8 @@
             callListeners(targetListeners, inode->second, aType, xEvent);
             if  (pEvent->m_canceled) return sal_True;
             // bubbeling phase
-<<<<<<< HEAD
             ++inode;
-            if (aEvent->getBubbles()) {
-=======
-            inode++;
             if (i_xEvent->getBubbles()) {
->>>>>>> 82c07026
                 pEvent->m_phase = PhaseType_BUBBLING_PHASE;
                 while (inode != captureVector.end())
                 {
