/* -*- Mode: C++; tab-width: 4; indent-tabs-mode: nil; c-basic-offset: 4 -*- */
/*************************************************************************
 *
 * DO NOT ALTER OR REMOVE COPYRIGHT NOTICES OR THIS FILE HEADER.
 *
 * Copyright 2000, 2010 Oracle and/or its affiliates.
 *
 * OpenOffice.org - a multi-platform office productivity suite
 *
 * This file is part of OpenOffice.org.
 *
 * OpenOffice.org is free software: you can redistribute it and/or modify
 * it under the terms of the GNU Lesser General Public License version 3
 * only, as published by the Free Software Foundation.
 *
 * OpenOffice.org is distributed in the hope that it will be useful,
 * but WITHOUT ANY WARRANTY; without even the implied warranty of
 * MERCHANTABILITY or FITNESS FOR A PARTICULAR PURPOSE.  See the
 * GNU Lesser General Public License version 3 for more details
 * (a copy is included in the LICENSE file that accompanied this code).
 *
 * You should have received a copy of the GNU Lesser General Public License
 * version 3 along with OpenOffice.org.  If not, see
 * <http://www.openoffice.org/license.html>
 * for a copy of the LGPLv3 License.
 *
 ************************************************************************/

#include <attr.hxx>

#include <string.h>

#include <boost/shared_ptr.hpp>

#include <com/sun/star/xml/dom/DOMException.hdl>
#include <com/sun/star/xml/dom/events/XMutationEvent.hpp>

#include <document.hxx>


namespace DOM
{
    CAttr::CAttr(CDocument const& rDocument, ::osl::Mutex const& rMutex,
            xmlAttrPtr const pAttr)
        : CAttr_Base(rDocument, rMutex,
                NodeType_ATTRIBUTE_NODE, reinterpret_cast<xmlNodePtr>(pAttr))
        , m_aAttrPtr(pAttr)
    {
    }

    xmlNsPtr CAttr::GetNamespace(xmlNodePtr const pNode)
    {
        if (!m_pNamespace.get()) {
            return 0;
        }
        xmlChar const*const pUri(reinterpret_cast<xmlChar const*>(
                m_pNamespace->first.getStr()));
        xmlChar const*const pPrefix(reinterpret_cast<xmlChar const*>(
                m_pNamespace->second.getStr()));
        xmlNsPtr pNs = xmlSearchNs(pNode->doc, pNode, pPrefix);
        if (pNs && (0 != xmlStrcmp(pNs->href, pUri))) {
            return pNs;
        }
        pNs = xmlNewNs(pNode, pUri, pPrefix);
        if (pNs) {
            return pNs;
        }
        pNs = xmlSearchNsByHref(pNode->doc, pNode, pUri);
        // if (!pNs) hmm... now what? throw?
        if (!pNs) { OSL_TRACE("CAtttr: cannot create namespace"); }
        return pNs;
    }

    bool CAttr::IsChildTypeAllowed(NodeType const nodeType)
    {
        switch (nodeType) {
            case NodeType_TEXT_NODE:
            case NodeType_ENTITY_REFERENCE_NODE:
                return true;
            default:
                return false;
        }
    }

    OUString SAL_CALL CAttr::getNodeName()
        throw (RuntimeException)
    {
        return getName();
    }
    OUString SAL_CALL CAttr::getNodeValue()
        throw (RuntimeException)
    {
        return getValue();
    }
    OUString SAL_CALL CAttr::getLocalName()
        throw (RuntimeException)
    {
        return getName();
    }


    /**
    Returns the name of this attribute.
    */
    OUString SAL_CALL CAttr::getName() throw (RuntimeException)
    {
        ::osl::MutexGuard const g(m_rMutex);

        if ((0 == m_aNodePtr) || (0 == m_aAttrPtr)) {
            return ::rtl::OUString();
        }
        OUString const aName((char*)m_aAttrPtr->name,
                strlen((char*)m_aAttrPtr->name), RTL_TEXTENCODING_UTF8);
        return aName;
    }

    /**
    The Element node this attribute is attached to or null if this
    attribute is not in use.
    */
    Reference< XElement > SAL_CALL CAttr::getOwnerElement()
        throw (RuntimeException)
    {
        ::osl::MutexGuard const g(m_rMutex);

        if ((0 == m_aNodePtr) || (0 == m_aAttrPtr)) {
            return 0;
        }
        if (0 == m_aAttrPtr->parent) {
            return 0;
        }
        Reference< XElement > const xRet(
            static_cast< XNode* >(GetOwnerDocument().GetCNode(
                    m_aAttrPtr->parent).get()),
            UNO_QUERY_THROW);
        return xRet;
    }

    /**
    If this attribute was explicitly given a value in the original
    document, this is true; otherwise, it is false.
    */
    sal_Bool SAL_CALL CAttr::getSpecified()
        throw (RuntimeException)
    {
        // FIXME if this DOM implemenatation supported DTDs it would need
        // to check that this attribute is not default or something
        return sal_True;
    }

    /**
    On retrieval, the value of the attribute is returned as a string.
    */
    OUString SAL_CALL CAttr::getValue()
        throw (RuntimeException)
    {
        ::osl::MutexGuard const g(m_rMutex);

        if ((0 == m_aNodePtr) || (0 == m_aAttrPtr)) {
            return ::rtl::OUString();
        }
        if (0 == m_aAttrPtr->children) {
            return ::rtl::OUString();
        }
        char const*const pContent((m_aAttrPtr->children)
            ? reinterpret_cast<char const*>(m_aAttrPtr->children->content)
            : "");
        OUString const ret(pContent, strlen(pContent), RTL_TEXTENCODING_UTF8);
        return ret;
    }

    /**
    Sets the value of the attribute from a string.
    */
    void SAL_CALL CAttr::setValue(const OUString& value)
        throw (RuntimeException, DOMException)
    {
        ::osl::ClearableMutexGuard guard(m_rMutex);

        if ((0 == m_aNodePtr) || (0 == m_aAttrPtr)) {
            return;
        }

        // remember old value (for mutation event)
        OUString sOldValue = getValue();

        OString o1 = OUStringToOString(value, RTL_TEXTENCODING_UTF8);
        xmlChar* xValue = (xmlChar*)o1.getStr();
        // xmlChar* xName = OUStringToOString(m_aAttrPtr->name, RTL_TEXTENCODING_UTF8).getStr();
        // this does not work if the attribute was created anew
        // xmlNodePtr pNode = m_aAttrPtr->parent;
        // xmlSetProp(pNode, m_aAttrPtr->name, xValue);
        ::boost::shared_ptr<xmlChar const> const buffer(
                xmlEncodeEntitiesReentrant(m_aAttrPtr->doc, xValue), xmlFree);
        xmlFreeNodeList(m_aAttrPtr->children);
        m_aAttrPtr->children =
            xmlStringGetNodeList(m_aAttrPtr->doc, buffer.get());
        xmlNodePtr tmp = m_aAttrPtr->children;
        while (tmp != NULL) {
            tmp->parent = (xmlNodePtr) m_aNodePtr;
            tmp->doc = m_aAttrPtr->doc;
            if (tmp->next == NULL)
                m_aNodePtr->last = tmp;
            tmp = tmp->next;
        }

        // dispatch DOM events to signal change in attribute value
        // dispatch DomAttrModified + DOMSubtreeModified
        OUString sEventName( RTL_CONSTASCII_USTRINGPARAM("DOMAttrModified") );
        Reference< XDocumentEvent > docevent(getOwnerDocument(), UNO_QUERY);
        Reference< XMutationEvent > event(docevent->createEvent(sEventName),UNO_QUERY);
        event->initMutationEvent(
                sEventName, sal_True, sal_False,
                Reference<XNode>( static_cast<XAttr*>( this ) ),
                sOldValue, value, getName(), AttrChangeType_MODIFICATION );

        guard.clear(); // release mutex before calling event handlers

        dispatchEvent(Reference< XEvent >(event, UNO_QUERY));
        dispatchSubtreeModified();
    }

<<<<<<< HEAD
}

/* vim:set shiftwidth=4 softtabstop=4 expandtab: */
=======
    void SAL_CALL CAttr::setPrefix(const OUString& prefix)
        throw (RuntimeException, DOMException)
    {
        ::osl::MutexGuard const g(m_rMutex);

        if (!m_aNodePtr) { return; }

        if (m_pNamespace.get()) {
            OSL_ASSERT(!m_aNodePtr->parent);
            m_pNamespace->second =
                OUStringToOString(prefix, RTL_TEXTENCODING_UTF8);
        } else {
            CNode::setPrefix(prefix);
        }
    }

    OUString SAL_CALL CAttr::getPrefix()
        throw (RuntimeException)
    {
        ::osl::MutexGuard const g(m_rMutex);

        if (!m_aNodePtr) { return ::rtl::OUString(); }

        if (m_pNamespace.get()) {
            OSL_ASSERT(!m_aNodePtr->parent);
            OUString const ret(::rtl::OStringToOUString(
                        m_pNamespace->second, RTL_TEXTENCODING_UTF8));
            return ret;
        } else {
            return CNode::getPrefix();
        }
    }

    OUString SAL_CALL CAttr::getNamespaceURI()
        throw (RuntimeException)
    {
        ::osl::MutexGuard const g(m_rMutex);

        if (!m_aNodePtr) { return ::rtl::OUString(); }

        if (m_pNamespace.get()) {
            OSL_ASSERT(!m_aNodePtr->parent);
            OUString const ret(::rtl::OStringToOUString(
                        m_pNamespace->first, RTL_TEXTENCODING_UTF8));
            return ret;
        } else {
            return CNode::getNamespaceURI();
        }
    }
}
>>>>>>> 82c07026
<|MERGE_RESOLUTION|>--- conflicted
+++ resolved
@@ -220,11 +220,6 @@
         dispatchSubtreeModified();
     }
 
-<<<<<<< HEAD
-}
-
-/* vim:set shiftwidth=4 softtabstop=4 expandtab: */
-=======
     void SAL_CALL CAttr::setPrefix(const OUString& prefix)
         throw (RuntimeException, DOMException)
     {
@@ -275,4 +270,5 @@
         }
     }
 }
->>>>>>> 82c07026
+
+/* vim:set shiftwidth=4 softtabstop=4 expandtab: */