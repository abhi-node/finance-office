--- conflicted
+++ resolved
@@ -41,11 +41,6 @@
     cppuhelper \
     cppu \
     sal \
-<<<<<<< HEAD
-    stl \
-=======
-    xml2 \
->>>>>>> 7aedcad0
     $(gb_STDLIBS) \
 ))
 
