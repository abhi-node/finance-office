/* -*- Mode: C++; tab-width: 4; indent-tabs-mode: nil; c-basic-offset: 4 -*- */
/*************************************************************************
 *
 * DO NOT ALTER OR REMOVE COPYRIGHT NOTICES OR THIS FILE HEADER.
 *
 * Copyright 2000, 2010 Oracle and/or its affiliates.
 *
 * OpenOffice.org - a multi-platform office productivity suite
 *
 * This file is part of OpenOffice.org.
 *
 * OpenOffice.org is free software: you can redistribute it and/or modify
 * it under the terms of the GNU Lesser General Public License version 3
 * only, as published by the Free Software Foundation.
 *
 * OpenOffice.org is distributed in the hope that it will be useful,
 * but WITHOUT ANY WARRANTY; without even the implied warranty of
 * MERCHANTABILITY or FITNESS FOR A PARTICULAR PURPOSE.  See the
 * GNU Lesser General Public License version 3 for more details
 * (a copy is included in the LICENSE file that accompanied this code).
 *
 * You should have received a copy of the GNU Lesser General Public License
 * version 3 along with OpenOffice.org.  If not, see
 * <http://www.openoffice.org/license.html>
 * for a copy of the LGPLv3 License.
 *
 ************************************************************************/


#ifndef _XTDATAOBJECT_HXX_
#define _XTDATAOBJECT_HXX_


//------------------------------------------------------------------------
// includes
//------------------------------------------------------------------------

#include <com/sun/star/datatransfer/XTransferable.hpp>
#include <com/sun/star/datatransfer/clipboard/XClipboardOwner.hpp>

#include "DataFmtTransl.hxx"

<<<<<<< HEAD
#include "FEtcList.hxx"
=======
#ifndef _FETCLIST_HXX_
#include "FetcList.hxx"
#endif
>>>>>>> 78f80b02

#if defined _MSC_VER
#pragma warning(push,1)
#endif
#include <windows.h>
#include <ole2.h>
#include <objidl.h>
#if defined _MSC_VER
#pragma warning(pop)
#endif

/*--------------------------------------------------------------------------
    - the function principle of the windows clipboard:
      a data provider offers all formats he can deliver on the clipboard
      a clipboard client ask for the available formats on the clipboard
      and decides if there is a format he can use
      if there is one, he requests the data in this format

    - This class inherits from IDataObject an so can be placed on the
      OleClipboard. The class wrapps a transferable object which is the
      original DataSource
    - DataFlavors offerd by this transferable will be translated into
      appropriate clipboard formats
    - if the transferable contains text data always text and unicodetext
      will be offered or vice versa
    - text data will be automaticaly converted between text und unicode text
    - although the transferable may support text in different charsets
      (codepages) only text in one codepage can be offered by the clipboard

----------------------------------------------------------------------------*/

class CStgTransferHelper;

class CXTDataObject : public IDataObject
{
public:
    CXTDataObject( const ::com::sun::star::uno::Reference< ::com::sun::star::lang::XMultiServiceFactory >& aServiceManager,
                   const ::com::sun::star::uno::Reference< ::com::sun::star::datatransfer::XTransferable >& aXTransferable );
    virtual ~CXTDataObject() {}

    //-----------------------------------------------------------------
    // ole interface implementation
    //-----------------------------------------------------------------

    //IUnknown interface methods
    STDMETHODIMP           QueryInterface(REFIID iid, LPVOID* ppvObject);
    STDMETHODIMP_( ULONG ) AddRef( );
    STDMETHODIMP_( ULONG ) Release( );

    // IDataObject interface methods
    STDMETHODIMP GetData( LPFORMATETC pFormatetc, LPSTGMEDIUM pmedium );
    STDMETHODIMP GetDataHere( LPFORMATETC pFormatetc, LPSTGMEDIUM pmedium );
    STDMETHODIMP QueryGetData( LPFORMATETC pFormatetc );
    STDMETHODIMP GetCanonicalFormatEtc( LPFORMATETC pFormatectIn, LPFORMATETC pFormatetcOut );
    STDMETHODIMP SetData( LPFORMATETC pFormatetc, LPSTGMEDIUM pmedium, BOOL fRelease );
    STDMETHODIMP EnumFormatEtc( DWORD dwDirection, IEnumFORMATETC** ppenumFormatetc );
    STDMETHODIMP DAdvise( LPFORMATETC pFormatetc, DWORD advf, LPADVISESINK pAdvSink, DWORD* pdwConnection );
    STDMETHODIMP DUnadvise( DWORD dwConnection );
    STDMETHODIMP EnumDAdvise( LPENUMSTATDATA* ppenumAdvise );

    operator IDataObject*( );

private:
    com::sun::star::datatransfer::DataFlavor SAL_CALL formatEtcToDataFlavor( const FORMATETC& aFormatEtc ) const;

    void SAL_CALL renderDataAndSetupStgMedium( const sal_Int8* lpStorage,
                                               const FORMATETC& fetc,
                                               sal_uInt32 nInitStgSize,
                                               sal_uInt32 nBytesToTransfer,
                                               STGMEDIUM& stgmedium );

    void SAL_CALL renderLocaleAndSetupStgMedium( FORMATETC& fetc, STGMEDIUM& stgmedium );
    void SAL_CALL renderUnicodeAndSetupStgMedium( FORMATETC& fetc, STGMEDIUM& stgmedium );
    void SAL_CALL renderAnyDataAndSetupStgMedium( FORMATETC& fetc, STGMEDIUM& stgmedium );

    HRESULT SAL_CALL renderSynthesizedFormatAndSetupStgMedium( FORMATETC& fetc, STGMEDIUM& stgmedium );
    void    SAL_CALL renderSynthesizedUnicodeAndSetupStgMedium( FORMATETC& fetc, STGMEDIUM& stgmedium );
    void    SAL_CALL renderSynthesizedTextAndSetupStgMedium( FORMATETC& fetc, STGMEDIUM& stgmedium );
    void    SAL_CALL renderSynthesizedHtmlAndSetupStgMedium( FORMATETC& fetc, STGMEDIUM& stgmedium );

    void SAL_CALL setupStgMedium( const FORMATETC& fetc,
                                  CStgTransferHelper& stgTransHlp,
                                  STGMEDIUM& stgmedium );

    void validateFormatEtc( LPFORMATETC lpFormatEtc ) const;
    void SAL_CALL invalidateStgMedium( STGMEDIUM& stgmedium ) const;

    HRESULT SAL_CALL translateStgExceptionCode( HRESULT hr ) const;

    inline void SAL_CALL InitializeFormatEtcContainer( );

private:
    LONG m_nRefCnt;
    const ::com::sun::star::uno::Reference< ::com::sun::star::lang::XMultiServiceFactory > m_SrvMgr;
    ::com::sun::star::uno::Reference< ::com::sun::star::datatransfer::XTransferable >      m_XTransferable;
    CFormatEtcContainer                                                                    m_FormatEtcContainer;
    sal_Bool                                                                               m_bFormatEtcContainerInitialized;
    CDataFormatTranslator                                                                  m_DataFormatTranslator;
    CFormatRegistrar                                                                       m_FormatRegistrar;
};

//------------------------------------------------------------------------
//
//------------------------------------------------------------------------

class CEnumFormatEtc : public IEnumFORMATETC
{
public:
    CEnumFormatEtc( LPUNKNOWN lpUnkOuter, const CFormatEtcContainer& aFormatEtcContainer );
    virtual ~CEnumFormatEtc() {}

    // IUnknown
    STDMETHODIMP           QueryInterface( REFIID iid, LPVOID* ppvObject );
    STDMETHODIMP_( ULONG ) AddRef( );
    STDMETHODIMP_( ULONG ) Release( );

    //IEnumFORMATETC
    STDMETHODIMP Next( ULONG nRequested, LPFORMATETC lpDest, ULONG* lpFetched );
    STDMETHODIMP Skip( ULONG celt );
    STDMETHODIMP Reset( );
    STDMETHODIMP Clone( IEnumFORMATETC** ppenum );

private:
    LONG                m_nRefCnt;
    LPUNKNOWN           m_lpUnkOuter;
    CFormatEtcContainer m_FormatEtcContainer;
};

typedef CEnumFormatEtc *PCEnumFormatEtc;

#endif

/* vim:set shiftwidth=4 softtabstop=4 expandtab: */<|MERGE_RESOLUTION|>--- conflicted
+++ resolved
@@ -40,13 +40,7 @@
 
 #include "DataFmtTransl.hxx"
 
-<<<<<<< HEAD
-#include "FEtcList.hxx"
-=======
-#ifndef _FETCLIST_HXX_
 #include "FetcList.hxx"
-#endif
->>>>>>> 78f80b02
 
 #if defined _MSC_VER
 #pragma warning(push,1)
