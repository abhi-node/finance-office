/*************************************************************************
 *
 * DO NOT ALTER OR REMOVE COPYRIGHT NOTICES OR THIS FILE HEADER.
 *
 * Copyright 2008 by Sun Microsystems, Inc.
 *
 * OpenOffice.org - a multi-platform office productivity suite
 *
 * $RCSfile: QueryWizard.java,v $
 * $Revision: 1.16 $
 *
 * This file is part of OpenOffice.org.
 *
 * OpenOffice.org is free software: you can redistribute it and/or modify
 * it under the terms of the GNU Lesser General Public License version 3
 * only, as published by the Free Software Foundation.
 *
 * OpenOffice.org is distributed in the hope that it will be useful,
 * but WITHOUT ANY WARRANTY; without even the implied warranty of
 * MERCHANTABILITY or FITNESS FOR A PARTICULAR PURPOSE.  See the
 * GNU Lesser General Public License version 3 for more details
 * (a copy is included in the LICENSE file that accompanied this code).
 *
 * You should have received a copy of the GNU Lesser General Public License
 * version 3 along with OpenOffice.org.  If not, see
 * <http://www.openoffice.org/license.html>
 * for a copy of the LGPLv3 License.
 *
 ************************************************************************/
package com.sun.star.wizards.query;

import com.sun.star.lang.XMultiServiceFactory;
import com.sun.star.awt.VclWindowPeerAttribute;
import com.sun.star.awt.XWindowPeer;
import com.sun.star.beans.PropertyValue;
import com.sun.star.frame.XFrame;
import com.sun.star.sdb.CommandType;
import com.sun.star.sdbc.SQLException;
import com.sun.star.uno.AnyConverter;
import com.sun.star.wizards.ui.UIConsts;
import com.sun.star.uno.UnoRuntime;
import com.sun.star.wizards.common.Helper;
import com.sun.star.wizards.common.JavaTools;
import com.sun.star.wizards.common.Resource;
import com.sun.star.wizards.db.DatabaseObjectWizard;
import com.sun.star.wizards.db.QueryMetaData;
import com.sun.star.wizards.ui.AggregateComponent;
import com.sun.star.wizards.ui.CommandFieldSelection;
import com.sun.star.wizards.ui.FieldSelection;
import com.sun.star.wizards.ui.FilterComponent;
import com.sun.star.wizards.ui.SortingComponent;
import com.sun.star.wizards.ui.TitlesComponent;

public class QueryWizard extends DatabaseObjectWizard
{
    public static final String SFILLUPFIELDSLISTBOX = "fillUpFieldsListbox";
    private static final int SOFIELDSELECTION_PAGE = 1;
    private static final int SOSORTING_PAGE = 2;
    private static final int SOFILTER_PAGE = 3;
    private static final int SOAGGREGATE_PAGE = 4;
    private static final int SOGROUPSELECTION_PAGE = 5;
    private static final int SOGROUPFILTER_PAGE = 6;
    private static final int SOTITLES_PAGE = 7;
    protected static final int SOSUMMARY_PAGE = 8;
    private CommandFieldSelection CurDBCommandFieldSelection;
    private SortingComponent CurSortingComponent;
    private FieldSelection CurGroupFieldSelection;
    private TitlesComponent CurTitlesComponent;
    private FilterComponent CurFilterComponent;
    private FilterComponent CurGroupFilterComponent;
    private AggregateComponent CurAggregateComponent;
    private Finalizer CurFinalizer;
    private QuerySummary CurDBMetaData;
    private String reslblFieldHeader;
    private String reslblAliasHeader;
    private String reslblFields;
    private String reslblSelFields;
    private String reslblTables;
    private String resQueryWizard;
    private String reslblGroupBy;
    private String resmsgNonNumericAsGroupBy;
    private String m_createdQuery;

    public QueryWizard( XMultiServiceFactory xMSF, PropertyValue[] i_wizardContext )
    {
        super( xMSF, 40970, i_wizardContext );
        addResourceHandler("QueryWizard", "dbw");
        CurDBMetaData = new QuerySummary(xMSF, m_oResource);
    }

/*    public static void main(String args[])
    {
        String ConnectStr = "uno:pipe,name=foo;urp;StarOffice.ServiceManager";
        try
        {
            XMultiServiceFactory xLocMSF = Desktop.connect(ConnectStr);
            if (xLocMSF != null)
            {
                PropertyValue[] curproperties = new PropertyValue[1];
                curproperties[0] = Properties.createProperty("DatabaseLocation", "file:///G:/temp/abc.odb");
//              curproperties[0] = Properties.createProperty("DataSourceName", "TESTDB");

                QueryWizard CurQueryWizard = new QueryWizard(xLocMSF);
                CurQueryWizard.startQueryWizard(xLocMSF, curproperties);
            }
        }
        catch (java.lang.Exception jexception)
        {
            jexception.printStackTrace(System.out);
        }
    }*/

    public final XFrame getFrame()
    {
        return m_frame;
    }

    public String startQueryWizard()
    {
        try
        {
            if ( CurDBMetaData.getConnection( m_wizardContext ) )
            {
                reslblFields = m_oResource.getResText(UIConsts.RID_QUERY + 4);
                reslblFieldHeader = m_oResource.getResText(UIConsts.RID_QUERY + 19); //Fielnames in  AliasComponent
                reslblAliasHeader = m_oResource.getResText(UIConsts.RID_QUERY + 20); //Fieldtitles header in  AliasComponent
                reslblSelFields = m_oResource.getResText(UIConsts.RID_QUERY + 50);
                reslblTables = m_oResource.getResText(UIConsts.RID_QUERY + 3);
                reslblGroupBy = m_oResource.getResText(UIConsts.RID_QUERY + 18);
                resQueryWizard = m_oResource.getResText(UIConsts.RID_QUERY + 2);
                resmsgNonNumericAsGroupBy = m_oResource.getResText(UIConsts.RID_QUERY + 88);
                Helper.setUnoPropertyValues(xDialogModel, new String[]
                        {
                            "Height", "Moveable", "Name", "PositionX", "PositionY", "Step", "TabIndex", "Title", "Width"
                        },
                        new Object[]
                        {
                            new Integer(210), Boolean.TRUE, "DialogQuery", new Integer(102), new Integer(41), new Integer(1), new Short((short) 0), resQueryWizard, new Integer(310)
                        });
                drawNaviBar();
                setRightPaneHeaders(m_oResource, UIConsts.RID_QUERY + 70, 8);
                this.setMaxStep(8);
                buildSteps();
                this.CurDBCommandFieldSelection.preselectCommand( m_wizardContext, false );

                XWindowPeer windowPeer = UnoRuntime.queryInterface( XWindowPeer.class, m_frame.getContainerWindow() );
                createWindowPeer(windowPeer);
                CurDBMetaData.setWindowPeer(this.xControl.getPeer());
                insertQueryRelatedSteps();
                executeDialog( m_frame.getContainerWindow().getPosSize() );
            }
        }
        catch (java.lang.Exception jexception)
        {
            jexception.printStackTrace(System.out);
        }
        CurGroupFilterComponent = null;
        CurTitlesComponent = null;
        CurAggregateComponent = null;
        CurDBCommandFieldSelection = null;
        xWindowPeer = null;
        CurFinalizer = null;
        CurDBMetaData.finish();
        CurDBMetaData = null;
        System.gc();

        return m_createdQuery;
    }

    public void enableRoadmapItems(String[] _FieldNames, boolean _bEnabled)
    {
        try
        {
            Object oRoadmapItem;
            int CurStep = AnyConverter.toInt(Helper.getUnoPropertyValue(xDialogModel, "Step"));
            boolean bEnabled = false;
            int CurItemID;
            for (int i = 0; i < getRMItemCount(); i++)
            {
                oRoadmapItem = this.xIndexContRoadmap.getByIndex(i);
                CurItemID = AnyConverter.toInt(Helper.getUnoPropertyValue(oRoadmapItem, "ID"));
                switch (CurItemID)
                {
                    case SOAGGREGATE_PAGE:
                        if (_bEnabled == true)
                        {
                            bEnabled = ((CurDBMetaData.hasNumericalFields()) && (CurDBMetaData.xDBMetaData.supportsCoreSQLGrammar()));
                        }
                        break;
                    case SOGROUPSELECTION_PAGE:
                        bEnabled = CurDBMetaData.Type == QueryMetaData.QueryType.SOSUMMARYQUERY;
                        break;
                    case SOGROUPFILTER_PAGE:
                        bEnabled = false;
                        if (_bEnabled == true)
                        {
                            bEnabled = (CurDBMetaData.GroupByFilterConditions.length > 0);
                        }

                        break;
                    default:
                        if (CurItemID > CurStep)
                        {
                            bEnabled = _bEnabled;
                        }
                        else
                        {
                            bEnabled = true;
                        }
                        break;
                }
                super.setStepEnabled(CurItemID, bEnabled);
            }
        }
        catch (com.sun.star.uno.Exception exception)
        {
            exception.printStackTrace(System.out);
        }
    }

    public void insertQueryRelatedSteps()
    {
        try
        {
            setRMItemLabels(m_oResource, UIConsts.RID_QUERY + 80);
            addRoadmap();
            int i = 0;
            i = insertRoadmapItem(0, true, SOFIELDSELECTION_PAGE - 1, SOFIELDSELECTION_PAGE);
            i = insertRoadmapItem(i, false, SOSORTING_PAGE - 1, SOSORTING_PAGE); // Orderby is always supported
            i = insertRoadmapItem(i, false, SOFILTER_PAGE - 1, SOFILTER_PAGE);
            if (CurDBMetaData.xDBMetaData.supportsCoreSQLGrammar())
            {
                i = insertRoadmapItem(i, CurDBMetaData.hasNumericalFields(), SOAGGREGATE_PAGE - 1, SOAGGREGATE_PAGE);
            }
            if (CurDBMetaData.xDBMetaData.supportsGroupBy())
            {
                i = insertRoadmapItem(i, false, SOGROUPSELECTION_PAGE - 1, SOGROUPSELECTION_PAGE);
                i = insertRoadmapItem(i, false, SOGROUPFILTER_PAGE - 1, SOGROUPFILTER_PAGE);
            }
            //      if (CurDBMetaData.xDBMetaData.supportsColumnAliasing()) don't use -> too dangerous!!!
            i = insertRoadmapItem(i, false, SOTITLES_PAGE - 1, SOTITLES_PAGE);
            i = insertRoadmapItem(i, false, SOSUMMARY_PAGE - 1, SOSUMMARY_PAGE);
            setRoadmapInteractive(true);
            setRoadmapComplete(true);
            setCurrentRoadmapItemID((short) 1);
        }
        catch (com.sun.star.uno.Exception exception)
        {
            Resource.showCommonResourceError(xMSF);
        }
    }

    public void buildSteps()
    {
        try
        {
//            curDBCommandFieldSelection = new CommandFieldSelection(this, curFormDocument.oMainFormDBMetaData, 92, slblFields, slblSelFields,  slblTables, true, 34411);
//            curDBCommandFieldSelection.addFieldSelectionListener(new FieldSelectionListener());

            CurDBCommandFieldSelection = new CommandFieldSelection(this, CurDBMetaData, 120, reslblFields, reslblSelFields, reslblTables, true, 40850);
            CurDBCommandFieldSelection.setAppendMode(true);
            CurDBCommandFieldSelection.addFieldSelectionListener(new FieldSelectionListener());
            CurSortingComponent = new SortingComponent(this, SOSORTING_PAGE, 95, 27, 210, 40865);
            CurFilterComponent = new FilterComponent(this, xMSF, SOFILTER_PAGE, 97, 27, 209, 3, CurDBMetaData, 40878);
            CurFilterComponent.addNumberFormats();

            if (CurDBMetaData.xDBMetaData.supportsCoreSQLGrammar())
            {
                CurAggregateComponent = new AggregateComponent(this, CurDBMetaData, SOAGGREGATE_PAGE, 97, 69, 209, 5, 40895);
            }
            if (CurDBMetaData.xDBMetaData.supportsGroupBy())
            {
                CurGroupFieldSelection = new FieldSelection(this, SOGROUPSELECTION_PAGE, 95, 27, 210, 150, reslblFields, this.reslblGroupBy, 40915, false);
                CurGroupFieldSelection.addFieldSelectionListener(new FieldSelectionListener());
                CurGroupFilterComponent = new FilterComponent(this, xMSF, SOGROUPFILTER_PAGE, 97, 27, 209, 3, CurDBMetaData, 40923);
            }
            CurTitlesComponent = new TitlesComponent(this, SOTITLES_PAGE, 97, 37, 207, 7, reslblFieldHeader, reslblAliasHeader, 40940);
            CurFinalizer = new Finalizer(this, CurDBMetaData);
            enableNavigationButtons(false, false, false);
        }
        catch (com.sun.star.uno.Exception exception)
        {
            Resource.showCommonResourceError(xMSF);
        }
    }

    public boolean finishWizard()
    {
        int ncurStep = getCurrentStep();
        if  (   ( ncurStep == SOSUMMARY_PAGE )
            ||  ( switchToStep( ncurStep, SOSUMMARY_PAGE ) )
            )
        {
<<<<<<< HEAD
            m_createdQuery = CurFinalizer.finish();
            if ( m_createdQuery.length() > 0 )
            {
                loadSubComponent( CommandType.QUERY, m_createdQuery, CurFinalizer.displayQueryDesign() );
                xDialog.endExecute();
            }
            else
            {
                setControlProperty("btnWizardFinish", "Enabled", false);
            }
=======
            components = CurFinalizer.finish();
>>>>>>> 6c88996a
        }
        return ( components != null );
    }

    protected void enterStep(int nOldStep, int nNewStep)
    {
        try
        {
            if (nOldStep <= SOGROUPSELECTION_PAGE && nNewStep > SOGROUPSELECTION_PAGE)
            {
                if (CurDBMetaData.xDBMetaData.supportsGroupBy())
                {
                    CurDBMetaData.setGroupFieldNames(CurGroupFieldSelection.getSelectedFieldNames());
                    CurDBMetaData.GroupFieldNames = JavaTools.removeOutdatedFields(CurDBMetaData.GroupFieldNames, CurDBMetaData.NonAggregateFieldNames);
                    CurDBMetaData.GroupByFilterConditions = JavaTools.removeOutdatedFields(CurDBMetaData.GroupByFilterConditions, CurDBMetaData.GroupFieldNames);
                }
            }
            switch (nNewStep)
            {
                case SOFIELDSELECTION_PAGE:
                    break;
                case SOSORTING_PAGE:
                    CurSortingComponent.initialize(CurDBMetaData.getDisplayFieldNames(), CurDBMetaData.getSortFieldNames());
                    break;
                case SOFILTER_PAGE:
                    CurFilterComponent.initialize(CurDBMetaData.getFilterConditions(), CurDBMetaData.getDisplayFieldNames());
                    break;
                case SOAGGREGATE_PAGE:
                    CurAggregateComponent.initialize();
                    break;
                case SOGROUPSELECTION_PAGE:
                    break;
                case SOGROUPFILTER_PAGE:
                    CurGroupFilterComponent.initialize(CurDBMetaData.GroupByFilterConditions, CurDBMetaData.getGroupFieldNames());
                    break;
                case SOTITLES_PAGE:
                    CurTitlesComponent.initialize(CurDBMetaData.getDisplayFieldNames(), CurDBMetaData.FieldTitleSet);
                    break;
                case SOSUMMARY_PAGE:
                    CurFinalizer.initialize();
                    break;
                default:
                    break;
            }
        }
        catch (SQLException e)
        {
            e.printStackTrace(System.out);
        }
    }

    protected void leaveStep(int nOldStep, int nNewStep)
    {
        switch (nOldStep)
        {
            case SOFIELDSELECTION_PAGE:
                CurDBMetaData.reorderFieldColumns(CurDBCommandFieldSelection.getSelectedFieldNames());
                CurDBMetaData.initializeFieldTitleSet(true);
                CurDBMetaData.setNumericFields();
                searchForOutdatedFields();
                break;
            case SOSORTING_PAGE:
                CurDBMetaData.setSortFieldNames(CurSortingComponent.getSortFieldNames());
                break;
            case SOFILTER_PAGE:
                CurDBMetaData.setFilterConditions(CurFilterComponent.getFilterConditions());
                break;
            case SOAGGREGATE_PAGE:
                CurDBMetaData.AggregateFieldNames = CurAggregateComponent.getAggregateFieldNames();
                break;
            case SOGROUPSELECTION_PAGE:
                break;
            case SOGROUPFILTER_PAGE:
                CurDBMetaData.setGroupByFilterConditions(this.CurGroupFilterComponent.getFilterConditions());
                break;
            case SOTITLES_PAGE:
                CurDBMetaData.setFieldTitles(CurTitlesComponent.getFieldTitles());
                break;
            case SOSUMMARY_PAGE:
                break;
            default:
                break;
        }
        if (nOldStep < SOGROUPSELECTION_PAGE && nNewStep >= SOGROUPSELECTION_PAGE)
        {
            try
            {
                if (CurDBMetaData.Type == QueryMetaData.QueryType.SOSUMMARYQUERY)
                {
                    if (CurDBMetaData.xDBMetaData.supportsGroupBy())
                    {
                        CurDBMetaData.setNonAggregateFieldNames();
                        CurGroupFieldSelection.initialize(CurDBMetaData.getUniqueAggregateFieldNames(), false, CurDBMetaData.xDBMetaData.getMaxColumnsInGroupBy());
                        CurGroupFieldSelection.intializeSelectedFields(CurDBMetaData.NonAggregateFieldNames);
                        CurGroupFieldSelection.setMultipleMode(false);
                        setStepEnabled(SOGROUPFILTER_PAGE, CurAggregateComponent.isGroupingpossible() && CurDBMetaData.NonAggregateFieldNames.length > 0);
                    }
                }
            }
            catch (SQLException e)
            {
                e.printStackTrace();
            }
        }
    }

    private void searchForOutdatedFields()
    {
        String[] sFieldNames = CurDBMetaData.getFieldNames();
        String[][] sRemovedFields = JavaTools.removeOutdatedFields(CurDBMetaData.getSortFieldNames(), sFieldNames);
        CurDBMetaData.setSortFieldNames(sRemovedFields);
        CurDBMetaData.setFilterConditions(JavaTools.removeOutdatedFields(CurDBMetaData.getFilterConditions(), sFieldNames));
        CurDBMetaData.AggregateFieldNames = JavaTools.removeOutdatedFields(CurDBMetaData.AggregateFieldNames, sFieldNames);
    }

    private void enableWizardSteps(String[] NewItems)
    {
        boolean bEnabled = NewItems.length > 0;
        setControlProperty("btnWizardNext", "Enabled", new Boolean(bEnabled));
        setControlProperty("btnWizardFinish", "Enabled", new Boolean(bEnabled));
        enableRoadmapItems(NewItems, bEnabled); // Note: Performancewise this could be improved
    }

    public class FieldSelectionListener implements com.sun.star.wizards.ui.XFieldSelectionListener
    {

        protected int ID;

        public int getID()
        {
            return ID;
        }

        public void setID(String sIncSuffix)
        {
            ID = 1;
            if (sIncSuffix != null)
            {
                if ((!sIncSuffix.equals("")) && (!sIncSuffix.equals("_")))
                {
                    String sID = JavaTools.ArrayoutofString(sIncSuffix, "_")[1];
                    ID = Integer.parseInt(sID);
                    int a = 0;
                }
            }
        }

        public void shiftFromLeftToRight(String[] SelItems, String[] NewItems)
        {
            if (ID == 1)
            {
                CurDBMetaData.addSeveralFieldColumns(SelItems, CurDBCommandFieldSelection.getSelectedCommandName());
                enableWizardSteps(NewItems);
                CurDBCommandFieldSelection.changeSelectedFieldNames(CurDBMetaData.getDisplayFieldNames());
                CurDBCommandFieldSelection.toggleCommandListBox(NewItems);
            }
            else
            {
                boolean bEnabled = (CurGroupFieldSelection.getSelectedFieldNames().length > 0);
                Helper.setUnoPropertyValue(getRoadmapItemByID(SOGROUPFILTER_PAGE), "Enabled", new Boolean(bEnabled));
            }
        }

        public void shiftFromRightToLeft(String[] SelItems, String[] NewItems)
        {
            // TODO When the ListFieldbox is refilled only fields of the current Command may be merged into the Listbox
            if (ID == 1)
            {
                enableWizardSteps(NewItems);
                String[] sSelfieldNames = CurDBMetaData.getFieldNames(SelItems, CurDBCommandFieldSelection.getSelectedCommandName());
                CurDBCommandFieldSelection.addItemsToFieldsListbox(sSelfieldNames);
                CurDBMetaData.removeSeveralFieldColumnsByDisplayFieldName(SelItems);
                CurDBCommandFieldSelection.toggleCommandListBox(NewItems);

            }
            else
            {
                boolean bEnabled = (CurGroupFieldSelection.getSelectedFieldNames().length > 0);
                String CurDisplayFieldName = SelItems[0];
                if (JavaTools.FieldInList(CurDBMetaData.NonAggregateFieldNames, CurDisplayFieldName) > -1)
                {
                    showMessageBox("ErrorBox", VclWindowPeerAttribute.OK, resmsgNonNumericAsGroupBy);
                    CurGroupFieldSelection.xSelectedFieldsListBox.addItems(SelItems, CurGroupFieldSelection.xSelectedFieldsListBox.getItemCount());
                    String FieldList[] = CurGroupFieldSelection.xFieldsListBox.getItems();
                    int index = JavaTools.FieldInList(FieldList, CurDisplayFieldName);
                    if (index > -1)
                    {
                        CurGroupFieldSelection.xFieldsListBox.removeItems((short) index, (short) 1);
                    }
                }
                else
                {
                    Helper.setUnoPropertyValue(getRoadmapItemByID(SOGROUPFILTER_PAGE), "Enabled", new Boolean(bEnabled));
                }
            }
        }

        public void moveItemDown(String item)
        {
        }

        public void moveItemUp(String item)
        {
        }
    }
}<|MERGE_RESOLUTION|>--- conflicted
+++ resolved
@@ -291,22 +291,15 @@
             ||  ( switchToStep( ncurStep, SOSUMMARY_PAGE ) )
             )
         {
-<<<<<<< HEAD
             m_createdQuery = CurFinalizer.finish();
             if ( m_createdQuery.length() > 0 )
             {
                 loadSubComponent( CommandType.QUERY, m_createdQuery, CurFinalizer.displayQueryDesign() );
                 xDialog.endExecute();
-            }
-            else
-            {
-                setControlProperty("btnWizardFinish", "Enabled", false);
-            }
-=======
-            components = CurFinalizer.finish();
->>>>>>> 6c88996a
-        }
-        return ( components != null );
+                return true;
+            }
+        }
+        return false;
     }
 
     protected void enterStep(int nOldStep, int nNewStep)
