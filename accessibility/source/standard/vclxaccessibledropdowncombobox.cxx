--- conflicted
+++ resolved
@@ -57,13 +57,7 @@
 {
 }
 
-<<<<<<< HEAD
-
-
 bool VCLXAccessibleDropDownComboBox::IsValid() const
-=======
-bool VCLXAccessibleDropDownComboBox::IsValid (void) const
->>>>>>> 0cde74f7
 {
     return GetWindow().get() != NULL;
 }
