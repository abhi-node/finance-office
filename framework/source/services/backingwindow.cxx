--- conflicted
+++ resolved
@@ -460,11 +460,7 @@
 
     maOpenButton.SetMenuMode( MENUBUTTON_MENUMODE_TIMED );
     maOpenButton.SetSelectHdl( LINK( this, BackingWindow, SelectHdl ) );
-<<<<<<< HEAD
-    prepareRecentFileMenu();
-=======
     maOpenButton.SetActivateHdl( LINK( this, BackingWindow, ActivateHdl ) );
->>>>>>> a2e7c2e0
 }
 
 void BackingWindow::initControls()
@@ -1060,8 +1056,6 @@
     return 0;
 }
 
-<<<<<<< HEAD
-=======
 IMPL_LINK( BackingWindow, ActivateHdl, Button*, pButton )
 {
     if( pButton == &maOpenButton )
@@ -1069,7 +1063,6 @@
     return 0;
 }
 
->>>>>>> a2e7c2e0
 struct ImplDelayedDispatch
 {
     Reference< XDispatch >      xDispatch;
