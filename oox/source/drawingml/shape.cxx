--- conflicted
+++ resolved
@@ -79,7 +79,7 @@
     return rServiceName;
 }
 
-void CreateShapeCallback::onXShapeCreated( const Reference< XShape >& ) const
+void CreateShapeCallback::onXShapeCreated( const Reference< XShape >&, const Reference< XShapes >& ) const
 {
 }
 
@@ -148,11 +148,7 @@
         rtl::OUString sServiceName( msServiceName );
         if( sServiceName.getLength() )
         {
-<<<<<<< HEAD
-            Reference< XShape > xShape( createAndInsert( rFilterBase, sServiceName, pTheme, rxShapes, pShapeRect ) );
-=======
-            Reference< XShape > xShape( createAndInsert( rFilterBase, sServiceName, rxTheme, rxShapes, pShapeRect, sal_False ) );
->>>>>>> 60be2a0e
+            Reference< XShape > xShape( createAndInsert( rFilterBase, sServiceName, pTheme, rxShapes, pShapeRect, sal_False ) );
 
             if( pShapeMap && msId.getLength() )
             {
@@ -472,11 +468,7 @@
 
     // use a callback for further processing on the XShape (e.g. charts)
     if( mxShape.is() && mxCreateCallback.get() )
-<<<<<<< HEAD
-        mxCreateCallback->onCreateXShape( mxShape, rxShapes );
-=======
-        mxCreateCallback->onXShapeCreated( mxShape );
->>>>>>> 60be2a0e
+        mxCreateCallback->onXShapeCreated( mxShape, rxShapes );
 
     return mxShape;
 }
