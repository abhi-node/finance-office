--- conflicted
+++ resolved
@@ -438,30 +438,14 @@
 
         // add properties from textbody to shape properties
         if( mpTextBody.get() )
-<<<<<<< HEAD
-        {
-            for ( aShapePropIter = mpTextBody->getTextProperties().maPropertyMap.begin();
-                aShapePropIter != mpTextBody->getTextProperties().maPropertyMap.end(); ++aShapePropIter )
-                aShapeProperties[ (*aShapePropIter).first ] = (*aShapePropIter).second;
-        }
-
-        aShapeProperties.insert( getShapeProperties().begin(), getShapeProperties().end() );
-        aShapeProperties.insert( maDefaultShapeProperties.begin(), maDefaultShapeProperties.end() );
-
-        // applying properties
-        PropertySet aPropSet( xSet );
-        if ( aServiceName == OUString(RTL_CONSTASCII_USTRINGPARAM("com.sun.star.drawing.GraphicObjectShape")) )
-            mpGraphicPropertiesPtr->pushToPropSet( aPropSet, rGraphicHelper );
-        if ( mpTablePropertiesPtr.get() && ( aServiceName == OUString(RTL_CONSTASCII_USTRINGPARAM("com.sun.star.drawing.TableShape")) ) )
-=======
             aShapeProps.assignUsed( mpTextBody->getTextProperties().maPropertyMap );
 
         // applying properties
         aShapeProps.assignUsed( getShapeProperties() );
+        aShapeProps.assignUsed( maDefaultShapeProperties );
         if ( aServiceName == OUString::createFromAscii( "com.sun.star.drawing.GraphicObjectShape" ) )
             mpGraphicPropertiesPtr->pushToPropMap( aShapeProps, rGraphicHelper );
         if ( mpTablePropertiesPtr.get() && ( aServiceName == OUString::createFromAscii( "com.sun.star.drawing.TableShape" ) ) )
->>>>>>> 275e5c65
             mpTablePropertiesPtr->pushToPropSet( rFilterBase, xSet, mpMasterTextListStyle );
         aFillProperties.pushToPropMap( aShapeProps, rGraphicHelper, mnRotation, nFillPhClr );
         aLineProperties.pushToPropMap( aShapeProps, rGraphicHelper, nLinePhClr );
@@ -476,13 +460,8 @@
                 xSet->setPropertyValue( rPropName, Any( false ) );
 
         // do not set properties at a group shape (this causes assertions from svx)
-<<<<<<< HEAD
         if( aServiceName != OUString(RTL_CONSTASCII_USTRINGPARAM("com.sun.star.drawing.GroupShape")) )
-            aPropSet.setProperties( aShapeProperties );
-=======
-        if( aServiceName != OUString::createFromAscii( "com.sun.star.drawing.GroupShape" ) )
             PropertySet( xSet ).setProperties( aShapeProps );
->>>>>>> 275e5c65
 
         if( bIsCustomShape )
         {
