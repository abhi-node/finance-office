/*************************************************************************
 *
 * DO NOT ALTER OR REMOVE COPYRIGHT NOTICES OR THIS FILE HEADER.
 *
 * Copyright 2000, 2010 Oracle and/or its affiliates.
 *
 * OpenOffice.org - a multi-platform office productivity suite
 *
 * This file is part of OpenOffice.org.
 *
 * OpenOffice.org is free software: you can redistribute it and/or modify
 * it under the terms of the GNU Lesser General Public License version 3
 * only, as published by the Free Software Foundation.
 *
 * OpenOffice.org is distributed in the hope that it will be useful,
 * but WITHOUT ANY WARRANTY; without even the implied warranty of
 * MERCHANTABILITY or FITNESS FOR A PARTICULAR PURPOSE.  See the
 * GNU Lesser General Public License version 3 for more details
 * (a copy is included in the LICENSE file that accompanied this code).
 *
 * You should have received a copy of the GNU Lesser General Public License
 * version 3 along with OpenOffice.org.  If not, see
 * <http://www.openoffice.org/license.html>
 * for a copy of the LGPLv3 License.
 *
 ************************************************************************/

#include "oox/drawingml/shape.hxx"
#include "oox/drawingml/customshapeproperties.hxx"
#include "oox/drawingml/theme.hxx"
#include "oox/drawingml/fillproperties.hxx"
#include "oox/drawingml/lineproperties.hxx"
#include "oox/drawingml/shapepropertymap.hxx"
#include "oox/drawingml/textbody.hxx"
#include "oox/drawingml/table/tableproperties.hxx"
#include "oox/drawingml/chart/chartconverter.hxx"
#include "oox/drawingml/chart/chartspacefragment.hxx"
#include "oox/drawingml/chart/chartspacemodel.hxx"
#include "oox/vml/vmldrawing.hxx"
#include "oox/vml/vmlshape.hxx"
#include "oox/vml/vmlshapecontainer.hxx"
#include "oox/core/xmlfilterbase.hxx"
#include "oox/helper/graphichelper.hxx"
#include "oox/helper/propertyset.hxx"

#include <tools/solar.h>        // for the F_PI180 define
#include <com/sun/star/graphic/XGraphic.hpp>
#include <com/sun/star/container/XNamed.hpp>
#include <com/sun/star/beans/XMultiPropertySet.hpp>
#include <com/sun/star/lang/XMultiServiceFactory.hpp>
#include <com/sun/star/drawing/HomogenMatrix3.hpp>
#include <com/sun/star/text/XText.hpp>
#include <com/sun/star/chart2/XChartDocument.hpp>
#include <basegfx/point/b2dpoint.hxx>
#include <basegfx/polygon/b2dpolygon.hxx>
#include <basegfx/matrix/b2dhommatrix.hxx>
#include <com/sun/star/document/XActionLockable.hpp>

using rtl::OUString;
using namespace ::oox::core;
using namespace ::com::sun::star;
using namespace ::com::sun::star::awt;
using namespace ::com::sun::star::uno;
using namespace ::com::sun::star::beans;
using namespace ::com::sun::star::frame;
using namespace ::com::sun::star::text;
using namespace ::com::sun::star::drawing;

namespace oox { namespace drawingml {

// ============================================================================

Shape::Shape( const sal_Char* pServiceName )
: mpLinePropertiesPtr( new LineProperties )
, mpFillPropertiesPtr( new FillProperties )
, mpGraphicPropertiesPtr( new GraphicProperties )
, mpCustomShapePropertiesPtr( new CustomShapeProperties )
, mpMasterTextListStyle( new TextListStyle )
, mnSubType( 0 )
, mnSubTypeIndex( -1 )
, meFrameType( FRAMETYPE_GENERIC )
, mnRotation( 0 )
, mbFlipH( false )
, mbFlipV( false )
, mbHidden( false )
{
    if ( pServiceName )
        msServiceName = OUString::createFromAscii( pServiceName );
    setDefaults();
}

Shape::~Shape()
{
}

table::TablePropertiesPtr Shape::getTableProperties()
{
    if ( !mpTablePropertiesPtr.get() )
        mpTablePropertiesPtr.reset( new table::TableProperties() );
    return mpTablePropertiesPtr;
}

void Shape::setDefaults()
{
    maShapeProperties[ PROP_TextAutoGrowHeight ] <<= false;
    maShapeProperties[ PROP_TextWordWrap ] <<= true;
    maShapeProperties[ PROP_TextLeftDistance ]  <<= static_cast< sal_Int32 >( 250 );
    maShapeProperties[ PROP_TextUpperDistance ] <<= static_cast< sal_Int32 >( 125 );
    maShapeProperties[ PROP_TextRightDistance ] <<= static_cast< sal_Int32 >( 250 );
    maShapeProperties[ PROP_TextLowerDistance ] <<= static_cast< sal_Int32 >( 125 );
    maShapeProperties[ PROP_CharHeight ] <<= static_cast< float >( 18.0 );
}

::oox::vml::OleObjectInfo& Shape::setOleObjectType()
{
    OSL_ENSURE( meFrameType == FRAMETYPE_GENERIC, "Shape::setOleObjectType - multiple frame types" );
    meFrameType = FRAMETYPE_OLEOBJECT;
    mxOleObjectInfo.reset( new ::oox::vml::OleObjectInfo( true ) );
    return *mxOleObjectInfo;
}

ChartShapeInfo& Shape::setChartType( bool bEmbedShapes )
{
    OSL_ENSURE( meFrameType == FRAMETYPE_GENERIC, "Shape::setChartType - multiple frame types" );
    meFrameType = FRAMETYPE_CHART;
    msServiceName = CREATE_OUSTRING( "com.sun.star.drawing.OLE2Shape" );
    mxChartShapeInfo.reset( new ChartShapeInfo( bEmbedShapes ) );
    return *mxChartShapeInfo;
}

void Shape::setDiagramType()
{
    OSL_ENSURE( meFrameType == FRAMETYPE_GENERIC, "Shape::setDiagramType - multiple frame types" );
    meFrameType = FRAMETYPE_DIAGRAM;
    msServiceName = CREATE_OUSTRING( "com.sun.star.drawing.GroupShape" );
    mnSubType = 0;
}

void Shape::setTableType()
{
    OSL_ENSURE( meFrameType == FRAMETYPE_GENERIC, "Shape::setTableType - multiple frame types" );
    meFrameType = FRAMETYPE_TABLE;
    msServiceName = CREATE_OUSTRING( "com.sun.star.drawing.TableShape" );
    mnSubType = 0;
}

void Shape::setServiceName( const sal_Char* pServiceName )
{
    if ( pServiceName )
        msServiceName = OUString::createFromAscii( pServiceName );
}


const ShapeStyleRef* Shape::getShapeStyleRef( sal_Int32 nRefType ) const
{
    ShapeStyleRefMap::const_iterator aIt = maShapeStyleRefs.find( nRefType );
    return (aIt == maShapeStyleRefs.end()) ? 0 : &aIt->second;
}

void Shape::addShape(
        ::oox::core::XmlFilterBase& rFilterBase,
        const Theme* pTheme,
        const Reference< XShapes >& rxShapes,
        const awt::Rectangle* pShapeRect,
        ShapeIdMap* pShapeMap )
{
    try
    {
        rtl::OUString sServiceName( msServiceName );
        if( sServiceName.getLength() )
        {
            Reference< XShape > xShape( createAndInsert( rFilterBase, sServiceName, pTheme, rxShapes, pShapeRect, sal_False ) );

            if( pShapeMap && msId.getLength() )
            {
                (*pShapeMap)[ msId ] = shared_from_this();
            }

            // if this is a group shape, we have to add also each child shape
            Reference< XShapes > xShapes( xShape, UNO_QUERY );
            if ( xShapes.is() )
                addChildren( rFilterBase, *this, pTheme, xShapes, pShapeRect ? *pShapeRect : awt::Rectangle( maPosition.X, maPosition.Y, maSize.Width, maSize.Height ), pShapeMap );
        }
        Reference< document::XActionLockable > xLockable( mxShape, UNO_QUERY );
        if( xLockable.is() )
            xLockable->removeActionLock();
    }
    catch( const Exception&  )
    {
    }
}

void Shape::applyShapeReference( const Shape& rReferencedShape )
{
    mpTextBody = TextBodyPtr( new TextBody( *rReferencedShape.mpTextBody.get() ) );
    maShapeProperties = rReferencedShape.maShapeProperties;
    mpLinePropertiesPtr = LinePropertiesPtr( new LineProperties( *rReferencedShape.mpLinePropertiesPtr.get() ) );
    mpFillPropertiesPtr = FillPropertiesPtr( new FillProperties( *rReferencedShape.mpFillPropertiesPtr.get() ) );
    mpCustomShapePropertiesPtr = CustomShapePropertiesPtr( new CustomShapeProperties( *rReferencedShape.mpCustomShapePropertiesPtr.get() ) );
    mpTablePropertiesPtr = table::TablePropertiesPtr( rReferencedShape.mpTablePropertiesPtr.get() ? new table::TableProperties( *rReferencedShape.mpTablePropertiesPtr.get() ) : NULL );
    mpMasterTextListStyle = TextListStylePtr( new TextListStyle( *rReferencedShape.mpMasterTextListStyle.get() ) );
    maShapeStyleRefs = rReferencedShape.maShapeStyleRefs;
    maSize = rReferencedShape.maSize;
    maPosition = rReferencedShape.maPosition;
    mnRotation = rReferencedShape.mnRotation;
    mbFlipH = rReferencedShape.mbFlipH;
    mbFlipV = rReferencedShape.mbFlipV;
    mbHidden = rReferencedShape.mbHidden;
}

// for group shapes, the following method is also adding each child
void Shape::addChildren(
        XmlFilterBase& rFilterBase,
        Shape& rMaster,
        const Theme* pTheme,
        const Reference< XShapes >& rxShapes,
        const awt::Rectangle& rClientRect,
        ShapeIdMap* pShapeMap )
{
    // first the global child union needs to be calculated
    sal_Int32 nGlobalLeft  = SAL_MAX_INT32;
    sal_Int32 nGlobalRight = SAL_MIN_INT32;
    sal_Int32 nGlobalTop   = SAL_MAX_INT32;
    sal_Int32 nGlobalBottom= SAL_MIN_INT32;
    std::vector< ShapePtr >::iterator aIter( rMaster.maChildren.begin() );
    while( aIter != rMaster.maChildren.end() )
    {
        sal_Int32 l = (*aIter)->maPosition.X;
        sal_Int32 t = (*aIter)->maPosition.Y;
        sal_Int32 r = l + (*aIter)->maSize.Width;
        sal_Int32 b = t + (*aIter)->maSize.Height;
        if ( nGlobalLeft > l )
            nGlobalLeft = l;
        if ( nGlobalRight < r )
            nGlobalRight = r;
        if ( nGlobalTop > t )
            nGlobalTop = t;
        if ( nGlobalBottom < b )
            nGlobalBottom = b;
        aIter++;
    }
    aIter = rMaster.maChildren.begin();
    while( aIter != rMaster.maChildren.end() )
    {
        awt::Rectangle aShapeRect;
        awt::Rectangle* pShapeRect = 0;
        if ( ( nGlobalLeft != SAL_MAX_INT32 ) && ( nGlobalRight != SAL_MIN_INT32 ) && ( nGlobalTop != SAL_MAX_INT32 ) && ( nGlobalBottom != SAL_MIN_INT32 ) )
        {
            sal_Int32 nGlobalWidth = nGlobalRight - nGlobalLeft;
            sal_Int32 nGlobalHeight = nGlobalBottom - nGlobalTop;
            if ( nGlobalWidth && nGlobalHeight )
            {
                double fWidth = (*aIter)->maSize.Width;
                double fHeight= (*aIter)->maSize.Height;
                double fXScale = (double)rClientRect.Width / (double)nGlobalWidth;
                double fYScale = (double)rClientRect.Height / (double)nGlobalHeight;
                aShapeRect.X = static_cast< sal_Int32 >( ( ( (*aIter)->maPosition.X - nGlobalLeft ) * fXScale ) + rClientRect.X );
                aShapeRect.Y = static_cast< sal_Int32 >( ( ( (*aIter)->maPosition.Y - nGlobalTop  ) * fYScale ) + rClientRect.Y );
                fWidth *= fXScale;
                fHeight *= fYScale;
                aShapeRect.Width = static_cast< sal_Int32 >( fWidth );
                aShapeRect.Height = static_cast< sal_Int32 >( fHeight );
                pShapeRect = &aShapeRect;
            }
        }
        (*aIter++)->addShape( rFilterBase, pTheme, rxShapes, pShapeRect, pShapeMap );
    }
}

Reference< XShape > Shape::createAndInsert(
        ::oox::core::XmlFilterBase& rFilterBase,
        const rtl::OUString& rServiceName,
        const Theme* pTheme,
        const ::com::sun::star::uno::Reference< ::com::sun::star::drawing::XShapes >& rxShapes,
        const awt::Rectangle* pShapeRect,
        sal_Bool bClearText )
{
    awt::Size aSize( pShapeRect ? awt::Size( pShapeRect->Width, pShapeRect->Height ) : maSize );
    awt::Point aPosition( pShapeRect ? awt::Point( pShapeRect->X, pShapeRect->Y ) : maPosition );
    awt::Rectangle aShapeRectHmm( aPosition.X / 360, aPosition.Y / 360, aSize.Width / 360, aSize.Height / 360 );

<<<<<<< HEAD
    OUString aServiceName = rServiceName;
    if( mxCreateCallback.get() )
    {
        awt::Rectangle aShapeRectHmm( convertEmuToHmm( aPosition.X ), convertEmuToHmm( aPosition.Y ), convertEmuToHmm( aSize.Width ), convertEmuToHmm( aSize.Height ) );
        aServiceName = mxCreateCallback->onCreateXShape( aServiceName, aShapeRectHmm );
    }
    sal_Bool bIsCustomShape = aServiceName == OUString::createFromAscii( "com.sun.star.drawing.CustomShape" );
=======
    OUString aServiceName = finalizeServiceName( rFilterBase, rServiceName, aShapeRectHmm );
    sal_Bool bIsCustomShape = aServiceName.equalsAsciiL( RTL_CONSTASCII_STRINGPARAM( "com.sun.star.drawing.CustomShape" ) );
>>>>>>> db5c7145

    basegfx::B2DHomMatrix aTransformation;
    if( aSize.Width != 1 || aSize.Height != 1)
    {
        // take care there are no zeros used by error
        aTransformation.scale(
            aSize.Width ? aSize.Width / 360.0 : 1.0,
            aSize.Height ? aSize.Height / 360.0 : 1.0 );
    }

    if( mbFlipH || mbFlipV || mnRotation != 0)
    {
        // calculate object's center
        basegfx::B2DPoint aCenter(0.5, 0.5);
        aCenter *= aTransformation;

        // center object at origin
        aTransformation.translate( -aCenter.getX(), -aCenter.getY() );

        if( !bIsCustomShape && ( mbFlipH || mbFlipV ) )
        {
            // mirror around object's center
            aTransformation.scale( mbFlipH ? -1.0 : 1.0, mbFlipV ? -1.0 : 1.0 );
        }

        if( mnRotation != 0 )
        {
            // rotate around object's center
            aTransformation.rotate( F_PI180 * ( (double)mnRotation / 60000.0 ) );
        }

        // move object back from center
        aTransformation.translate( aCenter.getX(), aCenter.getY() );
    }

    if( aPosition.X != 0 || aPosition.Y != 0)
    {
        // if global position is used, add it to transformation
        aTransformation.translate( aPosition.X / 360.0, aPosition.Y / 360.0 );
    }

    // special for lineshape
    if ( aServiceName == OUString::createFromAscii( "com.sun.star.drawing.LineShape" ) )
    {
        ::basegfx::B2DPolygon aPoly;
        aPoly.insert( 0, ::basegfx::B2DPoint( 0, 0 ) );
        aPoly.insert( 1, ::basegfx::B2DPoint( maSize.Width ? 1 : 0, maSize.Height ? 1 : 0 ) );
        aPoly.transform( aTransformation );

        // now creating the corresponding PolyPolygon
        sal_Int32 i, nNumPoints = aPoly.count();
        uno::Sequence< awt::Point > aPointSequence( nNumPoints );
        awt::Point* pPoints = aPointSequence.getArray();
        for( i = 0; i < nNumPoints; ++i )
        {
            const ::basegfx::B2DPoint aPoint( aPoly.getB2DPoint( i ) );
            pPoints[ i ] = awt::Point( static_cast< sal_Int32 >( aPoint.getX() ), static_cast< sal_Int32 >( aPoint.getY() ) );
        }
        uno::Sequence< uno::Sequence< awt::Point > > aPolyPolySequence( 1 );
        aPolyPolySequence.getArray()[ 0 ] = aPointSequence;

        maShapeProperties[ PROP_PolyPolygon ] <<= aPolyPolySequence;
    }
    else if ( aServiceName == OUString::createFromAscii( "com.sun.star.drawing.ConnectorShape" ) )
    {
        ::basegfx::B2DPolygon aPoly;
        aPoly.insert( 0, ::basegfx::B2DPoint( 0, 0 ) );
        aPoly.insert( 1, ::basegfx::B2DPoint( maSize.Width ? 1 : 0, maSize.Height ? 1 : 0 ) );
        aPoly.transform( aTransformation );

        basegfx::B2DPoint aStartPosition( aPoly.getB2DPoint( 0 ) );
        basegfx::B2DPoint aEndPosition( aPoly.getB2DPoint( 1 ) );
        awt::Point aAWTStartPosition( static_cast< sal_Int32 >( aStartPosition.getX() ), static_cast< sal_Int32 >( aStartPosition.getY() ) );
        awt::Point aAWTEndPosition( static_cast< sal_Int32 >( aEndPosition.getX() ), static_cast< sal_Int32 >( aEndPosition.getY() ) );

        maShapeProperties[ PROP_StartPosition ] <<= aAWTStartPosition;
        maShapeProperties[ PROP_EndPosition ] <<= aAWTEndPosition;
    }
    else
    {
        // now set transformation for this object
        HomogenMatrix3 aMatrix;

        aMatrix.Line1.Column1 = aTransformation.get(0,0);
        aMatrix.Line1.Column2 = aTransformation.get(0,1);
        aMatrix.Line1.Column3 = aTransformation.get(0,2);

        aMatrix.Line2.Column1 = aTransformation.get(1,0);
        aMatrix.Line2.Column2 = aTransformation.get(1,1);
        aMatrix.Line2.Column3 = aTransformation.get(1,2);

        aMatrix.Line3.Column1 = aTransformation.get(2,0);
        aMatrix.Line3.Column2 = aTransformation.get(2,1);
        aMatrix.Line3.Column3 = aTransformation.get(2,2);

        maShapeProperties[ PROP_Transformation ] <<= aMatrix;
    }
    Reference< lang::XMultiServiceFactory > xServiceFact( rFilterBase.getModel(), UNO_QUERY_THROW );
    if ( !mxShape.is() )
        mxShape = Reference< drawing::XShape >( xServiceFact->createInstance( aServiceName ), UNO_QUERY_THROW );

    Reference< XPropertySet > xSet( mxShape, UNO_QUERY );
    if( mxShape.is() && xSet.is() )
    {
        if( msName.getLength() )
        {
            Reference< container::XNamed > xNamed( mxShape, UNO_QUERY );
            if( xNamed.is() )
                xNamed->setName( msName );
        }
        rxShapes->add( mxShape );

        if ( mbHidden )
        {
            const OUString sHidden( CREATE_OUSTRING( "Visible" ) );
            xSet->setPropertyValue( sHidden, Any( !mbHidden ) );
        }

        Reference< document::XActionLockable > xLockable( mxShape, UNO_QUERY );
        if( xLockable.is() )
            xLockable->addActionLock();

        // sj: removing default text of placeholder objects such as SlideNumberShape or HeaderShape
        if ( bClearText )
        {
            uno::Reference< text::XText > xText( mxShape, uno::UNO_QUERY );
            if ( xText.is() )
            {
                OUString aEmpty;
                xText->setString( aEmpty );
            }
        }

        const GraphicHelper& rGraphicHelper = rFilterBase.getGraphicHelper();

        LineProperties aLineProperties;
        aLineProperties.maLineFill.moFillType = XML_noFill;
        sal_Int32 nLinePhClr = -1;
        FillProperties aFillProperties;
        aFillProperties.moFillType = XML_noFill;
        sal_Int32 nFillPhClr = -1;

        if( pTheme )
        {
            if( const ShapeStyleRef* pLineRef = getShapeStyleRef( XML_lnRef ) )
            {
                if( const LineProperties* pLineProps = pTheme->getLineStyle( pLineRef->mnThemedIdx ) )
                    aLineProperties.assignUsed( *pLineProps );
                nLinePhClr = pLineRef->maPhClr.getColor( rGraphicHelper );
            }
            if( const ShapeStyleRef* pFillRef = getShapeStyleRef( XML_fillRef ) )
            {
                if( const FillProperties* pFillProps = pTheme->getFillStyle( pFillRef->mnThemedIdx ) )
                    aFillProperties.assignUsed( *pFillProps );
                nFillPhClr = pFillRef->maPhClr.getColor( rGraphicHelper );
            }
//            if( const ShapeStyleRef* pEffectRef = getShapeStyleRef( XML_fillRef ) )
//            {
//                if( const EffectProperties* pEffectProps = pTheme->getEffectStyle( pEffectRef->mnThemedIdx ) )
//                    aEffectProperties.assignUsed( *pEffectProps );
//                nEffectPhClr = pEffectRef->maPhClr.getColor( rGraphicHelper );
//            }
        }

        aLineProperties.assignUsed( getLineProperties() );
        aFillProperties.assignUsed( getFillProperties() );

        ShapePropertyMap aShapeProps( rFilterBase.getModelObjectHelper() );

<<<<<<< HEAD
        if( mxCreateCallback.get() )
            aShapeProps.assignUsed( mxCreateCallback->getShapeProperties() );

=======
>>>>>>> db5c7145
        // add properties from textbody to shape properties
        if( mpTextBody.get() )
            aShapeProps.assignUsed( mpTextBody->getTextProperties().maPropertyMap );

        // applying properties
        aShapeProps.assignUsed( getShapeProperties() );
        if ( aServiceName == OUString::createFromAscii( "com.sun.star.drawing.GraphicObjectShape" ) )
            mpGraphicPropertiesPtr->pushToPropMap( aShapeProps, rGraphicHelper );
        if ( mpTablePropertiesPtr.get() && ( aServiceName == OUString::createFromAscii( "com.sun.star.drawing.TableShape" ) ) )
            mpTablePropertiesPtr->pushToPropSet( rFilterBase, xSet, mpMasterTextListStyle );
        aFillProperties.pushToPropMap( aShapeProps, rGraphicHelper, mnRotation, nFillPhClr );
        aLineProperties.pushToPropMap( aShapeProps, rGraphicHelper, nLinePhClr );

        // applying autogrowheight property before setting shape size, because
        // the shape size might be changed if currently autogrowheight is true
        // we must also check that the PropertySet supports the property.
        Reference< XPropertySetInfo > xSetInfo( xSet->getPropertySetInfo() );
        const OUString& rPropName = PropertyMap::getPropertyName( PROP_TextAutoGrowHeight );
        if( xSetInfo.is() && xSetInfo->hasPropertyByName( rPropName ) )
            if( aShapeProps.hasProperty( PROP_TextAutoGrowHeight ) )
                xSet->setPropertyValue( rPropName, Any( false ) );

        // do not set properties at a group shape (this causes assertions from svx)
        if( aServiceName != OUString::createFromAscii( "com.sun.star.drawing.GroupShape" ) )
            PropertySet( xSet ).setProperties( aShapeProps );

        if( bIsCustomShape )
        {
            if ( mbFlipH )
                mpCustomShapePropertiesPtr->setMirroredX( sal_True );
            if ( mbFlipV )
                mpCustomShapePropertiesPtr->setMirroredY( sal_True );
            mpCustomShapePropertiesPtr->pushToPropSet( rFilterBase, xSet, mxShape );
        }

        // in some cases, we don't have any text body.
        if( getTextBody() )
        {
            Reference < XText > xText( mxShape, UNO_QUERY );
            if ( xText.is() )   // not every shape is supporting an XText interface (e.g. GroupShape)
            {
                TextCharacterProperties aCharStyleProperties;
                if( const ShapeStyleRef* pFontRef = getShapeStyleRef( XML_fontRef ) )
                {
                    if( pTheme )
                        if( const TextCharacterProperties* pCharProps = pTheme->getFontStyle( pFontRef->mnThemedIdx ) )
                            aCharStyleProperties.assignUsed( *pCharProps );
                    aCharStyleProperties.maCharColor.assignIfUsed( pFontRef->maPhClr );
                }

                Reference < XTextCursor > xAt = xText->createTextCursor();
                getTextBody()->insertAt( rFilterBase, xText, xAt, aCharStyleProperties, mpMasterTextListStyle );
            }
        }
        if( xLockable.is() )
            xLockable->removeActionLock();
    }

    if( mxShape.is() )
        finalizeXShape( rFilterBase, rxShapes );

    return mxShape;
}

// the properties of rSource which are not part of rDest are being put into rDest
void addMissingProperties( const PropertyMap& rSource, PropertyMap& rDest )
{
    PropertyMap::const_iterator aSourceIter( rSource.begin() );
    while( aSourceIter != rSource.end() )
    {
        if ( rDest.find( (*aSourceIter ).first ) == rDest.end() )
            rDest[ (*aSourceIter).first ] <<= (*aSourceIter).second;
        aSourceIter++;
    }
}

void Shape::setTextBody(const TextBodyPtr & pTextBody)
{
    mpTextBody = pTextBody;
}


TextBodyPtr Shape::getTextBody()
{
    return mpTextBody;
}

void Shape::setMasterTextListStyle( const TextListStylePtr& pMasterTextListStyle )
{
    mpMasterTextListStyle = pMasterTextListStyle;
}

OUString Shape::finalizeServiceName( XmlFilterBase& rFilter, const OUString& rServiceName, const Rectangle& rShapeRect )
{
    OUString aServiceName = rServiceName;
    switch( meFrameType )
    {
        case FRAMETYPE_OLEOBJECT:
        {
            Size aOleSize( rShapeRect.Width, rShapeRect.Height );
            if( rFilter.getOleObjectHelper().importOleObject( maShapeProperties, *mxOleObjectInfo, aOleSize ) )
                aServiceName = CREATE_OUSTRING( "com.sun.star.drawing.OLE2Shape" );

            // get the path to the representation graphic
            OUString aGraphicPath;
            if( mxOleObjectInfo->maShapeId.getLength() > 0 )
                if( ::oox::vml::Drawing* pVmlDrawing = rFilter.getVmlDrawing() )
                    if( const ::oox::vml::ShapeBase* pVmlShape = pVmlDrawing->getShapes().getShapeById( mxOleObjectInfo->maShapeId, true ) )
                        aGraphicPath = pVmlShape->getGraphicPath();

            // import and store the graphic
            if( aGraphicPath.getLength() > 0 )
            {
                Reference< graphic::XGraphic > xGraphic = rFilter.getGraphicHelper().importEmbeddedGraphic( aGraphicPath );
                if( xGraphic.is() )
                    maShapeProperties[ PROP_Graphic ] <<= xGraphic;
            }
        }
        break;

        default:;
    }
    return aServiceName;
}

void Shape::finalizeXShape( XmlFilterBase& rFilter, const Reference< XShapes >& rxShapes )
{
    switch( meFrameType )
    {
        case FRAMETYPE_CHART:
        {
            OSL_ENSURE( mxChartShapeInfo->maFragmentPath.getLength() > 0, "Shape::finalizeXShape - missing chart fragment" );
            if( mxShape.is() && (mxChartShapeInfo->maFragmentPath.getLength() > 0) ) try
            {
                // set the chart2 OLE class ID at the OLE shape
                PropertySet aShapeProp( mxShape );
                aShapeProp.setProperty( PROP_CLSID, CREATE_OUSTRING( "12dcae26-281f-416f-a234-c3086127382e" ) );

                // get the XModel interface of the embedded object from the OLE shape
                Reference< frame::XModel > xDocModel;
                aShapeProp.getProperty( xDocModel, PROP_Model );
                Reference< chart2::XChartDocument > xChartDoc( xDocModel, UNO_QUERY_THROW );

                // load the chart data from the XML fragment
                chart::ChartSpaceModel aModel;
                rFilter.importFragment( new chart::ChartSpaceFragment( rFilter, mxChartShapeInfo->maFragmentPath, aModel ) );

                // convert imported chart model to chart document
                Reference< drawing::XShapes > xExternalPage;
                if( !mxChartShapeInfo->mbEmbedShapes )
                    xExternalPage = rxShapes;
                rFilter.getChartConverter().convertFromModel( rFilter, aModel, xChartDoc, xExternalPage, mxShape->getPosition(), mxShape->getSize() );
            }
            catch( Exception& )
            {
            }
        }
        break;

        default:;
    }
}

// ============================================================================

} }<|MERGE_RESOLUTION|>--- conflicted
+++ resolved
@@ -279,18 +279,8 @@
     awt::Point aPosition( pShapeRect ? awt::Point( pShapeRect->X, pShapeRect->Y ) : maPosition );
     awt::Rectangle aShapeRectHmm( aPosition.X / 360, aPosition.Y / 360, aSize.Width / 360, aSize.Height / 360 );
 
-<<<<<<< HEAD
-    OUString aServiceName = rServiceName;
-    if( mxCreateCallback.get() )
-    {
-        awt::Rectangle aShapeRectHmm( convertEmuToHmm( aPosition.X ), convertEmuToHmm( aPosition.Y ), convertEmuToHmm( aSize.Width ), convertEmuToHmm( aSize.Height ) );
-        aServiceName = mxCreateCallback->onCreateXShape( aServiceName, aShapeRectHmm );
-    }
-    sal_Bool bIsCustomShape = aServiceName == OUString::createFromAscii( "com.sun.star.drawing.CustomShape" );
-=======
     OUString aServiceName = finalizeServiceName( rFilterBase, rServiceName, aShapeRectHmm );
     sal_Bool bIsCustomShape = aServiceName.equalsAsciiL( RTL_CONSTASCII_STRINGPARAM( "com.sun.star.drawing.CustomShape" ) );
->>>>>>> db5c7145
 
     basegfx::B2DHomMatrix aTransformation;
     if( aSize.Width != 1 || aSize.Height != 1)
@@ -460,12 +450,6 @@
 
         ShapePropertyMap aShapeProps( rFilterBase.getModelObjectHelper() );
 
-<<<<<<< HEAD
-        if( mxCreateCallback.get() )
-            aShapeProps.assignUsed( mxCreateCallback->getShapeProperties() );
-
-=======
->>>>>>> db5c7145
         // add properties from textbody to shape properties
         if( mpTextBody.get() )
             aShapeProps.assignUsed( mpTextBody->getTextProperties().maPropertyMap );
