/* -*- Mode: C++; tab-width: 4; indent-tabs-mode: nil; c-basic-offset: 4 -*- */
/*************************************************************************
 *
 * DO NOT ALTER OR REMOVE COPYRIGHT NOTICES OR THIS FILE HEADER.
 *
 * Copyright 2000, 2010 Oracle and/or its affiliates.
 *
 * OpenOffice.org - a multi-platform office productivity suite
 *
 * This file is part of OpenOffice.org.
 *
 * OpenOffice.org is free software: you can redistribute it and/or modify
 * it under the terms of the GNU Lesser General Public License version 3
 * only, as published by the Free Software Foundation.
 *
 * OpenOffice.org is distributed in the hope that it will be useful,
 * but WITHOUT ANY WARRANTY; without even the implied warranty of
 * MERCHANTABILITY or FITNESS FOR A PARTICULAR PURPOSE.  See the
 * GNU Lesser General Public License version 3 for more details
 * (a copy is included in the LICENSE file that accompanied this code).
 *
 * You should have received a copy of the GNU Lesser General Public License
 * version 3 along with OpenOffice.org.  If not, see
 * <http://www.openoffice.org/license.html>
 * for a copy of the LGPLv3 License.
 *
 ************************************************************************/

#include "oox/dump/biffdumper.hxx"

#include <osl/thread.h>
#include <rtl/tencinfo.h>
#include "oox/core/filterbase.hxx"
#include "oox/dump/oledumper.hxx"
#include "oox/ole/olestorage.hxx"
#include "oox/xls/biffdetector.hxx"
#include "oox/xls/biffinputstream.hxx"
#include "oox/xls/formulabase.hxx"

#if OOX_INCLUDE_DUMPER

namespace oox {
namespace dump {
namespace biff {

// ============================================================================

using namespace ::com::sun::star::io;
using namespace ::com::sun::star::lang;
using namespace ::com::sun::star::uno;
using namespace ::com::sun::star::util;
using namespace ::oox::xls;

using ::comphelper::MediaDescriptor;
using ::oox::core::FilterBase;
using ::rtl::OString;
using ::rtl::OStringBuffer;
using ::rtl::OStringToOUString;
using ::rtl::OUString;
using ::rtl::OUStringBuffer;

// ============================================================================

namespace  {

// constants ------------------------------------------------------------------

const sal_uInt16 BIFF_FONTFLAG_BOLD         = 0x0001;
const sal_uInt16 BIFF_FONTFLAG_ITALIC       = 0x0002;

const sal_uInt16 BIFF_OBJTYPE_GROUP         = 0;
const sal_uInt16 BIFF_OBJTYPE_LINE          = 1;
const sal_uInt16 BIFF_OBJTYPE_RECTANGLE     = 2;
const sal_uInt16 BIFF_OBJTYPE_OVAL          = 3;
const sal_uInt16 BIFF_OBJTYPE_ARC           = 4;
const sal_uInt16 BIFF_OBJTYPE_CHART         = 5;
const sal_uInt16 BIFF_OBJTYPE_TEXT          = 6;
const sal_uInt16 BIFF_OBJTYPE_BUTTON        = 7;
const sal_uInt16 BIFF_OBJTYPE_PICTURE       = 8;
const sal_uInt16 BIFF_OBJTYPE_POLYGON       = 9;
const sal_uInt16 BIFF_OBJTYPE_CHECKBOX      = 11;
const sal_uInt16 BIFF_OBJTYPE_OPTIONBUTTON  = 12;
const sal_uInt16 BIFF_OBJTYPE_EDIT          = 13;
const sal_uInt16 BIFF_OBJTYPE_LABEL         = 14;
const sal_uInt16 BIFF_OBJTYPE_DIALOG        = 15;
const sal_uInt16 BIFF_OBJTYPE_SPIN          = 16;
const sal_uInt16 BIFF_OBJTYPE_SCROLLBAR     = 17;
const sal_uInt16 BIFF_OBJTYPE_LISTBOX       = 18;
const sal_uInt16 BIFF_OBJTYPE_GROUPBOX      = 19;
const sal_uInt16 BIFF_OBJTYPE_DROPDOWN      = 20;
const sal_uInt16 BIFF_OBJTYPE_NOTE          = 25;
const sal_uInt16 BIFF_OBJTYPE_DRAWING       = 30;

const sal_uInt16 BIFF_OBJFLAGS_CONTROL      = 0x0010;   /// Form control.
const sal_uInt16 BIFF_OBJFLAGS_CTLSSTREAM   = 0x0020;   /// Data in Ctls stream.

const sal_uInt16 BIFF_STYLE_BUILTIN         = 0x8000;

const sal_uInt16 BIFF_PT_NOSTRING           = 0xFFFF;

// ----------------------------------------------------------------------------

void lclDumpDffClientPos( const OutputRef& rxOut, const BinaryInputStreamRef& rxStrm, const String& rName, sal_uInt16 nSubScale )
{
    MultiItemsGuard aMultiGuard( rxOut );
    TableGuard aTabGuard( rxOut, 17 );
    {
        sal_uInt16 nPos = rxStrm->readuInt16();
        ItemGuard aItem( rxOut, rName );
        rxOut->writeDec( nPos );
    }
    {
        sal_uInt16 nSubUnits = rxStrm->readuInt16();
        ItemGuard aItem( rxOut, "sub-units" );
        rxOut->writeDec( nSubUnits );
        rxOut->writeChar( '/' );
        rxOut->writeDec( nSubScale );
    }
}

void lclDumpDffClientRect( const OutputRef& rxOut, const BinaryInputStreamRef& rxStrm )
{
    lclDumpDffClientPos( rxOut, rxStrm, "start-col", 1024 );
    lclDumpDffClientPos( rxOut, rxStrm, "start-row", 256 );
    lclDumpDffClientPos( rxOut, rxStrm, "end-col", 1024 );
    lclDumpDffClientPos( rxOut, rxStrm, "end-row", 256 );
}

} // namespace

// ============================================================================
// ============================================================================

BiffDffStreamObject::BiffDffStreamObject( const OutputObjectBase& rParent, const BinaryInputStreamRef& rxStrm )
{
    DffStreamObject::construct( rParent, rxStrm );
}

void BiffDffStreamObject::implDumpClientAnchor()
{
    dumpHex< sal_uInt16 >( "flags", "DFF-CLIENTANCHOR-FLAGS" );
    lclDumpDffClientRect( mxOut, mxStrm );
}

// ============================================================================

BiffCtlsStreamObject::BiffCtlsStreamObject( const OutputObjectBase& rParent, const BinaryInputStreamRef& rxStrm )
{
    InputObjectBase::construct( rParent, rxStrm );
    mnStartPos = mnLength = 0;
}

void BiffCtlsStreamObject::dumpControl( sal_uInt32 nStartPos, sal_uInt32 nLength )
{
    mnStartPos = nStartPos;
    mnLength = nLength;
    dump();
    mnStartPos = mnLength = 0;
}

void BiffCtlsStreamObject::implDump()
{
    if( mnLength > 0 )
    {
        mxOut->emptyLine();
        writeEmptyItem( "CTLS-START" );
        {
            IndentGuard aIndGuard( mxOut );
            mxStrm->seek( mnStartPos );
            RelativeInputStreamRef xRelStrm( new RelativeInputStream( *mxStrm, mnLength ) );
            FormControlStreamObject( *this, xRelStrm ).dump();
        }
        writeEmptyItem( "CTLS-END" );
        mxOut->emptyLine();
    }
}

// ============================================================================
// ============================================================================

BiffConfig::BiffConfig( const Config& rParent, BiffType eBiff ) :
    meBiff( eBiff )
{
    Config::construct( rParent );
}

bool BiffConfig::implIsValid() const
{
    return (meBiff != BIFF_UNKNOWN) && Config::implIsValid();
}

NameListRef BiffConfig::implGetNameList( const OUString& rKey ) const
{
    NameListRef xList = Config::implGetNameList( rKey );
    if( !xList )
    {
        OUString aBaseKey = rKey + CREATE_OUSTRING( "-BIFF" );
        switch( meBiff )
        {
            // fall-through intended!
            case BIFF8: if( !xList ) xList = Config::implGetNameList( aBaseKey + OUString( sal_Unicode( '8' ) ) );
            case BIFF5: if( !xList ) xList = Config::implGetNameList( aBaseKey + OUString( sal_Unicode( '5' ) ) );
            case BIFF4: if( !xList ) xList = Config::implGetNameList( aBaseKey + OUString( sal_Unicode( '4' ) ) );
            case BIFF3: if( !xList ) xList = Config::implGetNameList( aBaseKey + OUString( sal_Unicode( '3' ) ) );
            case BIFF2: if( !xList ) xList = Config::implGetNameList( aBaseKey + OUString( sal_Unicode( '2' ) ) );
            case BIFF_UNKNOWN: break;
        }
    }
    return xList;
}

// ============================================================================

BiffSharedData::BiffSharedData( BiffType eBiff ) :
    meBiff( eBiff ),
    meTextEnc( osl_getThreadTextEncoding() )
{
}

void BiffSharedData::initializePerSheet()
{
    maFontEncs.clear();
    maXfFontIds.clear();
    meTextEnc = osl_getThreadTextEncoding();
}

void BiffSharedData::setTextEncoding( rtl_TextEncoding eTextEnc )
{
    if( eTextEnc != RTL_TEXTENCODING_DONTKNOW )
        meTextEnc = eTextEnc;
}

sal_uInt16 BiffSharedData::getFontCount() const
{
    return static_cast< sal_uInt16 >( maFontEncs.size() );
}

rtl_TextEncoding BiffSharedData::getFontEncoding( sal_uInt16 nFontId ) const
{
    return (nFontId < getFontCount()) ? maFontEncs[ nFontId ] : meTextEnc;
}

void BiffSharedData::appendFontEncoding( rtl_TextEncoding eFontEnc )
{
    maFontEncs.push_back( (eFontEnc == RTL_TEXTENCODING_DONTKNOW) ? meTextEnc : eFontEnc );
    if( maFontEncs.size() == 4 )
        maFontEncs.push_back( meTextEnc );
}

sal_uInt16 BiffSharedData::getXfCount() const
{
    return static_cast< sal_uInt16 >( maXfFontIds.size() );
}

rtl_TextEncoding BiffSharedData::getXfEncoding( sal_uInt16 nXfId ) const
{
    sal_uInt16 nFontId = (nXfId < getXfCount()) ? maXfFontIds[ nXfId ] : 0;
    return getFontEncoding( nFontId );
}

void BiffSharedData::appendXfFontId( sal_uInt16 nFontId )
{
    maXfFontIds.push_back( nFontId );
}

bool BiffSharedData::implIsValid() const
{
    return meBiff != BIFF_UNKNOWN;
}

// ============================================================================

BiffObjectBase::~BiffObjectBase()
{
}

void BiffObjectBase::construct( const ObjectBase& rParent, const BinaryInputStreamRef& rxStrm, BiffType eBiff, const OUString& rSysFileName )
{
    if( rParent.isValid() && rxStrm.get() && (eBiff != BIFF_UNKNOWN) )
    {
        mxBiffData.reset( new BiffSharedData( eBiff ) );
        mxBiffStrm.reset( new BiffInputStream( *rxStrm ) );
        RecordObjectBase::construct( rParent, rxStrm, rSysFileName, mxBiffStrm, "RECORD-NAMES", "SIMPLE-RECORDS" );
        if( RecordObjectBase::implIsValid() )
        {
            reconstructConfig( ConfigRef( new BiffConfig( cfg(), eBiff ) ) );
            mxDffObj.reset( new BiffDffStreamObject( *this, mxBiffStrm ) );
            if( StorageBase* pRootStrg = cfg().getRootStorage().get() )
            {
                BinaryInputStreamRef xCtlsStrm( new BinaryXInputStream( pRootStrg->openInputStream( CREATE_OUSTRING( "Ctls" ) ), true ) );
                mxCtlsObj.reset( new BiffCtlsStreamObject( *this, xCtlsStrm ) );
            }
            const Config& rCfg = cfg();
            mxErrCodes = rCfg.getNameList( "ERRORCODES" );
            mxConstType = rCfg.getNameList( "CONSTVALUE-TYPE" );
            mxResultType = rCfg.getNameList( "FORMULA-RESULTTYPE" );
            mnLastRecId = BIFF_ID_UNKNOWN;
            mbMergeContRec = rCfg.getBoolOption( "merge-continue-record", true );
        }
    }
}

void BiffObjectBase::construct( const BiffObjectBase& rParent )
{
    *this = rParent;
}

bool BiffObjectBase::implIsValid() const
{
    return isValid( mxBiffData ) && mxBiffStrm.get() && isValid( mxDffObj ) && InputObjectBase::implIsValid();
}

bool BiffObjectBase::implStartRecord( BinaryInputStream&, sal_Int64& ornRecPos, sal_Int64& ornRecId, sal_Int64& ornRecSize )
{
    // previous record
    mnLastRecId = mxBiffStrm->getRecId();
    switch( mnLastRecId )
    {
        case BIFF_ID_CHBEGIN:
            mxOut->incIndent();
        break;
    }

    // start next record
    bool bValid = mxBiffStrm->startNextRecord();
    ornRecPos = mxBiffStrm->tellBase() - 4;
    ornRecId = mxBiffStrm->getRecId();

    // special CONTINUE handling
    mxBiffStrm->resetRecord( mbMergeContRec );
    if( mbMergeContRec ) switch( mxBiffStrm->getRecId() )
    {
        case BIFF_ID_OBJ:
        case BIFF_ID_TXO:
        case BIFF_ID_EOF:
        case BIFF_ID_CONT:
            mxBiffStrm->resetRecord( false );
        break;
        case BIFF_ID_MSODRAWINGGROUP:
        case BIFF_ID_CHESCHERFORMAT:
            mxBiffStrm->resetRecord( true, mxBiffStrm->getRecId() );
        break;
    }

    // record specific settings
    switch( mxBiffStrm->getRecId() )
    {
        case BIFF2_ID_BOF:
        case BIFF3_ID_BOF:
        case BIFF4_ID_BOF:
        case BIFF5_ID_BOF:
        case BIFF_ID_INTERFACEHDR:
            mxBiffStrm->enableDecoder( false );
        break;
        case BIFF_ID_CHEND:
            mxOut->decIndent();
        break;
    }

    ornRecSize = mxBiffStrm->getLength();
    return bValid;
}

OUString BiffObjectBase::getErrorName( sal_uInt8 nErrCode ) const
{
    return cfg().getName( mxErrCodes, nErrCode );
}

// ----------------------------------------------------------------------------

sal_Int32 BiffObjectBase::readCol( bool bCol16Bit )
{
    return bCol16Bit ? mxBiffStrm->readuInt16() : mxBiffStrm->readuInt8();
}

sal_Int32 BiffObjectBase::readRow( bool bRow32Bit )
{
    return bRow32Bit ? mxBiffStrm->readInt32() : mxBiffStrm->readuInt16();
}

void BiffObjectBase::readAddress( Address& orAddress, bool bCol16Bit, bool bRow32Bit )
{
    orAddress.mnRow = readRow( bRow32Bit );
    orAddress.mnCol = readCol( bCol16Bit );
}

void BiffObjectBase::readRange( Range& orRange, bool bCol16Bit, bool bRow32Bit )
{
    orRange.maFirst.mnRow = readRow( bRow32Bit );
    orRange.maLast.mnRow = readRow( bRow32Bit );
    orRange.maFirst.mnCol = readCol( bCol16Bit );
    orRange.maLast.mnCol = readCol( bCol16Bit );
}

void BiffObjectBase::readRangeList( RangeList& orRanges, bool bCol16Bit, bool bRow32Bit )
{
    sal_uInt16 nCount;
    *mxBiffStrm >> nCount;
    orRanges.resize( nCount );
    for( RangeList::iterator aIt = orRanges.begin(), aEnd = orRanges.end(); !mxBiffStrm->isEof() && (aIt != aEnd); ++aIt )
        readRange( *aIt, bCol16Bit, bRow32Bit );
}

// ----------------------------------------------------------------------------

void BiffObjectBase::writeBooleanItem( const String& rName, sal_uInt8 nBool )
{
    writeDecItem( rName, nBool, "BOOLEAN" );
}

void BiffObjectBase::writeErrorCodeItem( const String& rName, sal_uInt8 nErrCode )
{
    writeHexItem( rName, nErrCode, mxErrCodes );
}

void BiffObjectBase::writeFontPortions( const FontPortionModelList& rPortions )
{
    if( !rPortions.empty() )
    {
        writeDecItem( "font-count", static_cast< sal_uInt32 >( rPortions.size() ) );
        TableGuard aTabGuard( mxOut, 14 );
        for( FontPortionModelList::const_iterator aIt = rPortions.begin(), aEnd = rPortions.end(); aIt != aEnd; ++aIt )
        {
            MultiItemsGuard aMultiGuard( mxOut );
            writeDecItem( "char-pos", aIt->mnPos );
            writeDecItem( "font-idx", aIt->mnFontId, "FONTNAMES" );
        }
    }
}

// ----------------------------------------------------------------------------

OUString BiffObjectBase::dumpByteString( const String& rName, BiffStringFlags nFlags, rtl_TextEncoding eDefaultTextEnc )
{
    OSL_ENSURE( !getFlag( nFlags, static_cast< BiffStringFlags >( ~(BIFF_STR_8BITLENGTH | BIFF_STR_EXTRAFONTS) ) ), "BiffObjectBase::dumpByteString - unknown flag" );
    bool b8BitLength = getFlag( nFlags, BIFF_STR_8BITLENGTH );

    OString aString = mxBiffStrm->readByteString( !b8BitLength, true );
    FontPortionModelList aPortions;
    if( getFlag( nFlags, BIFF_STR_EXTRAFONTS ) )
        aPortions.importPortions( *mxBiffStrm, false );

    // create string portions
    OUStringBuffer aBuffer;
    sal_Int32 nStrLen = aString.getLength();
    if( nStrLen > 0 )
    {
        // add leading and trailing string position to ease the following loop
        if( aPortions.empty() || (aPortions.front().mnPos > 0) )
            aPortions.insert( aPortions.begin(), FontPortionModel( 0, -1 ) );
        if( aPortions.back().mnPos < nStrLen )
            aPortions.push_back( FontPortionModel( nStrLen, -1 ) );

        // use global text encoding, if nothing special is specified
        if( eDefaultTextEnc == RTL_TEXTENCODING_DONTKNOW )
            eDefaultTextEnc = getBiffData().getTextEncoding();

        // create all string portions according to the font id vector
        for( FontPortionModelList::const_iterator aIt = aPortions.begin(); aIt->mnPos < nStrLen; ++aIt )
        {
            sal_Int32 nPortionLen = (aIt + 1)->mnPos - aIt->mnPos;
            if( nPortionLen > 0 )
            {
                // convert byte string to unicode string, using current font encoding
                rtl_TextEncoding eTextEnc = mxBiffData->getFontEncoding( static_cast< sal_uInt16 >( aIt->mnFontId ) );
                if( eTextEnc == RTL_TEXTENCODING_DONTKNOW )
                    eTextEnc = eDefaultTextEnc;
                aBuffer.append( OStringToOUString( aString.copy( aIt->mnPos, nPortionLen ), eTextEnc ) );
            }
        }
    }

    OUString aUniStr = aBuffer.makeStringAndClear();
    writeStringItem( rName( "text" ), aUniStr );
    return aUniStr;
}

OUString BiffObjectBase::dumpUniString( const String& rName, BiffStringFlags nFlags )
{
    OSL_ENSURE( !getFlag( nFlags, static_cast< BiffStringFlags >( ~(BIFF_STR_8BITLENGTH | BIFF_STR_SMARTFLAGS) ) ), "BiffObjectBase::dumpUniString - unknown flag" );
    bool b8BitLength = getFlag( nFlags, BIFF_STR_8BITLENGTH );

    // --- string header ---
    sal_uInt16 nChars = b8BitLength ? mxBiffStrm->readuInt8() : mxBiffStrm->readuInt16();
    sal_uInt8 nFlagField = 0;
    if( (nChars > 0) || !getFlag( nFlags, BIFF_STR_SMARTFLAGS ) )
        *mxBiffStrm >> nFlagField;
    bool b16Bit    = getFlag( nFlagField, BIFF_STRF_16BIT );
    bool bFonts    = getFlag( nFlagField, BIFF_STRF_RICH );
    bool bPhonetic = getFlag( nFlagField, BIFF_STRF_PHONETIC );
    sal_uInt16 nFontCount = bFonts ? mxBiffStrm->readuInt16() : 0;
    sal_uInt32 nPhoneticSize = bPhonetic ? mxBiffStrm->readuInt32() : 0;

    // --- character array ---
    OUString aString = mxBiffStrm->readUniStringChars( nChars, b16Bit, true );
    writeStringItem( rName( "text" ), aString );

    // --- formatting ---
    // #122185# bRich flag may be set, but format runs may be missing
    if( nFontCount > 0 )
    {
        IndentGuard aIndGuard( mxOut );
        FontPortionModelList aPortions;
        aPortions.importPortions( *mxBiffStrm, nFontCount, BIFF_FONTPORTION_16BIT );
        writeFontPortions( aPortions );
    }

    // --- phonetic information ---
    // #122185# bPhonetic flag may be set, but phonetic data may be missing
    if( nPhoneticSize > 0 )
    {
        sal_Int64 nStrmPos = mxBiffStrm->tell();
        IndentGuard aIndGuard( mxOut );
        writeEmptyItem( "phonetic-data" );
        dumpUnused( 2 );
        dumpDec< sal_uInt16 >( "size" );
        dumpDec< sal_uInt16 >( "font-idx", "FONTNAMES" );
        dumpHex< sal_uInt16 >( "flags", "PHONETICPR-FLAGS" );
        sal_uInt16 nCount = dumpDec< sal_uInt16 >( "portion-count" );
        sal_uInt16 nLen = dumpDec< sal_uInt16 >( "text-len" );
        dumpUnicodeArray( "text", mxBiffStrm->readuInt16() );
        if( nLen == 0 ) dumpUnused( 2 );
        for( sal_uInt16 nPortion = 0; !mxBiffStrm->isEof() && (nPortion < nCount); ++nPortion )
        {
            MultiItemsGuard aMultiGuard( mxOut );
            dumpDec< sal_uInt16 >( "first-portion-char" );
            dumpDec< sal_uInt16 >( "first-main-char" );
            dumpDec< sal_uInt16 >( "main-char-count" );
        }
        dumpRemainingTo( nStrmPos + nPhoneticSize );
    }

    return aString;
}

OUString BiffObjectBase::dumpString( const String& rName, BiffStringFlags nByteFlags, BiffStringFlags nUniFlags, rtl_TextEncoding eDefaultTextEnc )
{
    return (getBiff() == BIFF8) ? dumpUniString( rName, nUniFlags ) : dumpByteString( rName, nByteFlags, eDefaultTextEnc );
}

OUString BiffObjectBase::dumpSegmentedUniString( const String& rName )
{
    sal_Int32 nLength = mxBiffStrm->readInt32();
    OUStringBuffer aBuffer;
    while( !mxBiffStrm->isEof() && (aBuffer.getLength() < nLength) )
        aBuffer.append( mxBiffStrm->readUniString() );
    OUString aString = aBuffer.makeStringAndClear();
    writeStringItem( rName, aString );
    return aString;
}

void BiffObjectBase::dumpSegmentedUniStringArray( const String& rName )
{
    writeEmptyItem( rName );
    IndentGuard aIndGuard( mxOut );
    mxOut->resetItemIndex();
    for( sal_uInt16 nIndex = 0, nCount = dumpDec< sal_uInt16 >( "count" ); !mxBiffStrm->isEof() && (nIndex < nCount); ++nIndex )
        dumpSegmentedUniString( "#entry" );
}

sal_uInt8 BiffObjectBase::dumpBoolean( const String& rName )
{
    sal_uInt8 nBool;
    *mxBiffStrm >> nBool;
    writeBooleanItem( rName( "boolean" ), nBool );
    return nBool;
}

sal_uInt8 BiffObjectBase::dumpErrorCode( const String& rName )
{
    sal_uInt8 nErrCode;
    *mxBiffStrm >> nErrCode;
    writeErrorCodeItem( rName( "error-code" ), nErrCode );
    return nErrCode;
}

rtl_TextEncoding BiffObjectBase::dumpCodePage( const String& rName )
{
    sal_uInt16 nCodePage = dumpDec< sal_uInt16 >( rName( "codepage" ), "CODEPAGES" );
    return BiffHelper::calcTextEncodingFromCodePage( nCodePage );
}

void BiffObjectBase::dumpFormulaResult( const String& rName )
{
    MultiItemsGuard aMultiGuard( mxOut );
    sal_uInt8 pnResult[ 8 ];
    mxBiffStrm->readMemory( pnResult, 8 );
    writeArrayItem( rName( "result" ), pnResult, 8 );
    if( (pnResult[ 6 ] == 0xFF) && (pnResult[ 7 ] == 0xFF) )
    {
        sal_uInt8 nType = pnResult[ 0 ];
        sal_uInt8 nData = pnResult[ 2 ];
        writeHexItem( "type", nType, mxResultType );
        switch( nType )
        {
            case 1: writeBooleanItem( "value", nData );     break;
            case 2: writeErrorCodeItem( "value", nData );   break;
        }
    }
    else
    {
        double* pfValue = reinterpret_cast< double* >( pnResult );
        ByteOrderConverter::convertLittleEndian( *pfValue );
        writeDecItem( "value", *pfValue );
    }
}

sal_Int32 BiffObjectBase::dumpColIndex( const String& rName, bool bCol16Bit )
{
    sal_Int32 nCol = readCol( bCol16Bit );
    writeColIndexItem( rName( "col-idx" ), nCol );
    return nCol;
}

sal_Int32 BiffObjectBase::dumpRowIndex( const String& rName, bool bRow32Bit )
{
    sal_Int32 nRow = readRow( bRow32Bit );
    writeRowIndexItem( rName( "row-idx" ), nRow );
    return nRow;
}

sal_Int32 BiffObjectBase::dumpColRange( const String& rName, bool bCol16Bit )
{
    sal_Int32 nCol1 = readCol( bCol16Bit );
    sal_Int32 nCol2 = readCol( bCol16Bit );
    writeColRangeItem( rName( "col-range" ), nCol1, nCol2 );
    return nCol2 - nCol1 + 1;
}

sal_Int32 BiffObjectBase::dumpRowRange( const String& rName, bool bRow32Bit )
{
    sal_Int32 nRow1 = readRow( bRow32Bit );
    sal_Int32 nRow2 = readRow( bRow32Bit );
    writeRowRangeItem( rName( "row-range" ), nRow1, nRow2 );
    return nRow2 - nRow1 + 1;
}

Address BiffObjectBase::dumpAddress( const String& rName, bool bCol16Bit, bool bRow32Bit )
{
    Address aPos;
    readAddress( aPos, bCol16Bit, bRow32Bit );
    writeAddressItem( rName( "addr" ), aPos );
    return aPos;
}

Range BiffObjectBase::dumpRange( const String& rName, bool bCol16Bit, bool bRow32Bit )
{
    Range aRange;
    readRange( aRange, bCol16Bit, bRow32Bit );
    writeRangeItem( rName( "range" ), aRange );
    return aRange;
}

void BiffObjectBase::dumpRangeList( const String& rName, bool bCol16Bit, bool bRow32Bit )
{
    RangeList aRanges;
    readRangeList( aRanges, bCol16Bit, bRow32Bit );
    writeRangeListItem( rName( "range-list" ), aRanges );
}

void BiffObjectBase::dumpConstArrayHeader( sal_uInt32& rnCols, sal_uInt32& rnRows )
{
    MultiItemsGuard aMultiGuard( mxOut );
    rnCols = dumpDec< sal_uInt8 >( "width" );
    rnRows = dumpDec< sal_uInt16 >( "height" );
    switch( getBiff() )
    {
        case BIFF2:
        case BIFF3:
        case BIFF4:
        case BIFF5: if( rnCols == 0 ) rnCols = 256; break;
        case BIFF8: ++rnCols; ++rnRows;             break;
        case BIFF_UNKNOWN:                          break;
    }
    ItemGuard aItem( mxOut, "size" );
    mxOut->writeDec( rnCols );
    mxOut->writeChar( 'x' );
    mxOut->writeDec( rnRows );
    aItem.cont();
    mxOut->writeDec( rnCols * rnRows );
}

OUString BiffObjectBase::dumpConstValue( sal_Unicode cStrQuote )
{
    MultiItemsGuard aMultiGuard( mxOut );
    OUStringBuffer aValue;
    switch( dumpDec< sal_uInt8 >( "type", mxConstType ) )
    {
        case BIFF_DATATYPE_EMPTY:
            dumpUnused( 8 );
            aValue.append( OOX_DUMP_EMPTYVALUE );
        break;
        case BIFF_DATATYPE_DOUBLE:
            dumpDec< double >( "value" );
            aValue.append( mxOut->getLastItemValue() );
        break;
        case BIFF_DATATYPE_STRING:
            aValue.append( dumpString( "value", BIFF_STR_8BITLENGTH ) );
            StringHelper::enclose( aValue, cStrQuote );
        break;
        case BIFF_DATATYPE_BOOL:
            dumpBoolean( "value" );
            aValue.append( mxOut->getLastItemValue() );
            dumpUnused( 7 );
        break;
        case BIFF_DATATYPE_ERROR:
            dumpErrorCode( "value" );
            aValue.append( mxOut->getLastItemValue() );
            dumpUnused( 7 );
        break;
    }
    return aValue.makeStringAndClear();
}

sal_uInt16 BiffObjectBase::dumpRepeatedRecId()
{
    return dumpHex< sal_uInt16 >( "repeated-rec-id", getRecNames() );
}

void BiffObjectBase::dumpFrHeader( bool bWithFlags, bool bWithRange )
{
    dumpHex< sal_uInt16 >( "fr-rec-id", getRecNames() );
    sal_Int16 nFlags = bWithFlags ? dumpHex< sal_uInt16 >( "fr-flags", "FR-FLAGS" ) : 0x0001;
    if( bWithRange )
    {
        if( getFlag< sal_uInt16 >( nFlags, 0x0001 ) )
            dumpRange( "fr-range" );
        else
            dumpUnused( 8 );
    }
}

void BiffObjectBase::dumpDffClientRect()
{
    lclDumpDffClientRect( mxOut, mxStrm );
}

void BiffObjectBase::dumpEmbeddedDff()
{
    mxOut->decIndent();
    writeEmptyItem( "EMBEDDED-DFF-START" );
    mxOut->incIndent();
    mxDffObj->dump();
    mxOut->emptyLine();
    mxOut->decIndent();
    writeEmptyItem( "EMBEDDED-DFF-END" );
    mxOut->incIndent();
}

void BiffObjectBase::dumpControl()
{
    sal_uInt32 nStartPos = dumpHex< sal_uInt32 >( "ctls-stream-pos", "CONV-DEC" );
    sal_uInt32 nLength = dumpHex< sal_uInt32 >( "ctls-stream-length", "CONV-DEC" );
    if( isValid( mxCtlsObj ) )
        mxCtlsObj->dumpControl( nStartPos, nLength );
}

// ============================================================================
// ============================================================================

FormulaObject::FormulaObject( const BiffObjectBase& rParent ) :
    mnSize( 0 )
{
    BiffObjectBase::construct( rParent );
    constructFmlaObj();
}

FormulaObject::~FormulaObject()
{
}

sal_uInt16 FormulaObject::readFormulaSize()
{
    return (getBiff() == BIFF2) ? getBiffStream().readuInt8() : getBiffStream().readuInt16();
}

sal_uInt16 FormulaObject::dumpFormulaSize( const String& rName )
{
    sal_uInt16 nSize = readFormulaSize();
    writeDecItem( rName( "formula-size" ), nSize );
    return nSize;
}

void FormulaObject::dumpCellFormula( const String& rName, sal_uInt16 nSize )
{
    dumpFormula( rName, nSize, false );
}

void FormulaObject::dumpCellFormula( const String& rName )
{
    dumpFormula( rName, false );
}

void FormulaObject::dumpNameFormula( const String& rName, sal_uInt16 nSize )
{
    dumpFormula( rName, nSize, true );
}

void FormulaObject::dumpNameFormula( const String& rName )
{
    dumpFormula( rName, true );
}

void FormulaObject::implDump()
{
    {
        MultiItemsGuard aMultiGuard( mxOut );
        writeEmptyItem( maName );
        writeDecItem( "formula-size", mnSize );
    }
    if( mnSize == 0 ) return;

    sal_Int64 nStartPos = mxStrm->tell();
    sal_Int64 nEndPos = ::std::min< sal_Int64 >( nStartPos + mnSize, mxStrm->getLength() );

    bool bValid = mxTokens.get();
    mxStack.reset( new FormulaStack );
    maAddData.clear();
    IndentGuard aIndGuard( mxOut );
    {
        TableGuard aTabGuard( mxOut, 8, 18 );
        while( bValid && !mxStrm->isEof() && (mxStrm->tell() < nEndPos) )
        {
            MultiItemsGuard aMultiGuard( mxOut );
            writeHexItem( EMPTY_STRING, static_cast< sal_uInt16 >( mxStrm->tell() - nStartPos ) );
            sal_uInt8 nTokenId = dumpHex< sal_uInt8 >( EMPTY_STRING, mxTokens );
            bValid = mxTokens->hasName( nTokenId );
            if( bValid )
            {
                sal_uInt8 nTokClass = nTokenId & BIFF_TOKCLASS_MASK;
                sal_uInt8 nBaseId = nTokenId & BIFF_TOKID_MASK;
                if( nTokClass == BIFF_TOKCLASS_NONE )
                {
                    switch( nBaseId )
                    {
                        case BIFF_TOKID_EXP:        dumpExpToken( "EXP" );          break;
                        case BIFF_TOKID_TBL:        dumpExpToken( "TBL" );          break;
                        case BIFF_TOKID_ADD:        dumpBinaryOpToken( "+" );       break;
                        case BIFF_TOKID_SUB:        dumpBinaryOpToken( "-" );       break;
                        case BIFF_TOKID_MUL:        dumpBinaryOpToken( "*" );       break;
                        case BIFF_TOKID_DIV:        dumpBinaryOpToken( "/" );       break;
                        case BIFF_TOKID_POWER:      dumpBinaryOpToken( "^" );       break;
                        case BIFF_TOKID_CONCAT:     dumpBinaryOpToken( "&" );       break;
                        case BIFF_TOKID_LT:         dumpBinaryOpToken( "<" );       break;
                        case BIFF_TOKID_LE:         dumpBinaryOpToken( "<=" );      break;
                        case BIFF_TOKID_EQ:         dumpBinaryOpToken( "=" );       break;
                        case BIFF_TOKID_GE:         dumpBinaryOpToken( ">=" );      break;
                        case BIFF_TOKID_GT:         dumpBinaryOpToken( "<" );       break;
                        case BIFF_TOKID_NE:         dumpBinaryOpToken( "<>" );      break;
                        case BIFF_TOKID_ISECT:      dumpBinaryOpToken( " " );       break;
                        case BIFF_TOKID_LIST:       dumpBinaryOpToken( "," );       break;
                        case BIFF_TOKID_RANGE:      dumpBinaryOpToken( ":" );       break;
                        case BIFF_TOKID_UPLUS:      dumpUnaryOpToken( "+", "" );    break;
                        case BIFF_TOKID_UMINUS:     dumpUnaryOpToken( "-", "" );    break;
                        case BIFF_TOKID_PERCENT:    dumpUnaryOpToken( "", "%" );    break;
                        case BIFF_TOKID_PAREN:      dumpUnaryOpToken( "(", ")" );   break;
                        case BIFF_TOKID_MISSARG:    dumpMissArgToken();             break;
                        case BIFF_TOKID_STR:        dumpStringToken();              break;
                        case BIFF_TOKID_NLR:        bValid = dumpNlrToken();        break;
                        case BIFF_TOKID_ATTR:       bValid = dumpAttrToken();       break;
                        case BIFF_TOKID_SHEET:      dumpSheetToken();               break;
                        case BIFF_TOKID_ENDSHEET:   dumpEndSheetToken();            break;
                        case BIFF_TOKID_ERR:        dumpErrorToken();               break;
                        case BIFF_TOKID_BOOL:       dumpBoolToken();                break;
                        case BIFF_TOKID_INT:        dumpIntToken();                 break;
                        case BIFF_TOKID_NUM:        dumpDoubleToken();              break;
                        default:                    bValid = false;
                    }
                }
                else
                {
                    OUString aTokClass = cfg().getName( mxClasses, nTokClass );
                    switch( nBaseId )
                    {
                        case BIFF_TOKID_ARRAY:      dumpArrayToken( aTokClass );                break;
                        case BIFF_TOKID_FUNC:       dumpFuncToken( aTokClass );                 break;
                        case BIFF_TOKID_FUNCVAR:    dumpFuncVarToken( aTokClass );              break;
                        case BIFF_TOKID_NAME:       dumpNameToken( aTokClass );                 break;
                        case BIFF_TOKID_REF:        dumpRefToken( aTokClass, false );           break;
                        case BIFF_TOKID_AREA:       dumpAreaToken( aTokClass, false );          break;
                        case BIFF_TOKID_MEMAREA:    dumpMemAreaToken( aTokClass, true );        break;
                        case BIFF_TOKID_MEMERR:     dumpMemAreaToken( aTokClass, false );       break;
                        case BIFF_TOKID_MEMNOMEM:   dumpMemAreaToken( aTokClass, false );       break;
                        case BIFF_TOKID_MEMFUNC:    dumpMemFuncToken( aTokClass );              break;
                        case BIFF_TOKID_REFERR:     dumpRefErrToken( aTokClass, false );        break;
                        case BIFF_TOKID_AREAERR:    dumpRefErrToken( aTokClass, true );         break;
                        case BIFF_TOKID_REFN:       dumpRefToken( aTokClass, true );            break;
                        case BIFF_TOKID_AREAN:      dumpAreaToken( aTokClass, true );           break;
                        case BIFF_TOKID_MEMAREAN:   dumpMemFuncToken( aTokClass );              break;
                        case BIFF_TOKID_MEMNOMEMN:  dumpMemFuncToken( aTokClass );              break;
                        case BIFF_TOKID_FUNCCE:     dumpCmdToken( aTokClass );                  break;
                        case BIFF_TOKID_NAMEX:      dumpNameXToken( aTokClass );                break;
                        case BIFF_TOKID_REF3D:      dumpRef3dToken( aTokClass, mbNameMode );    break;
                        case BIFF_TOKID_AREA3D:     dumpArea3dToken( aTokClass, mbNameMode );   break;
                        case BIFF_TOKID_REFERR3D:   dumpRefErr3dToken( aTokClass, false );      break;
                        case BIFF_TOKID_AREAERR3D:  dumpRefErr3dToken( aTokClass, true );       break;
                        default:                    bValid = false;
                    }
                }
            }
        }
    }
    bValid = nEndPos == mxStrm->tell();
    if( bValid )
    {
        dumpAddTokenData();
        writeInfoItem( "formula", mxStack->getFormulaString() );
        writeInfoItem( "classes", mxStack->getClassesString() );
    }
    else
        dumpBinary( OOX_DUMP_ERRASCII( "formula-error" ), nEndPos - mxStrm->tell(), false );

    mnSize = 0;
}

void FormulaObject::dumpFormula( const String& rName, sal_uInt16 nSize, bool bNameMode )
{
    maName = rName( "formula" );
    mnSize = nSize;
    mbNameMode = bNameMode;
    dump();
    mnSize = 0;
}

void FormulaObject::dumpFormula( const String& rName, bool bNameMode )
{
    dumpFormula( rName, readFormulaSize(), bNameMode );
}

// private --------------------------------------------------------------------

void FormulaObject::constructFmlaObj()
{
    if( BiffObjectBase::implIsValid() )
    {
        mxFuncProv.reset( new FunctionProvider( FILTER_BIFF, getBiff(), true ) );

        Config& rCfg = cfg();
        mxClasses   = rCfg.getNameList( "TOKENCLASSES" );
        mxRelFlags  = rCfg.getNameList( "REFRELFLAGS" );
        mxNlrTypes  = rCfg.getNameList( "NLRTYPES" );
        mxAttrTypes = rCfg.getNameList( "ATTRTYPES" );
        mxSpTypes   = rCfg.getNameList( "ATTRSPACETYPES" );

        // create classified token names
        mxTokens = rCfg.createNameList< ConstList >( "TOKENS" );
        mxTokens->includeList( rCfg.getNameList( "BASETOKENS" ) );

        NameListRef xClassTokens = rCfg.getNameList( "CLASSTOKENS" );
        if( mxClasses.get() && xClassTokens.get() )
            for( NameListBase::const_iterator aCIt = mxClasses->begin(), aCEnd = mxClasses->end(); aCIt != aCEnd; ++aCIt )
                for( NameListBase::const_iterator aTIt = xClassTokens->begin(), aTEnd = xClassTokens->end(); aTIt != aTEnd; ++aTIt )
                    mxTokens->setName( aCIt->first | aTIt->first, aTIt->second + aCIt->second );

        mnColCount = 256;
        mnRowCount = (getBiff() == BIFF8) ? 65536 : 16384;
    }
}

// ----------------------------------------------------------------------------

namespace {

OUString lclCreateName( const OUString& rRef, sal_uInt16 nNameIdx )
{
    OUStringBuffer aName( rRef );
    StringHelper::appendIndexedText( aName, CREATE_OUSTRING( "NAME" ), nNameIdx );
    return aName.makeStringAndClear();
}

OUString lclCreateNlr( const OUString& rData, bool bRel = true )
{
    OUStringBuffer aNlr;
    if( !bRel ) aNlr.append( OOX_DUMP_ADDRABS );
    StringHelper::appendIndexedText( aNlr, CREATE_OUSTRING( "NLR" ), rData );
    return aNlr.makeStringAndClear();
}

OUString lclCreateNlr( const TokenAddress& rPos )
{
    OUStringBuffer aAddr;
    StringHelper::appendAddrCol( aAddr, rPos.mnCol, true );
    StringHelper::appendAddrRow( aAddr, rPos.mnRow, true );
    return lclCreateNlr( aAddr.makeStringAndClear(), rPos.mbRelRow );
}

} // namespace

// ----------------------------------------------------------------------------

TokenAddress FormulaObject::createTokenAddress( sal_uInt16 nCol, sal_uInt16 nRow, bool bRelC, bool bRelR, bool bNameMode ) const
{
    TokenAddress aPos;
    aPos.mnCol = nCol;
    if( bRelC && bNameMode && (nCol >= mnColCount / 2) ) aPos.mnCol -= mnColCount;
    aPos.mbRelCol = bRelC;
    aPos.mnRow = nRow;
    if( bRelR && bNameMode && (nRow >= mnRowCount / 2) ) aPos.mnRow -= mnRowCount;
    aPos.mbRelRow = bRelR;
    return aPos;
}

OUString FormulaObject::createRef( const OUString& rData ) const
{
    return maRefPrefix + rData;
}

OUString FormulaObject::createName( sal_uInt16 nNameIdx ) const
{
    return lclCreateName( maRefPrefix, nNameIdx );
}

OUString FormulaObject::createPlaceHolder( size_t nIdx ) const
{
    OUStringBuffer aStr;
    StringHelper::appendDec( aStr, static_cast< sal_uInt32 >( nIdx ) );
    StringHelper::enclose( aStr, OOX_DUMP_PLACEHOLDER );
    return aStr.makeStringAndClear();
}

OUString FormulaObject::createPlaceHolder() const
{
    return createPlaceHolder( maAddData.size() );
}

sal_uInt16 FormulaObject::readFuncId()
{
    return (getBiff() >= BIFF4) ? mxStrm->readuInt16() : mxStrm->readuInt8();
}

OUString FormulaObject::writeFuncIdItem( sal_uInt16 nFuncId, const FunctionInfo** oppFuncInfo )
{
    ItemGuard aItemGuard( mxOut, "func-id" );
    writeHexItem( EMPTY_STRING, nFuncId, "FUNCID" );
    OUStringBuffer aBuffer;
    const FunctionInfo* pFuncInfo = mxFuncProv->getFuncInfoFromBiffFuncId( nFuncId );
    if( pFuncInfo )
        aBuffer.append( pFuncInfo->maOoxFuncName );
    else
    {
        bool bCmd = getFlag( nFuncId, BIFF_TOK_FUNCVAR_CMD );
        aBuffer.appendAscii( bCmd ? "CMD" : "FUNC" );
        StringHelper::appendIndex( aBuffer, nFuncId & BIFF_TOK_FUNCVAR_FUNCIDMASK );
    }
    OUString aFuncName = aBuffer.makeStringAndClear();
    aItemGuard.cont();
    mxOut->writeChar( OOX_DUMP_STRQUOTE );
    mxOut->writeString( aFuncName );
    mxOut->writeChar( OOX_DUMP_STRQUOTE );
    if( oppFuncInfo ) *oppFuncInfo = pFuncInfo;
    return aFuncName;
}

sal_uInt16 FormulaObject::dumpTokenCol( const String& rName, bool& rbRelC, bool& rbRelR )
{
    sal_uInt16 nCol = 0;
    if( getBiff() == BIFF8 )
    {
        nCol = dumpHex< sal_uInt16 >( rName, mxRelFlags );
        rbRelC = getFlag( nCol, BIFF_TOK_REF_COLREL );
        rbRelR = getFlag( nCol, BIFF_TOK_REF_ROWREL );
        nCol &= BIFF_TOK_REF_COLMASK;
    }
    else
        nCol = dumpDec< sal_uInt8 >( rName );
    return nCol;
}

sal_uInt16 FormulaObject::dumpTokenRow( const String& rName, bool& rbRelC, bool& rbRelR )
{
    sal_uInt16 nRow = 0;
    if( getBiff() == BIFF8 )
        nRow = dumpDec< sal_uInt16 >( rName );
    else
    {
        nRow = dumpHex< sal_uInt16 >( rName, mxRelFlags );
        rbRelC = getFlag( nRow, BIFF_TOK_REF_COLREL );
        rbRelR = getFlag( nRow, BIFF_TOK_REF_ROWREL );
        nRow &= BIFF_TOK_REF_ROWMASK;
    }
    return nRow;
}

TokenAddress FormulaObject::dumpTokenAddress( bool bNameMode )
{
    bool bRelC = false;
    bool bRelR = false;
    sal_uInt16 nRow = dumpTokenRow( "row", bRelC, bRelR );
    sal_uInt16 nCol = dumpTokenCol( "col", bRelC, bRelR );
    return createTokenAddress( nCol, nRow, bRelC, bRelR, bNameMode );
}

TokenRange FormulaObject::dumpTokenRange( bool bNameMode )
{
    bool bRelC1 = false;
    bool bRelR1 = false;
    bool bRelC2 = false;
    bool bRelR2 = false;
    sal_uInt16 nRow1 = dumpTokenRow( "row1", bRelC1, bRelR1 );
    sal_uInt16 nRow2 = dumpTokenRow( "row2", bRelC2, bRelR2 );
    sal_uInt16 nCol1 = dumpTokenCol( "col1", bRelC1, bRelR1 );
    sal_uInt16 nCol2 = dumpTokenCol( "col2", bRelC2, bRelR2 );
    TokenRange aRange;
    aRange.maFirst = createTokenAddress( nCol1, nRow1, bRelC1, bRelR1, bNameMode );
    aRange.maLast  = createTokenAddress( nCol2, nRow2, bRelC2, bRelR2, bNameMode );
    return aRange;
}

sal_Int16 FormulaObject::readTokenRefIdx()
{
    sal_Int16 nRefIdx = dumpDec< sal_Int16 >( "ref-idx" );
    switch( getBiff() )
    {
        case BIFF2: dumpUnused( 1 );    break;
        case BIFF3: dumpUnused( 2 );    break;
        case BIFF4: dumpUnused( 2 );    break;
        case BIFF5: dumpUnused( 8 );    break;
        case BIFF8:                     break;
        case BIFF_UNKNOWN:              break;
    }
    return nRefIdx;
}

OUString FormulaObject::dumpTokenRefIdx()
{
    OUStringBuffer aRef( CREATE_OUSTRING( "REF" ) );
    StringHelper::appendIndex( aRef, readTokenRefIdx() );
    aRef.append( OOX_DUMP_TABSEP );
    return aRef.makeStringAndClear();
}

OUString FormulaObject::dumpTokenRefTabIdxs()
{
    sal_Int16 nRefIdx = readTokenRefIdx();
    OUStringBuffer aRef( CREATE_OUSTRING( "REF" ) );
    StringHelper::appendIndex( aRef, nRefIdx );
    if( getBiff() == BIFF5 )
    {
        dumpDec< sal_Int16 >( "tab1" );
        sal_Int16 nTab2 = dumpDec< sal_Int16 >( "tab2" );
        if( (nRefIdx > 0) && (nTab2 > 0) && (nRefIdx != nTab2) )
        {
            aRef.append( OOX_DUMP_RANGESEP );
            aRef.appendAscii( "REF" );
            StringHelper::appendIndex( aRef, nTab2 );
        }
    }
    aRef.append( OOX_DUMP_TABSEP );
    return aRef.makeStringAndClear();
}

void FormulaObject::dumpIntToken()
{
    dumpDec< sal_uInt16 >( "value" );
    mxStack->pushOperand( mxOut->getLastItemValue() );
}

void FormulaObject::dumpDoubleToken()
{
    dumpDec< double >( "value" );
    mxStack->pushOperand( mxOut->getLastItemValue() );
}

void FormulaObject::dumpStringToken()
{
    OUStringBuffer aValue;
    aValue.append( dumpString( "value", BIFF_STR_8BITLENGTH, BIFF_STR_8BITLENGTH ) );
    StringHelper::enclose( aValue, OOX_DUMP_FMLASTRQUOTE );
    mxStack->pushOperand( aValue.makeStringAndClear() );
}

void FormulaObject::dumpBoolToken()
{
    dumpBoolean( "value" );
    mxStack->pushOperand( mxOut->getLastItemValue() );
}

void FormulaObject::dumpErrorToken()
{
    dumpErrorCode( "value" );
    mxStack->pushOperand( mxOut->getLastItemValue() );
}

void FormulaObject::dumpMissArgToken()
{
    mxStack->pushOperand( OUString( OOX_DUMP_EMPTYVALUE ) );
}

void FormulaObject::dumpArrayToken( const OUString& rTokClass )
{
    dumpUnused( (getBiff() == BIFF2) ? 6 : 7 );
    mxStack->pushOperand( createPlaceHolder(), rTokClass );
    maAddData.push_back( ADDDATA_ARRAY );
}

void FormulaObject::dumpNameToken( const OUString& rTokClass )
{
    sal_uInt16 nNameIdx = dumpDec< sal_uInt16 >( "name-idx" );
    switch( getBiff() )
    {
        case BIFF2: dumpUnused( 5 );    break;
        case BIFF3:
        case BIFF4: dumpUnused( 8 );    break;
        case BIFF5: dumpUnused( 12 );   break;
        case BIFF8: dumpUnused( 2 );    break;
        case BIFF_UNKNOWN:              break;
    }
    mxStack->pushOperand( createName( nNameIdx ), rTokClass );
}

void FormulaObject::dumpNameXToken( const OUString& rTokClass )
{
    OUString aRef = dumpTokenRefIdx();
    sal_uInt16 nNameIdx = dumpDec< sal_uInt16 >( "name-idx" );
    dumpUnused( (getBiff() == BIFF8) ? 2 : 12 );
    mxStack->pushOperand( lclCreateName( aRef, nNameIdx ), rTokClass );
}

void FormulaObject::dumpRefToken( const OUString& rTokClass, bool bNameMode )
{
    TokenAddress aPos = dumpTokenAddress( bNameMode );
    writeTokenAddressItem( "addr", aPos, bNameMode );
    mxStack->pushOperand( createRef( mxOut->getLastItemValue() ), rTokClass );
}

void FormulaObject::dumpAreaToken( const OUString& rTokClass, bool bNameMode )
{
    TokenRange aRange = dumpTokenRange( bNameMode );
    writeTokenRangeItem( "range", aRange, bNameMode );
    mxStack->pushOperand( createRef( mxOut->getLastItemValue() ), rTokClass );
}

void FormulaObject::dumpRefErrToken( const OUString& rTokClass, bool bArea )
{
    dumpUnused( ((getBiff() == BIFF8) ? 4 : 3) * (bArea ? 2 : 1) );
    mxStack->pushOperand( createRef( getErrorName( BIFF_ERR_REF ) ), rTokClass );
}

void FormulaObject::dumpRef3dToken( const OUString& rTokClass, bool bNameMode )
{
    OUString aRef = dumpTokenRefTabIdxs();
    TokenAddress aPos = dumpTokenAddress( bNameMode );
    writeTokenAddress3dItem( "addr", aRef, aPos, bNameMode );
    mxStack->pushOperand( mxOut->getLastItemValue(), rTokClass );
}

void FormulaObject::dumpArea3dToken( const OUString& rTokClass, bool bNameMode )
{
    OUString aRef = dumpTokenRefTabIdxs();
    TokenRange aRange = dumpTokenRange( bNameMode );
    writeTokenRange3dItem( "range", aRef, aRange, bNameMode );
    mxStack->pushOperand( mxOut->getLastItemValue(), rTokClass );
}

void FormulaObject::dumpRefErr3dToken( const OUString& rTokClass, bool bArea )
{
    OUString aRef = dumpTokenRefTabIdxs();
    dumpUnused( ((getBiff() == BIFF8) ? 4 : 3) * (bArea ? 2 : 1) );
    mxStack->pushOperand( aRef + getErrorName( BIFF_ERR_REF ), rTokClass );
}

void FormulaObject::dumpMemFuncToken( const OUString& /*rTokClass*/ )
{
    dumpDec< sal_uInt16, sal_uInt8 >( getBiff() != BIFF2, "size" );
}

void FormulaObject::dumpMemAreaToken( const OUString& rTokClass, bool bAddData )
{
    dumpUnused( (getBiff() == BIFF2) ? 3 : 4 );
    dumpMemFuncToken( rTokClass );
    if( bAddData )
        maAddData.push_back( ADDDATA_MEMAREA );
}

void FormulaObject::dumpExpToken( const String& rName )
{
    Address aPos;
    aPos.mnRow = dumpDec< sal_uInt16 >( "row" );
    aPos.mnCol = dumpDec< sal_uInt16, sal_uInt8 >( getBiff() != BIFF2, "col" );
    writeAddressItem( "base-addr", aPos );
    OUStringBuffer aOp( rName );
    StringHelper::appendIndex( aOp, mxOut->getLastItemValue() );
    mxStack->pushOperand( aOp.makeStringAndClear() );
}

void FormulaObject::dumpUnaryOpToken( const String& rLOp, const String& rROp )
{
    mxStack->pushUnaryOp( rLOp, rROp );
}

void FormulaObject::dumpBinaryOpToken( const String& rOp )
{
    mxStack->pushBinaryOp( rOp );
}

void FormulaObject::dumpFuncToken( const OUString& rTokClass )
{
    sal_uInt16 nFuncId = readFuncId();
    const FunctionInfo* pFuncInfo = 0;
    OUString aFuncName = writeFuncIdItem( nFuncId, &pFuncInfo );
    if( pFuncInfo && (pFuncInfo->mnMinParamCount == pFuncInfo->mnMaxParamCount) )
        mxStack->pushFuncOp( aFuncName, rTokClass, pFuncInfo->mnMinParamCount );
    else
        mxStack->setError();
}

void FormulaObject::dumpFuncVarToken( const OUString& rTokClass )
{
    sal_uInt8 nParamCount;
    *mxStrm >> nParamCount;
    sal_uInt16 nFuncId = readFuncId();
    bool bCmd = getFlag( nFuncId, BIFF_TOK_FUNCVAR_CMD );
    if( bCmd )
        writeHexItem( "param-count", nParamCount, "PARAMCOUNT-CMD" );
    else
        writeDecItem( "param-count", nParamCount );
    OUString aFuncName = writeFuncIdItem( nFuncId );
    if( bCmd && getFlag( nParamCount, BIFF_TOK_FUNCVAR_CMDPROMPT ) )
    {
        aFuncName += OUString( OOX_DUMP_CMDPROMPT );
        nParamCount &= BIFF_TOK_FUNCVAR_COUNTMASK;
    }
    mxStack->pushFuncOp( aFuncName, rTokClass, nParamCount );
}

void FormulaObject::dumpCmdToken( const OUString& rTokClass )
{
    sal_uInt8 nParamCount = dumpDec< sal_uInt8 >( "param-count", "PARAMCOUNT-CMD" );
    sal_uInt16 nCmdId = readFuncId() | BIFF_TOK_FUNCVAR_CMD;
    OUString aFuncName = writeFuncIdItem( nCmdId );
    if( getFlag( nParamCount, BIFF_TOK_FUNCVAR_CMDPROMPT ) )
    {
        aFuncName += OUString( OOX_DUMP_CMDPROMPT );
        nParamCount &= BIFF_TOK_FUNCVAR_COUNTMASK;
    }
    mxStack->pushFuncOp( aFuncName, rTokClass, nParamCount );
}

void FormulaObject::dumpSheetToken()
{
    dumpUnused( (getBiff() == BIFF2) ? 4 : 6 );
    maRefPrefix = dumpTokenRefIdx();
}

void FormulaObject::dumpEndSheetToken()
{
    dumpUnused( (getBiff() == BIFF2) ? 3 : 4 );
    maRefPrefix = OUString();
}

bool FormulaObject::dumpAttrToken()
{
    bool bValid = true;
    bool bBiff2 = getBiff() == BIFF2;
    sal_uInt8 nType = dumpHex< sal_uInt8 >( "type", mxAttrTypes );
    switch( nType )
    {
        case BIFF_TOK_ATTR_VOLATILE:
            dumpUnused( bBiff2 ? 1 : 2 );
        break;
        case BIFF_TOK_ATTR_IF:
            dumpDec< sal_uInt16, sal_uInt8 >( !bBiff2, "skip" );
        break;
        case BIFF_TOK_ATTR_CHOOSE:
        {
            sal_uInt16 nCount = dumpDec< sal_uInt16, sal_uInt8 >( !bBiff2, "choices" );
            mxOut->resetItemIndex();
            for( sal_uInt16 nIdx = 0; nIdx < nCount; ++nIdx )
                dumpDec< sal_uInt16, sal_uInt8 >( !bBiff2, "#skip" );
            dumpDec< sal_uInt16, sal_uInt8 >( !bBiff2, "skip-err" );
        }
        break;
        case 0:     // in array formulas and defined names, the skip-bit may be 0
        case BIFF_TOK_ATTR_SKIP:
            dumpDec< sal_uInt16, sal_uInt8 >( !bBiff2, "skip" );
        break;
        case BIFF_TOK_ATTR_SUM:
            dumpUnused( bBiff2 ? 1 : 2 );
            mxStack->pushFuncOp( CREATE_OUSTRING( "SUM" ), OUString( OOX_DUMP_BASECLASS ), 1 );
        break;
        case BIFF_TOK_ATTR_ASSIGN:
            dumpUnused( bBiff2 ? 1 : 2 );
        break;
        case BIFF_TOK_ATTR_SPACE:
        case BIFF_TOK_ATTR_SPACE | BIFF_TOK_ATTR_VOLATILE:
            switch( getBiff() )
            {
                case BIFF2:
                    bValid = false;
                break;
                case BIFF3:
                    dumpDec< sal_uInt16 >( "leading-spaces" );
                break;
                case BIFF4:
                case BIFF5:
                case BIFF8:
                    dumpDec< sal_uInt8 >( "char-type", mxSpTypes );
                    dumpDec< sal_uInt8 >( "char-count" );
                break;
                case BIFF_UNKNOWN: break;
            }
        break;
        default:
            bValid = false;
    }
    return bValid;
}

bool FormulaObject::dumpNlrToken()
{
    const OUString aRefClass = cfg().getName( mxClasses, BIFF_TOKCLASS_REF );
    const OUString aValClass = cfg().getName( mxClasses, BIFF_TOKCLASS_VAL );

    bool bValid = true;
    sal_uInt8 nType = dumpHex< sal_uInt8 >( "type", mxNlrTypes );
    switch( nType )
    {
        case BIFF_TOK_NLR_ERR:      dumpNlrErrToken();                      break;
        case BIFF_TOK_NLR_ROWR:     dumpNlrColRowToken( aRefClass, false ); break;
        case BIFF_TOK_NLR_COLR:     dumpNlrColRowToken( aRefClass, false ); break;
        case BIFF_TOK_NLR_ROWV:     dumpNlrColRowToken( aValClass, false ); break;
        case BIFF_TOK_NLR_COLV:     dumpNlrColRowToken( aValClass, false ); break;
        case BIFF_TOK_NLR_RANGE:    dumpNlrRangeToken( aRefClass, false );  break;
        case BIFF_TOK_NLR_SRANGE:   dumpNlrRangeToken( aRefClass, true );   break;
        case BIFF_TOK_NLR_SROWR:    dumpNlrColRowToken( aRefClass, true );  break;
        case BIFF_TOK_NLR_SCOLR:    dumpNlrColRowToken( aRefClass, true );  break;
        case BIFF_TOK_NLR_SROWV:    dumpNlrColRowToken( aValClass, true );  break;
        case BIFF_TOK_NLR_SCOLV:    dumpNlrColRowToken( aValClass, true );  break;
        case BIFF_TOK_NLR_RANGEERR: dumpNlrRangeErrToken();                 break;
        default:                    bValid = false;
    }
    return bValid;
}

void FormulaObject::dumpNlrErrToken()
{
    dumpDec< sal_uInt32 >( "delname-idx" );
    mxStack->pushOperand( lclCreateNlr( getErrorName( BIFF_ERR_NAME ) ) );
}

void FormulaObject::dumpNlrColRowToken( const OUString& rTokClass, bool bAddData )
{
    if( bAddData )
    {
        dumpUnused( 4 );
        mxStack->pushOperand( createPlaceHolder(), rTokClass );
        maAddData.push_back( ADDDATA_NLR );
    }
    else
    {
        TokenAddress aPos = dumpTokenAddress( false );
        writeInfoItem( "addr", lclCreateNlr( aPos ) );
        mxStack->pushOperand( mxOut->getLastItemValue(), rTokClass );
    }
}

void FormulaObject::dumpNlrRangeToken( const OUString& rTokClass, bool bAddData )
{
    if( bAddData )
    {
        dumpUnused( 4 );
        mxStack->pushOperand( createPlaceHolder(), rTokClass );
        maAddData.push_back( ADDDATA_NLR );
    }
    else
    {
        TokenAddress aPos = dumpTokenAddress( false );
        writeInfoItem( "addr", lclCreateNlr( aPos ) );
        mxStack->pushOperand( mxOut->getLastItemValue(), rTokClass );
    }
    dumpUnknown( 1 );
    dumpRange( "target-range" );
}

void FormulaObject::dumpNlrRangeErrToken()
{
    dumpDec< sal_uInt32 >( "delname-idx" );
    dumpUnused( 9 );
    mxStack->pushOperand( lclCreateNlr( getErrorName( BIFF_ERR_NAME ) ) );
}

void FormulaObject::dumpAddTokenData()
{
    mxOut->resetItemIndex();
    for( AddDataTypeVec::const_iterator aIt = maAddData.begin(), aEnd = maAddData.end(); aIt != aEnd; ++aIt )
    {
        AddDataType eType = *aIt;

        {
            ItemGuard aItem( mxOut, "#add-data" );
            switch( eType )
            {
                case ADDDATA_NLR:       mxOut->writeAscii( "tNlr" );      break;
                case ADDDATA_ARRAY:     mxOut->writeAscii( "tArray" );    break;
                case ADDDATA_MEMAREA:   mxOut->writeAscii( "tMemArea" );  break;
            }
        }

        size_t nIdx = aIt - maAddData.begin();
        IndentGuard aIndGuard( mxOut );
        switch( eType )
        {
            case ADDDATA_NLR:       dumpAddDataNlr( nIdx );     break;
            case ADDDATA_ARRAY:     dumpAddDataArray( nIdx );   break;
            case ADDDATA_MEMAREA:   dumpAddDataMemArea( nIdx ); break;
        }
    }
}

void FormulaObject::dumpAddDataNlr( size_t nIdx )
{
    sal_uInt32 nFlags = dumpHex< sal_uInt32 >( "flags", "NLRADDFLAGS" );
    sal_uInt32 nCount = nFlags & BIFF_TOK_NLR_ADDMASK;
    OUStringBuffer aBuffer;
    for( sal_uInt32 nPos = 0; nPos < nCount; ++nPos )
    {
        Address aPos;
        readAddress( aPos );
        OUStringBuffer aAddr;
        StringHelper::appendAddress( aAddr, aPos );
        StringHelper::appendToken( aBuffer, aAddr.makeStringAndClear(), OOX_DUMP_LISTSEP );
    }
    OUString aAddrList = aBuffer.makeStringAndClear();
    writeInfoItem( "stacked-positions", aAddrList );
    mxStack->replaceOnTop( createPlaceHolder( nIdx ), lclCreateNlr( aAddrList ) );
}

void FormulaObject::dumpAddDataArray( size_t nIdx )
{
    sal_uInt32 nCols, nRows;
    dumpConstArrayHeader( nCols, nRows );

    OUStringBuffer aOp;
    TableGuard aTabGuard( mxOut, 17 );
    for( sal_uInt32 nRow = 0; nRow < nRows; ++nRow )
    {
        OUStringBuffer aArrayLine;
        for( sal_uInt32 nCol = 0; nCol < nCols; ++nCol )
            StringHelper::appendToken( aArrayLine, dumpConstValue( OOX_DUMP_FMLASTRQUOTE ), OOX_DUMP_LISTSEP );
        StringHelper::appendToken( aOp, aArrayLine.makeStringAndClear(), OOX_DUMP_ARRAYSEP );
    }
    StringHelper::enclose( aOp, '{', '}' );
    mxStack->replaceOnTop( createPlaceHolder( nIdx ), aOp.makeStringAndClear() );
}

void FormulaObject::dumpAddDataMemArea( size_t /*nIdx*/ )
{
    dumpRangeList( EMPTY_STRING, getBiff() == BIFF8 );
}

// ============================================================================
// ============================================================================

RecordStreamObject::~RecordStreamObject()
{
}

void RecordStreamObject::construct( const ObjectBase& rParent, const BinaryInputStreamRef& rxStrm, BiffType eBiff, const OUString& rSysFileName )
{
    BiffObjectBase::construct( rParent, rxStrm, eBiff, rSysFileName );
    if( BiffObjectBase::implIsValid() )
        mxFmlaObj.reset( new FormulaObject( *this ) );
}

bool RecordStreamObject::implIsValid() const
{
    return isValid( mxFmlaObj ) && BiffObjectBase::implIsValid();
}

// ============================================================================

WorkbookStreamObject::WorkbookStreamObject( const ObjectBase& rParent, const BinaryInputStreamRef& rxStrm, const OUString& rSysFileName )
{
    if( rxStrm.get() )
    {
        BiffType eBiff = BiffDetector::detectStreamBiffVersion( *rxStrm );
        RecordStreamObject::construct( rParent, rxStrm, eBiff, rSysFileName );
        if( RecordStreamObject::implIsValid() )
        {
            Config& rCfg = cfg();
            mxColors = rCfg.getNameList( "COLORS" );
            mxBorderStyles = rCfg.getNameList( "BORDERSTYLES" );
            mxFillPatterns = rCfg.getNameList( "FILLPATTERNS" );
            mnPTRowFields = 0;
            mnPTColFields = 0;
            mnPTRowColItemsIdx = 0;
            mbHasDff = false;
            initializePerSheet();
        }
    }
}

WorkbookStreamObject::~WorkbookStreamObject()
{
    if( WorkbookStreamObject::implIsValid() )
    {
        Config& rCfg = cfg();
        rCfg.eraseNameList( "FONTNAMES" );
        rCfg.eraseNameList( "FORMATS" );
    }
}

void WorkbookStreamObject::implDumpRecordBody()
{
    BiffInputStream& rStrm = getBiffStream();
    sal_uInt16 nRecId = rStrm.getRecId();
    sal_Int64 nRecSize = rStrm.getLength();
    BiffType eBiff = getBiff();

    switch( nRecId )
    {
        case BIFF2_ID_ARRAY:
        case BIFF3_ID_ARRAY:
            dumpRange( "array-range", false );
            dumpHex< sal_uInt16, sal_uInt8 >( eBiff != BIFF2, "flags", "ARRAY-FLAGS" );
            if( eBiff >= BIFF5 ) dumpUnused( 4 );
            getFormulaDumper().dumpCellFormula();
        break;

        case BIFF2_ID_BLANK:
        case BIFF3_ID_BLANK:
            dumpCellHeader( nRecId == BIFF2_ID_BLANK );
        break;

        case BIFF2_ID_BOF:
        case BIFF3_ID_BOF:
        case BIFF4_ID_BOF:
        case BIFF5_ID_BOF:
            dumpHex< sal_uInt16 >( "bof-type", "BOF-BIFFTYPE" );
            dumpHex< sal_uInt16 >( "sheet-type", "BOF-SHEETTYPE" );
            if( nRecSize >= 6 )  dumpDec< sal_uInt16 >( "build-id" );
            if( nRecSize >= 8 )  dumpDec< sal_uInt16 >( "build-year" );
            if( nRecSize >= 12 ) dumpHex< sal_uInt32 >( "history-flags", "BOF-HISTORY-FLAGS" );
            if( nRecSize >= 16 ) dumpHex< sal_uInt32 >( "lowest-version", "BOF-LOWESTVERSION-FLAGS" );
            if( (eBiff == BIFF4) && (getLastRecId() != BIFF_ID_OBJ) )
                initializePerSheet();
        break;

        case BIFF_ID_BOOKEXT:
            dumpFrHeader( true, true );
            dumpDec< sal_uInt32 >( "rec-size" );
            dumpHex< sal_uInt32 >( "flags-1", "BOOKEXT-FLAGS1" );
            if( rStrm.getRemaining() > 0 ) dumpHex< sal_uInt8 >( "flags-2", "BOOKEXT-FLAGS2" );
            if( rStrm.getRemaining() > 0 ) dumpHex< sal_uInt8 >( "flags-3", "BOOKEXT-FLAGS3" );
        break;

        case BIFF2_ID_BOOLERR:
        case BIFF3_ID_BOOLERR:
            dumpCellHeader( nRecId == BIFF2_ID_BOOLERR );
            dumpBoolErr();
        break;

        case BIFF_ID_CFHEADER:
            dumpDec< sal_uInt16 >( "rule-count" );
            dumpHex< sal_uInt16 >( "flags", "CFHEADER-FLAGS" );
            dumpRange( "bounding-range" );
            dumpRangeList();
        break;

        case BIFF_ID_CFRULE:
        {
            dumpDec< sal_uInt8 >( "type", "CFRULE-TYPE" );
            dumpDec< sal_uInt8 >( "operator", "CFRULE-OPERATOR" );
            sal_uInt16 nFmla1Size = dumpDec< sal_uInt16 >( "formula1-size" );
            sal_uInt16 nFmla2Size = dumpDec< sal_uInt16 >( "formula2-size" );
            dumpCfRuleProp();
            if( nFmla1Size > 0 ) getFormulaDumper().dumpNameFormula( "formula1", nFmla1Size );
            if( nFmla2Size > 0 ) getFormulaDumper().dumpNameFormula( "formula2", nFmla2Size );
        }
        break;

        case BIFF_ID_CFRULE12:
        {
            dumpFrHeader( true, true );
            dumpDec< sal_uInt8 >( "type", "CFRULE12-TYPE" );
            dumpDec< sal_uInt8 >( "operator", "CFRULE-OPERATOR" );
            sal_uInt16 nFmla1Size = dumpDec< sal_uInt16 >( "formula1-size" );
            sal_uInt16 nFmla2Size = dumpDec< sal_uInt16 >( "formula2-size" );
            dumpDxf12Prop();
            if( nFmla1Size > 0 ) getFormulaDumper().dumpNameFormula( "formula1", nFmla1Size );
            if( nFmla2Size > 0 ) getFormulaDumper().dumpNameFormula( "formula2", nFmla2Size );
            getFormulaDumper().dumpNameFormula( "active-formula" );
            dumpHex< sal_uInt8 >( "flags", "CFRULE12-FLAGS" );
            dumpDec< sal_uInt16 >( "priority" );
            dumpCfRule12Param( dumpDec< sal_uInt16 >( "sub-type", "CFRULE12-SUBTYPE" ) );
        }
        break;

        case BIFF_ID_CFRULEEXT:
            dumpFrHeader( true, true );
            dumpBool< sal_uInt32 >( "cfrule12-follows" );
            dumpDec< sal_uInt16 >( "cfheader-id" );
            if( rStrm.getRemaining() >= 25 )
            {
                dumpDec< sal_uInt16 >( "cfrule-idx" );
                dumpDec< sal_uInt8 >( "operator", "CFRULE-OPERATOR" );
                sal_uInt8 nSubType = dumpDec< sal_uInt8 >( "sub-type", "CFRULE12-SUBTYPE" );
                dumpDec< sal_uInt16 >( "priority" );
                dumpHex< sal_uInt8 >( "flags", "CFRULEEXT-FLAGS" );
                if( dumpBoolean( "has-dxf-data" ) ) dumpDxf12Prop();
                dumpCfRule12Param( nSubType );
            }
        break;

        case BIFF_ID_CH3DDATAFORMAT:
            dumpDec< sal_uInt8 >( "base", "CH3DDATAFORMAT-BASE" );
            dumpDec< sal_uInt8 >( "top", "CH3DDATAFORMAT-TOP" );
        break;

        case BIFF_ID_CHAREAFORMAT:
            dumpColorABGR( "fg-color" );
            dumpColorABGR( "bg-color" );
            dumpPatternIdx();
            dumpHex< sal_uInt16 >( "flags", "CHAREAFORMAT-FLAGS" );
            if( eBiff == BIFF8 ) dumpColorIdx( "fg-color-idx" );
            if( eBiff == BIFF8 ) dumpColorIdx( "bg-color-idx" );
        break;

        case BIFF_ID_CHAXESSET:
            dumpDec< sal_uInt16 >( "axesset-id", "CHAXESSET-ID" );
            dumpRect< sal_Int32 >( "inner-plotarea-pos", (eBiff <= BIFF4) ? "CONV-TWIP-TO-CM" : "" );
        break;

        case BIFF_ID_CHAXIS:
            dumpDec< sal_uInt16 >( "axis-type", "CHAXIS-TYPE" );
            if( eBiff <= BIFF4 )
                dumpRect< sal_Int32 >( "position", "CONV-TWIP-TO-CM" );
            else
                dumpUnused( 16 );
        break;

        case BIFF_ID_CHBAR:
            dumpDec< sal_Int16 >( "overlap", "CONV-PERCENT-NEG" );
            dumpDec< sal_Int16 >( "gap", "CONV-PERCENT" );
            dumpHex< sal_uInt16 >( "flags", "CHBAR-FLAGS" );
        break;

        case BIFF_ID_CHCHART:
            dumpRect< sal_Int32 >( "chart-frame", "CONV-PT1616-TO-CM", FORMATTYPE_FIX );
        break;

        case BIFF_ID_CHCHART3D:
            dumpDec< sal_uInt16 >( "rotation-angle", "CONV-DEG" );
            dumpDec< sal_Int16 >( "elevation-angle", "CONV-DEG" );
            dumpDec< sal_uInt16 >( "eye-distance" );
            dumpDec< sal_uInt16 >( "relative-height", "CONV-PERCENT" );
            dumpDec< sal_uInt16 >( "relative-depth", "CONV-PERCENT" );
            dumpDec< sal_uInt16 >( "depth-gap", "CONV-PERCENT" );
            dumpHex< sal_uInt16 >( "flags", "CHCHART3D-FLAGS" );
        break;

        case BIFF_ID_CHDATAFORMAT:
            dumpDec< sal_Int16 >( "point-idx", "CHDATAFORMAT-POINTIDX" );
            dumpDec< sal_Int16 >( "series-idx" );
            if( eBiff >= BIFF5 ) dumpDec< sal_Int16 >( "format-idx", "CHDATAFORMAT-FORMATIDX" );
            if( eBiff >= BIFF5 ) dumpHex< sal_uInt16 >( "flags", "CHDATAFORMAT-FLAGS" );
        break;

        case BIFF_ID_CHDATERANGE:
            dumpDec< sal_uInt16 >( "minimum-date" );
            dumpDec< sal_uInt16 >( "maximum-date" );
            dumpDec< sal_uInt16 >( "major-unit-value" );
            dumpDec< sal_uInt16 >( "major-unit", "CHDATERANGE-UNIT" );
            dumpDec< sal_uInt16 >( "minor-unit-value" );
            dumpDec< sal_uInt16 >( "minor-unit", "CHDATERANGE-UNIT" );
            dumpDec< sal_uInt16 >( "base-unit", "CHDATERANGE-UNIT" );
            dumpDec< sal_uInt16 >( "axis-crossing-date" );
            dumpHex< sal_uInt16 >( "flags", "CHDATERANGE-FLAGS" );
        break;

        case BIFF_ID_CHECKCOMPAT:
            dumpFrHeader( true, true );
            dumpBool< sal_uInt32 >( "check-compatibility" );
        break;

        case BIFF_ID_CHESCHERFORMAT:
            dumpEmbeddedDff();
        break;

        case BIFF_ID_CHFRAME:
            dumpDec< sal_uInt16 >( "format", "CHFRAME-FORMAT" );
            dumpHex< sal_uInt16 >( "flags", "CHFRAME-FLAGS" );
        break;

        case BIFF_ID_CHFRAMEPOS:
            dumpDec< sal_uInt16 >( "tl-mode", "CHFRAMEPOS-POSMODE" );
            dumpDec< sal_uInt16 >( "br-mode", "CHFRAMEPOS-POSMODE" );
            dumpRectWithGaps< sal_Int16 >( "position", 2 );
        break;

        case BIFF_ID_CHFRBLOCKBEGIN:
            dumpFrHeader( true, false );
            dumpDec< sal_uInt16 >( "type", "CHFRBLOCK-TYPE" );
            dumpDec< sal_uInt16 >( "context" );
            dumpDec< sal_uInt16 >( "value-1" );
            dumpDec< sal_uInt16 >( "value-2" );
        break;

        case BIFF_ID_CHFRBLOCKEND:
            dumpFrHeader( true, false );
            dumpDec< sal_uInt16 >( "type", "CHFRBLOCK-TYPE" );
            if( rStrm.getRemaining() >= 6 )
                dumpUnused( 6 );
        break;

        case BIFF_ID_CHFRCATEGORYPROPS:
            dumpFrHeader( true, false );
            dumpDec< sal_uInt16 >( "label-offset", "CONV-PERCENT" );
            dumpDec< sal_uInt16 >( "alignment", "CHFRCATEGORYPROPS-ALIGN" );
            dumpHex< sal_uInt16 >( "flags", "CHFRCATEGORYPROPS-FLAGS" );
        break;

        case BIFF_ID_CHFREXTPROPS:
        {
            dumpFrHeader( true, true );
            dumpDec< sal_uInt32 >( "data-size" );
            dumpDec< sal_uInt8 >( "version" );
            dumpUnused( 1 );
            dumpDec< sal_uInt16 >( "parent", "CHFREXTPROPS-PARENT" );
            dumpChFrExtProps();
            dumpUnused( 4 );
        }
        break;

        case BIFF_ID_CHFRINFO:
        {
            dumpFrHeader( true, false );
            dumpDec< sal_uInt8 >( "creator", "CHFRINFO-APPVERSION" );
            dumpDec< sal_uInt8 >( "writer", "CHFRINFO-APPVERSION" );
            sal_uInt16 nCount = dumpDec< sal_uInt16 >( "rec-range-count" );
            mxOut->resetItemIndex();
            for( sal_uInt16 nIndex = 0; !rStrm.isEof() && (nIndex < nCount); ++nIndex )
                dumpHexPair< sal_uInt16 >( "#rec-range", '-' );
        }
        break;

        case BIFF_ID_CHFRLABELPROPS:
            dumpFrHeader( true, true );
            dumpHex< sal_uInt16 >( "flags", "CHFRLABELPROPS-FLAGS" );
            dumpUniString( "separator", BIFF_STR_SMARTFLAGS );
        break;

        case BIFF_ID_CHFRLAYOUT:
            dumpFrHeader( true, true );
            dumpHex< sal_uInt32 >( "checksum" );
            dumpHex< sal_uInt16 >( "flags", "CHFRLAYOUT-FLAGS" );
            dumpDec< sal_uInt16 >( "mode-x", "CHFRLAYOUT-MODE" );
            dumpDec< sal_uInt16 >( "mode-y", "CHFRLAYOUT-MODE" );
            dumpDec< sal_uInt16 >( "mode-w", "CHFRLAYOUT-MODE" );
            dumpDec< sal_uInt16 >( "mode-h", "CHFRLAYOUT-MODE" );
            dumpRect< double >( "position" );
            dumpUnused( 2 );
        break;

        case BIFF_ID_CHFRPLOTAREALAYOUT:
            dumpFrHeader( true, true );
            dumpHex< sal_uInt32 >( "checksum" );
            dumpHex< sal_uInt16 >( "flags", "CHFRPLOTAREALAYOUT-FLAGS" );
            dumpRect< sal_Int16 >( "position" );
            dumpDec< sal_uInt16 >( "mode-x", "CHFRLAYOUT-MODE" );
            dumpDec< sal_uInt16 >( "mode-y", "CHFRLAYOUT-MODE" );
            dumpDec< sal_uInt16 >( "mode-w", "CHFRLAYOUT-MODE" );
            dumpDec< sal_uInt16 >( "mode-h", "CHFRLAYOUT-MODE" );
            dumpRect< double >( "position" );
            dumpUnused( 2 );
        break;

        case BIFF_ID_CHFRSHAPEPROPS:
            dumpFrHeader( true, true );
            dumpDec< sal_uInt16 >( "context" );
            dumpUnused( 2 );
            dumpHex< sal_uInt32 >( "checksum" );
            dumpDec< sal_uInt32 >( "xml-size" );
        break;

        case BIFF_ID_CHFRTEXTPROPS:
            dumpFrHeader( true, true );
            dumpHex< sal_uInt32 >( "checksum" );
            dumpDec< sal_uInt32 >( "xml-size" );
        break;

        case BIFF_ID_CHFRUNITPROPS:
            dumpFrHeader( true, false );
            dumpDec< sal_Int16 >( "preset", "CHFRUNITPROPS-PRESET" );
            dumpDec< double >( "unit" );
            dumpHex< sal_uInt16 >( "flags", "CHFRUNITPROPS-FLAGS" );
        break;

        case BIFF_ID_CHFRWRAPPER:
            dumpFrHeader( true, false );
        break;

        case BIFF_ID_CHLABELRANGE:
            dumpDec< sal_uInt16 >( "axis-crossing" );
            dumpDec< sal_uInt16 >( "label-frequency" );
            dumpDec< sal_uInt16 >( "tick-frequency" );
            dumpHex< sal_uInt16 >( "flags", "CHLABELRANGE-FLAGS" );
        break;

        case BIFF_ID_CHLEGEND:
            dumpRect< sal_Int32 >( "position", (eBiff <= BIFF4) ? "CONV-TWIP-TO-CM" : "" );
            dumpDec< sal_uInt8 >( "docked-pos", "CHLEGEND-DOCKPOS" );
            dumpDec< sal_uInt8 >( "spacing", "CHLEGEND-SPACING" );
            dumpHex< sal_uInt16 >( "flags", "CHLEGEND-FLAGS" );
        break;

        case BIFF_ID_CHLINEFORMAT:
            dumpColorABGR();
            dumpDec< sal_uInt16 >( "line-type", "CHLINEFORMAT-LINETYPE" );
            dumpDec< sal_Int16 >( "line-weight", "CHLINEFORMAT-LINEWEIGHT" );
            dumpHex< sal_uInt16 >( "flags", "CHLINEFORMAT-FLAGS" );
            if( eBiff == BIFF8 ) dumpColorIdx();
        break;

        case BIFF_ID_CHMARKERFORMAT:
            dumpColorABGR( "border-color" );
            dumpColorABGR( "fill-color" );
            dumpDec< sal_uInt16 >( "marker-type", "CHMARKERFORMAT-TYPE" );
            dumpHex< sal_uInt16 >( "flags", "CHMARKERFORMAT-FLAGS" );
            if( eBiff == BIFF8 ) dumpColorIdx( "border-color-idx" );
            if( eBiff == BIFF8 ) dumpColorIdx( "fill-color-idx" );
            if( eBiff == BIFF8 ) dumpDec< sal_Int32 >( "marker-size", "CONV-TWIP-TO-PT" );
        break;

        case BIFF_ID_CHOBJECTLINK:
            dumpDec< sal_uInt16 >( "link-target", "CHOBJECTLINK-TARGET" );
            dumpDec< sal_Int16 >( "series-idx" );
            dumpDec< sal_Int16 >( "point-idx", "CHOBJECTLINK-POINT" );
        break;

        case BIFF_ID_CHPICFORMAT:
            dumpDec< sal_uInt16 >( "bitmap-mode", "CHPICFORMAT-BITMAP-MODE" );
            dumpDec< sal_uInt16 >( "image-format", "CHPICFORMAT-IMAGE-FORMAT" );
            dumpHex< sal_uInt16 >( "flags", "CHPICFORMAT-FLAGS" );
            dumpDec< double >( "scaling-factor" );
        break;

        case BIFF_ID_CHPIE:
            dumpDec< sal_uInt16 >( "angle", "CONV-DEG" );
            if( eBiff >= BIFF5 ) dumpDec< sal_uInt16 >( "hole-size" );
            if( eBiff >= BIFF8 ) dumpHex< sal_uInt16 >( "flags", "CHPIE-FLAGS" );
        break;

        case BIFF_ID_CHPIVOTFLAGS:
            dumpRepeatedRecId();
            dumpUnused( 2 );
            dumpHex< sal_uInt16 >( "flags", "CHPIVOTFLAGS-FLAGS" );
        break;

        case BIFF8_ID_CHPIVOTREF:
            dumpRepeatedRecId();
            dumpUnused( 4 );
            dumpUniString( "ref", BIFF_STR_8BITLENGTH );
        break;

        case BIFF_ID_CHPLOTGROWTH:
            dumpFix< sal_Int32 >( "horizontal-growth" );
            dumpFix< sal_Int32 >( "vertical-growth" );
        break;

        case BIFF_ID_CHPROPERTIES:
            dumpHex< sal_uInt16 >( "flags", "CHPROPERTIES-FLAGS" );
            dumpDec< sal_uInt8 >( "empty-cells", "CHPROPERTIES-EMPTYCELLS" );
        break;

        case BIFF_ID_CHSCATTER:
            if( eBiff == BIFF8 ) dumpDec< sal_uInt16 >( "bubble-size", "CONV-PERCENT" );
            if( eBiff == BIFF8 ) dumpDec< sal_uInt16 >( "size-type", "CHSCATTER-SIZETYPE" );
            if( eBiff == BIFF8 ) dumpHex< sal_uInt16 >( "flags", "CHSCATTER-FLAGS" );
        break;

        case BIFF_ID_CHSERERRORBAR:
            dumpDec< sal_uInt8 >( "type", "CHSERERRORBAR-TYPE" );
            dumpDec< sal_uInt8 >( "source", "CHSERERRORBAR-SOURCE" );
            dumpBool< sal_uInt8 >( "draw-t-shape" );
            dumpBool< sal_uInt8 >( "draw-line" );
            dumpDec< double >( "value" );
            dumpDec< sal_uInt16 >( "custom-count" );
        break;

        case BIFF_ID_CHSERIES:
            dumpDec< sal_uInt16 >( "categories-type", "CHSERIES-TYPE" );
            dumpDec< sal_uInt16 >( "values-type", "CHSERIES-TYPE" );
            dumpDec< sal_uInt16 >( "categories-count" );
            dumpDec< sal_uInt16 >( "values-count" );
            if( eBiff == BIFF8 ) dumpDec< sal_uInt16 >( "bubbles-type", "CHSERIES-TYPE" );
            if( eBiff == BIFF8 ) dumpDec< sal_uInt16 >( "bubbles-count" );
        break;

        case BIFF_ID_CHSERTRENDLINE:
            switch( dumpDec< sal_uInt8 >( "type", "CHSERTRENDLINE-TYPE" ) )
            {
                case 0:     dumpDec< sal_uInt8 >( "order" );            break;
                case 4:     dumpDec< sal_uInt8 >( "average-period" );   break;
                default:    dumpUnused( 1 );
            }
            dumpDec< double >( "intercept" );
            dumpBool< sal_uInt8 >( "show-equation" );
            dumpBool< sal_uInt8 >( "show-r-sqrare" );
            dumpDec< double >( "forecast-forward" );
            dumpDec< double >( "forecast-backward" );
        break;

        case BIFF_ID_CHSOURCELINK:
            dumpDec< sal_uInt8 >( "link-target", "CHSOURCELINK-TARGET" );
            dumpDec< sal_uInt8 >( "link-type", "CHSOURCELINK-TYPE" );
            dumpHex< sal_uInt16 >( "flags", "CHSOURCELINK-FLAGS" );
            dumpFormatIdx();
            getFormulaDumper().dumpNameFormula();
        break;

        case BIFF_ID_CHSTRING:
            dumpDec< sal_uInt16 >( "text-type", "CHSTRING-TYPE" );
            dumpString( "text", BIFF_STR_8BITLENGTH, BIFF_STR_8BITLENGTH );
        break;

        case BIFF_ID_CHTEXT:
            dumpDec< sal_uInt8 >( "horizontal-align", "CHTEXT-HORALIGN" );
            dumpDec< sal_uInt8 >( "vertical-align", "CHTEXT-VERALIGN" );
            dumpDec< sal_uInt16 >( "fill-mode", "CHTEXT-FILLMODE" );
            dumpColorABGR();
            dumpRect< sal_Int32 >( "position", (eBiff <= BIFF4) ? "CONV-TWIP-TO-CM" : "" );
            dumpHex< sal_uInt16 >( "flags-1", "CHTEXT-FLAGS1" );
            if( eBiff == BIFF8 ) dumpColorIdx();
            if( eBiff == BIFF8 ) dumpHex< sal_uInt16 >( "flags-2", "CHTEXT-FLAGS2" );
            if( eBiff == BIFF8 ) dumpDec< sal_uInt16 >( "rotation", "TEXTROTATION" );
        break;

        case BIFF_ID_CHTICK:
            dumpDec< sal_uInt8 >( "major-ticks", "CHTICK-TYPE" );
            dumpDec< sal_uInt8 >( "minor-ticks", "CHTICK-TYPE" );
            dumpDec< sal_uInt8 >( "label-position", "CHTICK-LABELPOS" );
            dumpDec< sal_uInt8 >( "fill-mode", "CHTEXT-FILLMODE" );
            dumpColorABGR( "label-color" );
            dumpUnused( 16 );
            dumpHex< sal_uInt16 >( "flags", "CHTICK-FLAGS" );
            if( eBiff == BIFF8 ) dumpColorIdx( "label-color-idx" );
            if( eBiff == BIFF8 ) dumpDec< sal_uInt16 >( "label-rotation", "TEXTROTATION" );
        break;

        case BIFF_ID_CHTYPEGROUP:
            dumpUnused( 16 );
            dumpHex< sal_uInt16 >( "flags", "CHTYPEGROUP-FLAGS" );
            if( eBiff >= BIFF5 ) dumpDec< sal_uInt16 >( "group-idx" );
        break;

        case BIFF_ID_CHVALUERANGE:
            dumpDec< double >( "minimum" );
            dumpDec< double >( "maximum" );
            dumpDec< double >( "major-inc" );
            dumpDec< double >( "minor-inc" );
            dumpDec< double >( "axis-crossing" );
            dumpHex< sal_uInt16 >( "flags", "CHVALUERANGE-FLAGS" );
        break;

        case BIFF_ID_CODENAME:
            dumpUniString( "codename" );
        break;

        case BIFF_ID_CODEPAGE:
            getBiffData().setTextEncoding( dumpCodePage() );
            mbHasCodePage = true;
        break;

        case BIFF_ID_COLINFO:
            dumpColRange();
            dumpDec< sal_uInt16 >( "col-width", "CONV-COLWIDTH" );
            dumpXfIdx( "xf-idx" );
            dumpHex< sal_uInt16 >( "flags", "COLINFO-FLAGS" );
            dumpUnused( 2 );
        break;

        case BIFF_ID_COLUMNDEFAULT:
            mxOut->resetItemIndex();
            for( sal_Int32 nCol = 0, nCount = dumpColRange(); nCol < nCount; ++nCol )
                dumpXfIdx( "#xf-idx", true );
            dumpUnused( 2 );
        break;

        case BIFF_ID_COLWIDTH:
            dumpColRange( EMPTY_STRING, false );
            dumpDec< sal_uInt16 >( "col-width", "CONV-COLWIDTH" );
        break;

        case BIFF_ID_COMPRESSPICS:
            dumpFrHeader( true, true );
            dumpBool< sal_uInt32 >( "recommend-compress-pics" );
        break;

        case BIFF_ID_CONNECTION:
        {
            dumpFrHeader( true, false );
            sal_uInt16 nType = dumpDec< sal_uInt16 >( "data-source-type", "CONNECTION-SOURCETYPE" );
            sal_uInt16 nFlags1 = dumpHex< sal_uInt16 >( "flags", "CONNECTION-FLAGS" );
            dumpDec< sal_uInt16 >( "param-count" );
            dumpUnused( 2 );
            dumpHex< sal_uInt16 >( "querytable-flags", "QUERYTABLESETTINGS-FLAGS" );
            switch( nType )
            {
                case 4:     dumpHex< sal_uInt16 >( "html-flags", "QUERYTABLESETTINGS-HTML-FLAGS" );     break;
                case 5:     dumpHex< sal_uInt16 >( "oledb-flags", "QUERYTABLESETTINGS-OLEDB-FLAGS" );   break;
                case 7:     dumpHex< sal_uInt16 >( "ado-flags", "QUERYTABLESETTINGS-ADO-FLAGS" );       break;
                default:    dumpUnused( 2 );
            }
            dumpDec< sal_uInt8 >( "edited-version" );
            dumpDec< sal_uInt8 >( "refreshed-version" );
            dumpDec< sal_uInt8 >( "min-refresh-version" );
            dumpDec< sal_uInt16 >( "refresh-interval", "QUERYTABLESETTINGS-INTERVAL" );
            dumpDec< sal_uInt16 >( "html-format", "QUERYTABLESETTINGS-HTMLFORMAT" );
            dumpDec< sal_Int32 >( "reconnect-type", "CONNECTION-RECONNECTTYPE" );
            dumpDec< sal_uInt8 >( "credentials", "CONNECTION-CREDENTIALS" );
            dumpUnused( 1 );
            dumpSegmentedUniString( "source-file" );
            dumpSegmentedUniString( "source-conn-file" );
            dumpSegmentedUniString( "name" );
            dumpSegmentedUniString( "description" );
            dumpSegmentedUniString( "sso-id" );
            if( nFlags1 & 0x0004 ) dumpSegmentedUniString( "table-names" );
            if( nFlags1 & 0x0010 )
            {
                break;   // TODO: parameter array structure
            }
            bool bEscape = false;
            switch( nType )
            {
                case 1:
                    dumpSegmentedUniString( "connection-string" );
                break;
                case 4:
                    dumpSegmentedUniStringArray( "urls" );
                    dumpSegmentedUniStringArray( "post-method" );
                break;
                case 5:
                    bEscape = true;
                break;
                case 6:
                    bEscape = true;
                break;
            }
            if( bEscape )
                break;
            dumpSegmentedUniStringArray( "sql-command" );
            dumpSegmentedUniStringArray( "orig-sql-command" );
            dumpSegmentedUniStringArray( "webquery-dialog-url" );
            switch( dumpDec< sal_uInt8 >( "linked-object-type", "CONNECTION-LINKEDOBJECTTYPE" ) )
            {
                case 1: dumpSegmentedUniString( "defined-name" );   break;
                case 2: dumpHex< sal_uInt16 >( "cache-id" );        break;
            }
        }
        break;

        case BIFF_ID_CONT:
            if( (eBiff == BIFF8) && (getLastRecId() == BIFF_ID_OBJ) )
                dumpEmbeddedDff();
        break;

        case BIFF_ID_COORDLIST:
        {
            mxOut->resetItemIndex();
            TableGuard aTabGuard( mxOut, 12, 10 );
            while( rStrm.getRemaining() >= 4 )
            {
                MultiItemsGuard aMultiGuard( mxOut );
                writeEmptyItem( "#point" );
                dumpDec< sal_uInt16 >( "x" );
                dumpDec< sal_uInt16 >( "y" );
            }
        }
        break;

        case BIFF_ID_COUNTRY:
            dumpDec< sal_uInt16 >( "ui-country", "COUNTRY" );
            dumpDec< sal_uInt16 >( "sys-country", "COUNTRY" );
        break;

        case BIFF_ID_CRN:
        {
            sal_Int32 nCol2 = dumpColIndex( "last-col-idx", false );
            sal_Int32 nCol1 = dumpColIndex( "first-col-idx", false );
            sal_Int32 nRow = dumpRowIndex( "row-idx" );
            TableGuard aTabGuard( mxOut, 14, 17 );
            for( Address aPos( nCol1, nRow ); !rStrm.isEof() && (aPos.mnCol <= nCol2); ++aPos.mnCol )
            {
                MultiItemsGuard aMultiGuard( mxOut );
                writeAddressItem( "pos", aPos );
                dumpConstValue();
            }
        }
        break;

        case BIFF_ID_DCONBINAME:
            dumpDec< sal_uInt8 >( "builtin-id", "DEFINEDNAME-BUILTINID" );
            dumpUnused( 3 );
            dumpString( "source-link", BIFF_STR_8BITLENGTH, BIFF_STR_SMARTFLAGS );
        break;

        case BIFF_ID_DCONNAME:
            dumpString( "source-name", BIFF_STR_8BITLENGTH );
            dumpString( "source-link", BIFF_STR_8BITLENGTH, BIFF_STR_SMARTFLAGS );
        break;

        case BIFF_ID_DCONREF:
            dumpRange( "source-range", false );
            dumpString( "source-link", BIFF_STR_8BITLENGTH, BIFF_STR_SMARTFLAGS );
        break;

        case BIFF2_ID_DATATABLE:
            dumpRange( "table-range", false );
            dumpBoolean( "recalc-always" );
            dumpBoolean( "row-table" );
            dumpAddress( "ref1" );
        break;

        case BIFF3_ID_DATATABLE:
            dumpRange( "table-range", false );
            dumpHex< sal_uInt16 >( "flags", "DATATABLE-FLAGS" );
            dumpAddress( "ref1" );
            dumpAddress( "ref2" );
        break;

        case BIFF2_ID_DATATABLE2:
            dumpRange( "table-range", false );
            dumpBoolean( "recalc-always" );
            dumpUnused( 1 );
            dumpAddress( "ref1" );
            dumpAddress( "ref2" );
        break;

        case BIFF_ID_DATAVALIDATION:
        {
            dumpHex< sal_uInt32 >( "flags", "DATAVALIDATION-FLAGS" );
            dumpUniString( "input-title" );
            dumpUniString( "error-title" );
            dumpUniString( "input-message" );
            dumpUniString( "error-message" );
            sal_uInt16 nFmla1Size = getFormulaDumper().dumpFormulaSize( "formula1-size" );
            dumpUnused( 2 );
            if( nFmla1Size > 0 )
                getFormulaDumper().dumpNameFormula( "formula1", nFmla1Size );
            sal_uInt16 nFmla2Size = getFormulaDumper().dumpFormulaSize( "formula2-size" );
            dumpUnused( 2 );
            if( nFmla2Size > 0 )
                getFormulaDumper().dumpNameFormula( "formula2", nFmla2Size );
            dumpRangeList();
        }
        break;

        case BIFF_ID_DATAVALIDATIONS:
            dumpHex< sal_uInt16 >( "flags", "DATAVALIDATIONS-FLAGS" );
            dumpDec< sal_Int32 >( "input-box-pos-x" );
            dumpDec< sal_Int32 >( "input-box-pos-y" );
            dumpDec< sal_Int32 >( "dropdown-object-id" );
            dumpDec< sal_Int32 >( "dval-entry-count" );
        break;

        case BIFF_ID_DBCELL:
            dumpDec< sal_uInt32 >( "reverse-offset-to-row" );
            mxOut->resetItemIndex();
            while( rStrm.getRemaining() >= 2 )
                dumpDec< sal_uInt16 >( "#cell-offset" );
        break;

        case BIFF_ID_DBQUERY:
            if( eBiff == BIFF8 )
            {
                if( (getLastRecId() != BIFF_ID_PCITEM_STRING) && (getLastRecId() != BIFF_ID_DBQUERY) )
                {
                    dumpHex< sal_uInt16 >( "flags", "DBQUERY-FLAGS" );
                    dumpDec< sal_uInt16 >( "sql-param-count" );
                    dumpDec< sal_uInt16 >( "command-count" );
                    dumpDec< sal_uInt16 >( "post-method-count" );
                    dumpDec< sal_uInt16 >( "server-sql-count" );
                    dumpDec< sal_uInt16 >( "odbc-connection-count" );
                }
            }
        break;

        case BIFF2_ID_DEFINEDNAME:
        case BIFF3_ID_DEFINEDNAME:
        {
            rtl_TextEncoding eTextEnc = getBiffData().getTextEncoding();
            dumpHex< sal_uInt16, sal_uInt8 >( eBiff != BIFF2, "flags", "DEFINEDNAME-FLAGS" );
            if( eBiff == BIFF2 ) dumpDec< sal_uInt8 >( "macro-type", "DEFINEDNAME-MACROTYPE-BIFF2" );
            dumpChar( "accelerator", eTextEnc );
            sal_uInt8 nNameLen = dumpDec< sal_uInt8 >( "name-len" );
            sal_uInt16 nFmlaSize = getFormulaDumper().dumpFormulaSize();
            if( eBiff >= BIFF5 )
            {
                bool bBiff8 = eBiff == BIFF8;
                if( bBiff8 ) dumpUnused( 2 ); else dumpDec< sal_uInt16 >( "externsheet-idx", "DEFINEDNAME-SHEETIDX" );
                dumpDec< sal_uInt16 >( "sheet-idx", "DEFINEDNAME-SHEETIDX" );
                sal_uInt8 nMenuLen = dumpDec< sal_uInt8 >( "menu-text-len" );
                sal_uInt8 nDescrLen = dumpDec< sal_uInt8 >( "description-text-len" );
                sal_uInt8 nHelpLen = dumpDec< sal_uInt8 >( "help-text-len" );
                sal_uInt8 nStatusLen = dumpDec< sal_uInt8 >( "statusbar-text-len" );
                writeStringItem( "name", bBiff8 ? rStrm.readUniStringBody( nNameLen, true ) : rStrm.readCharArrayUC( nNameLen, eTextEnc, true ) );
                getFormulaDumper().dumpNameFormula( EMPTY_STRING, nFmlaSize );
                if( nMenuLen > 0 ) writeStringItem( "menu-text", bBiff8 ? rStrm.readUniStringBody( nMenuLen, true ) : rStrm.readCharArrayUC( nMenuLen, eTextEnc, true ) );
                if( nDescrLen > 0 ) writeStringItem( "description-text", bBiff8 ? rStrm.readUniStringBody( nDescrLen, true ) : rStrm.readCharArrayUC( nDescrLen, eTextEnc, true ) );
                if( nHelpLen > 0 ) writeStringItem( "help-text", bBiff8 ? rStrm.readUniStringBody( nHelpLen, true ) : rStrm.readCharArrayUC( nHelpLen, eTextEnc, true ) );
                if( nStatusLen > 0 ) writeStringItem( "statusbar-text", bBiff8 ? rStrm.readUniStringBody( nStatusLen, true ) : rStrm.readCharArrayUC( nStatusLen, eTextEnc, true ) );
            }
            else
            {
                writeStringItem( "name", rStrm.readCharArrayUC( nNameLen, eTextEnc, true ) );
                getFormulaDumper().dumpNameFormula( EMPTY_STRING, nFmlaSize );
                if( eBiff == BIFF2 ) getFormulaDumper().dumpFormulaSize();
            }
        }
        break;

        case BIFF3_ID_DEFROWHEIGHT:
            dumpHex< sal_uInt16 >( "flags", "DEFROWHEIGHT-FLAGS" );
            dumpDec< sal_uInt16 >( "row-height", "CONV-TWIP-TO-PT" );
        break;

        case BIFF2_ID_DIMENSION:
        case BIFF3_ID_DIMENSION:
            dumpRange( "used-area", true, (nRecId == BIFF3_ID_DIMENSION) && (eBiff == BIFF8) );
            if( nRecId == BIFF3_ID_DIMENSION ) dumpUnused( 2 );
        break;

        case BIFF_ID_DXF:
            dumpFrHeader( true, true );
            dumpHex< sal_uInt16 >( "flags", "DXF-FLAGS" );
            dumpDxfProp();
        break;

        case BIFF_ID_EXTERNALBOOK:
        {
            sal_uInt16 nCount = dumpDec< sal_uInt16 >( "sheet-count" );
            if( rStrm.getRemaining() == 2 )
                dumpHex< sal_uInt16 >( "special-key", "EXTERNALBOOK-KEY" );
            else
            {
                dumpString( "workbook-url" );
                mxOut->resetItemIndex();
                for( sal_uInt16 nSheet = 0; !rStrm.isEof() && (nSheet < nCount); ++nSheet )
                    dumpString( "#sheet-name" );
            }
        }
        break;

        case BIFF2_ID_EXTERNALNAME:
        case BIFF3_ID_EXTERNALNAME:
        {
            sal_uInt16 nFlags = (eBiff >= BIFF3) ? dumpHex< sal_uInt16 >( "flags", "EXTERNALNAME-FLAGS" ) : 0;
            if( eBiff >= BIFF5 )
            {
                if( getFlag< sal_uInt16 >( nFlags, 0x0010 ) )
                {
                    dumpHex< sal_uInt32 >( "storage-id" );
                }
                else
                {
                    dumpDec< sal_uInt16 >( "externsheet-idx" );
                    dumpUnused( 2 );
                }
            }
            OUString aName = dumpString( "name", BIFF_STR_8BITLENGTH, BIFF_STR_8BITLENGTH );
            if( (aName.getLength() > 0) && (aName[ 0 ] == 1) && (rStrm.getRemaining() >= 2) )
                getFormulaDumper().dumpNameFormula();
        }
        break;

        case BIFF_ID_EXTERNSHEET:
            if( eBiff == BIFF8 )
            {
                sal_uInt16 nCount = dumpDec< sal_uInt16 >( "ref-count" );
                TableGuard aTabGuard( mxOut, 10, 17, 24 );
                mxOut->resetItemIndex();
                for( sal_uInt16 nRefId = 0; !rStrm.isEof() && (nRefId < nCount); ++nRefId )
                {
                    MultiItemsGuard aMultiGuard( mxOut );
                    writeEmptyItem( "#ref" );
                    dumpDec< sal_uInt16 >( "extbook-idx" );
                    dumpDec< sal_Int16 >( "first-sheet", "EXTERNSHEET-IDX" );
                    dumpDec< sal_Int16 >( "last-sheet", "EXTERNSHEET-IDX" );
                }
            }
            else
            {
                OStringBuffer aUrl( rStrm.readByteString( false, true ) );
                if( (aUrl.getLength() > 0) && (aUrl[ 0 ] == '\x03') )
                    aUrl.append( static_cast< sal_Char >( rStrm.readuInt8() ) );
                writeStringItem( "encoded-url", OStringToOUString( aUrl.makeStringAndClear(), getBiffData().getTextEncoding() ) );
            }
        break;

        case BIFF_ID_FILEPASS:
        {
            rStrm.enableDecoder( false );
            if( eBiff == BIFF8 )
            {
                switch( dumpDec< sal_uInt16 >( "type", "FILEPASS-TYPE" ) )
                {
                    case 0:
                        dumpHex< sal_uInt16 >( "key" );
                        dumpHex< sal_uInt16 >( "verifier" );
                    break;
                    case 1:
                    {
                        sal_uInt16 nMajor = dumpDec< sal_uInt16 >( "major-version", "FILEPASS-MAJOR" );
                        dumpDec< sal_uInt16 >( "minor-version" );
                        switch( nMajor )
                        {
                            case 1:
                                dumpArray( "salt", 16 );
                                dumpArray( "verifier", 16 );
                                dumpArray( "verifier-hash", 16 );
                            break;
                        }
                    }
                    break;
                }
            }
            else
            {
                dumpHex< sal_uInt16 >( "key" );
                dumpHex< sal_uInt16 >( "verifier" );
            }
            rStrm.seekToStart();
            BiffDecoderRef xDecoder = BiffCodecHelper::implReadFilePass( rStrm, eBiff );
            if( xDecoder.get() )
                cfg().requestEncryptionData( *xDecoder );
            setBinaryOnlyMode( !xDecoder || !xDecoder->isValid() );
        }
        break;

        case BIFF_ID_FILESHARING:
            dumpBool< sal_uInt16 >( "recommend-read-only" );
            dumpHex< sal_uInt16 >( "password-hash" );
            dumpString( "password-creator", BIFF_STR_8BITLENGTH, BIFF_STR_SMARTFLAGS );
        break;

        case BIFF_ID_FILTERCOLUMN:
        {
            dumpDec< sal_uInt16 >( "column-index" );
            dumpHex< sal_uInt16 >( "flags", "FILTERCOLUMN-FLAGS" );
            sal_uInt8 nStrLen1 = dumpFilterColumnOperator( "operator-1" );
            sal_uInt8 nStrLen2 = dumpFilterColumnOperator( "operator-2" );
            bool bBiff8 = eBiff == BIFF8;
            rtl_TextEncoding eTextEnc = getBiffData().getTextEncoding();
            if( nStrLen1 > 0 ) writeStringItem( "string-1", bBiff8 ? rStrm.readUniStringBody( nStrLen1, true ) : rStrm.readCharArrayUC( nStrLen1, eTextEnc, true ) );
            if( nStrLen2 > 0 ) writeStringItem( "string-2", bBiff8 ? rStrm.readUniStringBody( nStrLen2, true ) : rStrm.readCharArrayUC( nStrLen2, eTextEnc, true ) );
        }
        break;

        case BIFF2_ID_FONT:
        case BIFF3_ID_FONT:
            dumpFontRec();
        break;

        case BIFF_ID_FORCEFULLCALC:
            dumpFrHeader( true, true );
            dumpBool< sal_Int32 >( "recalc-all-formulas" );
        break;

        case BIFF2_ID_FORMAT:
        case BIFF4_ID_FORMAT:
            dumpFormatRec();
        break;

        case BIFF2_ID_FORMULA:
        case BIFF3_ID_FORMULA:
        case BIFF4_ID_FORMULA:
            dumpCellHeader( eBiff == BIFF2 );
            dumpFormulaResult();
            dumpHex< sal_uInt16, sal_uInt8 >( eBiff != BIFF2, "flags", "FORMULA-FLAGS" );
            if( eBiff >= BIFF5 ) dumpUnused( 4 );
            getFormulaDumper().dumpCellFormula();
        break;

        case BIFF_ID_FOOTER:
            if( rStrm.getRemaining() > 0 )
                dumpString( "footer", BIFF_STR_8BITLENGTH );
        break;

        case BIFF_ID_GUTS:
            dumpDec< sal_uInt16 >( "row-outlines-width" );
            dumpDec< sal_uInt16 >( "column-outlines-height" );
            dumpDec< sal_uInt16 >( "row-levels", "GUTS-LEVELS" );
            dumpDec< sal_uInt16 >( "column-levels", "GUTS-LEVELS" );
        break;

        case BIFF_ID_HEADER:
            if( rStrm.getRemaining() > 0 )
                dumpString( "header", BIFF_STR_8BITLENGTH );
        break;

        case BIFF_ID_HEADERFOOTER:
        {
            dumpFrHeader( true, true );
            dumpGuid( "view-guid" );
            dumpHex< sal_uInt16 >( "flags", "HEADERFOOTER-FLAGS" );
            sal_uInt16 nEvenHLen = dumpDec< sal_uInt16 >( "even-h-len" );
            sal_uInt16 nEvenFLen = dumpDec< sal_uInt16 >( "even-f-len" );
            sal_uInt16 nFirstHLen = dumpDec< sal_uInt16 >( "first-h-len" );
            sal_uInt16 nFirstFLen = dumpDec< sal_uInt16 >( "first-f-len" );
            if( nEvenHLen > 0 ) dumpUniString( "even-h" );
            if( nEvenFLen > 0 ) dumpUniString( "even-f" );
            if( nFirstHLen > 0 ) dumpUniString( "first-h" );
            if( nFirstFLen > 0 ) dumpUniString( "first-f" );
        }
        break;

        case BIFF_ID_HYPERLINK:
            dumpRange();
            if( cfg().getStringOption( dumpGuid( "guid" ), OUString() ).equalsAsciiL( RTL_CONSTASCII_STRINGPARAM( "StdHlink" ) ) )
                StdHlinkObject( *this ).dump();
        break;

        case BIFF3_ID_IMGDATA:
        case BIFF8_ID_IMGDATA:
        {
            sal_uInt16 nFormat = dumpDec< sal_uInt16 >( "image-format", "IMGDATA-FORMAT" );
            dumpDec< sal_uInt16 >( "environment", "IMGDATA-ENV" );
            dumpDec< sal_uInt32 >( "data-size" );
            if( nFormat == 9 )
            {
                writeEmptyItem( "bitmap-header" );
                IndentGuard aIndGuard( mxOut );
                if( dumpDec< sal_uInt32 >( "header-size" ) == 12 )
                {
                    dumpDec< sal_Int16 >( "width" );
                    dumpDec< sal_Int16 >( "height" );
                    dumpDec< sal_Int16 >( "planes" );
                    dumpDec< sal_Int16 >( "bit-count" );
                }
            }
        }
        break;

        case BIFF2_ID_INDEX:
        case BIFF3_ID_INDEX:
            if( eBiff <= BIFF4 )
                dumpHex< sal_uInt32 >( "first-defname-pos", "CONV-DEC" );
            else
                dumpUnused( 4 );
            dumpRowIndex( "first-row-with-cell", eBiff == BIFF8 );
            dumpRowIndex( "first-free-row", eBiff == BIFF8 );
            if( nRecId == BIFF3_ID_INDEX ) dumpHex< sal_uInt32 >( (eBiff <= BIFF4) ? "first-xf-pos" : "defcolwidth-pos", "CONV-DEC" );
            mxOut->resetItemIndex();
            while( rStrm.getRemaining() >= 4 )
                dumpHex< sal_uInt32 >( "#first-row-pos-of-block", "CONV-DEC" );
        break;

        case BIFF2_ID_INTEGER:
            dumpCellHeader( true );
            dumpDec< sal_uInt16 >( "value" );
        break;

        case BIFF2_ID_LABEL:
        case BIFF3_ID_LABEL:
        {
            bool bBiff2 = nRecId == BIFF2_ID_LABEL;
            sal_uInt16 nXfIdx = dumpCellHeader( bBiff2 );
            rtl_TextEncoding eOldTextEnc = getBiffData().getTextEncoding();
            getBiffData().setTextEncoding( getBiffData().getXfEncoding( nXfIdx ) );
            dumpString( "value", bBiff2 ? BIFF_STR_8BITLENGTH : BIFF_STR_DEFAULT );
            getBiffData().setTextEncoding( eOldTextEnc );
        }
        break;

        case BIFF_ID_LABELRANGES:
            dumpRangeList( "row-ranges" );
            dumpRangeList( "col-ranges" );
        break;

        case BIFF_ID_LABELSST:
            dumpCellHeader();
            dumpDec< sal_Int32 >( "sst-idx" );
        break;

        case BIFF_ID_MSODRAWING:
        case BIFF_ID_MSODRAWINGGROUP:
        case BIFF_ID_MSODRAWINGSEL:
            dumpEmbeddedDff();
            mbHasDff = true;
        break;

        case BIFF_ID_MTHREADSETTINGS:
            dumpFrHeader( true, true );
            dumpBool< sal_Int32 >( "multi-thread-enabled" );
            dumpBool< sal_Int32 >( "manual-thread-count" );
            dumpDec< sal_Int32 >( "thread-count" );
        break;

        case BIFF_ID_MULTBLANK:
        {
            Address aPos = dumpAddress();
            {
                TableGuard aTabGuard( mxOut, 12 );
                for( ; rStrm.getRemaining() >= 4; ++aPos.mnCol )
                {
                    MultiItemsGuard aMultiGuard( mxOut );
                    writeAddressItem( "pos", aPos );
                    dumpXfIdx();
                }
            }
            dumpColIndex( "last-col-idx" );
        }
        break;

        case BIFF_ID_MULTRK:
        {
            Address aPos = dumpAddress();
            {
                TableGuard aTabGuard( mxOut, 12, 12 );
                for( ; rStrm.getRemaining() >= 8; ++aPos.mnCol )
                {
                    MultiItemsGuard aMultiGuard( mxOut );
                    writeAddressItem( "pos", aPos );
                    dumpXfIdx();
                    dumpRk( "value" );
                }
            }
            dumpColIndex( "last-col-idx" );
        }
        break;

        case BIFF_ID_NOTE:
            dumpAddress( "anchor-cell" );
            if( eBiff == BIFF8 )
            {
                dumpHex< sal_uInt16 >( "flags", "NOTE-FLAGS" );
                dumpDec< sal_uInt16 >( "obj-id" );
            }
            else
            {
                sal_uInt16 nTextLen = ::std::min( dumpDec< sal_uInt16 >( "text-len" ), static_cast< sal_uInt16 >( rStrm.getRemaining() ) );
                writeStringItem( "note-text", rStrm.readCharArrayUC( nTextLen, getBiffData().getTextEncoding(), true ) );
            }
        break;

        case BIFF2_ID_NUMBER:
        case BIFF3_ID_NUMBER:
            dumpCellHeader( nRecId == BIFF2_ID_NUMBER );
            dumpDec< double >( "value" );
        break;

        case BIFF_ID_OBJ:
            dumpObjRec();
        break;

        case BIFF_ID_OLESIZE:
            dumpUnused( 2 );
            dumpRange( "visible-range", false );
        break;

        case BIFF_ID_PAGELAYOUTVIEW:
            dumpFrHeader( true, true );
            dumpDec< sal_uInt16 >( "scaling", "CONV-PERCENT" );
            dumpHex< sal_uInt16 >( "flags", "PAGELAYOUTVIEW-FLAGS" );
        break;

        case BIFF_ID_PAGESETUP:
            dumpDec< sal_uInt16 >( "paper-size", "PAGESETUP-PAPERSIZE" );
            dumpDec< sal_uInt16 >( "scaling", "CONV-PERCENT" );
            dumpDec< sal_uInt16 >( "first-page" );
            dumpDec< sal_uInt16 >( "scale-to-width", "PAGESETUP-SCALETOPAGES" );
            dumpDec< sal_uInt16 >( "scale-to-height", "PAGESETUP-SCALETOPAGES" );
            dumpHex< sal_uInt16 >( "flags", "PAGESETUP-FLAGS" );
            if( eBiff >= BIFF5 )
            {
                dumpDec< sal_uInt16 >( "horizontal-res", "PAGESETUP-DPI" );
                dumpDec< sal_uInt16 >( "vertical-res", "PAGESETUP-DPI" );
                dumpDec< double >( "header-margin", "CONV-INCH-TO-CM" );
                dumpDec< double >( "footer-margin", "CONV-INCH-TO-CM" );
                dumpDec< sal_uInt16 >( "copies" );
            }
        break;

        case BIFF_ID_PANE:
            dumpDec< sal_uInt16 >( "x-pos", "CONV-TWIP-TO-CM" );
            dumpDec< sal_uInt16 >( "y-pos", "CONV-TWIP-TO-CM" );
            dumpAddress( "first-visible-cell" );
            dumpDec< sal_uInt8 >( "active-pane", "PANE-ID" );
        break;

        case BIFF_ID_PCITEM_STRING:
            dumpString( "value" );
        break;

        case BIFF_ID_PHONETICPR:
            dumpDec< sal_uInt16 >( "font-id", "FONTNAMES" );
            dumpHex< sal_uInt16 >( "flags", "PHONETICPR-FLAGS" );
            dumpRangeList( "show-phonetic" );
        break;

        case BIFF_ID_PROJEXTSHEET:
            dumpDec< sal_uInt8 >( "sheet-type", "PROJEXTSHEET-TYPE" );
            dumpUnused( 1 );
            dumpByteString( "sheet-link", BIFF_STR_8BITLENGTH );
        break;

        case BIFF_ID_PTDATAFIELD:
            dumpDec< sal_Int16 >( "field" );
            dumpDec< sal_uInt16 >( "subtotal", "PTDATAFIELD-SUBTOTAL" );
            dumpDec< sal_uInt16 >( "show-data-as", "PTDATAFIELD-SHOWDATAAS" );
            dumpDec< sal_Int16 >( "base-field" );
            dumpDec< sal_Int16 >( "base-item", "PTDATAFIELD-BASEITEM" );
            dumpFormatIdx();
            dumpPivotString( "name" );
        break;

        case BIFF_ID_PTDEFINITION:
        {
            dumpRange( "output-range" );
            dumpRowIndex( "first-header-row-idx" );
            dumpAddress( "first-data-pos" );
            dumpDec< sal_uInt16 >( "cache-idx" );
            dumpUnused( 2 );
            dumpDec< sal_uInt16 >( "default-data-axis", "PTFIELD-AXISTYPE" );
            dumpDec< sal_Int16 >( "default-data-pos", "PTDEFINITION-DATAFIELD-POS" );
            dumpDec< sal_uInt16 >( "field-count" );
            mnPTRowFields = dumpDec< sal_uInt16 >( "row-field-count" );
            mnPTColFields = dumpDec< sal_uInt16 >( "column-field-count" );
            dumpDec< sal_uInt16 >( "page-field-count" );
            dumpDec< sal_uInt16 >( "data-field-count" );
            dumpDec< sal_uInt16 >( "data-row-count" );
            dumpDec< sal_uInt16 >( "data-column-count" );
            dumpHex< sal_uInt16 >( "flags", "PTDEFINITION-FLAGS" );
            dumpDec< sal_uInt16 >( "auto-format-idx" );
            sal_uInt16 nTabNameLen = dumpDec< sal_uInt16 >( "table-name-len" );
            sal_uInt16 nDataNameLen = dumpDec< sal_uInt16 >( "data-name-len" );
            dumpPivotString( "table-name", nTabNameLen );
            dumpPivotString( "data-name", nDataNameLen );
            mnPTRowColItemsIdx = 0;
        }
        break;

        case BIFF_ID_PTDEFINITION2:
        {
            dumpDec< sal_uInt16 >( "format-rec-count" );
            sal_uInt16 nErrCaptLen = dumpDec< sal_uInt16 >( "error-caption-len" );
            sal_uInt16 nMissCaptLen = dumpDec< sal_uInt16 >( "missing-caption-len" );
            sal_uInt16 nTagLen = dumpDec< sal_uInt16 >( "tag-len" );
            dumpDec< sal_uInt16 >( "select-rec-count" );
            dumpDec< sal_uInt16 >( "page-rows" );
            dumpDec< sal_uInt16 >( "page-cols" );
            dumpHex< sal_uInt32 >( "flags", "PTDEFINITION2-FLAGS" );
            sal_uInt16 nPageStyleLen = dumpDec< sal_uInt16 >( "page-field-style-len" );
            sal_uInt16 nTabStyleLen = dumpDec< sal_uInt16 >( "pivot-table-style-len" );
            sal_uInt16 nVacStyleLen = dumpDec< sal_uInt16 >( "vacated-style-len" );
            dumpPivotString( "error-caption", nErrCaptLen );
            dumpPivotString( "missing-caption", nMissCaptLen );
            dumpPivotString( "tag", nTagLen );
            dumpPivotString( "page-field-style", nPageStyleLen );
            dumpPivotString( "pivot-table-style", nTabStyleLen );
            dumpPivotString( "vacated-style", nVacStyleLen );
        }
        break;

        case BIFF_ID_PTFIELD:
            dumpDec< sal_uInt16 >( "axis-type", "PTFIELD-AXISTYPE" );
            dumpDec< sal_uInt16 >( "subtotal-count" );
            dumpHex< sal_uInt16 >( "subtotals", "PTFIELD-SUBTOTALS" );
            dumpDec< sal_uInt16 >( "item-count" );
            dumpPivotString( "field-name" );
        break;

        case BIFF_ID_PTFIELD2:
            dumpHex< sal_uInt32 >( "flags", "PTFIELD2-FLAGS" );
            dumpDec< sal_Int16 >( "autosort-basefield-idx" );
            dumpDec< sal_Int16 >( "autoshow-basefield-idx" );
            dumpFormatIdx();
            if( rStrm.getRemaining() >= 2 )
            {
                sal_uInt16 nFuncNameLen = dumpDec< sal_uInt16 >( "subtotal-func-name-len" );
                dumpUnused( 8 );
                dumpPivotString( "subtotal-func-name", nFuncNameLen );
            }
        break;

        case BIFF_ID_PTFITEM:
            dumpDec< sal_uInt16 >( "item-type", "PTFITEM-ITEMTYPE" );
            dumpHex< sal_uInt16 >( "flags", "PTFITEM-FLAGS" );
            dumpDec< sal_Int16 >( "cache-idx", "PTFITEM-CACHEIDX" );
            dumpPivotString( "item-name" );
        break;

        case BIFF_ID_PTPAGEFIELDS:
        {
            mxOut->resetItemIndex();
            TableGuard aTabGuard( mxOut, 17, 17, 17 );
            while( rStrm.getRemaining() >= 6 )
            {
                writeEmptyItem( "#page-field" );
                MultiItemsGuard aMultiGuard( mxOut );
                IndentGuard aIndGuard( mxOut );
                dumpDec< sal_Int16 >( "base-field" );
                dumpDec< sal_Int16 >( "item", "PTPAGEFIELDS-ITEM" );
                dumpDec< sal_uInt16 >( "dropdown-obj-id" );
            }
        }
        break;

        case BIFF_ID_PTROWCOLFIELDS:
            mxOut->resetItemIndex();
            for( sal_Int64 nIdx = 0, nCount = rStrm.getRemaining() / 2; nIdx < nCount; ++nIdx )
                dumpDec< sal_Int16 >( "#field-idx" );
        break;

        case BIFF_ID_PTROWCOLITEMS:
            if( mnPTRowColItemsIdx < 2 )
            {
                sal_uInt16 nCount = (mnPTRowColItemsIdx == 0) ? mnPTRowFields : mnPTColFields;
                sal_Int64 nLineSize = 8 + 2 * nCount;
                mxOut->resetItemIndex();
                while( rStrm.getRemaining() >= nLineSize )
                {
                    writeEmptyItem( "#line-data" );
                    IndentGuard aIndGuard( mxOut );
                    MultiItemsGuard aMultiGuard( mxOut );
                    dumpDec< sal_uInt16 >( "ident-count" );
                    dumpDec< sal_uInt16 >( "item-type", "PTROWCOLITEMS-ITEMTYPE" );
                    dumpDec< sal_uInt16 >( "used-count" );
                    dumpHex< sal_uInt16 >( "flags", "PTROWCOLITEMS-FLAGS" );
                    OUStringBuffer aItemList;
                    for( sal_uInt16 nIdx = 0; nIdx < nCount; ++nIdx )
                        StringHelper::appendToken( aItemList, mxStrm->readInt16() );
                    writeInfoItem( "item-idxs", aItemList.makeStringAndClear() );
                }
                ++mnPTRowColItemsIdx;
            }
        break;

        case BIFF_ID_QUERYTABLE:
            dumpHex< sal_uInt16 >( "flags", "QUERYTABLE-FLAGS" );
            dumpDec< sal_uInt16 >( "autoformat-id" );
            dumpHex< sal_uInt16 >( "autoformat-flags", "QUERYTABLE-AUTOFORMAT-FLAGS" );
            dumpUnused( 4 );
            dumpUniString( "defined-name" );
            dumpUnused( 2 );
        break;

        case BIFF_ID_QUERYTABLEREFRESH:
        {
            dumpFrHeader( true, false );
            bool bPivot = dumpBool< sal_uInt16 >( "pivot-table" );
            dumpHex< sal_uInt16 >( "flags", "QUERYTABLEREFRESH-FLAGS" );
            dumpHex< sal_uInt32 >( bPivot ? "pivottable-flags" : "querytable-flags", bPivot ? "QUERYTABLEREFRESH-PTFLAGS" : "QUERYTABLEREFRESH-QTFLAGS" );
            dumpDec< sal_uInt8 >( "refreshed-version" );
            dumpDec< sal_uInt8 >( "min-refresh-version" );
            dumpUnused( 2 );
            dumpUniString( "table-name" );
            dumpUnused( 2 );
        }
        break;

        case BIFF_ID_QUERYTABLESETTINGS:
        {
            dumpFrHeader( true, false );
            sal_uInt16 nType = dumpDec< sal_uInt16 >( "data-source-type", "CONNECTION-SOURCETYPE" );
            dumpHex< sal_uInt16 >( "flags-1", "QUERYTABLESETTINGS-FLAGS" );
            switch( nType )
            {
                case 4:     dumpHex< sal_uInt16 >( "html-flags", "QUERYTABLESETTINGS-HTML-FLAGS" );     break;
                case 5:     dumpHex< sal_uInt16 >( "oledb-flags", "QUERYTABLESETTINGS-OLEDB-FLAGS" );   break;
                case 7:     dumpHex< sal_uInt16 >( "ado-flags", "QUERYTABLESETTINGS-ADO-FLAGS" );       break;
                default:    dumpUnused( 2 );
            }
            dumpHex< sal_uInt16 >( "ext-flags", "QUERYTABLESETTINGS-EXT-FLAGS" );
            dumpDec< sal_uInt8 >( "edited-version" );
            dumpDec< sal_uInt8 >( "refreshed-version" );
            dumpDec< sal_uInt8 >( "min-refresh-version" );
            dumpUnused( 3 );
            dumpDec< sal_uInt16 >( "oledb-count" );
            dumpDec< sal_uInt16 >( "future-data-size" );
            dumpDec< sal_uInt16 >( "refresh-interval", "QUERYTABLESETTINGS-INTERVAL" );
            dumpDec< sal_uInt16 >( "html-format", "QUERYTABLESETTINGS-HTMLFORMAT" );
        }
        break;

        case BIFF_ID_QUERYTABLESTRING:
            dumpFrHeader( true, false );
            dumpUniString( "connection-string" );
        break;

        case BIFF_ID_RECALCID:
            dumpFrHeader( true, false );
            dumpDec< sal_uInt32 >( "recalc-engine-id" );
        break;

        case BIFF_ID_RK:
            dumpCellHeader();
            dumpRk( "value" );
        break;

        case BIFF2_ID_ROW:
        {
            dumpRowIndex();
            dumpColIndex( "first-used-col-idx" );
            dumpColIndex( "first-free-col-idx" );
            dumpHex< sal_uInt16 >( "height", "ROW-HEIGHT" );
            dumpUnused( 2 );
            bool bHasDefXf = dumpBool< sal_uInt8 >( "custom-format" );
            dumpDec< sal_uInt16 >( "cell-offset" );
            if( bHasDefXf ) dumpXfIdx( "custom-format", true );
            if( bHasDefXf ) dumpXfIdx( "custom-xf-idx", false );
        }
        break;

        case BIFF3_ID_ROW:
            dumpRowIndex();
            dumpColIndex( "first-used-col-idx" );
            dumpColIndex( "first-free-col-idx" );
            dumpHex< sal_uInt16 >( "height", "ROW-HEIGHT" );
            dumpUnused( (eBiff <= BIFF4) ? 2 : 4 );
            if( eBiff <= BIFF4 ) dumpDec< sal_uInt16 >( "cell-offset" );
            dumpHex< sal_uInt32 >( "flags", "ROW-FLAGS" );
        break;

        case BIFF_ID_RSTRING:
        {
            sal_uInt16 nXfIdx = dumpCellHeader();
            rtl_TextEncoding eOldTextEnc = getBiffData().getTextEncoding();
            getBiffData().setTextEncoding( getBiffData().getXfEncoding( nXfIdx ) );
            dumpString( "value" );
            getBiffData().setTextEncoding( eOldTextEnc );
            FontPortionModelList aPortions;
            aPortions.importPortions( rStrm, eBiff == BIFF8 );
            writeFontPortions( aPortions );
        }
        break;

        case BIFF_ID_SCENARIO:
        {
            sal_uInt16 nCellCount = dumpDec< sal_uInt16 >( "cell-count" );
            // two bytes instead of flag field
            dumpBoolean( "locked" );
            dumpBoolean( "hidden" );
            sal_uInt16 nNameLen = dumpDec< sal_uInt8 >( "name-len" );
            sal_uInt16 nCommentLen = dumpDec< sal_uInt8 >( "comment-len" );
            sal_uInt16 nUserLen = dumpDec< sal_uInt8 >( "user-len" );
            writeStringItem( "name", rStrm.readUniStringBody( nNameLen, true ) );
            if( nUserLen > 0 ) dumpUniString( "user" );         // repeated string length
            if( nCommentLen > 0 ) dumpUniString( "comment" );   // repeated string length
            mxOut->resetItemIndex();
            for( sal_uInt16 nCell = 0; !rStrm.isEof() && (nCell < nCellCount); ++nCell )
                dumpAddress( "#pos" );
            mxOut->resetItemIndex();
            for( sal_uInt16 nCell = 0; !rStrm.isEof() && (nCell < nCellCount); ++nCell )
                dumpString( "#value" );
            dumpUnused( 2 * nCellCount );
        }
        break;

        case BIFF_ID_SCENARIOS:
            dumpDec< sal_uInt16 >( "count" );
            dumpDec< sal_uInt16 >( "selected" );
            dumpDec< sal_uInt16 >( "shown" );
            dumpRangeList( "result-cells" );
        break;

        case BIFF_ID_SCL:
        {
            sal_uInt16 nNum = dumpDec< sal_uInt16 >( "numerator" );
            sal_uInt16 nDen = dumpDec< sal_uInt16 >( "denominator" );
            if( nDen > 0 ) writeDecItem( "current-zoom", static_cast< sal_uInt16 >( nNum * 100 / nDen ), "CONV-PERCENT" );
        }
        break;

        case BIFF_ID_SCREENTIP:
            dumpFrHeader( false, true );
            dumpNullUnicodeArray( "tooltip" );
        break;

        case BIFF_ID_SELECTION:
            dumpDec< sal_uInt8 >( "pane", "PANE-ID" );
            dumpAddress( "active-cell" );
            dumpDec< sal_uInt16 >( "list-idx" );
            dumpRangeList( "selection", false );
        break;

        case BIFF_ID_SHAREDFEATHEAD:
        {
            dumpFrHeader( true, true );
            sal_uInt16 nType = dumpDec< sal_uInt16 >( "feature-type", "SHAREDFEATHEAD-TYPE" );
            dumpUnused( 1 );
            if( dumpBool< sal_Int32 >( "has-data" ) ) switch( nType )
            {
                case 2:
                    dumpHex< sal_uInt32 >( "allowed-flags", "SHAREDFEATHEAD-PROT-FLAGS" );
                break;
            }
        }
        break;

        case BIFF_ID_SHAREDFMLA:
            dumpRange( "formula-range", false );
            dumpUnused( 1 );
            dumpDec< sal_uInt8 >( "cell-count" );
            getFormulaDumper().dumpCellFormula();
        break;

        case BIFF_ID_SHEET:
            if( eBiff >= BIFF5 )
            {
                rStrm.enableDecoder( false );
                dumpHex< sal_uInt32 >( "sheet-stream-pos", "CONV-DEC" );
                rStrm.enableDecoder( true );
                dumpDec< sal_uInt8 >( "sheet-state", "SHEET-STATE" );
                dumpDec< sal_uInt8 >( "sheet-type", "SHEET-TYPE" );
            }
            dumpString( "sheet-name", BIFF_STR_8BITLENGTH, BIFF_STR_8BITLENGTH );
        break;

        case BIFF_ID_SHEETEXT:
            dumpFrHeader( true, true );
            dumpDec< sal_uInt32 >( "rec-size" );
            dumpDec< sal_uInt32 >( "flags-1", "SHEETEXT-FLAGS1" );
            if( rStrm.getRemaining() >= 20 )
            {
                dumpDec< sal_uInt32 >( "flags-2", "SHEETEXT-FLAGS2" );
                dumpExtCfColor( "tab-color" );
            }
        break;

        case BIFF_ID_SHEETHEADER:
            dumpHex< sal_uInt32 >( "substream-size", "CONV-DEC" );
            dumpByteString( "sheet-name", BIFF_STR_8BITLENGTH );
        break;

        case BIFF_ID_SST:
            dumpDec< sal_uInt32 >( "string-cell-count" );
            dumpDec< sal_uInt32 >( "sst-size" );
            mxOut->resetItemIndex();
            while( !rStrm.isEof() && (rStrm.getRemaining() >= 3) )
                dumpUniString( "#entry" );
        break;

        case BIFF2_ID_STRING:
        case BIFF3_ID_STRING:
            dumpString( "result", ((nRecId == BIFF2_ID_STRING) && (eBiff <= BIFF4)) ? BIFF_STR_8BITLENGTH : BIFF_STR_DEFAULT );
        break;

        case BIFF_ID_STYLE:
        {
            sal_uInt16 nFlags = dumpHex< sal_uInt16 >( "flags", "STYLE-FLAGS" );
            if( getFlag( nFlags, BIFF_STYLE_BUILTIN ) )
            {
                dumpDec< sal_Int8 >( "builtin-idx", "STYLE-BUILTIN" );
                dumpDec< sal_Int8 >( "outline-level" );
            }
            else
                dumpString( "style-name", BIFF_STR_8BITLENGTH );
        }
        break;

        case BIFF_ID_STYLEEXT:
            dumpFrHeader( true, true );
            dumpHex< sal_uInt8 >( "flags", "STYLEEXT-FLAGS" );
            dumpDec< sal_uInt8 >( "category", "STYLEEXT-CATEGORY" );
            dumpDec< sal_Int8 >( "builtin-idx", "STYLEEXT-BUILTIN" );
            dumpDec< sal_Int8 >( "outline-level" );
            dumpUnicodeArray( "style-name", rStrm.readuInt16() );
            dumpDxfProp();
        break;

        case BIFF_ID_TABLESTYLES:
        {
            dumpFrHeader( true, true );
            dumpDec< sal_uInt32 >( "table-style-count" );
            sal_uInt16 nDefTableLen, nDefPivotLen;
            rStrm >> nDefTableLen >> nDefPivotLen;
            dumpUnicodeArray( "def-table-style", nDefTableLen );
            dumpUnicodeArray( "def-pivot-style", nDefPivotLen );
        }
        break;

        case BIFF_ID_THEME:
            dumpFrHeader( true, true );
            dumpDec< sal_uInt32 >( "theme-version", "THEME-VERSION" );
        break;

        case BIFF_ID_TXO:
            dumpHex< sal_uInt16 >( "flags", "TXO-FLAGS" );
            dumpDec< sal_uInt16 >( "orientation", "TEXTORIENTATION" );
            dumpHex< sal_uInt16 >( "button-flags", "OBJ-BUTTON-FLAGS" );
            dumpUnicode( "accelerator" );
            dumpUnicode( "fareast-accelerator" );
            dumpDec< sal_uInt16 >( "text-len" );
            dumpDec< sal_uInt16 >( "format-run-size" );
            dumpUnused( 4 );
        break;

        case BIFF_ID_WINDOW1:
            dumpDec< sal_uInt16 >( "window-x", "CONV-TWIP-TO-CM" );
            dumpDec< sal_uInt16 >( "window-y", "CONV-TWIP-TO-CM" );
            dumpDec< sal_uInt16 >( "window-width", "CONV-TWIP-TO-CM" );
            dumpDec< sal_uInt16 >( "window-height", "CONV-TWIP-TO-CM" );
            if( eBiff <= BIFF4 )
            {
                dumpBool< sal_uInt8 >( "hidden" );
            }
            else
            {
                dumpHex< sal_uInt16 >( "flags", "WINDOW1-FLAGS" );
                dumpDec< sal_uInt16 >( "active-tab" );
                dumpDec< sal_uInt16 >( "first-visible-tab" );
                dumpDec< sal_uInt16 >( "selected-tabs" );
                dumpDec< sal_uInt16 >( "tabbar-ratio", "WINDOW1-TABBARRATIO" );
            }
        break;

        case BIFF2_ID_WINDOW2:
            dumpBool< sal_uInt8 >( "show-formulas" );
            dumpBool< sal_uInt8 >( "show-gridlines" );
            dumpBool< sal_uInt8 >( "show-headings" );
            dumpBool< sal_uInt8 >( "frozen-panes" );
            dumpBool< sal_uInt8 >( "show-zeros" );
            dumpAddress( "first-visible-cell" );
            dumpBool< sal_uInt8 >( "auto-grid-color" );
            dumpColorABGR( "grid-color" );
        break;

        case BIFF3_ID_WINDOW2:
            dumpHex< sal_uInt16 >( "flags", "WINDOW2-FLAGS" );
            dumpAddress( "first-visible-cell" );
            if( eBiff == BIFF8 )
            {
                dumpColorIdx( "grid-color-idx" );
                dumpUnused( 2 );
                if( rStrm.getRemaining() >= 8 )
                {
                    dumpDec< sal_uInt16 >( "pagebreak-zoom", "CONV-PERCENT" );
                    dumpDec< sal_uInt16 >( "normal-zoom", "CONV-PERCENT" );
                    dumpUnused( 4 );
                }
            }
            else
                dumpColorABGR( "grid-color" );
        break;

        case BIFF_ID_WRITEACCESS:
            dumpString( "user-name", BIFF_STR_8BITLENGTH );
        break;

        case BIFF_ID_XCT:
            dumpDec< sal_uInt16 >( "crn-count" );
            if( eBiff == BIFF8 ) dumpDec< sal_Int16 >( "sheet-idx" );
        break;

        case BIFF2_ID_XF:
        case BIFF3_ID_XF:
        case BIFF4_ID_XF:
        case BIFF5_ID_XF:
            dumpXfRec();
        break;

        case BIFF_ID_XFCRC:
            dumpFrHeader( true, true );
            dumpUnused( 2 );
            dumpDec< sal_uInt16 >( "xf-count" );
            dumpHex< sal_uInt32 >( "xf-checksum" );
        break;

        case BIFF_ID_XFEXT:
            dumpFrHeader( true, true );
            dumpUnused( 2 );
            dumpXfIdx( "xf-idx" );
            dumpUnused( 2 );
            dumpXfExtProp();
        break;
    }
}

void WorkbookStreamObject::initializePerSheet()
{
    getBiffData().initializePerSheet();
    mxFontNames = cfg().createNameList< ConstList >( "FONTNAMES" );
    mxFontNames->setName( 0, createFontName( CREATE_OUSTRING( "Arial" ), 200, false, false ) );
    mxFormats = cfg().createNameList< ConstList >( "FORMATS" );
    mxFormats->includeList( cfg().getNameList( "BUILTIN-FORMATS" ) );
    mnFormatIdx = 0;
    mbHasCodePage = false;
}

OUString WorkbookStreamObject::createFontName( const OUString& rName, sal_uInt16 nHeight, bool bBold, bool bItalic ) const
{
    OUStringBuffer aName( rName );
    StringHelper::enclose( aName, OOX_DUMP_STRQUOTE );
    StringHelper::appendToken( aName, cfg().getName( "CONV-TWIP-TO-PT", nHeight ), ',' );
    if( bBold )
        StringHelper::appendToken( aName, CREATE_OUSTRING( "bold" ), ',' );
    if( bItalic )
        StringHelper::appendToken( aName, CREATE_OUSTRING( "italic" ), ',' );
    return aName.makeStringAndClear();
}

sal_uInt16 WorkbookStreamObject::dumpPatternIdx( const String& rName, bool b16Bit )
{
    return dumpDec< sal_uInt16, sal_uInt8 >( b16Bit, rName( "fill-pattern" ), mxFillPatterns );
}

sal_uInt16 WorkbookStreamObject::dumpColorIdx( const String& rName, bool b16Bit )
{
    return dumpDec< sal_uInt16, sal_uInt8 >( b16Bit, rName( "color-idx" ), mxColors );
}

sal_uInt16 WorkbookStreamObject::dumpFontIdx( const String& rName, bool b16Bit )
{
    return dumpDec< sal_uInt16, sal_uInt8 >( b16Bit, rName( "font-idx" ), mxFontNames );
}

sal_uInt16 WorkbookStreamObject::dumpFormatIdx( const String& rName )
{
    return dumpDec< sal_uInt16, sal_uInt8 >( getBiff() >= BIFF5, rName( "fmt-idx" ), mxFormats );
}

sal_uInt16 WorkbookStreamObject::dumpXfIdx( const String& rName, bool bBiff2Style )
{
    String aName = rName( "xf-idx" );
    sal_uInt16 nXfIdx = 0;
    if( bBiff2Style )
    {
        dumpHex< sal_uInt8 >( aName, "CELL-XFINDEX" );
        dumpHex< sal_uInt8 >( "fmt-font-idx", "CELL-XFFORMAT" );
        dumpHex< sal_uInt8 >( "style", "CELL-XFSTYLE" );
    }
    else
        nXfIdx = dumpDec< sal_uInt16 >( aName );
    return nXfIdx;
}

void WorkbookStreamObject::dumpExtColorValue( sal_uInt32 nColorType )
{
    switch( nColorType )
    {
        case 0:     dumpUnused( 4 );                                break;
        case 1:     dumpDec< sal_uInt32 >( "color-idx", mxColors ); break;
        case 2:     dumpColorABGR();                                break;
        case 3:     dumpDec< sal_uInt32 >( "theme-id" );            break;
        case 4:     dumpUnused( 4 );                                break;
        default:    dumpUnknown( 4 );
    }
}

void WorkbookStreamObject::dumpExtColor( const String& rName )
{
    MultiItemsGuard aMultiGuard( mxOut );
    writeEmptyItem( rName( "color" ) );
    switch( extractValue< sal_uInt8 >( dumpDec< sal_uInt8 >( "flags", "EXTCOLOR-FLAGS" ), 1, 7 ) )
    {
        case 0:     dumpUnused( 1 );                    break;
        case 1:     dumpColorIdx( "color-idx", false ); break;
        case 2:     dumpUnused( 1 );                    break;
        case 3:     dumpDec< sal_uInt8 >( "theme-id" ); break;
        case 4:     dumpUnused( 1 );                    break;
        default:    dumpUnknown( 1 );
    }
    dumpDec< sal_Int16 >( "tint", "CONV-TINT" );
    dumpColorABGR();
}

void WorkbookStreamObject::dumpExtCfColor( const String& rName )
{
    MultiItemsGuard aMultiGuard( mxOut );
    writeEmptyItem( rName( "color" ) );
    dumpExtColorValue( dumpExtColorType< sal_uInt32 >() );
    dumpDec< double >( "tint", "CONV-FLOAT-TO-PERC" );
}

void WorkbookStreamObject::dumpExtGradientHead()
{
    dumpDec< sal_Int32 >( "gradient-type", "EXTGRADIENT-TYPE" );
    dumpDec< double >( "linear-angle" );
    dumpDec< double >( "pos-left" );
    dumpDec< double >( "pos-right" );
    dumpDec< double >( "pos-top" );
    dumpDec< double >( "pos-bottom" );
}

sal_uInt8 WorkbookStreamObject::dumpFilterColumnOperator( const String& rName )
{
    sal_uInt8 nStrLen = 0;
    writeEmptyItem( rName );
    IndentGuard aIndGuard( mxOut );
    sal_uInt8 nType = dumpDec< sal_uInt8 >( "data-type", "FILTERCOLUMN-DATATYPE" );
    dumpDec< sal_uInt8 >( "operator", "FILTERCOLUMN-OPERATOR" );
    switch( nType )
    {
        case 2:
            dumpRk( "value" );
            dumpUnused( 4 );
        break;
        case 4:
            dumpDec< double >( "value" );
        break;
        case 6:
            dumpUnused( 4 );
            nStrLen = dumpDec< sal_uInt8 >( "length" );
            dumpBoolean( "simple" );
            dumpUnused( 2 );
        break;
        case 8:
            dumpBoolErr();
            dumpUnused( 6 );
        break;
        default:
            dumpUnused( 8 );
    }
    return nStrLen;
}

OUString WorkbookStreamObject::dumpPivotString( const String& rName, sal_uInt16 nStrLen )
{
    OUString aString;
    if( nStrLen != BIFF_PT_NOSTRING )
    {
        aString = (getBiff() == BIFF8) ?
            getBiffStream().readUniStringBody( nStrLen ) :
            getBiffStream().readCharArrayUC( nStrLen, getBiffData().getTextEncoding() );
        writeStringItem( rName, aString );
    }
    return aString;
}

OUString WorkbookStreamObject::dumpPivotString( const String& rName )
{
    sal_uInt16 nStrLen = dumpDec< sal_uInt16 >( "string-len", "PIVOT-NAMELEN" );
    return dumpPivotString( rName, nStrLen );
}

sal_uInt16 WorkbookStreamObject::dumpCellHeader( bool bBiff2Style )
{
    dumpAddress();
    return dumpXfIdx( EMPTY_STRING, bBiff2Style );
}

void WorkbookStreamObject::dumpBoolErr()
{
    MultiItemsGuard aMultiGuard( mxOut );
    sal_uInt8 nValue = dumpHex< sal_uInt8 >( "value" );
    bool bErrCode = dumpBool< sal_uInt8 >( "is-error-code" );
    if( bErrCode )
        writeErrorCodeItem( "error-code", nValue );
    else
        writeBooleanItem( "boolean", nValue );
}

void WorkbookStreamObject::dumpCfRuleProp()
{
    BiffInputStream& rStrm = getBiffStream();
    sal_uInt32 nFlags1 = dumpHex< sal_uInt32 >( "flags-1", "CFRULE-FLAGS1" );
    sal_uInt16 nFlags2 = dumpHex< sal_uInt16 >( "flags-2", "CFRULE-FLAGS2" );
    if( getFlag< sal_uInt32 >( nFlags1, 0x02000000 ) )
    {
        writeEmptyItem( "numfmt-block" );
        IndentGuard aIndGuard( mxOut );
        if( getFlag< sal_uInt16 >( nFlags2, 0x0001 ) )
        {
            dumpDec< sal_uInt16 >( "size" );
            dumpUniString( "numfmt" );
        }
        else
        {
            dumpUnused( 1 );
            dumpDec< sal_uInt8 >( "fmt-idx", mxFormats );
        }
    }
    if( getFlag< sal_uInt32 >( nFlags1, 0x04000000 ) )
    {
        writeEmptyItem( "font-block" );
        IndentGuard aIndGuard( mxOut );
        sal_Int64 nRecPos = rStrm.tell();
        dumpUniString( "name", BIFF_STR_8BITLENGTH );
        dumpUnused( static_cast< sal_Int32 >( nRecPos + 64 - rStrm.tell() ) );
        dumpDec< sal_Int32 >( "height", "CONV-TWIP-TO-PT" );
        dumpHex< sal_uInt32 >( "flags", "CFRULE-FONTFLAGS" );
        dumpDec< sal_Int16 >( "weight", "CFRULE-FONTWEIGHT" );
        dumpDec< sal_Int16 >( "escapement", "CFRULE-FONTESCAPEMENT" );
        dumpDec< sal_Int8 >( "underline", "CFRULE-FONTUNDERLINE" );
        dumpDec< sal_uInt8 >( "family", "FONT-FAMILY" );
        dumpDec< sal_uInt8 >( "charset", "CHARSET" );
        dumpUnused( 1 );
        dumpDec< sal_Int32 >( "color", "CFRULE-FONTCOLOR" );
        dumpUnused( 4 );
        dumpHex< sal_uInt32 >( "used-flags", "CFRULE-FONTUSEDFLAGS" );
        dumpDec< sal_uInt32 >( "escapement-used", "CFRULE-FONTUSED" );
        dumpDec< sal_uInt32 >( "underline-used", "CFRULE-FONTUSED" );
        dumpDec< sal_uInt32 >( "weight-used", "CFRULE-FONTUSED" );
        dumpUnused( 4 );
        dumpDec< sal_Int32 >( "first-char" );
        dumpDec< sal_Int32 >( "char-count" );
        dumpDec< sal_uInt16 >( "font-idx" );
    }
    if( getFlag< sal_uInt32 >( nFlags1, 0x08000000 ) )
    {
        writeEmptyItem( "alignment-block" );
        IndentGuard aIndGuard( mxOut );
        dumpHex< sal_uInt8 >( "alignent", "CFRULE-ALIGNMENT" );
        dumpHex< sal_uInt8 >( "rotation", "TEXTROTATION" );
        dumpHex< sal_uInt16 >( "indent", "CFRULE-INDENT" );
        dumpDec< sal_Int32 >( "relative-indent" );
    }
    if( getFlag< sal_uInt32 >( nFlags1, 0x10000000 ) )
    {
        writeEmptyItem( "border-block" );
        IndentGuard aIndGuard( mxOut );
        dumpHex< sal_uInt16 >( "border-style", "XF-BORDERSTYLE" );
        dumpHex< sal_uInt16 >( "border-color1", "XF-BORDERCOLOR1" );
        dumpHex< sal_uInt32 >( "border-color2", "CFRULE-BORDERCOLOR2" );
    }
    if( getFlag< sal_uInt32 >( nFlags1, 0x20000000 ) )
    {
        writeEmptyItem( "pattern-block" );
        IndentGuard aIndGuard( mxOut );
        dumpHex< sal_uInt32 >( "pattern", "CFRULE-FILLBLOCK" );
    }
    if( getFlag< sal_uInt32 >( nFlags1, 0x40000000 ) )
    {
        writeEmptyItem( "protection-block" );
        IndentGuard aIndGuard( mxOut );
        dumpHex< sal_uInt16 >( "flags", "CFRULE-PROTECTION-FLAGS" );
    }
}

void WorkbookStreamObject::dumpXfExtProp()
{
    BiffInputStream& rStrm = getBiffStream();
    for( sal_uInt16 nIndex = 0, nCount = dumpDec< sal_uInt16 >( "subrec-count" ); !rStrm.isEof() && (nIndex < nCount); ++nIndex )
    {
        mxOut->startMultiItems();
        sal_Int64 nStartPos = rStrm.tell();
        writeEmptyItem( "SUBREC" );
        sal_uInt16 nSubRecId = dumpDec< sal_uInt16 >( "id", "XFEXT-SUBREC" );
        sal_uInt16 nSubRecSize = dumpDec< sal_uInt16 >( "size" );
        sal_Int64 nEndPos = nStartPos + nSubRecSize;
        mxOut->endMultiItems();
        IndentGuard aIndGuard( mxOut );
        switch( nSubRecId )
        {
            case 4: case 5: case 7: case 8: case 9: case 10: case 11: case 13:
            {
                sal_uInt16 nColorType = dumpExtColorType< sal_uInt16 >();
                dumpDec< sal_Int16 >( "tint", "CONV-TINT" );
                dumpExtColorValue( nColorType );
                dumpUnused( 8 );
            }
            break;
            case 6:
                dumpExtGradientHead();
                mxOut->resetItemIndex();
                for( sal_Int32 nStop = 0, nStopCount = dumpDec< sal_Int32 >( "stop-count" ); (nStop < nStopCount) && !mxStrm->isEof(); ++nStop )
                {
                    writeEmptyItem( "#stop" );
                    IndentGuard aIndGuard2( mxOut );
                    sal_uInt16 nColorType = dumpExtColorType< sal_uInt16 >();
                    dumpExtColorValue( nColorType );
                    dumpDec< double >( "stop-pos" );
                    dumpDec< double >( "tint", "CONV-FLOAT-TO-PERC" );
                }
            break;
            case 14:
                dumpDec< sal_Int8 >( "font-scheme", "EXTFONT-SCHEME" );
            break;
            case 15:
                dumpDec< sal_uInt16 >( "indent" );
            break;
        }
        dumpRemainingTo( nEndPos );
    }
}

void WorkbookStreamObject::dumpDxfProp()
{
    BiffInputStream& rStrm = getBiffStream();
    dumpUnused( 2 );
    for( sal_uInt16 nIndex = 0, nCount = dumpDec< sal_uInt16 >( "subrec-count" ); !rStrm.isEof() && (nIndex < nCount); ++nIndex )
    {
        mxOut->startMultiItems();
        sal_Int64 nStartPos = rStrm.tell();
        writeEmptyItem( "SUBREC" );
        sal_uInt16 nSubRecId = dumpDec< sal_uInt16 >( "id", "DXF-SUBREC" );
        sal_uInt16 nSubRecSize = dumpDec< sal_uInt16 >( "size" );
        sal_Int64 nEndPos = nStartPos + nSubRecSize;
        mxOut->endMultiItems();
        IndentGuard aIndGuard( mxOut );
        switch( nSubRecId )
        {
            case 0:
                dumpDec< sal_uInt8 >( "pattern", mxFillPatterns );
            break;
            case 1: case 2: case 5:
                dumpExtColor();
            break;
            case 3:
                dumpExtGradientHead();
            break;
            case 4:
                dumpDec< sal_uInt16 >( "index" );
                dumpDec< double >( "stop-position" );
                dumpExtColor( "stop-color" );
            break;
            case 6: case 7: case 8: case 9: case 10: case 11: case 12:
                dumpExtColor( "color" );
                dumpDec< sal_uInt16 >( "style", mxBorderStyles );
            break;
            case 13: case 14:
                dumpBoolean( "value" );
            break;
            case 15:
                dumpDec< sal_uInt8 >( "alignment", "XF-HORALIGN" );
            break;
            case 16:
                dumpDec< sal_uInt8 >( "alignment", "XF-VERALIGN" );
            break;
            case 17:
                dumpDec< sal_uInt8 >( "rotation", "TEXTROTATION" );
            break;
            case 18:
                dumpDec< sal_uInt16 >( "indent" );
            break;
            case 19:
                dumpDec< sal_uInt8 >( "text-dir", "XF-TEXTDIRECTION" );
            break;
            case 20: case 21: case 22: case 23:
                dumpBoolean( "value" );
            break;
            case 24:
                dumpUnicodeArray( "name", rStrm.readuInt16() );
            break;
            case 25:
                dumpDec< sal_uInt16 >( "weight", "FONT-WEIGHT" );
            break;
            case 26:
                dumpDec< sal_uInt16 >( "underline", "FONT-UNDERLINE" );
            break;
            case 27:
                dumpDec< sal_uInt16 >( "escapement", "FONT-ESCAPEMENT" );
            break;
            case 28: case 29: case 30: case 31: case 32: case 33:
                dumpBoolean( "value" );
            break;
            case 34:
                dumpDec< sal_uInt8 >( "charset", "CHARSET" );
            break;
            case 35:
                dumpDec< sal_uInt8 >( "family", "FONT-FAMILY" );
            break;
            case 36:
                dumpDec< sal_Int32 >( "height", "CONV-TWIP-TO-PT" );
            break;
            case 37:
                dumpDec< sal_uInt8 >( "scheme", "EXTFONT-SCHEME" );
            break;
            case 38:
                dumpUnicodeArray( "numfmt", rStrm.readuInt16() );
            break;
            case 41:
                dumpDec< sal_uInt16 >( "fmt-idx", mxFormats );
            break;
            case 42:
                dumpDec< sal_Int16 >( "relative-indent" );
            break;
            case 43: case 44:
                dumpBoolean( "value" );
            break;
        }
        dumpRemainingTo( nEndPos );
    }
}

void WorkbookStreamObject::dumpDxf12Prop()
{
    BiffInputStream& rStrm = getBiffStream();
    writeEmptyItem( "dxf-data" );
    IndentGuard aIndGuard( mxOut );
    sal_uInt32 nSize = dumpDec< sal_uInt32 >( "dxf-size" );
    if( nSize == 0 )
    {
        dumpUnused( 2 );
    }
    else
    {
        sal_Int64 nEndPos = rStrm.tell() + nSize;
        dumpCfRuleProp();
        if( rStrm.tell() + 8 <= nEndPos )
        {
            dumpUnused( 6 );
            dumpXfExtProp();
        }
        dumpRemainingTo( nEndPos );
    }
}

void WorkbookStreamObject::dumpCfRule12Param( sal_uInt16 nSubType )
{
    sal_uInt8 nSize = dumpDec< sal_uInt8 >( "params-size" );
    sal_Int64 nEndPos = getBiffStream().tell() + nSize;
    {
        writeEmptyItem( "params" );
        IndentGuard aIndGuard( mxOut );
        switch( nSubType )
        {
            case 5:
                dumpHex< sal_uInt8 >( "flags", "CFRULE12-TOP10-FLAGS" );
                dumpDec< sal_uInt16 >( "rank" );
                dumpUnused( 13 );
            break;
            case 8:
                dumpDec< sal_uInt16 >( "operator", "CFRULE12-TEXT-OPERATOR" );
                dumpUnused( 14 );
            break;
            case 15: case 16: case 17: case 18: case 19: case 20: case 21: case 22: case 23: case 24:
                dumpDec< sal_uInt16 >( "operator", "CFRULE12-DATE-OPERATOR" );
                dumpUnused( 14 );
            break;
            case 25: case 26: case 29: case 30:
                dumpDec< sal_uInt16 >( "std-dev" );
                dumpUnused( 14 );
            break;
            default:
                dumpUnused( 16 );
        }
    }
    dumpRemainingTo( nEndPos );
}

void WorkbookStreamObject::dumpFontRec()
{
    sal_uInt16 nFontId = getBiffData().getFontCount();
    mxOut->resetItemIndex( nFontId );
    writeEmptyItem( "#font" );
    sal_uInt16 nHeight = dumpDec< sal_uInt16 >( "height", "CONV-TWIP-TO-PT" );
    sal_uInt16 nFlags = dumpHex< sal_uInt16 >( "flags", "FONT-FLAGS" );
    bool bBold = getFlag( nFlags, BIFF_FONTFLAG_BOLD );
    bool bItalic = getFlag( nFlags, BIFF_FONTFLAG_ITALIC );
    rtl_TextEncoding eFontEnc = RTL_TEXTENCODING_DONTKNOW;
    if( getBiff() >= BIFF3 )
        dumpColorIdx();
    if( getBiff() >= BIFF5 )
    {
        bBold = dumpDec< sal_uInt16 >( "weight", "FONT-WEIGHT" ) > 450;
        dumpDec< sal_uInt16 >( "escapement", "FONT-ESCAPEMENT" );
        dumpDec< sal_uInt8 >( "underline", "FONT-UNDERLINE" );
        dumpDec< sal_uInt8 >( "family", "FONT-FAMILY" );
        sal_uInt8 nCharSet = dumpDec< sal_uInt8 >( "charset", "CHARSET" );
        eFontEnc = rtl_getTextEncodingFromWindowsCharset( nCharSet );
        dumpUnused( 1 );
    }
    OUString aName = dumpString( "name", BIFF_STR_8BITLENGTH, BIFF_STR_8BITLENGTH );

    // append font data to vector
    mxFontNames->setName( nFontId, createFontName( aName, nHeight, bBold, bItalic ) );

    // store font encoding
    getBiffData().appendFontEncoding( eFontEnc );

    // set font encoding as default text encoding in case of missing CODEPAGE record
    if( !mbHasCodePage && (nFontId == 0) )
        getBiffData().setTextEncoding( eFontEnc );
}

void WorkbookStreamObject::dumpFormatRec()
{
    sal_uInt16 nFormatIdx = 0;
    switch( getBiff() )
    {
        case BIFF2:
        case BIFF3:
            nFormatIdx = mnFormatIdx++;
            mxOut->resetItemIndex( nFormatIdx );
            writeEmptyItem( "#fmt" );
        break;
        case BIFF4:
            nFormatIdx = mnFormatIdx++;
            mxOut->resetItemIndex( nFormatIdx );
            writeEmptyItem( "#fmt" );
            dumpUnused( 2 );
        break;
        case BIFF5:
        case BIFF8:
            getBiffStream() >> nFormatIdx;
            mxOut->resetItemIndex( nFormatIdx );
            writeEmptyItem( "#fmt" );
            writeDecItem( "fmt-idx", nFormatIdx );
        break;
        case BIFF_UNKNOWN: break;
    }
    OUString aFormat = dumpString( "format", BIFF_STR_8BITLENGTH );
    mxFormats->setName( nFormatIdx, aFormat );
}

void WorkbookStreamObject::dumpXfRec()
{
    sal_uInt16 nXfId = getBiffData().getXfCount();
    mxOut->resetItemIndex( nXfId );
    writeEmptyItem( "#xf" );
    sal_uInt16 nFontId = dumpFontIdx( EMPTY_STRING, getBiff() >= BIFF5 );
    switch( getBiff() )
    {
        case BIFF2:
            dumpUnused( 1 );
            dumpHex< sal_uInt8 >( "type-flags", "XF-TYPEFLAGS" );
            dumpHex< sal_uInt8 >( "style-flags", "XF-STYLEFLAGS" );
        break;
        case BIFF3:
            dumpFormatIdx();
            dumpHex< sal_uInt8 >( "type-flags", "XF-TYPEFLAGS" );
            dumpHex< sal_uInt8 >( "used-attributes", "XF-USEDATTRIBS-FLAGS" );
            dumpHex< sal_uInt16 >( "alignment", "XF-ALIGNMENT" );
            dumpHex< sal_uInt16 >( "fill-style", "XF-FILL" );
            dumpHex< sal_uInt32 >( "border-style", "XF-BORDER" );
        break;
        case BIFF4:
            dumpFormatIdx();
            dumpHex< sal_uInt16 >( "type-flags", "XF-TYPEFLAGS" );
            dumpHex< sal_uInt8 >( "alignment", "XF-ALIGNMENT" );
            dumpHex< sal_uInt8 >( "used-attributes", "XF-USEDATTRIBS-FLAGS" );
            dumpHex< sal_uInt16 >( "fill-style", "XF-FILL" );
            dumpHex< sal_uInt32 >( "border-style", "XF-BORDER" );
        break;
        case BIFF5:
            dumpFormatIdx();
            dumpHex< sal_uInt16 >( "type-flags", "XF-TYPEFLAGS" );
            dumpHex< sal_uInt8 >( "alignment", "XF-ALIGNMENT" );
            dumpHex< sal_uInt8 >( "orientation", "XF-ORIENTATTRIBS" );
            dumpHex< sal_uInt32 >( "fill-style", "XF-FILL" );
            dumpHex< sal_uInt32 >( "border-style", "XF-BORDER" );
        break;
        case BIFF8:
            dumpFormatIdx();
            dumpHex< sal_uInt16 >( "type-flags", "XF-TYPEFLAGS" );
            dumpHex< sal_uInt8 >( "alignment", "XF-ALIGNMENT" );
            dumpDec< sal_uInt8 >( "rotation", "TEXTROTATION" );
            dumpHex< sal_uInt8 >( "text-flags", "XF-TEXTFLAGS" );
            dumpHex< sal_uInt8 >( "used-attributes", "XF-USEDATTRIBS-FLAGS" );
            dumpHex< sal_uInt16 >( "border-style", "XF-BORDERSTYLE" );
            dumpHex< sal_uInt16 >( "border-color1", "XF-BORDERCOLOR1" );
            dumpHex< sal_uInt32 >( "border-color2", "XF-BORDERCOLOR2" );
            dumpHex< sal_uInt16 >( "fill-color", "XF-FILLCOLOR" );
        break;
        case BIFF_UNKNOWN: break;
    }
    getBiffData().appendXfFontId( nFontId );
}

void WorkbookStreamObject::dumpObjRec()
{
    switch( getBiff() )
    {
        case BIFF3:
            dumpObjRecBiff3();
        break;
        case BIFF4:
            dumpObjRecBiff4();
        break;
        case BIFF5:
            dumpObjRecBiff5();
        break;
        case BIFF8:
            // #i61786# OBJ records without DFF stream are in BIFF5 format
            if( mbHasDff ) dumpObjRecBiff8(); else dumpObjRecBiff5();
        break;
        default:;
    }
}

void WorkbookStreamObject::dumpObjRecBiff3()
{
    dumpDec< sal_uInt32 >( "obj-count" );
    sal_uInt16 nObjType = dumpDec< sal_uInt16 >( "obj-type", "OBJ-TYPE" );
    dumpDec< sal_uInt16 >( "obj-id" );
    dumpHex< sal_uInt16 >( "flags", "OBJ-FLAGS" );
    dumpDffClientRect();
    sal_uInt16 nMacroSize = dumpDec< sal_uInt16 >( "macro-size" );
    dumpUnused( 2 );
    sal_uInt16 nTextLen = 0, nFormatSize = 0, nLinkSize = 0;
    switch( nObjType )
    {
        case BIFF_OBJTYPE_GROUP:
            dumpUnused( 4 );
            dumpDec< sal_uInt16 >( "next-ungrouped-id" );
            dumpUnused( 16 );
            dumpObjRecString( "macro", nMacroSize, true );
        break;
        case BIFF_OBJTYPE_LINE:
            dumpObjRecLineData();
            dumpHex< sal_uInt16 >( "line-end", "OBJ-LINEENDS" );
            dumpDec< sal_uInt8 >( "line-direction", "OBJ-LINEDIR" );
            dumpUnused( 1 );
            dumpObjRecString( "macro", nMacroSize, true );
        break;
        case BIFF_OBJTYPE_RECTANGLE:
        case BIFF_OBJTYPE_OVAL:
            dumpObjRecRectData();
            dumpObjRecString( "macro", nMacroSize, true );
        break;
        case BIFF_OBJTYPE_ARC:
            dumpObjRecFillData();
            dumpObjRecLineData();
            dumpDec< sal_uInt8 >( "quadrant", "OBJ-ARC-QUADRANT" );
            dumpUnused( 1 );
            dumpObjRecString( "macro", nMacroSize, true );
        break;
        case BIFF_OBJTYPE_CHART:
            dumpObjRecRectData();
            dumpUnused( 18 );
            dumpObjRecString( "macro", nMacroSize, true );
        break;
        case BIFF_OBJTYPE_TEXT:
        case BIFF_OBJTYPE_BUTTON:
            dumpObjRecRectData();
            dumpObjRecTextDataBiff3( nTextLen, nFormatSize );
            dumpObjRecString( "macro", nMacroSize, true );
            dumpObjRecString( "text", nTextLen, false );
            dumpObjRecTextFmt( nFormatSize );
        break;
        case BIFF_OBJTYPE_PICTURE:
            dumpObjRecRectData();
            dumpDec< sal_Int16 >( "image-format", "IMGDATA-FORMAT" );
            dumpUnused( 4 );
            nLinkSize = dumpDec< sal_uInt16 >( "pic-link-size" );
            dumpUnused( 2 );
            dumpHex< sal_uInt16 >( "flags", "OBJ-PICTURE-FLAGS" );
            dumpObjRecString( "macro", nMacroSize, true );
            dumpObjRecPictFmla( nLinkSize );
        break;
    }
}

void WorkbookStreamObject::dumpObjRecBiff4()
{
    dumpDec< sal_uInt32 >( "obj-count" );
    sal_uInt16 nObjType = dumpDec< sal_uInt16 >( "obj-type", "OBJ-TYPE" );
    dumpDec< sal_uInt16 >( "obj-id" );
    dumpHex< sal_uInt16 >( "flags", "OBJ-FLAGS" );
    dumpDffClientRect();
    sal_uInt16 nMacroSize = dumpDec< sal_uInt16 >( "macro-size" );
    dumpUnused( 2 );
    sal_uInt16 nTextLen = 0, nFormatSize = 0, nLinkSize = 0;
    switch( nObjType )
    {
        case BIFF_OBJTYPE_GROUP:
            dumpUnused( 4 );
            dumpDec< sal_uInt16 >( "next-ungrouped-id" );
            dumpUnused( 16 );
            dumpObjRecFmla( "macro", nMacroSize );
        break;
        case BIFF_OBJTYPE_LINE:
            dumpObjRecLineData();
            dumpHex< sal_uInt16 >( "line-end", "OBJ-LINEENDS" );
            dumpDec< sal_uInt8 >( "line-direction", "OBJ-LINEDIR" );
            dumpUnused( 1 );
            dumpObjRecFmla( "macro", nMacroSize );
        break;
        case BIFF_OBJTYPE_RECTANGLE:
        case BIFF_OBJTYPE_OVAL:
            dumpObjRecRectData();
            dumpObjRecFmla( "macro", nMacroSize );
        break;
        case BIFF_OBJTYPE_ARC:
            dumpObjRecFillData();
            dumpObjRecLineData();
            dumpDec< sal_uInt8 >( "quadrant", "OBJ-ARC-QUADRANT" );
            dumpUnused( 1 );
            dumpObjRecFmla( "macro", nMacroSize );
        break;
        case BIFF_OBJTYPE_CHART:
            dumpObjRecRectData();
            dumpUnused( 18 );
            dumpObjRecFmla( "macro", nMacroSize );
        break;
        case BIFF_OBJTYPE_TEXT:
        case BIFF_OBJTYPE_BUTTON:
            dumpObjRecRectData();
            dumpObjRecTextDataBiff3( nTextLen, nFormatSize );
            dumpObjRecFmla( "macro", nMacroSize );
            dumpObjRecString( "text", nTextLen, false );
            dumpObjRecTextFmt( nFormatSize );
        break;
        case BIFF_OBJTYPE_PICTURE:
            dumpObjRecRectData();
            dumpDec< sal_Int16 >( "image-format", "IMGDATA-FORMAT" );
            dumpUnused( 4 );
            nLinkSize = dumpDec< sal_uInt16 >( "pic-link-size" );
            dumpUnused( 2 );
            dumpHex< sal_uInt16 >( "flags", "OBJ-PICTURE-FLAGS" );
            dumpObjRecFmla( "macro", nMacroSize );
            dumpObjRecPictFmla( nLinkSize );
        break;
        case BIFF_OBJTYPE_POLYGON:
            dumpObjRecRectData();
            dumpHex< sal_uInt16 >( "flags", "OBJ-POLYGON-FLAGS" );
            dumpUnused( 10 );
            dumpDec< sal_uInt16 >( "point-count" );
            dumpUnused( 8 );
            dumpObjRecFmla( "macro", nMacroSize );
        break;
    }
}

void WorkbookStreamObject::dumpObjRecBiff5()
{
    BiffInputStream& rStrm = getBiffStream();
    dumpDec< sal_uInt32 >( "obj-count" );
    sal_uInt16 nObjType = dumpDec< sal_uInt16 >( "obj-type", "OBJ-TYPE" );
    dumpDec< sal_uInt16 >( "obj-id" );
    dumpHex< sal_uInt16 >( "flags", "OBJ-FLAGS" );
    dumpDffClientRect();
    sal_uInt16 nMacroSize = dumpDec< sal_uInt16 >( "macro-size" );
    dumpUnused( 2 );
    sal_uInt16 nNameLen = dumpDec< sal_uInt16 >( "name-len" );
    dumpUnused( 2 );
    sal_uInt16 nTextLen = 0, nFormatSize = 0, nLinkSize = 0;
    switch( nObjType )
    {
        case BIFF_OBJTYPE_GROUP:
            dumpUnused( 4 );
            dumpDec< sal_uInt16 >( "next-ungrouped-id" );
            dumpUnused( 16 );
            dumpObjRecString( "obj-name", nNameLen, true );
            dumpObjRecFmla( "macro", nMacroSize );
        break;
        case BIFF_OBJTYPE_LINE:
            dumpObjRecLineData();
            dumpHex< sal_uInt16 >( "line-end", "OBJ-LINEENDS" );
            dumpDec< sal_uInt8 >( "line-direction", "OBJ-LINEDIR" );
            dumpUnused( 1 );
            dumpObjRecString( "obj-name", nNameLen, true );
            dumpObjRecFmla( "macro", nMacroSize );
        break;
        case BIFF_OBJTYPE_RECTANGLE:
        case BIFF_OBJTYPE_OVAL:
            dumpObjRecRectData();
            dumpObjRecString( "obj-name", nNameLen, true );
            dumpObjRecFmla( "macro", nMacroSize );
        break;
        case BIFF_OBJTYPE_ARC:
            dumpObjRecFillData();
            dumpObjRecLineData();
            dumpDec< sal_uInt8 >( "quadrant", "OBJ-ARC-QUADRANT" );
            dumpUnused( 1 );
            dumpObjRecString( "obj-name", nNameLen, true );
            dumpObjRecFmla( "macro", nMacroSize );
        break;
        case BIFF_OBJTYPE_CHART:
            dumpObjRecRectData();
            dumpHex< sal_uInt16 >( "chart-flags", "OBJ-CHART-FLAGS" );
            dumpUnused( 16 );
            dumpObjRecString( "obj-name", nNameLen, true );
            dumpObjRecFmla( "macro", nMacroSize );
        break;
        case BIFF_OBJTYPE_TEXT:
        case BIFF_OBJTYPE_BUTTON:
        case BIFF_OBJTYPE_LABEL:
        case BIFF_OBJTYPE_DIALOG:
            dumpObjRecRectData();
            dumpObjRecTextDataBiff5( nTextLen, nFormatSize, nLinkSize );
            dumpObjRecString( "obj-name", nNameLen, true );
            dumpObjRecFmla( "macro", nMacroSize );
            dumpObjRecString( "text", nTextLen, false );
            dumpObjRecFmla( "text-link", nLinkSize );
            dumpObjRecTextFmt( nFormatSize );
        break;
        case BIFF_OBJTYPE_PICTURE:
            dumpObjRecRectData();
            dumpDec< sal_Int16 >( "image-format", "IMGDATA-FORMAT" );
            dumpUnused( 4 );
            nLinkSize = dumpDec< sal_uInt16 >( "pic-link-size" );
            dumpUnused( 2 );
            dumpHex< sal_uInt16 >( "flags", "OBJ-PICTURE-FLAGS" );
            dumpUnused( 4 );
            dumpObjRecString( "obj-name", nNameLen, true );
            dumpObjRecFmla( "macro", nMacroSize );
            dumpObjRecPictFmla( nLinkSize );
            if( rStrm.getRemaining() >= 4 )
                dumpHex< sal_uInt32 >( "ole-storage-id" );
        break;
        case BIFF_OBJTYPE_POLYGON:
            dumpObjRecRectData();
            dumpHex< sal_uInt16 >( "flags", "OBJ-POLYGON-FLAGS" );
            dumpUnused( 10 );
            dumpDec< sal_uInt16 >( "point-count" );
            dumpUnused( 8 );
            dumpObjRecString( "obj-name", nNameLen, true );
            dumpObjRecFmla( "macro", nMacroSize );
        break;
        case BIFF_OBJTYPE_CHECKBOX:
            dumpObjRecRectData();
            dumpUnused( 10 );
            dumpHex< sal_uInt16 >( "flags", "OBJ-TEXT-FLAGS" );
            dumpUnused( 20 );
            dumpObjRecString( "obj-name", nNameLen, true );
            dumpObjRecFmla( "macro", dumpDec< sal_uInt16 >( "macro-size" ) );
            dumpObjRecFmla( "cell-link", dumpDec< sal_uInt16 >( "cell-link-size" ) );
            dumpObjRecString( "text", dumpDec< sal_uInt16 >( "text-len" ), false );
            dumpObjRecCblsData();
        break;
        case BIFF_OBJTYPE_OPTIONBUTTON:
            dumpObjRecRectData();
            dumpUnused( 10 );
            dumpHex< sal_uInt16 >( "flags", "OBJ-TEXT-FLAGS" );
            dumpUnused( 32 );
            dumpObjRecString( "obj-name", nNameLen, true );
            dumpObjRecFmla( "macro", dumpDec< sal_uInt16 >( "macro-size" ) );
            dumpObjRecFmla( "cell-link", dumpDec< sal_uInt16 >( "cell-link-size" ) );
            dumpObjRecString( "text", dumpDec< sal_uInt16 >( "text-len" ), false );
            dumpObjRecCblsData();
            dumpObjRecRboData();
        break;
        case BIFF_OBJTYPE_EDIT:
            dumpObjRecRectData();
            dumpUnused( 10 );
            dumpHex< sal_uInt16 >( "flags", "OBJ-TEXT-FLAGS" );
            dumpUnused( 14 );
            dumpObjRecString( "obj-name", nNameLen, true );
            dumpObjRecFmla( "macro", dumpDec< sal_uInt16 >( "macro-size" ) );
            dumpObjRecString( "text", dumpDec< sal_uInt16 >( "text-len" ), false );
            dumpObjRecEdoData();
        break;
        case BIFF_OBJTYPE_SPIN:
        case BIFF_OBJTYPE_SCROLLBAR:
            dumpObjRecRectData();
            dumpObjRecSbsData();
            dumpObjRecString( "obj-name", nNameLen, true );
            dumpObjRecFmla( "macro", dumpDec< sal_uInt16 >( "macro-size" ) );
            dumpObjRecFmla( "cell-link", dumpDec< sal_uInt16 >( "cell-link-size" ) );
        break;
        case BIFF_OBJTYPE_LISTBOX:
            dumpObjRecRectData();
            dumpObjRecSbsData();
            dumpUnused( 18 );
            dumpFontIdx( "font-idx" );
            dumpUnused( 4 );
            dumpObjRecString( "obj-name", nNameLen, true );
            dumpObjRecFmla( "macro", dumpDec< sal_uInt16 >( "macro-size" ) );
            dumpObjRecFmla( "cell-link", dumpDec< sal_uInt16 >( "cell-link-size" ) );
            dumpObjRecLbsData();
        break;
        case BIFF_OBJTYPE_GROUPBOX:
            dumpObjRecRectData();
            dumpUnused( 10 );
            dumpHex< sal_uInt16 >( "flags", "OBJ-TEXT-FLAGS" );
            dumpUnused( 26 );
            dumpObjRecString( "obj-name", nNameLen, true );
            dumpObjRecFmla( "macro", dumpDec< sal_uInt16 >( "macro-size" ) );
            dumpObjRecString( "text", dumpDec< sal_uInt16 >( "text-len" ), false );
            dumpObjRecGboData();
        break;
        case BIFF_OBJTYPE_DROPDOWN:
            dumpObjRecRectData();
            dumpObjRecSbsData();
            dumpUnused( 18 );
            dumpFontIdx( "font-idx" );
            dumpUnused( 14 );
            dumpDec< sal_uInt16 >( "bounding-left" );
            dumpDec< sal_uInt16 >( "bounding-top" );
            dumpDec< sal_uInt16 >( "bounding-right" );
            dumpDec< sal_uInt16 >( "bounding-bottom" );
            dumpUnused( 4 );
            dumpObjRecString( "obj-name", nNameLen, true );
            dumpObjRecFmla( "macro", dumpDec< sal_uInt16 >( "macro-size" ) );
            dumpObjRecFmla( "cell-link", dumpDec< sal_uInt16 >( "cell-link-size" ) );
            dumpObjRecLbsData();
            dumpDec< sal_uInt16 >( "type", "OBJ-DROPDOWN-TYPE" );
            dumpDec< sal_uInt16 >( "line-count" );
            dumpDec< sal_uInt16 >( "min-list-width" );
            dumpObjRecString( "text", dumpDec< sal_uInt16 >( "text-len" ), false );
        break;
    }
}

void WorkbookStreamObject::dumpObjRecBiff8()
{
    BiffInputStream& rStrm = getBiffStream();
    NameListRef xRecNames = cfg().getNameList( "OBJ-RECNAMES" );
    sal_uInt16 nObjType = 0xFFFF;
    bool bControl = false;
    bool bCtlsStrm = false;
    bool bLoop = true;
    while( bLoop && (rStrm.getRemaining() >= 4) )
    {
        mxOut->emptyLine();
        sal_uInt16 nSubRecId, nSubRecSize;
        {
            MultiItemsGuard aMultiGuard( mxOut );
            writeEmptyItem( "OBJREC" );
            writeHexItem( "pos", static_cast< sal_uInt32 >( rStrm.tell() ) );
            rStrm >> nSubRecId >> nSubRecSize;
            writeHexItem( "size", nSubRecSize );
            writeHexItem( "id", nSubRecId, xRecNames );
        }

        sal_Int64 nSubRecStart = rStrm.tell();
        // sometimes the last subrecord has an invalid length
        sal_Int64 nRealRecSize = ::std::min< sal_Int64 >( nSubRecSize, rStrm.getRemaining() );
        sal_Int64 nSubRecEnd = nSubRecStart + nRealRecSize;

        IndentGuard aIndGuard( mxOut );
        switch( nSubRecId )
        {
            case BIFF_ID_OBJMACRO:
                dumpObjRecFmlaRaw();
            break;
            case BIFF_ID_OBJCF:
                dumpDec< sal_Int16 >( "clipboard-format", "IMGDATA-FORMAT" );
            break;
            case BIFF_ID_OBJFLAGS:
            {
                sal_uInt16 nFlags = dumpHex< sal_uInt16 >( "flags", "OBJFLAGS-FLAGS" );
                bControl = getFlag( nFlags, BIFF_OBJFLAGS_CONTROL );
                bCtlsStrm = getFlag( nFlags, BIFF_OBJFLAGS_CTLSSTREAM );
            }
            break;
            case BIFF_ID_OBJPICTFMLA:
            {
                dumpObjRecPictFmla( dumpDec< sal_uInt16 >( "pic-link-size" ) );
                if( rStrm.tell() + 4 <= nSubRecEnd )
                {
                    if( bControl && bCtlsStrm )
                        dumpControl();
                    else
                        dumpHex< sal_uInt32 >( "ole-storage-id" );
                }
                if( bControl && (rStrm.tell() + 8 <= nSubRecEnd) )
                {
                    sal_uInt32 nKeySize = dumpDec< sal_uInt32 >( "licence-key-size" );
                    if( nKeySize > 0 )
                    {
                        IndentGuard aIndGuard2( mxOut );
                        sal_Int64 nKeyEnd = rStrm.tell() + nKeySize;
                        dumpArray( "licence-key", static_cast< sal_Int32 >( nKeySize ) );
                        rStrm.seek( nKeyEnd );
                    }
                    dumpObjRecFmla( "cell-link", dumpDec< sal_uInt16 >( "cell-link-size" ) );
                    dumpObjRecFmla( "source-range", dumpDec< sal_uInt16 >( "source-range-size" ) );
                }
            }
            break;
            case BIFF_ID_OBJCBLS:
                dumpDec< sal_uInt16 >( "state", "OBJ-CHECKBOX-STATE" );
                dumpUnused( 4 );
                dumpUnicode( "accelerator" );
                dumpUnicode( "fareast-accelerator" );
                dumpHex< sal_uInt16 >( "checkbox-flags", "OBJ-CHECKBOX-FLAGS" );
            break;
            case BIFF_ID_OBJRBO:
                dumpUnused( 4 );
                dumpBool< sal_uInt16 >( "first-in-group" );
            break;
            case BIFF_ID_OBJSBS:
                dumpObjRecSbsData();
            break;
            case BIFF_ID_OBJGBODATA:
                dumpObjRecGboData();
            break;
            case BIFF_ID_OBJEDODATA:
                dumpObjRecEdoData();
            break;
            case BIFF_ID_OBJRBODATA:
                dumpObjRecRboData();
            break;
            case BIFF_ID_OBJCBLSDATA:
                dumpObjRecCblsData();
            break;
            case BIFF_ID_OBJLBSDATA:
                dumpObjRecLbsData();
                if( nObjType == BIFF_OBJTYPE_DROPDOWN )
                {
                    dumpHex< sal_uInt16 >( "dropdown-flags", "OBJ-DROPDOWN-FLAGS" );
                    dumpDec< sal_uInt16 >( "line-count" );
                    dumpDec< sal_uInt16 >( "min-list-width" );
                    dumpObjRecString( "text", dumpDec< sal_uInt16 >( "text-len" ), false );
                }
            break;
            case BIFF_ID_OBJCBLSFMLA:
            case BIFF_ID_OBJSBSFMLA:
                dumpObjRecFmlaRaw();
            break;
            case BIFF_ID_OBJCMO:
                nObjType = dumpDec< sal_uInt16 >( "type", "OBJ-TYPE" );
                dumpDec< sal_uInt16 >( "id" );
                dumpHex< sal_uInt16 >( "flags", "OBJCMO-FLAGS" );
                dumpUnused( 12 );
            break;
        }
        // remaining undumped data
        if( !rStrm.isEof() && (rStrm.tell() == nSubRecStart) )
            dumpRawBinary( nRealRecSize, false );
        else
            dumpRemainingTo( nSubRecEnd );
    }
}

void WorkbookStreamObject::dumpObjRecLineData()
{
    dumpColorIdx( "line-color-idx", false );
    dumpDec< sal_uInt8 >( "line-type", "OBJ-LINETYPE" );
    dumpDec< sal_uInt8 >( "line-weight", "OBJ-LINEWEIGHT" );
    dumpHex< sal_uInt8 >( "line-flags", "OBJ-AUTO-FLAGS" );
}

void WorkbookStreamObject::dumpObjRecFillData()
{
    dumpColorIdx( "back-color-idx", false );
    dumpColorIdx( "patt-color-idx", false );
    dumpPatternIdx( EMPTY_STRING, false );
    dumpHex< sal_uInt8 >( "area-flags", "OBJ-AUTO-FLAGS" );
}

void WorkbookStreamObject::dumpObjRecRectData()
{
    dumpObjRecFillData();
    dumpObjRecLineData();
    dumpHex< sal_uInt16 >( "frame-style", "OBJ-FRAMESTYLE-FLAGS" );
}

void WorkbookStreamObject::dumpObjRecTextDataBiff3( sal_uInt16& ornTextLen, sal_uInt16& ornFormatSize )
{
    ornTextLen = dumpDec< sal_uInt16 >( "text-len" );
    dumpUnused( 2 );
    ornFormatSize = dumpDec< sal_uInt16 >( "format-run-size" );
    dumpFontIdx( "default-font-idx" );
    dumpUnused( 2 );
    dumpHex< sal_uInt16 >( "flags", "OBJ-TEXT-FLAGS" );
    dumpDec< sal_uInt16 >( "orientation", "TEXTORIENTATION" );
    dumpUnused( 8 );
}

void WorkbookStreamObject::dumpObjRecTextDataBiff5( sal_uInt16& ornTextLen, sal_uInt16& ornFormatSize, sal_uInt16& ornLinkSize )
{
    ornTextLen = dumpDec< sal_uInt16 >( "text-len" );
    dumpUnused( 2 );
    ornFormatSize = dumpDec< sal_uInt16 >( "format-run-size" );
    dumpFontIdx( "default-font-idx" );
    dumpUnused( 2 );
    dumpHex< sal_uInt16 >( "flags", "OBJ-TEXT-FLAGS" );
    dumpDec< sal_uInt16 >( "orientation", "TEXTORIENTATION" );
    dumpUnused( 2 );
    ornLinkSize = dumpDec< sal_uInt16 >( "link-size" );
    dumpUnused( 2 );
    dumpHex< sal_uInt16 >( "button-flags", "OBJ-BUTTON-FLAGS" );
    dumpUnicode( "accelerator" );
    dumpUnicode( "fareast-accelerator" );
}

void WorkbookStreamObject::dumpObjRecSbsData()
{
    dumpUnused( 4 );
    dumpDec< sal_uInt16 >( "value" );
    dumpDec< sal_uInt16 >( "min" );
    dumpDec< sal_uInt16 >( "max" );
    dumpDec< sal_uInt16 >( "step" );
    dumpDec< sal_uInt16 >( "page-step" );
    dumpBool< sal_uInt16 >( "horizontal" );
    dumpDec< sal_uInt16 >( "thumb-width" );
    dumpHex< sal_uInt16 >( "scrollbar-flags", "OBJ-SCROLLBAR-FLAGS" );
}

void WorkbookStreamObject::dumpObjRecGboData()
{
    dumpUnicode( "accelerator" );
    dumpUnicode( "fareast-accelerator" );
    dumpHex< sal_uInt16 >( "groupbox-flags", "OBJ-GROUPBOX-FLAGS" );
}

void WorkbookStreamObject::dumpObjRecEdoData()
{
    dumpDec< sal_uInt16 >( "type", "OBJ-EDIT-TYPE" );
    dumpBool< sal_uInt16 >( "multiline" );
    dumpBool< sal_uInt16 >( "scrollbar" );
    dumpDec< sal_uInt16 >( "listbox-obj-id" );
}

void WorkbookStreamObject::dumpObjRecRboData()
{
    dumpDec< sal_uInt16 >( "next-in-group" );
    dumpBool< sal_uInt16 >( "first-in-group" );
}

void WorkbookStreamObject::dumpObjRecCblsData()
{
    dumpDec< sal_uInt16 >( "state", "OBJ-CHECKBOX-STATE" );
    dumpUnicode( "accelerator" );
    dumpUnicode( "fareast-accelerator" );
    dumpHex< sal_uInt16 >( "checkbox-flags", "OBJ-CHECKBOX-FLAGS" );
}

void WorkbookStreamObject::dumpObjRecLbsData()
{
    dumpObjRecFmla( "source-range", dumpDec< sal_uInt16 >( "source-range-size" ) );
    dumpDec< sal_uInt16 >( "entry-count" );
    dumpDec< sal_uInt16 >( "selected-entry" );
    dumpHex< sal_uInt16 >( "listbox-flags", "OBJ-LISTBOX-FLAGS" );
    dumpDec< sal_uInt16 >( "edit-obj-id" );
}

void WorkbookStreamObject::dumpObjRecPadding()
{
    if( getBiffStream().tell() & 1 )
    {
        IndentGuard aIndGuard( mxOut );
        dumpHex< sal_uInt8 >( "padding" );
    }
}

void WorkbookStreamObject::dumpObjRecString( const String& rName, sal_uInt16 nTextLen, bool bRepeatLen )
{
    if( nTextLen > 0 )
    {
        if( bRepeatLen )
            dumpByteString( rName, BIFF_STR_8BITLENGTH );
        else
            writeStringItem( rName, getBiffStream().readCharArrayUC( nTextLen, getBiffData().getTextEncoding() ) );
        dumpObjRecPadding();
    }
}

void WorkbookStreamObject::dumpObjRecTextFmt( sal_uInt16 nFormatSize )
{
    FontPortionModelList aPortions;
    aPortions.importPortions( getBiffStream(), nFormatSize / 8, BIFF_FONTPORTION_OBJ );
    writeFontPortions( aPortions );
}

void WorkbookStreamObject::dumpObjRecFmlaRaw()
{
    sal_uInt16 nFmlaSize = dumpDec< sal_uInt16 >( "fmla-size" );
    dumpUnused( 4 );
    getFormulaDumper().dumpNameFormula( "fmla", nFmlaSize );
    dumpObjRecPadding();
}

void WorkbookStreamObject::dumpObjRecFmla( const String& rName, sal_uInt16 nFmlaSize )
{
    BiffInputStream& rStrm = getBiffStream();
    if( nFmlaSize > 0 )
    {
        writeEmptyItem( rName );
        IndentGuard aIndGuard( mxOut );
        sal_Int64 nStrmEnd = rStrm.tell() + nFmlaSize;
        dumpObjRecFmlaRaw();
        if( rStrm.isEof() || (rStrm.tell() != nStrmEnd) )
            writeEmptyItem( OOX_DUMP_ERRASCII( "fmla-size" ) );
        dumpRemainingTo( nStrmEnd );
    }
}

void WorkbookStreamObject::dumpObjRecPictFmla( sal_uInt16 nFmlaSize )
{
    BiffInputStream& rStrm = getBiffStream();
    if( nFmlaSize > 0 )
    {
        writeEmptyItem( "pic-link" );
        IndentGuard aIndGuard( mxOut );
        sal_Int64 nStrmEnd = rStrm.tell() + nFmlaSize;
        if( (getBiff() == BIFF3) && (nStrmEnd & 1) ) ++nStrmEnd; // BIFF3 size without padding
        dumpObjRecFmlaRaw();
        if( rStrm.tell() + 2 <= nStrmEnd )
        {
            dumpString( "class-name", BIFF_STR_DEFAULT, BIFF_STR_SMARTFLAGS );
            dumpObjRecPadding();
        }
        if( rStrm.isEof() || (rStrm.tell() != nStrmEnd) )
            writeEmptyItem( OOX_DUMP_ERRASCII( "pic-link-size" ) );
        dumpRemainingTo( nStrmEnd );
    }
}

void WorkbookStreamObject::dumpChFrExtProps()
{
    BiffInputStream& rStrm = getBiffStream();
    bool bValid = true;
    while( bValid && (rStrm.getRemaining() > 4) )
    {
        ChFrExtPropInfo aInfo = dumpChFrExtPropHeader();
        IndentGuard aIndGuard( mxOut );
        switch( aInfo.first )
        {
            case 0: // start
            case 1: // end
            break;
            case 2: // bool
                dumpBoolean( "value" );
                dumpUnused( 1 );
            break;
            case 3: // double
                dumpUnused( 4 );
                dumpDec< double >( "value", aInfo.second );
            break;
            case 4: // int32
                dumpDec< sal_Int32 >( "value", aInfo.second );
            break;
            case 5: // string
                dumpUnicodeArray( "value", rStrm.readInt32() );
            break;
            case 6: // uint16
                dumpDec< sal_uInt16 >( "value", aInfo.second );
            break;
            case 7: // blob
                dumpBinary( "value", rStrm.readuInt32() );
            break;
            default:
                bValid = false;
        }
    }
}

WorkbookStreamObject::ChFrExtPropInfo WorkbookStreamObject::dumpChFrExtPropHeader()
{
    MultiItemsGuard aMultiGuard( mxOut );
    ChFrExtPropInfo aInfo;
    aInfo.first = dumpDec< sal_uInt8 >( "datatype", "CHFREXTPROPS-TYPE" );
    dumpUnused( 1 );
    sal_uInt16 nTag = dumpDec< sal_uInt16 >( "tag", "CHFREXTPROPS-TAG" );
    aInfo.second = cfg().getName( "CHFREXTPROPS-TAG-NAMELIST", nTag );
    return aInfo;
}

// ============================================================================

PivotCacheStreamObject::PivotCacheStreamObject( const ObjectBase& rParent, const BinaryInputStreamRef& rxStrm, BiffType eBiff, const ::rtl::OUString& rSysFileName )
{
    RecordStreamObject::construct( rParent, rxStrm, eBiff, rSysFileName );
}

void PivotCacheStreamObject::implDumpRecordBody()
{
    BiffInputStream& rStrm = getBiffStream();
    sal_uInt16 nRecId = rStrm.getRecId();

    switch( nRecId )
    {
        case BIFF_ID_PCDEFINITION:
            dumpDec< sal_Int32 >( "source-records" );
            dumpHex< sal_uInt16 >( "cache-id" );
            dumpHex< sal_uInt16 >( "flags", "PCDEFINITION-FLAGS" );
            dumpUnused( 2 );
            dumpDec< sal_uInt16 >( "sourcedata-field-count" );
            dumpDec< sal_uInt16 >( "cache-field-count" );
            dumpDec< sal_uInt16 >( "report-record-count" );
            dumpDec< sal_uInt16 >( "database-type", "PCDSOURCE-TYPE" );
            dumpString( "user-name" );
        break;

        case BIFF_ID_PCDEFINITION2:
            dumpDec< double >( "refreshed-date" );
            dumpDec< sal_Int32 >( "formula-count" );
        break;

        case BIFF_ID_PCDFDISCRETEPR:
            mxOut->resetItemIndex();
            while( !rStrm.isEof() && (rStrm.getRemaining() >= 2) )
                dumpDec< sal_uInt16 >( "#item-index" );
        break;

        case BIFF_ID_PCDFIELD:
            dumpHex< sal_uInt16 >( "flags", "PCDFIELD-FLAGS" );
            dumpDec< sal_uInt16 >( "group-parent-field" );
            dumpDec< sal_uInt16 >( "group-base-field" );
            dumpDec< sal_uInt16 >( "unique-items" );
            dumpDec< sal_uInt16 >( "group-items" );
            dumpDec< sal_uInt16 >( "base-items" );
            dumpDec< sal_uInt16 >( "shared-items" );
            if( rStrm.getRemaining() >= 3 )
                dumpString( "item-name" );
        break;

        case BIFF_ID_PCITEM_DATE:
        {
            DateTime aDateTime;
            aDateTime.Year = mxStrm->readuInt16();
            aDateTime.Month = mxStrm->readuInt16();
            aDateTime.Day = mxStrm->readuInt8();
            aDateTime.Hours = mxStrm->readuInt8();
            aDateTime.Minutes = mxStrm->readuInt8();
            aDateTime.Seconds = mxStrm->readuInt8();
            writeDateTimeItem( "value", aDateTime );
        }
        break;

        case BIFF_ID_PCITEM_STRING:
            dumpString( "value" );
        break;
    }
}

// ============================================================================
// ============================================================================

RootStorageObject::RootStorageObject( const DumperBase& rParent )
{
    OleStorageObject::construct( rParent );
    addPreferredStream( "Book" );
    addPreferredStream( "Workbook" );
}

void RootStorageObject::implDumpStream( const BinaryInputStreamRef& rxStrm, const OUString& rStrgPath, const OUString& rStrmName, const OUString& rSysFileName )
{
    if( (rStrgPath.getLength() == 0) && (rStrmName.equalsAsciiL( RTL_CONSTASCII_STRINGPARAM( "Book" ) ) || rStrmName.equalsAsciiL( RTL_CONSTASCII_STRINGPARAM( "Workbook" ) )) )
        WorkbookStreamObject( *this, rxStrm, rSysFileName ).dump();
    else if( rStrgPath.equalsAsciiL( RTL_CONSTASCII_STRINGPARAM( "_SX_DB" ) ) )
        PivotCacheStreamObject( *this, rxStrm, BIFF5, rSysFileName ).dump();
    else if( rStrgPath.equalsAsciiL( RTL_CONSTASCII_STRINGPARAM( "_SX_DB_CUR" ) ) )
        PivotCacheStreamObject( *this, rxStrm, BIFF8, rSysFileName ).dump();
    else
        OleStorageObject::implDumpStream( rxStrm, rStrgPath, rStrmName, rSysFileName );
}

void RootStorageObject::implDumpStorage( const StorageRef& rxStrg, const OUString& rStrgPath, const OUString& rSysPath )
{
    if( rStrgPath.equalsAsciiL( RTL_CONSTASCII_STRINGPARAM( "_VBA_PROJECT_CUR" ) ) )
        VbaProjectStorageObject( *this, rxStrg, rSysPath ).dump();
    else if( rStrgPath.matchAsciiL( RTL_CONSTASCII_STRINGPARAM( "MBD" ) ) )
        VbaContainerStorageObject( *this, rxStrg, rSysPath ).dump();
    else
        OleStorageObject::implDumpStorage( rxStrg, rStrgPath, rSysPath );
}

void RootStorageObject::implDumpBaseStream( const BinaryInputStreamRef& rxStrm, const OUString& rSysFileName )
{
    WorkbookStreamObject( *this, rxStrm, rSysFileName ).dump();
}

// ============================================================================
// ============================================================================

#define DUMP_BIFF_CONFIG_ENVVAR "OOO_BIFFDUMPER"

Dumper::Dumper( const FilterBase& rFilter )
{
    ConfigRef xCfg( new Config( DUMP_BIFF_CONFIG_ENVVAR, rFilter ) );
    DumperBase::construct( xCfg );
}

Dumper::Dumper( const Reference< XMultiServiceFactory >& rxFactory, const Reference< XInputStream >& rxInStrm, const OUString& rSysFileName )
{
    if( rxFactory.is() && rxInStrm.is() )
    {
        StorageRef xStrg( new ::oox::ole::OleStorage( rxFactory, rxInStrm, true ) );
        MediaDescriptor aMediaDesc;
        ConfigRef xCfg( new Config( DUMP_BIFF_CONFIG_ENVVAR, rxFactory, xStrg, rSysFileName, aMediaDesc ) );
        DumperBase::construct( xCfg );
    }
}

void Dumper::implDump()
{
    RootStorageObject( *this ).dump();
}

// ============================================================================
// ============================================================================

} // namespace biff
} // namespace dump
} // namespace oox

<<<<<<< HEAD
#endif

/* vim:set shiftwidth=4 softtabstop=4 expandtab: */
=======
#endif
>>>>>>> 818573bf
<|MERGE_RESOLUTION|>--- conflicted
+++ resolved
@@ -4552,10 +4552,6 @@
 } // namespace dump
 } // namespace oox
 
-<<<<<<< HEAD
 #endif
 
-/* vim:set shiftwidth=4 softtabstop=4 expandtab: */
-=======
-#endif
->>>>>>> 818573bf
+/* vim:set shiftwidth=4 softtabstop=4 expandtab: */