/* -*- Mode: C++; tab-width: 4; indent-tabs-mode: nil; c-basic-offset: 4 -*- */
/*************************************************************************
 *
 * DO NOT ALTER OR REMOVE COPYRIGHT NOTICES OR THIS FILE HEADER.
 *
 * Copyright 2000, 2010 Oracle and/or its affiliates.
 *
 * OpenOffice.org - a multi-platform office productivity suite
 *
 * This file is part of OpenOffice.org.
 *
 * OpenOffice.org is free software: you can redistribute it and/or modify
 * it under the terms of the GNU Lesser General Public License version 3
 * only, as published by the Free Software Foundation.
 *
 * OpenOffice.org is distributed in the hope that it will be useful,
 * but WITHOUT ANY WARRANTY; without even the implied warranty of
 * MERCHANTABILITY or FITNESS FOR A PARTICULAR PURPOSE.  See the
 * GNU Lesser General Public License version 3 for more details
 * (a copy is included in the LICENSE file that accompanied this code).
 *
 * You should have received a copy of the GNU Lesser General Public License
 * version 3 along with OpenOffice.org.  If not, see
 * <http://www.openoffice.org/license.html>
 * for a copy of the LGPLv3 License.
 *
 ************************************************************************/

#include "oox/dump/oledumper.hxx"

#include <com/sun/star/io/XInputStream.hpp>
#include <com/sun/star/io/XOutputStream.hpp>
#include <osl/file.hxx>
#include <osl/thread.h>
#include <rtl/tencinfo.h>
#include "oox/core/filterbase.hxx"
#include "oox/helper/binaryoutputstream.hxx"
#include "oox/ole/olestorage.hxx"
#include "oox/ole/vbainputstream.hxx"

#if OOX_INCLUDE_DUMPER

namespace oox {
namespace dump {

// ============================================================================

using namespace ::com::sun::star::io;
using namespace ::com::sun::star::uno;

using ::rtl::OString;
using ::rtl::OStringToOUString;
using ::rtl::OUString;
using ::rtl::OUStringBuffer;

// ============================================================================
// ============================================================================

OUString OleInputObjectBase::dumpAnsiString32( const String& rName )
{
    return dumpCharArray( rName, mxStrm->readInt32(), RTL_TEXTENCODING_MS_1252 );
}

OUString OleInputObjectBase::dumpUniString32( const String& rName )
{
    return dumpUnicodeArray( rName, mxStrm->readInt32() );
}

sal_Int32 OleInputObjectBase::dumpStdClipboardFormat( const String& rName )
{
    return dumpDec< sal_Int32 >( rName( "clipboard-format" ), "OLE-STD-CLIPBOARD-FORMAT" );
}

OUString OleInputObjectBase::dumpAnsiString32OrStdClip( const String& rName )
{
    sal_Int32 nLen = mxStrm->readInt32();
    return (nLen < 0) ? OUString::valueOf( dumpStdClipboardFormat( rName ) ) : dumpCharArray( rName, nLen, RTL_TEXTENCODING_MS_1252 );
}

OUString OleInputObjectBase::dumpUniString32OrStdClip( const String& rName )
{
    sal_Int32 nLen = mxStrm->readInt32();
    return (nLen < 0) ? OUString::valueOf( dumpStdClipboardFormat( rName ) ) : dumpUnicodeArray( rName, nLen );
}

void OleInputObjectBase::writeOleColorItem( const String& rName, sal_uInt32 nColor )
{
    MultiItemsGuard aMultiGuard( mxOut );
    writeHexItem( rName, nColor, "OLE-COLOR" );
}

sal_uInt32 OleInputObjectBase::dumpOleColor( const String& rName )
{
    sal_uInt32 nOleColor = mxStrm->readuInt32();
    writeOleColorItem( rName, nOleColor );
    return nOleColor;
}

// ============================================================================
// ============================================================================

StdFontObject::StdFontObject( const InputObjectBase& rParent )
{
    construct( rParent );
}

void StdFontObject::implDump()
{
    dumpDec< sal_uInt8 >( "version" );
    dumpDec< sal_uInt16 >( "charset", "CHARSET" );
    dumpHex< sal_uInt8 >( "flags", "STDFONT-FLAGS" );
    dumpDec< sal_uInt16 >( "weight", "FONT-WEIGHT" );
    dumpDec< sal_uInt32 >( "height", "STDFONT-HEIGHT" );
    dumpCharArray( "name", mxStrm->readuInt8(), RTL_TEXTENCODING_ASCII_US );
}

// ============================================================================

StdPicObject::StdPicObject( const InputObjectBase& rParent )
{
    construct( rParent );
}

void StdPicObject::implDump()
{
    dumpHex< sal_uInt32 >( "identifier", "STDPIC-ID" );
    sal_uInt32 nSize = dumpHex< sal_uInt32 >( "image-size", "CONV-DEC" );
    dumpBinary( "image-data", nSize );
}

// ============================================================================

namespace {

const sal_uInt32 STDHLINK_HASTARGET         = 0x00000001;   /// Has hyperlink moniker.
const sal_uInt32 STDHLINK_ABSOLUTE          = 0x00000002;   /// Absolute path.
const sal_uInt32 STDHLINK_HASLOCATION       = 0x00000008;   /// Has target location.
const sal_uInt32 STDHLINK_HASDISPLAY        = 0x00000010;   /// Has display string.
const sal_uInt32 STDHLINK_HASGUID           = 0x00000020;   /// Has identification GUID.
const sal_uInt32 STDHLINK_HASTIME           = 0x00000040;   /// Has creation time.
const sal_uInt32 STDHLINK_HASFRAME          = 0x00000080;   /// Has frame.
const sal_uInt32 STDHLINK_ASSTRING          = 0x00000100;   /// Hyperlink as simple string.

} // namespace

StdHlinkObject::StdHlinkObject( const InputObjectBase& rParent )
{
    construct( rParent );
}

void StdHlinkObject::implDump()
{
    dumpDec< sal_uInt32 >( "stream-version" );
    sal_uInt32 nFlags = dumpHex< sal_uInt32 >( "flags", "STDHLINK-FLAGS" );
    if( getFlag( nFlags, STDHLINK_HASDISPLAY ) )
        dumpHyperlinkString( "display", true );
    if( getFlag( nFlags, STDHLINK_HASFRAME ) )
        dumpHyperlinkString( "frame", true );
    if( getFlag( nFlags, STDHLINK_HASTARGET ) )
    {
        if( getFlag( nFlags, STDHLINK_ASSTRING ) )
            dumpHyperlinkString( "filename", true );
        else if( !dumpGuidAndMoniker() )
            return;
    }
    if( getFlag( nFlags, STDHLINK_HASLOCATION ) )
        dumpHyperlinkString( "location", true );
    if( getFlag( nFlags, STDHLINK_HASGUID ) )
        dumpGuid( "id-guid" );
    if( getFlag( nFlags, STDHLINK_HASTIME ) )
        dumpFileTime( "creation-time" );
}

OUString StdHlinkObject::dumpHyperlinkString( const String& rName, bool bUnicode )
{
    return bUnicode ? dumpUniString32( rName ) : dumpAnsiString32( rName );
}

bool StdHlinkObject::dumpGuidAndMoniker()
{
    bool bValidMoniker = true;
    OUString aGuid = cfg().getStringOption( dumpGuid( "moniker" ), OUString() );
    IndentGuard aIndGuard( mxOut );
    if( aGuid.equalsAsciiL( RTL_CONSTASCII_STRINGPARAM( "URLMoniker" ) ) )
        dumpUrlMoniker();
    else if( aGuid.equalsAsciiL( RTL_CONSTASCII_STRINGPARAM( "FileMoniker" ) ) )
        dumpFileMoniker();
    else if( aGuid.equalsAsciiL( RTL_CONSTASCII_STRINGPARAM( "ItemMoniker" ) ) )
        dumpItemMoniker();
    else if( aGuid.equalsAsciiL( RTL_CONSTASCII_STRINGPARAM( "AntiMoniker" ) ) )
        dumpAntiMoniker();
    else if( aGuid.equalsAsciiL( RTL_CONSTASCII_STRINGPARAM( "CompositeMoniker" ) ) )
        dumpCompositeMoniker();
    else
        bValidMoniker = false;
    return bValidMoniker;
}

void StdHlinkObject::dumpUrlMoniker()
{
    sal_Int32 nBytes = dumpDec< sal_Int32 >( "url-bytes" );
    sal_Int64 nEndPos = mxStrm->tell() + ::std::max< sal_Int32 >( nBytes, 0 );
    dumpNullUnicodeArray( "url" );
    if( mxStrm->tell() + 24 == nEndPos )
    {
        dumpGuid( "implementation-id" );
        dumpDec< sal_uInt32 >( "version" );
        dumpHex< sal_uInt32 >( "flags", "STDHLINK-URL-FLAGS" );
    }
    dumpRemainingTo( nEndPos );
}

void StdHlinkObject::dumpFileMoniker()
{
    dumpDec< sal_Int16 >( "up-levels" );
    dumpHyperlinkString( "ansi-filename", false );
    dumpDec< sal_Int16 >( "server-path-len" );
    dumpHex< sal_uInt16 >( "version" );
    dumpUnused( 20 );
    sal_Int32 nBytes = dumpDec< sal_Int32 >( "total-bytes" );
    sal_Int64 nEndPos = mxStrm->tell() + ::std::max< sal_Int32 >( nBytes, 0 );
    if( nBytes > 0 )
    {
        sal_Int32 nFileBytes = dumpDec< sal_Int32 >( "uni-filename-bytes" );
        dumpDec< sal_uInt16 >( "key-value" );
        dumpUnicodeArray( "unicode-filename", nFileBytes / 2 );
    }
    dumpRemainingTo( nEndPos );
}

void StdHlinkObject::dumpItemMoniker()
{
    sal_Int32 nBytes = dumpDec< sal_Int32 >( "delimiter-bytes" );
    sal_Int64 nEndPos = mxStrm->tell() + ::std::max< sal_Int32 >( nBytes, 0 );
    dumpNullCharArray( "ansi-delimiter", RTL_TEXTENCODING_MS_1252 );
    if( mxStrm->tell() < nEndPos )
        dumpUnicodeArray( "unicode-delimiter", (nEndPos - mxStrm->tell()) / 2 );
    mxStrm->seek( nEndPos );

    nBytes = dumpDec< sal_Int32 >( "item-bytes" );
    nEndPos = mxStrm->tell() + ::std::max< sal_Int32 >( nBytes, 0 );
    dumpNullCharArray( "ansi-item", RTL_TEXTENCODING_MS_1252 );
    if( mxStrm->tell() < nEndPos )
        dumpUnicodeArray( "unicode-item", (nEndPos - mxStrm->tell()) / 2 );
    mxStrm->seek( nEndPos );
}

void StdHlinkObject::dumpAntiMoniker()
{
    dumpDec< sal_Int32 >( "count" );
}

void StdHlinkObject::dumpCompositeMoniker()
{
    sal_Int32 nCount = dumpDec< sal_Int32 >( "moniker-count" );
    for( sal_Int32 nIndex = 0; !mxStrm->isEof() && (nIndex < nCount); ++nIndex )
        dumpGuidAndMoniker();
}

// ============================================================================
// ============================================================================

OleStreamObject::OleStreamObject( const ObjectBase& rParent, const BinaryInputStreamRef& rxStrm, const OUString& rSysFileName )
{
    construct( rParent, rxStrm, rSysFileName );
}

// ============================================================================

OleCompObjObject::OleCompObjObject( const ObjectBase& rParent, const BinaryInputStreamRef& rxStrm, const OUString& rSysFileName ) :
    OleStreamObject( rParent, rxStrm, rSysFileName )
{
}

void OleCompObjObject::implDump()
{
    dumpUnused( 4 );
    dumpDec< sal_uInt32 >( "version" );
    dumpUnused( 20 );
    dumpAnsiString32( "ansi-display-name" );
    dumpAnsiString32OrStdClip( "ansi-clipboard-format" );
    if( mxStrm->getRemaining() >= 4 )
    {
        sal_Int32 nLen = mxStrm->readInt32();
        if( (0 <= nLen) && (nLen <= 40) )
        {
            dumpCharArray( "ansi-unused", nLen, RTL_TEXTENCODING_MS_1252 );
            if( (mxStrm->getRemaining() >= 4) && (dumpHex< sal_Int32 >( "unicode-marker" ) == 0x71B239F4) )
            {
                dumpUniString32( "unicode-display-name" );
                dumpUniString32OrStdClip( "unicode-clipboard-format" );
                dumpUniString32( "unicode-unused" );
            }
        }
        else
            writeDecItem( "length", nLen );
    }
    dumpRemainingStream();
}

// ============================================================================
// ============================================================================

namespace {

const sal_Int32 OLEPROP_ID_DICTIONARY   = 0;
const sal_Int32 OLEPROP_ID_CODEPAGE     = 1;

const sal_uInt16 OLEPROP_TYPE_INT16     = 2;
const sal_uInt16 OLEPROP_TYPE_INT32     = 3;
const sal_uInt16 OLEPROP_TYPE_FLOAT     = 4;
const sal_uInt16 OLEPROP_TYPE_DOUBLE    = 5;
const sal_uInt16 OLEPROP_TYPE_DATE      = 7;
const sal_uInt16 OLEPROP_TYPE_STRING    = 8;
const sal_uInt16 OLEPROP_TYPE_STATUS    = 10;
const sal_uInt16 OLEPROP_TYPE_BOOL      = 11;
const sal_uInt16 OLEPROP_TYPE_VARIANT   = 12;
const sal_uInt16 OLEPROP_TYPE_INT8      = 16;
const sal_uInt16 OLEPROP_TYPE_UINT8     = 17;
const sal_uInt16 OLEPROP_TYPE_UINT16    = 18;
const sal_uInt16 OLEPROP_TYPE_UINT32    = 19;
const sal_uInt16 OLEPROP_TYPE_INT64     = 20;
const sal_uInt16 OLEPROP_TYPE_UINT64    = 21;
const sal_uInt16 OLEPROP_TYPE_STRING8   = 30;
const sal_uInt16 OLEPROP_TYPE_STRING16  = 31;
const sal_uInt16 OLEPROP_TYPE_FILETIME  = 64;
const sal_uInt16 OLEPROP_TYPE_BLOB      = 65;
const sal_uInt16 OLEPROP_TYPE_STREAM    = 66;
const sal_uInt16 OLEPROP_TYPE_STORAGE   = 67;
const sal_uInt16 OLEPROP_TYPE_CLIPFMT   = 71;

const sal_uInt16 OLEPROP_TYPE_SIMPLE    = 0x0000;
const sal_uInt16 OLEPROP_TYPE_VECTOR    = 0x1000;
const sal_uInt16 OLEPROP_TYPE_ARRAY     = 0x2000;

const sal_uInt16 CODEPAGE_UNICODE       = 1200;

const sal_uInt32 AX_STRING_COMPRESSED   = 0x80000000;

} // namespace

// ============================================================================

OlePropertyStreamObject::OlePropertyStreamObject( const ObjectBase& rParent, const BinaryInputStreamRef& rxStrm, const OUString& rSysFileName )
{
    construct( rParent, rxStrm, rSysFileName );
}

void OlePropertyStreamObject::implDump()
{
    OUStringVector aGuidVec;
    ::std::vector< sal_uInt32 > aStartPosVec;

    // dump header
    writeEmptyItem( "HEADER" );
    {
        IndentGuard aIndGuard( mxOut );
        dumpHex< sal_uInt16 >( "byte-order", "OLEPROP-BYTE-ORDER" );
        dumpDec< sal_uInt16 >( "version" );
        dumpDec< sal_uInt16 >( "os-minor" );
        dumpDec< sal_uInt16 >( "os-type", "OLEPROP-OSTYPE" );
        dumpGuid( "guid" );
        sal_Int32 nSectCount = dumpDec< sal_Int32 >( "section-count" );

        // dump table of section positions
        {
            TableGuard aTabGuard( mxOut, 15, 60 );
            mxOut->resetItemIndex();
            for( sal_Int32 nSectIdx = 0; !mxStrm->isEof() && (nSectIdx < nSectCount); ++nSectIdx )
            {
                MultiItemsGuard aMultiGuard( mxOut );
                writeEmptyItem( "#section" );
                aGuidVec.push_back( dumpGuid( "guid" ) );
                aStartPosVec.push_back( dumpHex< sal_uInt32 >( "start-pos", "CONV-DEC" ) );
            }
        }
    }
    mxOut->emptyLine();

    // dump sections
    for( size_t nSectIdx = 0; !mxStrm->isEof() && (nSectIdx < aStartPosVec.size()); ++nSectIdx )
        dumpSection( aGuidVec[ nSectIdx ], aStartPosVec[ nSectIdx ] );
}

void OlePropertyStreamObject::dumpSection( const OUString& rGuid, sal_uInt32 nStartPos )
{
    // property ID names
    mxPropIds = cfg().createNameList< ConstList >( "OLEPROP-IDS" );
    OUString aGuidName = cfg().getStringOption( rGuid, OUString() );
    if( aGuidName.equalsAsciiL( RTL_CONSTASCII_STRINGPARAM( "GlobalDocProp" ) ) )
        mxPropIds->includeList( cfg().getNameList( "OLEPROP-GLOBALIDS" ) );
    else if( aGuidName.equalsAsciiL( RTL_CONSTASCII_STRINGPARAM( "BuiltinDocProp" ) ) )
        mxPropIds->includeList( cfg().getNameList( "OLEPROP-BUILTINIDS" ) );
    else
        mxPropIds->includeList( cfg().getNameList( "OLEPROP-BASEIDS" ) );

    // property ID/position map
    typedef ::std::map< sal_Int32, sal_uInt32 > PropertyPosMap;
    PropertyPosMap aPropMap;

    // dump section header line
    writeSectionHeader( rGuid, nStartPos );

    // seek to section
    IndentGuard aIndGuard( mxOut );
    if( startElement( nStartPos ) )
    {
        // dump section header
        dumpDec< sal_Int32 >( "size" );
        sal_Int32 nPropCount = dumpDec< sal_Int32 >( "property-count" );

        // dump table of property positions
        {
            TableGuard aTabGuard( mxOut, 15, 25 );
            mxOut->resetItemIndex();
            for( sal_Int32 nPropIdx = 0; !mxStrm->isEof() && (nPropIdx < nPropCount); ++nPropIdx )
            {
                MultiItemsGuard aMultiGuard( mxOut );
                writeEmptyItem( "#property" );
                sal_Int32 nPropId = dumpDec< sal_Int32 >( "id", mxPropIds );
                sal_uInt32 nPropPos = nStartPos + dumpHex< sal_uInt32 >( "start-pos", "CONV-DEC" );
                aPropMap[ nPropId ] = nPropPos;
            }
        }
    }
    mxOut->emptyLine();

    // code page property
    meTextEnc = RTL_TEXTENCODING_MS_1252;
    mbIsUnicode = false;
    PropertyPosMap::iterator aCodePageIt = aPropMap.find( OLEPROP_ID_CODEPAGE );
    if( aCodePageIt != aPropMap.end() )
    {
        dumpCodePageProperty( aCodePageIt->second );
        aPropMap.erase( aCodePageIt );
    }

    // dictionary property
    PropertyPosMap::iterator aDictIt = aPropMap.find( OLEPROP_ID_DICTIONARY );
    if( aDictIt != aPropMap.end() )
    {
        dumpDictionaryProperty( aDictIt->second );
        aPropMap.erase( aDictIt );
    }

    // other properties
    for( PropertyPosMap::const_iterator aIt = aPropMap.begin(), aEnd = aPropMap.end(); aIt != aEnd; ++aIt )
        dumpProperty( aIt->first, aIt->second );

    // remove the user defined list of property ID names
    cfg().eraseNameList( "OLEPROP-IDS" );
}

void OlePropertyStreamObject::dumpProperty( sal_Int32 nPropId, sal_uInt32 nStartPos )
{
    writePropertyHeader( nPropId, nStartPos );
    IndentGuard aIndGuard( mxOut );
    if( startElement( nStartPos ) )
        dumpPropertyContents( nPropId );
    mxOut->emptyLine();
}

void OlePropertyStreamObject::dumpCodePageProperty( sal_uInt32 nStartPos )
{
    writePropertyHeader( OLEPROP_ID_CODEPAGE, nStartPos );
    IndentGuard aIndGuard( mxOut );
    if( startElement( nStartPos ) )
    {
        sal_uInt16 nType = dumpPropertyType();
        if( nType == OLEPROP_TYPE_INT16 )
        {
            sal_uInt16 nCodePage = dumpDec< sal_uInt16 >( "codepage", "CODEPAGES" );
            rtl_TextEncoding eNewTextEnc = rtl_getTextEncodingFromWindowsCodePage( nCodePage );
            if( eNewTextEnc != RTL_TEXTENCODING_DONTKNOW )
                meTextEnc = eNewTextEnc;
            mbIsUnicode = nCodePage == CODEPAGE_UNICODE;
        }
        else
            dumpPropertyContents( OLEPROP_ID_CODEPAGE );
    }
    mxOut->emptyLine();
}

void OlePropertyStreamObject::dumpDictionaryProperty( sal_uInt32 nStartPos )
{
    writePropertyHeader( OLEPROP_ID_DICTIONARY, nStartPos );
    IndentGuard aIndGuard( mxOut );
    if( startElement( nStartPos ) )
    {
        sal_Int32 nCount = dumpDec< sal_Int32 >( "count" );
        for( sal_Int32 nIdx = 0; !mxStrm->isEof() && (nIdx < nCount); ++nIdx )
        {
            MultiItemsGuard aMultiGuard( mxOut );
            TableGuard aTabGuard( mxOut, 10, 20 );
            sal_Int32 nId = dumpDec< sal_Int32 >( "id" );
            OUString aName = dumpString8( "name" );
            if( mxPropIds.get() )
                mxPropIds->setName( nId, aName );
        }
    }
    mxOut->emptyLine();
}

sal_uInt16 OlePropertyStreamObject::dumpPropertyContents( sal_Int32 nPropId )
{
    sal_uInt16 nType = dumpPropertyType();
    sal_uInt16 nBaseType = static_cast< sal_uInt16 >( nType & 0x0FFF );
    sal_uInt16 nArrayType = static_cast< sal_uInt16 >( nType & 0xF000 );
    switch( nArrayType )
    {
        case OLEPROP_TYPE_SIMPLE:   dumpPropertyValue( nPropId, nBaseType );    break;
        case OLEPROP_TYPE_VECTOR:   dumpPropertyVector( nPropId, nBaseType );   break;
        case OLEPROP_TYPE_ARRAY:    dumpPropertyArray( nPropId, nBaseType );    break;
    }
    return nType;
}

void OlePropertyStreamObject::dumpPropertyValue( sal_Int32 nPropId, sal_uInt16 nBaseType )
{
    switch( nBaseType )
    {
        case OLEPROP_TYPE_INT16:        dumpDec< sal_Int16 >( "value" );        break;
        case OLEPROP_TYPE_INT32:        dumpDec< sal_Int32 >( "value" );        break;
        case OLEPROP_TYPE_FLOAT:        dumpDec< float >( "value" );            break;
        case OLEPROP_TYPE_DOUBLE:       dumpDec< double >( "value" );           break;
        case OLEPROP_TYPE_DATE:         dumpDec< double >( "date" );            break;
        case OLEPROP_TYPE_STRING:       dumpString8( "value" );                 break;
        case OLEPROP_TYPE_STATUS:       dumpHex< sal_Int32 >( "status" );       break;
        case OLEPROP_TYPE_BOOL:         dumpBool< sal_Int16 >( "value" );       break;
        case OLEPROP_TYPE_VARIANT:      dumpPropertyContents( nPropId );        break;
        case OLEPROP_TYPE_INT8:         dumpDec< sal_Int8 >( "value" );         break;
        case OLEPROP_TYPE_UINT8:        dumpDec< sal_uInt8 >( "value" );        break;
        case OLEPROP_TYPE_UINT16:       dumpDec< sal_uInt16 >( "value" );       break;
        case OLEPROP_TYPE_UINT32:       dumpDec< sal_uInt32 >( "value" );       break;
        case OLEPROP_TYPE_INT64:        dumpDec< sal_Int64 >( "value" );        break;
        case OLEPROP_TYPE_UINT64:       dumpDec< sal_uInt64 >( "value" );       break;
        case OLEPROP_TYPE_STRING8:      dumpString8( "value" );                 break;
        case OLEPROP_TYPE_STRING16:     dumpString16( "value" );                break;
        case OLEPROP_TYPE_FILETIME:     dumpFileTime( "file-time" );            break;
        case OLEPROP_TYPE_BLOB:         dumpBlob( nPropId, "data" );            break;
        case OLEPROP_TYPE_STREAM:       dumpString8( "stream-name" );           break;
        case OLEPROP_TYPE_STORAGE:      dumpString8( "storage-name" );          break;
        case OLEPROP_TYPE_CLIPFMT:      dumpBlob( nPropId, "clip-data" );       break;
    }
}

void OlePropertyStreamObject::dumpPropertyVector( sal_Int32 nPropId, sal_uInt16 nBaseType )
{
    sal_Int32 nElemCount = dumpDec< sal_Int32 >( "element-count" );
    for( sal_Int32 nElemIdx = 0; !mxStrm->isEof() && (nElemIdx < nElemCount); ++nElemIdx )
    {
        mxOut->resetItemIndex( nElemIdx );
        writeEmptyItem( "#element" );
        IndentGuard aIndGuard( mxOut );
        dumpPropertyValue( nPropId, nBaseType );
    }
}

void OlePropertyStreamObject::dumpPropertyArray( sal_Int32 /*nPropId*/, sal_uInt16 /*nBaseType*/ )
{
    // TODO
}

sal_uInt16 OlePropertyStreamObject::dumpPropertyType()
{
    return static_cast< sal_uInt16 >( dumpHex< sal_Int32 >( "type", "OLEPROP-TYPE" ) & 0xFFFF );
}

void OlePropertyStreamObject::dumpBlob( sal_Int32 nPropId, const String& rName )
{
    sal_Int32 nSize = dumpDec< sal_Int32 >( "data-size" );
    if( nSize > 0 )
    {
        OUString aPropName = mxPropIds->getName( cfg(), nPropId );
        if( aPropName == CREATE_OUSTRING( "'_PID_HLINKS'" ) )
            dumpHlinks( nSize );
        else
            dumpBinary( rName, nSize );
    }
}

OUString OlePropertyStreamObject::dumpString8( const String& rName )
{
    sal_Int32 nLen = dumpDec< sal_Int32 >( "string-len" );
    return mbIsUnicode ? dumpCharArray16( rName, nLen ) : dumpCharArray8( rName, nLen );
}

OUString OlePropertyStreamObject::dumpCharArray8( const String& rName, sal_Int32 nLen )
{
    sal_Int32 nNewLen = getLimitedValue< sal_Int32, sal_Int32 >( nLen, 0, 1024 );
    OUString aData = mxStrm->readCharArrayUC( nNewLen, meTextEnc );
    writeStringItem( rName, aData );
    return aData;
}

OUString OlePropertyStreamObject::dumpString16( const String& rName )
{
    sal_Int32 nLen = dumpDec< sal_Int32 >( "string-len" );
    return dumpCharArray16( rName, nLen );
}

OUString OlePropertyStreamObject::dumpCharArray16( const String& rName, sal_Int32 nLen )
{
    sal_Int32 nNewLen = getLimitedValue< sal_Int32, sal_Int32 >( nLen, 0, 1024 );
    OUString aData = mxStrm->readUnicodeArray( nNewLen );
    writeStringItem( rName, aData );
    if( nNewLen & 1 ) dumpUnused( 2 ); // always padding to 32bit
    return aData;
}

bool OlePropertyStreamObject::dumpTypedProperty( const String& rName, sal_uInt16 nExpectedType )
{
    writeEmptyItem( rName );
    IndentGuard aIndGuard( mxOut );
    return (dumpPropertyContents( -1 ) == nExpectedType) && !mxStrm->isEof();
}

void OlePropertyStreamObject::dumpHlinks( sal_Int32 nSize )
{
    sal_Int64 nEndPos = mxStrm->tell() + nSize;
    sal_Int32 nCount = dumpDec< sal_Int32 >( "property-count" );
    bool bValid = true;
    for( sal_Int32 nHlinkIndex = 0, nHlinkCount = nCount / 6; bValid && !mxStrm->isEof() && (nHlinkIndex < nHlinkCount); ++nHlinkIndex )
    {
        writeEmptyItem( "HYPERLINK" );
        IndentGuard aIndGuard( mxOut );
        bValid =
            dumpTypedProperty( "hash", OLEPROP_TYPE_INT32 ) &&
            dumpTypedProperty( "app", OLEPROP_TYPE_INT32 ) &&
            dumpTypedProperty( "shape-id", OLEPROP_TYPE_INT32 ) &&
            dumpTypedProperty( "info", OLEPROP_TYPE_INT32 ) &&
            dumpTypedProperty( "target", OLEPROP_TYPE_STRING16 ) &&
            dumpTypedProperty( "location", OLEPROP_TYPE_STRING16 );
    }
    dumpRemainingTo( nEndPos );
}

bool OlePropertyStreamObject::startElement( sal_uInt32 nStartPos )
{
    mxStrm->seek( nStartPos );
    if( mxStrm->isEof() )
        writeInfoItem( "stream-state", OOX_DUMP_ERR_STREAM );
    return !mxStrm->isEof();
}

void OlePropertyStreamObject::writeSectionHeader( const OUString& rGuid, sal_uInt32 nStartPos )
{
    MultiItemsGuard aMultiGuard( mxOut );
    writeEmptyItem( "SECTION" );
    writeHexItem( "pos", nStartPos, "CONV-DEC" );
    writeGuidItem( "guid", rGuid );
}

void OlePropertyStreamObject::writePropertyHeader( sal_Int32 nPropId, sal_uInt32 nStartPos )
{
    MultiItemsGuard aMultiGuard( mxOut );
    writeEmptyItem( "PROPERTY" );
    writeHexItem( "pos", nStartPos, "CONV-DEC" );
    writeDecItem( "id", nPropId, mxPropIds );
}

// ============================================================================

OleStorageObject::OleStorageObject( const ObjectBase& rParent, const StorageRef& rxStrg, const OUString& rSysPath )
{
    construct( rParent, rxStrg, rSysPath );
}

void OleStorageObject::construct( const ObjectBase& rParent, const StorageRef& rxStrg, const OUString& rSysPath )
{
    StorageObjectBase::construct( rParent, rxStrg, rSysPath );
}

void OleStorageObject::construct( const ObjectBase& rParent )
{
    StorageObjectBase::construct( rParent );
}

void OleStorageObject::implDumpStream( const Reference< XInputStream >& rxStrm, const OUString& /*rStrgPath*/, const OUString& rStrmName, const OUString& rSysFileName )
{
    if( rStrmName.equalsAsciiL( RTL_CONSTASCII_STRINGPARAM( "\001CompObj" ) ) )
        OleCompObjObject( *this, rxStrm, rSysFileName ).dump();
    else if( rStrmName.equalsAsciiL( RTL_CONSTASCII_STRINGPARAM( "\005SummaryInformation" ) ) || rStrmName.equalsAsciiL( RTL_CONSTASCII_STRINGPARAM( "\005DocumentSummaryInformation" ) ) )
        OlePropertyStreamObject( *this, rxStrm, rSysFileName ).dump();
    else
        BinaryStreamObject( *this, rxStrm, rSysFileName ).dump();
}

// ============================================================================
// ============================================================================

ComCtlObjectBase::ComCtlObjectBase( const InputObjectBase& rParent,
        sal_uInt32 nDataId5, sal_uInt32 nDataId6, sal_uInt16 nVersion, bool bCommonPart, bool bComplexPart ) :
    mnDataId5( nDataId5 ),
    mnDataId6( nDataId6 ),
    mnVersion( nVersion ),
    mbCommonPart( bCommonPart ),
    mbComplexPart( bComplexPart )
{
    construct( rParent );
}

void ComCtlObjectBase::implDump()
{
    sal_uInt32 nCommonSize = 0;
    dumpComCtlSize() && dumpComCtlData( nCommonSize ) && (!mbCommonPart || dumpComCtlCommon( nCommonSize )) && (!mbComplexPart || dumpComCtlComplex());
}

void ComCtlObjectBase::implDumpCommonExtra( sal_Int64 /*nEndPos*/ )
{
}

void ComCtlObjectBase::implDumpCommonTrailing()
{
}

bool ComCtlObjectBase::dumpComCtlHeader( sal_uInt32 nExpId, sal_uInt16 nExpMajor, sal_uInt16 nExpMinor )
{
    // no idea if all this is correct...
    sal_uInt32 nId = dumpHex< sal_uInt32 >( "header-id", "COMCTL-HEADER-IDS" );
    ItemGuard aItem( mxOut, "version" );
    sal_uInt16 nMinor, nMajor;
    *mxStrm >> nMinor >> nMajor;
    mxOut->writeDec( nMajor );
    mxOut->writeChar( '.' );
    mxOut->writeDec( nMinor );
    return !mxStrm->isEof() && (nId == nExpId) && ((nExpMajor == SAL_MAX_UINT16) || (nExpMajor == nMajor)) && ((nExpMinor == SAL_MAX_UINT16) || (nExpMinor == nMinor));
}

bool ComCtlObjectBase::dumpComCtlSize()
{
    if( dumpComCtlHeader( 0x12344321, 0, 8 ) )
    {
        IndentGuard aIndGuard( mxOut );
        dumpDec< sal_Int32 >( "width", "CONV-HMM-TO-CM" );
        dumpDec< sal_Int32 >( "height", "CONV-HMM-TO-CM" );
        return !mxStrm->isEof();
    }
    return false;
}

bool ComCtlObjectBase::dumpComCtlData( sal_uInt32& ornCommonPartSize )
{
    if( dumpComCtlHeader( (mnVersion == 5) ? mnDataId5 : mnDataId6, mnVersion ) )
    {
        IndentGuard aIndGuard( mxOut );
        if( mbCommonPart )
            ornCommonPartSize = dumpDec< sal_uInt32 >( "common-part-size" );
        implDumpProperties();
        return !mxStrm->isEof();
    }
    return false;
}

bool ComCtlObjectBase::dumpComCtlCommon( sal_uInt32 nPartSize )
{
    sal_Int64 nEndPos = mxStrm->tell() + nPartSize;
    if( (nPartSize >= 16) && dumpComCtlHeader( 0xABCDEF01, 5, 0 ) )
    {
        IndentGuard aIndGuard( mxOut );
        dumpUnknown( 4 );
        dumpHex< sal_uInt32 >( "common-flags", "COMCTL-COMMON-FLAGS" );
        implDumpCommonExtra( nEndPos );
        dumpRemainingTo( nEndPos );
        implDumpCommonTrailing();
        return !mxStrm->isEof();
    }
    return false;
}

bool ComCtlObjectBase::dumpComCtlComplex()
{
    if( dumpComCtlHeader( 0xBDECDE1F, 5, 1 ) )
    {
        IndentGuard aIndGuard( mxOut );
        sal_uInt32 nFlags = dumpHex< sal_uInt32 >( "comctl-complex-flags", "COMCTL-COMPLEX-FLAGS" );
        if( !mxStrm->isEof() && (nFlags & 0x01) )
        {
            writeEmptyItem( "font" );
            IndentGuard aIndGuard2( mxOut );
            OUString aClassName = cfg().getStringOption( dumpGuid(), OUString() );
            if( aClassName.equalsAsciiL( RTL_CONSTASCII_STRINGPARAM( "StdFont" ) ) )
                StdFontObject( *this ).dump();
        }
        if( !mxStrm->isEof() && (nFlags & 0x02) )
        {
            writeEmptyItem( "mouse-icon" );
            IndentGuard aIndGuard2( mxOut );
            OUString aClassName = cfg().getStringOption( dumpGuid(), OUString() );
            if( aClassName.equalsAsciiL( RTL_CONSTASCII_STRINGPARAM( "StdPic" ) ) )
                StdPicObject( *this ).dump();
        }
        return !mxStrm->isEof();
    }
    return false;
}

// ============================================================================

ComCtlScrollBarObject::ComCtlScrollBarObject( const InputObjectBase& rParent, sal_uInt16 nVersion ) :
    ComCtlObjectBase( rParent, SAL_MAX_UINT32, 0x99470A83, nVersion, true, true )
{
}

void ComCtlScrollBarObject::implDumpProperties()
{
    dumpHex< sal_uInt32 >( "flags", "COMCTL-SCROLLBAR-FLAGS" );
    dumpDec< sal_Int32 >( "large-change" );
    dumpDec< sal_Int32 >( "small-change" );
    dumpDec< sal_Int32 >( "min" );
    dumpDec< sal_Int32 >( "max" );
    dumpDec< sal_Int32 >( "value" );
}

// ============================================================================

ComCtlProgressBarObject::ComCtlProgressBarObject( const InputObjectBase& rParent, sal_uInt16 nVersion ) :
    ComCtlObjectBase( rParent, 0xE6E17E84, 0x97AB8A01, nVersion, true, true )
{
}

void ComCtlProgressBarObject::implDumpProperties()
{
    dumpDec< float >( "min" );
    dumpDec< float >( "max" );
    if( mnVersion == 6 )
    {
        dumpBool< sal_uInt16 >( "vertical" );
        dumpBool< sal_uInt16 >( "smooth-scroll" );
    }
}

// ============================================================================

ComCtlSliderObject::ComCtlSliderObject( const InputObjectBase& rParent, sal_uInt16 nVersion ) :
    ComCtlObjectBase( rParent, 0xE6E17E86, 0x0A2BAE11, nVersion, true, true )
{
}

void ComCtlSliderObject::implDumpProperties()
{
    dumpBool< sal_Int32 >( "vertical" );
    dumpDec< sal_Int32 >( "large-change" );
    dumpDec< sal_Int32 >( "small-change" );
    dumpDec< sal_Int32 >( "min" );
    dumpDec< sal_Int32 >( "max" );
    dumpDec< sal_Int16 >( "select-range", "COMCTL-SLIDER-SELECTRANGE" );
    dumpUnused( 2 );
    dumpDec< sal_Int32 >( "select-start" );
    dumpDec< sal_Int32 >( "select-length" );
    dumpDec< sal_Int32 >( "tick-style", "COMCTL-SLIDER-TICKSTYLE" );
    dumpDec< sal_Int32 >( "tick-frequency" );
    dumpDec< sal_Int32 >( "value" );
    if( mnVersion == 6 )
        dumpBool< sal_Int32 >( "tooltip-below" );
}

// ============================================================================

ComCtlUpDownObject::ComCtlUpDownObject( const InputObjectBase& rParent, sal_uInt16 nVersion ) :
    ComCtlObjectBase( rParent, 0xFF3626A0, 0xFF3626A0, nVersion, false, false )
{
}

void ComCtlUpDownObject::implDumpProperties()
{
    dumpUnknown( 16 ); // buddy-property, somehow
    dumpDec< sal_Int32 >( "buddy-control" );
    dumpUnknown( 8 );
    dumpDec< sal_Int32 >( "value" );
    dumpUnknown( 4 );
    dumpDec< sal_Int32 >( "increment" );
    dumpDec< sal_Int32 >( "max" );
    dumpDec< sal_Int32 >( "min" );
    dumpHex< sal_uInt32 >( "flags-1", "COMCTL-UPDOWN-FLAGS1" );
    dumpHex< sal_uInt32 >( "flags-2", "COMCTL-UPDOWN-FLAGS2" );
    dumpUnknown( 4 );
}

// ============================================================================

ComCtlImageListObject::ComCtlImageListObject( const InputObjectBase& rParent, sal_uInt16 nVersion ) :
    ComCtlObjectBase( rParent, 0xE6E17E80, 0xE6E17E80, nVersion, true, false )
{
}

void ComCtlImageListObject::implDumpProperties()
{
    dumpDec< sal_uInt16 >( "image-width" );
    dumpDec< sal_uInt16 >( "image-height" );
    dumpOleColor( "mask-color" );
    dumpBool< sal_Int16 >( "use-mask-color" );
    dumpUnknown( 2 );
}

void ComCtlImageListObject::implDumpCommonExtra( sal_Int64 /*nEndPos*/ )
{
    dumpUnknown( 4 );
    dumpOleColor( "back-color" );
    dumpUnknown( 4 );
    sal_Int32 nImageCount = dumpDec< sal_Int32 >( "image-count" );
    mxOut->resetItemIndex();
    for( sal_Int32 nImageIndex = 0; (nImageIndex < nImageCount) && !mxStrm->isEof(); ++nImageIndex )
    {
        writeEmptyItem( "#image" );
        IndentGuard aIndGuard( mxOut );
        sal_uInt8 nFlags = dumpHex< sal_uInt8 >( "text-flags", "COMCTL-IMAGELIST-TEXTFLAGS" );
        if( nFlags & 0x01 ) dumpUniString32( "caption" );
        if( nFlags & 0x02 ) dumpUniString32( "key" );
    }
}

void ComCtlImageListObject::implDumpCommonTrailing()
{
    sal_Int32 nImageCount = dumpDec< sal_Int32 >( "image-count" );
    mxOut->resetItemIndex();
    for( sal_Int32 nImageIndex = 0; (nImageIndex < nImageCount) && !mxStrm->isEof(); ++nImageIndex )
    {
        writeEmptyItem( "#image" );
        IndentGuard aIndGuard( mxOut );
        dumpDec< sal_Int32 >( "index" );
        StdPicObject( *this ).dump();
    }
}

// ============================================================================

ComCtlTabStripObject::ComCtlTabStripObject( const InputObjectBase& rParent, sal_uInt16 nVersion ) :
    ComCtlObjectBase( rParent, 0xE6E17E8A, 0xD12A7AC1, nVersion, true, true )
{
}

void ComCtlTabStripObject::implDumpProperties()
{
    dumpHex< sal_uInt32 >( "flags-1", "COMCTL-TABSTRIP-FLAGS1" );
    dumpDec< sal_uInt16 >( "tab-fixed-width", "CONV-HMM-TO-CM" );
    dumpDec< sal_uInt16 >( "tab-fixed-height", "CONV-HMM-TO-CM" );
    if( mnVersion == 6 )
    {
        dumpHex< sal_uInt32 >( "flags-2", "COMCTL-TABSTRIP-FLAGS2" );
        dumpDec< sal_uInt16 >( "tab-min-width", "CONV-HMM-TO-CM" );
        dumpUnknown( 2 );
        dumpHex< sal_uInt32 >( "flags-3", "COMCTL-TABSTRIP-FLAGS3" );
    }
}

void ComCtlTabStripObject::implDumpCommonExtra( sal_Int64 /*nEndPos*/ )
{
    dumpUnknown( 12 );
    dumpUniString32( "image-list" );
    sal_Int32 nTabCount = dumpDec< sal_Int32 >( "tab-count" );
    mxOut->resetItemIndex();
    for( sal_Int32 nTabIndex = 0; (nTabIndex < nTabCount) && !mxStrm->isEof(); ++nTabIndex )
    {
        writeEmptyItem( "#tab" );
        IndentGuard aIndGuard( mxOut );
        dumpUnknown( 4 );
        sal_uInt32 nTabFlags = dumpHex< sal_uInt32 >( "tab-flags", "COMCTL-TABSTRIP-TABFLAGS" );
        if( nTabFlags & 0x01 ) dumpUniString32( "caption" );
        if( nTabFlags & 0x02 ) dumpUniString32( "key" );
        if( nTabFlags & 0x04 ) dumpUniString32( "tag" );
        if( nTabFlags & 0x08 ) dumpUniString32( "tooltip" );
        dumpDec< sal_uInt16 >( "image-id" );
    }
}

// ============================================================================

ComCtlTreeViewObject::ComCtlTreeViewObject( const InputObjectBase& rParent, sal_uInt16 nVersion ) :
    ComCtlObjectBase( rParent, 0xE6E17E8E, 0x6AC13CB1, nVersion, true, true ),
    mnStringFlags( 0 )
{
}

void ComCtlTreeViewObject::implDumpProperties()
{
    dumpHex< sal_uInt32 >( "flags", "COMCTL-TREEVIEW-FLAGS" );
    dumpDec< sal_Int32 >( "indentation", "CONV-HMM-TO-CM" );
    if( mnVersion == 6 )
        dumpHex< sal_uInt32 >( "flags-2", "COMCTL-TREEVIEW-FLAGS2" );
    mnStringFlags = dumpHex< sal_uInt32 >( "string-flags", "COMCTL-TREEVIEW-STRINGFLAGS" );
}

void ComCtlTreeViewObject::implDumpCommonExtra( sal_Int64 /*nEndPos*/ )
{
    dumpOleColor( "text-color" );
    dumpOleColor( "back-color" );
    dumpUnknown( 4 );
    if( mnStringFlags & 0x02 )
        dumpUniString32( "image-list" );
    dumpUniString32( "path-separator" );
}

// ============================================================================

ComCtlStatusBarObject::ComCtlStatusBarObject( const InputObjectBase& rParent, sal_uInt16 nVersion ) :
    ComCtlObjectBase( rParent, 0xE6E17E88, SAL_MAX_UINT32, nVersion, true, true )
{
}

void ComCtlStatusBarObject::implDumpProperties()
{
    dumpBool< sal_Int32 >( "style-simple-text" );
    dumpBool< sal_Int16 >( "show-tips" );
    dumpUnknown( 2 );
}

void ComCtlStatusBarObject::implDumpCommonExtra( sal_Int64 /*nEndPos*/ )
{
    dumpUnknown( 12 );
    dumpUniString32( "simple-text" );
    sal_Int32 nPanelCount = dumpDec< sal_Int32 >( "panel-count" );
    mxOut->resetItemIndex();
    for( sal_Int32 nPanelIndex = 0; (nPanelIndex < nPanelCount) && !mxStrm->isEof(); ++nPanelIndex )
    {
        writeEmptyItem( "#panel" );
        IndentGuard aIndGuard( mxOut );
        dumpHex< sal_uInt32 >( "panel-flags", "COMCTL-STATUSBAR-PANELFLAGS" );
        dumpDec< sal_Int32 >( "current-width", "CONV-HMM-TO-CM" );
        dumpDec< sal_Int32 >( "minimal-width", "CONV-HMM-TO-CM" );
        sal_uInt32 nTextFlags = dumpHex< sal_uInt32 >( "text-flags", "COMCTL-STATUSBAR-TEXTFLAGS" );
        if( nTextFlags & 0x01 ) dumpUniString32( "text" );
        if( nTextFlags & 0x02 ) dumpUniString32( "vis-text" );
        if( nTextFlags & 0x04 ) dumpUniString32( "key" );
        if( nTextFlags & 0x08 ) dumpUniString32( "tag" );
        if( nTextFlags & 0x10 ) dumpUniString32( "tooltip" );
    }
}

void ComCtlStatusBarObject::implDumpCommonTrailing()
{
    sal_Int32 nImageCount = dumpDec< sal_Int32 >( "image-count" );
    mxOut->resetItemIndex();
    for( sal_Int32 nImageIndex = 0; (nImageIndex < nImageCount) && !mxStrm->isEof(); ++nImageIndex )
    {
        writeEmptyItem( "#image" );
        IndentGuard aIndGuard( mxOut );
        dumpDec< sal_Int32 >( "panel-index" );
        StdPicObject( *this ).dump();
    }
}

// ============================================================================
// ============================================================================

void AxPropertyObjectBase::construct( const ObjectBase& rParent,
        const BinaryInputStreamRef& rxStrm, const OUString& rSysFileName, const String& rPropNameList, bool b64BitPropFlags )
{
    OleInputObjectBase::construct( rParent, rxStrm, rSysFileName );
    constructAxPropObj( rPropNameList, b64BitPropFlags );
}

void AxPropertyObjectBase::construct( const OutputObjectBase& rParent,
        const BinaryInputStreamRef& rxStrm, const String& rPropNameList, bool b64BitPropFlags )
{
    OleInputObjectBase::construct( rParent, rxStrm );
    constructAxPropObj( rPropNameList, b64BitPropFlags );
}

void AxPropertyObjectBase::construct( const InputObjectBase& rParent,
        const String& rPropNameList, bool b64BitPropFlags )
{
    OleInputObjectBase::construct( rParent );
    constructAxPropObj( rPropNameList, b64BitPropFlags );
}

bool AxPropertyObjectBase::implIsValid() const
{
    return OleInputObjectBase::implIsValid() && mxStrm->isSeekable();
}

void AxPropertyObjectBase::implDump()
{
    mbValid = true;
    // header
    setAlignAnchor();
    dumpVersion();
    sal_uInt16 nSize = dumpDec< sal_uInt16 >( "size" );
    mnPropertiesEnd = mxStrm->tell() + nSize;
    // property flags
    maLargeProps.clear();
    maStreamProps.clear();
    mnPropFlags = dumpHex< sal_Int64, sal_uInt32 >( mb64BitPropFlags, "properties", mxPropNames );
    mnCurrProp = 0;
    // properties
    dumpShortProperties();
    dumpLargeProperties();
    setAlignAnchor();
    if( ensureValid() )
        implDumpExtended();
}

void AxPropertyObjectBase::implDumpShortProperties()
{
}

void AxPropertyObjectBase::implDumpExtended()
{
}

bool AxPropertyObjectBase::ensureValid( bool bCondition )
{
    if( mbValid && (!bCondition || mxStrm->isEof()) )
    {
        if( !bCondition )
            writeInfoItem( "state", OOX_DUMP_ERRASCII( "format-error" ) );
        mbValid = false;
    }
    return mbValid;
}

void AxPropertyObjectBase::setAlignAnchor()
{
    mnPropertiesStart = mxStrm->tell();
}

bool AxPropertyObjectBase::startNextProperty()
{
    if( mnCurrProp == 0 ) mnCurrProp = 1; else mnCurrProp <<= 1;
    bool bHasProp = getFlag( mnPropFlags, mnCurrProp );
    setFlag( mnPropFlags, mnCurrProp, false );
    return ensureValid() && bHasProp;
}

OUString AxPropertyObjectBase::getPropertyName() const
{
    return cfg().getName( mxPropNames, mnCurrProp );
}

sal_uInt32 AxPropertyObjectBase::dumpFlagsProperty( sal_uInt32 nDefault, const sal_Char* pcNameList )
{
    if( startNextProperty() )
    {
        alignInput< sal_uInt32 >();
        return dumpHex< sal_uInt32 >( getPropertyName(), pcNameList );
    }
    return nDefault;
}

sal_uInt32 AxPropertyObjectBase::dumpColorProperty( sal_uInt32 nDefault )
{
    if( startNextProperty() )
    {
        alignInput< sal_uInt32 >();
        return dumpOleColor( getPropertyName() );
    }
    return nDefault;
}

sal_Unicode AxPropertyObjectBase::dumpUnicodeProperty()
{
    if( startNextProperty() )
    {
        alignInput< sal_uInt16 >();
        return dumpUnicode( getPropertyName() );
    }
    return '\0';
}

void AxPropertyObjectBase::dumpUnknownProperty()
{
    if( startNextProperty() )
        ensureValid( false );
}

void AxPropertyObjectBase::dumpPosProperty()
{
    if( startNextProperty() )
        maLargeProps.push_back( LargeProperty( LargeProperty::PROPTYPE_POS, getPropertyName(), 8 ) );
}

void AxPropertyObjectBase::dumpSizeProperty()
{
    if( startNextProperty() )
        maLargeProps.push_back( LargeProperty( LargeProperty::PROPTYPE_SIZE, getPropertyName(), 8 ) );
}

void AxPropertyObjectBase::dumpGuidProperty( OUString* pValue )
{
    if( startNextProperty() )
        maLargeProps.push_back( LargeProperty( LargeProperty::PROPTYPE_GUID, getPropertyName(), 16, pValue ) );
}

void AxPropertyObjectBase::dumpStringProperty( OUString* pValue )
{
    if( startNextProperty() )
    {
        alignInput< sal_uInt32 >();
        sal_uInt32 nLen = dumpHex< sal_uInt32 >( getPropertyName(), "AX-STRINGLEN" );
        maLargeProps.push_back( LargeProperty( LargeProperty::PROPTYPE_STRING, getPropertyName(), nLen, pValue ) );
    }
}

void AxPropertyObjectBase::dumpStringArrayProperty()
{
    if( startNextProperty() )
    {
        alignInput< sal_uInt32 >();
        sal_uInt32 nLen = dumpHex< sal_uInt32 >( getPropertyName(), "CONV-DEC" );
        maLargeProps.push_back( LargeProperty( LargeProperty::PROPTYPE_STRINGARRAY, getPropertyName(), nLen ) );
    }
}

void AxPropertyObjectBase::dumpStreamProperty()
{
    if( startNextProperty() )
    {
        alignInput< sal_uInt16 >();
        sal_uInt16 nData = dumpHex< sal_uInt16 >( getPropertyName() );
        maStreamProps.push_back( StreamProperty( getPropertyName(), nData ) );
    }
}

void AxPropertyObjectBase::dumpEmbeddedFont()
{
    if( ensureValid() )
    {
        writeEmptyItem( "embedded-fontdata" );
        IndentGuard aIndGuard( mxOut );
        AxCFontNewObject( *this ).dump();
    }
}

void AxPropertyObjectBase::dumpToPosition( sal_Int64 nPos )
{
    dumpRemainingTo( nPos );
    mbValid = true;
    ensureValid();
}

void AxPropertyObjectBase::constructAxPropObj( const String& rPropNameList, bool b64BitPropFlags )
{
    if( OleInputObjectBase::implIsValid() )
    {
        mxPropNames = cfg().getNameList( rPropNameList );
        mb64BitPropFlags = b64BitPropFlags;
        mbValid = true;
    }
}

void AxPropertyObjectBase::dumpVersion()
{
    ItemGuard aItem( mxOut, "version" );
    sal_uInt8 nMinor, nMajor;
    *mxStrm >> nMinor >> nMajor;
    mxOut->writeDec( nMajor );
    mxOut->writeChar( '.' );
    mxOut->writeDec( nMinor );
}

OUString AxPropertyObjectBase::dumpString( const String& rName, sal_uInt32 nSize, bool bArray )
{
    bool bCompressed = getFlag( nSize, AX_STRING_COMPRESSED );
    sal_uInt32 nBufSize = extractValue< sal_uInt32 >( nSize, 0, 31 );
    OUString aString = bCompressed ?
        dumpCharArray( rName, nBufSize, RTL_TEXTENCODING_ISO_8859_1 ) :
        dumpUnicodeArray( rName, bArray ? nBufSize : (nBufSize / 2) );
    alignInput< sal_Int32 >();
    return aString;
}

void AxPropertyObjectBase::dumpShortProperties()
{
    if( ensureValid() )
    {
        writeEmptyItem( "short-properties" );
        IndentGuard aIndGuard( mxOut );
        implDumpShortProperties();
        alignInput< sal_uInt32 >();
    }
}

void AxPropertyObjectBase::dumpLargeProperties()
{
    if( ensureValid( mnPropFlags == 0 ) && !maLargeProps.empty() )
    {
        writeEmptyItem( "large-properties" );
        IndentGuard aIndGuard( mxOut );
        for( LargePropertyVector::iterator aIt = maLargeProps.begin(), aEnd = maLargeProps.end(); ensureValid() && (aIt != aEnd); ++aIt )
        {
            switch( aIt->mePropType )
            {
                case LargeProperty::PROPTYPE_POS:
                {
                    MultiItemsGuard aMultiGuard( mxOut );
                    writeEmptyItem( aIt->maItemName );
                    dumpDec< sal_Int32 >( "top", "CONV-HMM-TO-CM" );
                    dumpDec< sal_Int32 >( "left", "CONV-HMM-TO-CM" );
                }
                break;
                case LargeProperty::PROPTYPE_SIZE:
                {
                    MultiItemsGuard aMultiGuard( mxOut );
                    writeEmptyItem( aIt->maItemName );
                    dumpDec< sal_Int32 >( "width", "CONV-HMM-TO-CM" );
                    dumpDec< sal_Int32 >( "height", "CONV-HMM-TO-CM" );
                }
                break;
                case LargeProperty::PROPTYPE_GUID:
                {
                    OUString aGuid = dumpGuid( aIt->maItemName );
                    if( aIt->mpItemValue )
                        *aIt->mpItemValue = cfg().getStringOption( aGuid, OUString() );
                }
                break;
                case LargeProperty::PROPTYPE_STRING:
                {
                    OUString aString = dumpString( aIt->maItemName, aIt->mnDataSize, false );
                    if( aIt->mpItemValue )
                        *aIt->mpItemValue = aString;
                }
                break;
                case LargeProperty::PROPTYPE_STRINGARRAY:
                {
                    writeEmptyItem( aIt->maItemName );
                    IndentGuard aIndGuard2( mxOut );
                    mxOut->resetItemIndex();
                    sal_Int64 nEndPos = mxStrm->tell() + aIt->mnDataSize;
                    while( mxStrm->tell() < nEndPos )
                    {
                        MultiItemsGuard aMultiGuard( mxOut );
                        sal_uInt32 nDataSize = dumpHex< sal_uInt32 >( "#flags", "AX-ARRAYSTRINGLEN" );
                        dumpString( "string", nDataSize, true );
                    }
                    dumpToPosition( nEndPos );
                }
                break;
            }
        }
    }
    dumpToPosition( mnPropertiesEnd );

    if( ensureValid() && !maStreamProps.empty() )
    {
        writeEmptyItem( "stream-properties" );
        IndentGuard aIndGuard( mxOut );
        for( StreamPropertyVector::iterator aIt = maStreamProps.begin(), aEnd = maStreamProps.end(); ensureValid() && (aIt != aEnd); ++aIt )
        {
            writeEmptyItem( aIt->maItemName );
            if( ensureValid( aIt->mnData == 0xFFFF ) )
            {
                IndentGuard aIndGuard2( mxOut );
                OUString aClassName = cfg().getStringOption( dumpGuid(), OUString() );
                if( aClassName.equalsAsciiL( RTL_CONSTASCII_STRINGPARAM( "StdFont" ) ) )
                    StdFontObject( *this ).dump();
                else if( aClassName.equalsAsciiL( RTL_CONSTASCII_STRINGPARAM( "StdPic" ) ) )
                    StdPicObject( *this ).dump();
                else if( aClassName.equalsAsciiL( RTL_CONSTASCII_STRINGPARAM( "CFontNew" ) ) )
                    AxCFontNewObject( *this ).dump();
                else
                    ensureValid( false );
            }
        }
    }
}

// ============================================================================

AxCFontNewObject::AxCFontNewObject( const InputObjectBase& rParent )
{
    AxPropertyObjectBase::construct( rParent, "AX-CFONTNEW-PROPERTIES" );
}

void AxCFontNewObject::implDumpShortProperties()
{
    dumpStringProperty();
    dumpFlagsProperty( 0, "AX-CFONTNEW-FLAGS" );
    dumpDecProperty< sal_Int32 >( 160 );
    dumpDecProperty< sal_Int32 >( 0 );
    dumpDecProperty< sal_uInt8 >( WINDOWS_CHARSET_DEFAULT, "CHARSET" );
    dumpDecProperty< sal_uInt8 >( 0, "FONT-PITCHFAMILY" );
    dumpDecProperty< sal_uInt8 >( 1, "AX-CFONTNEW-ALIGNMENT" );
    dumpDecProperty< sal_uInt16 >( 400, "FONT-WEIGHT" );
}

// ============================================================================

AxColumnInfoObject::AxColumnInfoObject( const InputObjectBase& rParent )
{
    AxPropertyObjectBase::construct( rParent, "AX-COLUMNINFO-PROPERTIES" );
}

void AxColumnInfoObject::implDumpShortProperties()
{
    dumpDecProperty< sal_Int32 >( -1, "CONV-HMM-TO-CM" );
}

// ============================================================================

AxCommandButtonObject::AxCommandButtonObject( const InputObjectBase& rParent )
{
    AxPropertyObjectBase::construct( rParent, "AX-COMMANDBUTTON-PROPERTIES" );
}

void AxCommandButtonObject::implDumpShortProperties()
{
    dumpColorProperty( 0x80000012 );
    dumpColorProperty( 0x80000008 );
    dumpFlagsProperty( 0x0000001B );
    dumpStringProperty();
    dumpImagePosProperty();
    dumpSizeProperty();
    dumpMousePtrProperty();
    dumpStreamProperty();
    dumpUnicodeProperty();
    dumpBoolProperty();
    dumpStreamProperty();
}

void AxCommandButtonObject::implDumpExtended()
{
    dumpEmbeddedFont();
}

// ============================================================================

AxMorphControlObject::AxMorphControlObject( const InputObjectBase& rParent )
{
    AxPropertyObjectBase::construct( rParent, "AX-MORPH-PROPERTIES", true );
}

void AxMorphControlObject::implDumpShortProperties()
{
    dumpFlagsProperty( 0x2C80081B );
    dumpColorProperty( 0x80000005 );
    dumpColorProperty( 0x80000008 );
    dumpDecProperty< sal_uInt32 >( 0 );
    dumpBorderStyleProperty< sal_uInt8 >( 0 );
    dumpDecProperty< sal_uInt8 >( 0, "AX-MORPH-SCROLLBARS" );
    mnCtrlType = dumpDecProperty< sal_uInt8 >( 1, "AX-MORPH-CONTROLTYPE" );
    dumpMousePtrProperty();
    dumpSizeProperty();
    dumpUnicodeProperty();
    dumpDecProperty< sal_uInt32 >( 0, "CONV-HMM-TO-CM" );
    dumpDecProperty< sal_uInt16 >( 1, "AX-MORPH-BOUNDCOLUMN" );
    dumpDecProperty< sal_Int16 >( -1, "AX-MORPH-TEXTCOLUMN" );
    dumpDecProperty< sal_Int16 >( 1, "AX-MORPH-COLUMNCOUNT" );
    dumpDecProperty< sal_uInt16 >( 8 );
    mnColInfoCount = dumpDecProperty< sal_uInt16 >( 1 );
    dumpDecProperty< sal_uInt8 >( 2, "AX-MORPH-MATCHENTRYTYPE" );
    dumpDecProperty< sal_uInt8 >( 0, "AX-MORPH-LISTSTYLE" );
    dumpDecProperty< sal_uInt8 >( 0, "AX-MORPH-SHOWDROPDOWNMODE" );
    dumpUnknownProperty();
    dumpDecProperty< sal_uInt8 >( 1, "AX-MORPH-DROPDOWNSTYLE" );
    dumpDecProperty< sal_uInt8 >( 0, "AX-MORPH-SELECTIONTYPE" );
    dumpStringProperty();
    dumpStringProperty();
    dumpImagePosProperty();
    dumpColorProperty( 0x80000006 );
    dumpSpecialEffectProperty< sal_uInt32 >( 2 );
    dumpStreamProperty();
    dumpStreamProperty();
    dumpUnicodeProperty();
    dumpUnknownProperty();
    dumpBoolProperty();
    dumpStringProperty();
}

void AxMorphControlObject::implDumpExtended()
{
    dumpEmbeddedFont();
    dumpColumnInfos();
}

void AxMorphControlObject::dumpColumnInfos()
{
    if( ensureValid() && (mnColInfoCount > 0) && ((mnCtrlType == 2) || (mnCtrlType == 3)) )
    {
        mxOut->resetItemIndex();
        for( sal_uInt16 nIdx = 0; ensureValid() && (nIdx < mnColInfoCount); ++nIdx )
        {
            writeEmptyItem( "#column-info" );
            IndentGuard aIndGuard( mxOut );
            AxColumnInfoObject( *this ).dump();
        }
    }
}

// ============================================================================

AxLabelObject::AxLabelObject( const InputObjectBase& rParent )
{
    AxPropertyObjectBase::construct( rParent, "AX-LABEL-PROPERTIES" );
}

void AxLabelObject::implDumpShortProperties()
{
    dumpColorProperty( 0x80000012 );
    dumpColorProperty( 0x8000000F );
    dumpFlagsProperty( 0x0080001B );
    dumpStringProperty();
    dumpImagePosProperty();
    dumpSizeProperty();
    dumpMousePtrProperty();
    dumpColorProperty( 0x80000006 );
    dumpBorderStyleProperty< sal_uInt16 >( 0 );
    dumpSpecialEffectProperty< sal_uInt16 >( 0 );
    dumpStreamProperty();
    dumpUnicodeProperty();
    dumpStreamProperty();
}

void AxLabelObject::implDumpExtended()
{
    dumpEmbeddedFont();
}

// ============================================================================

AxImageObject::AxImageObject( const InputObjectBase& rParent )
{
    AxPropertyObjectBase::construct( rParent, "AX-IMAGE-PROPERTIES" );
}

void AxImageObject::implDumpShortProperties()
{
    dumpUnknownProperty();
    dumpUnknownProperty();
    dumpBoolProperty();
    dumpColorProperty( 0x80000006 );
    dumpColorProperty( 0x8000000F );
    dumpBorderStyleProperty< sal_uInt8 >( 1 );
    dumpMousePtrProperty();
    dumpImageSizeModeProperty();
    dumpSpecialEffectProperty< sal_uInt8 >( 0 );
    dumpSizeProperty();
    dumpStreamProperty();
    dumpImageAlignProperty();
    dumpBoolProperty();
    dumpFlagsProperty( 0x0000001B );
    dumpStreamProperty();
}

// ============================================================================

AxScrollBarObject::AxScrollBarObject( const InputObjectBase& rParent )
{
    AxPropertyObjectBase::construct( rParent, "AX-SCROLLBAR-PROPERTIES" );
}

void AxScrollBarObject::implDumpShortProperties()
{
    dumpColorProperty( 0x80000012 );
    dumpColorProperty( 0x8000000F );
    dumpFlagsProperty( 0x0000001B );
    dumpSizeProperty();
    dumpMousePtrProperty();
    dumpDecProperty< sal_Int32 >( 0 );
    dumpDecProperty< sal_Int32 >( 32767 );
    dumpDecProperty< sal_Int32 >( 0 );
    dumpHexProperty< sal_uInt32 >( 0 );
    dumpEnabledProperty();
    dumpEnabledProperty();
    dumpDecProperty< sal_Int32 >( 1 );
    dumpDecProperty< sal_Int32 >( 1 );
    dumpOrientationProperty();
    dumpDecProperty< sal_Int16 >( -1, "AX-SCROLLBAR-PROPTHUMB" );
    dumpDelayProperty();
    dumpStreamProperty();
}

// ============================================================================

AxSpinButtonObject::AxSpinButtonObject( const InputObjectBase& rParent )
{
    AxPropertyObjectBase::construct( rParent, "AX-SPINBUTTON-PROPERTIES" );
}

void AxSpinButtonObject::implDumpShortProperties()
{
    dumpColorProperty( 0x80000012 );
    dumpColorProperty( 0x8000000F );
    dumpFlagsProperty( 0x0000001B );
    dumpSizeProperty();
    dumpHexProperty< sal_uInt32 >( 0 );
    dumpDecProperty< sal_Int32 >( 0 );
    dumpDecProperty< sal_Int32 >( 100 );
    dumpDecProperty< sal_Int32 >( 0 );
    dumpEnabledProperty();
    dumpEnabledProperty();
    dumpDecProperty< sal_Int32 >( 1 );
    dumpOrientationProperty();
    dumpDelayProperty();
    dumpStreamProperty();
    dumpMousePtrProperty();
}

// ============================================================================

AxTabStripObject::AxTabStripObject( const InputObjectBase& rParent )
{
    AxPropertyObjectBase::construct( rParent, "AX-TABSTRIP-PROPERTIES" );
}

void AxTabStripObject::implDumpShortProperties()
{
    dumpDecProperty< sal_Int32 >( -1 );
    dumpColorProperty( 0x8000000F );
    dumpColorProperty( 0x80000012 );
    dumpUnknownProperty();
    dumpSizeProperty();
    dumpStringArrayProperty();
    dumpMousePtrProperty();
    dumpUnknownProperty();
    dumpDecProperty< sal_uInt32 >( 0, "AX-TABSTRIP-ORIENTATION" );
    dumpDecProperty< sal_uInt32 >( 0, "AX-TABSTRIP-TABSTYLE" );
    dumpBoolProperty();
    dumpHmmProperty();
    dumpHmmProperty();
    dumpBoolProperty();
    dumpUnknownProperty();
    dumpStringArrayProperty();
    dumpUnknownProperty();
    dumpStringArrayProperty();
    dumpFlagsProperty( 0x0000001B );
    dumpBoolProperty();
    dumpDecProperty< sal_uInt32 >( 0 );
    dumpStringArrayProperty();
    mnTabFlagCount = dumpDecProperty< sal_Int32 >( 0 );
    dumpStringArrayProperty();
    dumpStreamProperty();
}

void AxTabStripObject::implDumpExtended()
{
    dumpEmbeddedFont();
    if( mnTabFlagCount > 0 )
    {
        writeEmptyItem( "tab-flags" );
        IndentGuard aIndGuard( mxOut );
        mxOut->resetItemIndex();
        for( sal_Int32 nIdx = 0; ensureValid() && (nIdx < mnTabFlagCount); ++nIdx )
            dumpHex< sal_uInt32 >( "#flags", "AX-TABSTRIP-FLAGS" );
    }
}

// ============================================================================
// ============================================================================

FormControlStreamObject::FormControlStreamObject( const ObjectBase& rParent, const BinaryInputStreamRef& rxStrm, const OUString& rSysFileName, const OUString* pProgId )
{
    construct( rParent, rxStrm, rSysFileName );
    constructFormCtrlStrmObj( pProgId );
}

FormControlStreamObject::FormControlStreamObject( const OutputObjectBase& rParent, const BinaryInputStreamRef& rxStrm, const OUString* pProgId )
{
    construct( rParent, rxStrm );
    constructFormCtrlStrmObj( pProgId );
}

void FormControlStreamObject::implDump()
{
    if( mbReadGuid )
        maProgId = cfg().getStringOption( dumpGuid(), OUString() );

    if( (maProgId.getLength() > 0) && !mxStrm->isEof() )
    {
        if( maProgId.equalsAsciiL( RTL_CONSTASCII_STRINGPARAM( "Forms.CommandButton.1" ) ) )
            AxCommandButtonObject( *this ).dump();
        else if( maProgId.equalsAsciiL( RTL_CONSTASCII_STRINGPARAM( "Forms.TextBox.1" ) ) ||
                 maProgId.equalsAsciiL( RTL_CONSTASCII_STRINGPARAM( "Forms.ListBox.1" ) ) ||
                 maProgId.equalsAsciiL( RTL_CONSTASCII_STRINGPARAM( "Forms.ComboBox.1" ) ) ||
                 maProgId.equalsAsciiL( RTL_CONSTASCII_STRINGPARAM( "Forms.CheckBox.1" ) ) ||
                 maProgId.equalsAsciiL( RTL_CONSTASCII_STRINGPARAM( "Forms.OptionButton.1" ) ) ||
                 maProgId.equalsAsciiL( RTL_CONSTASCII_STRINGPARAM( "Forms.ToggleButton.1" ) ) ||
                 maProgId.equalsAsciiL( RTL_CONSTASCII_STRINGPARAM( "RefEdit.Ctrl" ) ) )
            AxMorphControlObject( *this ).dump();
        else if( maProgId.equalsAsciiL( RTL_CONSTASCII_STRINGPARAM( "Forms.Label.1" ) ) )
            AxLabelObject( *this ).dump();
        else if( maProgId.equalsAsciiL( RTL_CONSTASCII_STRINGPARAM( "Forms.Image.1" ) ) )
            AxImageObject( *this ).dump();
        else if( maProgId.equalsAsciiL( RTL_CONSTASCII_STRINGPARAM( "Forms.ScrollBar.1" ) ) )
            AxScrollBarObject( *this ).dump();
        else if( maProgId.equalsAsciiL( RTL_CONSTASCII_STRINGPARAM( "Forms.SpinButton.1" ) ) )
            AxSpinButtonObject( *this ).dump();
        else if( maProgId.equalsAsciiL( RTL_CONSTASCII_STRINGPARAM( "Forms.TabStrip.1" ) ) )
            AxTabStripObject( *this ).dump();
        else if( maProgId.equalsAsciiL( RTL_CONSTASCII_STRINGPARAM( "MSComCtl2.FlatScrollBar.2" ) ) )
            ComCtlScrollBarObject( *this, 6 ).dump();
        else if( maProgId.equalsAsciiL( RTL_CONSTASCII_STRINGPARAM( "COMCTL.ProgCtrl.1" ) ) )
            ComCtlProgressBarObject( *this, 5 ).dump();
        else if( maProgId.equalsAsciiL( RTL_CONSTASCII_STRINGPARAM( "MSComctlLib.ProgCtrl.2" ) ) )
            ComCtlProgressBarObject( *this, 6 ).dump();
        else if( maProgId.equalsAsciiL( RTL_CONSTASCII_STRINGPARAM( "COMCTL.Slider.1" ) ) )
            ComCtlSliderObject( *this, 5 ).dump();
        else if( maProgId.equalsAsciiL( RTL_CONSTASCII_STRINGPARAM( "MSComctlLib.Slider.2" ) ) )
            ComCtlSliderObject( *this, 6 ).dump();
        else if( maProgId.equalsAsciiL( RTL_CONSTASCII_STRINGPARAM( "ComCtl2.UpDown.1" ) ) )
            ComCtlUpDownObject( *this, 5 ).dump();
        else if( maProgId.equalsAsciiL( RTL_CONSTASCII_STRINGPARAM( "MSComCtl2.UpDown.2" ) ) )
            ComCtlUpDownObject( *this, 6 ).dump();
        else if( maProgId.equalsAsciiL( RTL_CONSTASCII_STRINGPARAM( "COMCTL.ImageListCtrl.1" ) ) )
            ComCtlImageListObject( *this, 5 ).dump();
        else if( maProgId.equalsAsciiL( RTL_CONSTASCII_STRINGPARAM( "MSComctlLib.ImageListCtrl.2" ) ) )
            ComCtlImageListObject( *this, 6 ).dump();
        else if( maProgId.equalsAsciiL( RTL_CONSTASCII_STRINGPARAM( "COMCTL.TabStrip.1" ) ) )
            ComCtlTabStripObject( *this, 5 ).dump();
        else if( maProgId.equalsAsciiL( RTL_CONSTASCII_STRINGPARAM( "MSComctlLib.TabStrip.2" ) ) )
            ComCtlTabStripObject( *this, 6 ).dump();
        else if( maProgId.equalsAsciiL( RTL_CONSTASCII_STRINGPARAM( "COMCTL.TreeCtrl.1" ) ) )
            ComCtlTreeViewObject( *this, 5 ).dump();
        else if( maProgId.equalsAsciiL( RTL_CONSTASCII_STRINGPARAM( "MSComctlLib.TreeCtrl.2" ) ) )
            ComCtlTreeViewObject( *this, 6 ).dump();
        else if( maProgId.equalsAsciiL( RTL_CONSTASCII_STRINGPARAM( "COMCTL.SBarCtrl.1" ) ) )
            ComCtlStatusBarObject( *this, 5 ).dump();
        else if( maProgId.equalsAsciiL( RTL_CONSTASCII_STRINGPARAM( "StdPic" ) ) )
            StdPicObject( *this ).dump();
    }
    dumpRemainingStream();
}

void FormControlStreamObject::constructFormCtrlStrmObj( const OUString* pProgId )
{
    mbReadGuid = pProgId == 0;
    if( pProgId )
        maProgId = *pProgId;
}

// ============================================================================
// ============================================================================

VbaFormClassInfoObject::VbaFormClassInfoObject( const InputObjectBase& rParent, VbaFormSharedData& rFormData ) :
    mrFormData( rFormData )
{
    AxPropertyObjectBase::construct( rParent, "VBA-CLASSINFO-PROPERTIES" );
}

void VbaFormClassInfoObject::implDumpShortProperties()
{
    mrFormData.maClassInfoProgIds.push_back( OUString() );
    dumpGuidProperty( &mrFormData.maClassInfoProgIds.back() );
    dumpGuidProperty();
    dumpUnknownProperty();
    dumpGuidProperty();
    dumpFlagsProperty( 0, "VBA-CLASSINFO-FLAGS" );
    dumpDecProperty< sal_uInt32 >( 0 );
    dumpDecProperty< sal_Int32 >( -1 );
    dumpDecProperty< sal_uInt16 >( 0 );
    dumpDecProperty< sal_uInt16 >( 0 );
    dumpDecProperty< sal_uInt16 >( 0, "OLEPROP-TYPE" );
    dumpDecProperty< sal_uInt16 >( 0 );
    dumpDecProperty< sal_uInt16 >( 0 );
    dumpDecProperty< sal_uInt16 >( 0, "OLEPROP-TYPE" );
    dumpDecProperty< sal_Int32 >( -1 );
    dumpDecProperty< sal_uInt16 >( 0 );
}

// ============================================================================

namespace {

const sal_uInt32 VBA_FORMSITE_OBJSTREAM         = 0x0010;

const sal_uInt16 VBA_FORMSITE_CLASSTABLEINDEX   = 0x8000;
const sal_uInt16 VBA_FORMSITE_CLASSTABLEMASK    = 0x7FFF;

} // namespace

// ----------------------------------------------------------------------------

VbaFormSiteObject::VbaFormSiteObject( const InputObjectBase& rParent, VbaFormSharedData& rFormData ) :
    mrFormData( rFormData )
{
    AxPropertyObjectBase::construct( rParent, "VBA-FORMSITE-PROPERTIES" );
}

void VbaFormSiteObject::implDumpShortProperties()
{
    VbaFormSiteInfo aSiteInfo;
    dumpStringProperty();
    dumpStringProperty();
    sal_Int32 nId = dumpDecProperty< sal_Int32 >( 0 );
    dumpDecProperty< sal_Int32 >( 0 );
    sal_uInt32 nFlags = dumpFlagsProperty( 0x00000033, "VBA-FORMSITE-FLAGS" );
    sal_uInt32 nLength = dumpDecProperty< sal_uInt32 >( 0 );
    dumpDecProperty< sal_Int16 >( -1 );
    sal_uInt16 nClassId = dumpHexProperty< sal_uInt16 >( 0x7FFF, "VBA-FORMSITE-CLASSIDCACHE" );
    dumpPosProperty();
    dumpDecProperty< sal_uInt16 >( 0 );
    dumpUnknownProperty();
    dumpStringProperty();
    dumpStringProperty();
    dumpStringProperty();
    dumpStringProperty();

    sal_uInt16 nIndex = nClassId & VBA_FORMSITE_CLASSTABLEMASK;
    if( getFlag( nClassId, VBA_FORMSITE_CLASSTABLEINDEX ) )
    {
        if( nIndex < mrFormData.maClassInfoProgIds.size() )
            aSiteInfo.maProgId = mrFormData.maClassInfoProgIds[ nIndex ];
    }
    else
    {
        if( cfg().hasName( "VBA-FORMSITE-CLASSNAMES", nIndex ) )
            aSiteInfo.maProgId = cfg().getName( "VBA-FORMSITE-CLASSNAMES", nIndex );
    }
    aSiteInfo.mnId = nId;
    aSiteInfo.mnLength = nLength;
    aSiteInfo.mbInStream = getFlag( nFlags, VBA_FORMSITE_OBJSTREAM );

    mrFormData.maSiteInfos.push_back( aSiteInfo );
}

// ============================================================================

VbaFormDesignExtObject::VbaFormDesignExtObject( const InputObjectBase& rParent )
{
    AxPropertyObjectBase::construct( rParent, "VBA-FORMDESIGNEXT-PROPERTIES" );
}

void VbaFormDesignExtObject::implDumpShortProperties()
{
    dumpFlagsProperty( 0x00015F55, "VBA-FORMDESIGNEXT-FLAGS" );
    dumpHmmProperty();
    dumpHmmProperty();
    dumpDecProperty< sal_Int8 >( 0, "VBA-FORMDESIGNEXT-CLICKCTRLMODE" );
    dumpDecProperty< sal_Int8 >( 0, "VBA-FORMDESIGNEXT-DBLCLICKCTRLMODE" );
}

// ============================================================================

namespace {

const sal_uInt32 AX_FORM_HASDESIGNEXTENDER      = 0x00004000;
const sal_uInt32 AX_FORM_SKIPCLASSTABLE         = 0x00008000;

const sal_uInt8 AX_FORM_SITECOUNTTYPE_COUNT     = 0x80;
const sal_uInt8 AX_FORM_SITECOUNTTYPE_MASK      = 0x7F;

} // namespace

// ----------------------------------------------------------------------------

VbaFStreamObject::VbaFStreamObject( const ObjectBase& rParent, const BinaryInputStreamRef& rxStrm, const OUString& rSysFileName, VbaFormSharedData& rFormData ) :
    mrFormData( rFormData )
{
    AxPropertyObjectBase::construct( rParent, rxStrm, rSysFileName, "VBA-FORM-PROPERTIES" );
}

void VbaFStreamObject::implDumpShortProperties()
{
    dumpUnknownProperty();
    dumpColorProperty( 0x8000000F );
    dumpColorProperty( 0x80000012 );
    dumpDecProperty< sal_uInt32 >( 0 );
    dumpUnknownProperty();
    dumpUnknownProperty();
    mnFlags = dumpFlagsProperty( 0x00000004, "VBA-FORM-FLAGS" );
    dumpBorderStyleProperty< sal_uInt8 >( 0 );
    dumpMousePtrProperty();
    dumpHexProperty< sal_uInt8 >( 0x0C, "VBA-FORM-SCROLLBARS" );
    dumpSizeProperty();
    dumpSizeProperty();
    dumpPosProperty();
    dumpDecProperty< sal_uInt32 >( 0 );
    dumpUnknownProperty();
    dumpStreamProperty();
    dumpDecProperty< sal_uInt8 >( 0, "VBA-FORM-CYCLE" );
    dumpSpecialEffectProperty< sal_uInt8 >( 0 );
    dumpColorProperty( 0x80000012 );
    dumpStringProperty();
    dumpStreamProperty();
    dumpStreamProperty();
    dumpDecProperty< sal_Int32 >( 100, "CONV-PERCENT" );
    dumpImageAlignProperty();
    dumpBoolProperty();
    dumpImageSizeModeProperty();
    dumpDecProperty< sal_uInt32 >( 0 );
    dumpDecProperty< sal_uInt32 >( 0 );
}

void VbaFStreamObject::implDumpExtended()
{
    dumpClassInfos();
    dumpSiteData();
    dumpDesignExtender();
    dumpRemainingStream();
}

void VbaFStreamObject::dumpClassInfos()
{
    if( ensureValid() && !getFlag( mnFlags, AX_FORM_SKIPCLASSTABLE ) )
    {
        mxOut->emptyLine();
        sal_uInt16 nCount = dumpDec< sal_uInt16 >( "class-info-count" );
        mxOut->resetItemIndex();
        for( sal_uInt16 nIdx = 0; ensureValid() && (nIdx < nCount); ++nIdx )
        {
            writeEmptyItem( "#class-info" );
            IndentGuard aIndGuard( mxOut );
            VbaFormClassInfoObject( *this, mrFormData ).dump();
        }
    }
}

void VbaFStreamObject::dumpFormSites( sal_uInt32 nCount )
{
    mxOut->resetItemIndex();
    for( sal_uInt32 nIdx = 0; ensureValid() && (nIdx < nCount); ++nIdx )
    {
        mxOut->emptyLine();
        writeEmptyItem( "#form-site" );
        IndentGuard aIndGuard( mxOut );
        VbaFormSiteObject( *this, mrFormData ).dump();
    }
}

void VbaFStreamObject::dumpSiteData()
{
    if( ensureValid() )
    {
        mxOut->emptyLine();
        setAlignAnchor();
        sal_uInt32 nSiteCount = dumpDec< sal_uInt32 >( "site-count" );
        sal_uInt32 nSiteLength = dumpDec< sal_uInt32 >( "site-data-size" );
        sal_Int64 nEndPos = mxStrm->tell() + nSiteLength;
        if( ensureValid( nEndPos <= mxStrm->size() ) )
        {
            mxOut->resetItemIndex();
            sal_uInt32 nSiteIdx = 0;
            while( ensureValid() && (nSiteIdx < nSiteCount) )
            {
                mxOut->emptyLine();
                writeEmptyItem( "#site-info" );
                IndentGuard aIndGuard( mxOut );
                dumpDec< sal_uInt8 >( "depth" );
                sal_uInt8 nTypeCount = dumpHex< sal_uInt8 >( "type-count", "VBA-FORM-SITE-TYPECOUNT" );
                if( getFlag( nTypeCount, AX_FORM_SITECOUNTTYPE_COUNT ) )
                {
                    dumpDec< sal_uInt8 >( "repeated-type" );
                    nSiteIdx += (nTypeCount & AX_FORM_SITECOUNTTYPE_MASK);
                }
                else
                {
                    ++nSiteIdx;
                }
            }
            alignInput< sal_uInt32 >();
            dumpFormSites( nSiteCount );
            dumpToPosition( nEndPos );
        }
    }
}

void VbaFStreamObject::dumpDesignExtender()
{
    if( ensureValid() && getFlag( mnFlags, AX_FORM_HASDESIGNEXTENDER ) )
    {
        mxOut->emptyLine();
        writeEmptyItem( "design-extender" );
        IndentGuard aIndGuard( mxOut );
        VbaFormDesignExtObject( *this ).dump();
    }
}

// ============================================================================

VbaOStreamObject::VbaOStreamObject( const ObjectBase& rParent,
        const BinaryInputStreamRef& rxStrm, const OUString& rSysFileName, VbaFormSharedData& rFormData ) :
    mrFormData( rFormData )
{
    OleInputObjectBase::construct( rParent, rxStrm, rSysFileName );
}

void VbaOStreamObject::implDump()
{
    for( VbaFormSiteInfoVector::iterator aIt = mrFormData.maSiteInfos.begin(), aEnd = mrFormData.maSiteInfos.end(); !mxStrm->isEof() && (aIt != aEnd); ++aIt )
    {
        if( (aIt->mbInStream) && (aIt->mnLength > 0) )
        {
            mxOut->emptyLine();
            writeDecItem( "control-id", aIt->mnId );
            writeInfoItem( "prog-id", aIt->maProgId );
            IndentGuard aIndGuard( mxOut );
            BinaryInputStreamRef xRelStrm( new RelativeInputStream( *mxStrm, aIt->mnLength ) );
            FormControlStreamObject( *this, xRelStrm, &aIt->maProgId ).dump();
        }
    }
    dumpRemainingStream();
}

// ============================================================================

VbaPageObject::VbaPageObject( const InputObjectBase& rParent )
{
    AxPropertyObjectBase::construct( rParent, "VBA-PAGE-PROPERTIES" );
}

void VbaPageObject::implDumpShortProperties()
{
    dumpUnknownProperty();
    dumpDecProperty< sal_uInt32 >( 0, "VBA-PAGE-TRANSITIONEFFECT" );
    dumpDecProperty< sal_uInt32 >( 0, "AX-CONV-MS" );
}

// ============================================================================

VbaMultiPageObject::VbaMultiPageObject( const InputObjectBase& rParent )
{
    AxPropertyObjectBase::construct( rParent, "VBA-MULTIPAGE-PROPERTIES" );
}

void VbaMultiPageObject::implDumpShortProperties()
{
    dumpUnknownProperty();
    mnPageCount = dumpDecProperty< sal_Int32 >( 0 );
    dumpDecProperty< sal_Int32 >( 0 );
    dumpBoolProperty();
}

void VbaMultiPageObject::implDumpExtended()
{
    if( ensureValid() && (mnPageCount > 0) )
    {
        writeEmptyItem( "page-ids" );
        IndentGuard aIndGuard( mxOut );
        mxOut->resetItemIndex();
        for( sal_Int32 nIdx = 0; ensureValid() && (nIdx < mnPageCount); ++nIdx )
            dumpDec< sal_Int32 >( "#id" );
    }
}

// ============================================================================

VbaXStreamObject::VbaXStreamObject( const ObjectBase& rParent,
        const BinaryInputStreamRef& rxStrm, const OUString& rSysFileName, VbaFormSharedData& rFormData ) :
    mrFormData( rFormData )
{
    InputObjectBase::construct( rParent, rxStrm,  rSysFileName );
}

void VbaXStreamObject::implDump()
{
    for( size_t nIdx = 0, nCount = mrFormData.maSiteInfos.size(); !mxStrm->isEof() && (nIdx < nCount); ++nIdx )
    {
        mxOut->emptyLine();
        writeEmptyItem( "page" );
        IndentGuard aIndGuard( mxOut );
        VbaPageObject( *this ).dump();
    }
    if( !mxStrm->isEof() )
    {
        mxOut->emptyLine();
        writeEmptyItem( "multi-page" );
        IndentGuard aIndGuard( mxOut );
        VbaMultiPageObject( *this ).dump();
    }
    dumpRemainingStream();
}

// ============================================================================

VbaContainerStorageObject::VbaContainerStorageObject( const ObjectBase& rParent, const StorageRef& rxStrg, const OUString& rSysPath ) :
    OleStorageObject( rParent, rxStrg, rSysPath )
{
    addPreferredStream( "f" );
}

void VbaContainerStorageObject::implDumpStream( const Reference< XInputStream >& rxStrm, const OUString& rStrgPath, const OUString& rStrmName, const OUString& rSysFileName )
{
    if( rStrmName.equalsAsciiL( RTL_CONSTASCII_STRINGPARAM( "f" ) ) )
        VbaFStreamObject( *this, rxStrm, rSysFileName, maFormData ).dump();
    else if( rStrmName.equalsAsciiL( RTL_CONSTASCII_STRINGPARAM( "o" ) ) )
        VbaOStreamObject( *this, rxStrm, rSysFileName, maFormData ).dump();
    else if( rStrmName.equalsAsciiL( RTL_CONSTASCII_STRINGPARAM( "x" ) ) )
        VbaXStreamObject( *this, rxStrm, rSysFileName, maFormData ).dump();
    else
        OleStorageObject::implDumpStream( rxStrm, rStrgPath, rStrmName, rSysFileName );
}

void VbaContainerStorageObject::implDumpStorage( const StorageRef& rxStrg, const OUString& rStrgPath, const OUString& rSysPath )
{
    if( isFormStorage( rStrgPath ) )
        VbaContainerStorageObject( *this, rxStrg, rSysPath ).dump();
    else
        OleStorageObject( *this, rxStrg, rSysPath ).dump();
}

bool VbaContainerStorageObject::isFormStorage( const OUString& rStrgPath ) const
{
    if( (rStrgPath.getLength() >= 3) && (rStrgPath[ 0 ] == 'i') )
    {
        OUString aId = rStrgPath.copy( 1 );
        if( (aId.getLength() == 2) && (aId[ 0 ] == '0') )
            aId = aId.copy( 1 );
        sal_Int32 nId = aId.toInt32();
        if( (nId > 0) && (OUString::valueOf( nId ) == aId) )
            for( VbaFormSiteInfoVector::const_iterator aIt = maFormData.maSiteInfos.begin(), aEnd = maFormData.maSiteInfos.end(); aIt != aEnd; ++aIt )
                if( aIt->mnId == nId )
                    return true;
    }
    return false;
}

// ============================================================================
// ============================================================================

VbaSharedData::VbaSharedData() :
    meTextEnc( RTL_TEXTENCODING_MS_1252 )
{
}

bool VbaSharedData::isModuleStream( const ::rtl::OUString& rStrmName ) const
{
    return maStrmOffsets.count( rStrmName ) > 0;
}

sal_Int32 VbaSharedData::getStreamOffset( const OUString& rStrmName ) const
{
    StreamOffsetMap::const_iterator aIt = maStrmOffsets.find( rStrmName );
    return (aIt == maStrmOffsets.end()) ? 0 : aIt->second;
}

// ============================================================================

VbaDirStreamObject::VbaDirStreamObject( const ObjectBase& rParent,
        const BinaryInputStreamRef& rxStrm, const OUString& rSysFileName, VbaSharedData& rVbaData ) :
    mrVbaData( rVbaData )
{
    mxInStrm = rxStrm;
    if( mxInStrm.get() )
    {
        BinaryInputStreamRef xVbaStrm( new ::oox::ole::VbaInputStream( *mxInStrm ) );
        SequenceRecordObjectBase::construct( rParent, xVbaStrm, rSysFileName, "VBA-DIR-RECORD-NAMES", "VBA-DIR-SIMPLE-RECORDS" );
    }
}

bool VbaDirStreamObject::implIsValid() const
{
    return mxInStrm.get() && SequenceRecordObjectBase::implIsValid();
}

bool VbaDirStreamObject::implReadRecordHeader( BinaryInputStream& rBaseStrm, sal_Int64& ornRecId, sal_Int64& ornRecSize )
{
    ornRecId = rBaseStrm.readuInt16();
    ornRecSize = rBaseStrm.readInt32();

    // for no obvious reason, PROJECTVERSION record contains size field of 4, but is 6 bytes long
    if( ornRecId == 9 )
        ornRecSize = 6;

    return !rBaseStrm.isEof();
}

void VbaDirStreamObject::implDumpRecordBody()
{
    switch( getRecId() )
    {
        case 0x0003:
            mrVbaData.meTextEnc = rtl_getTextEncodingFromWindowsCodePage( dumpDec< sal_uInt16 >( "codepage", "CODEPAGES" ) );
        break;
        case 0x0004:
            dumpByteString( "name" );
        break;
        case 0x0005:
            dumpByteString( "description" );
        break;
        case 0x0006:
            dumpByteString( "helpfile-path" );
        break;
        case 0x0009:
            dumpDec< sal_uInt32 >( "major" );
            dumpDec< sal_uInt16 >( "minor" );
        break;
        case 0x000C:
            dumpByteString( "constants" );
        break;
        case 0x000D:
            dumpByteStringWithLength( "lib-id" );
            dumpUnused( 6 );
        break;
        case 0x000E:
            dumpByteStringWithLength( "lib-id-absolute" );
            dumpByteStringWithLength( "lib-id-relative" );
            dumpDec< sal_uInt32 >( "major" );
            dumpDec< sal_uInt16 >( "minor" );
        break;
        case 0x0016:
            dumpByteString( "name" );
        break;
        case 0x0019:
            dumpByteString( "name" );
            maCurrStream = OUString();
            mnCurrOffset = 0;
        break;
        case 0x001A:
            maCurrStream = dumpByteString( "stream-name" );
        break;
        case 0x001C:
            dumpByteString( "description" );
        break;
        case 0x002B:
            if( maCurrStream.getLength() > 0 )
                mrVbaData.maStrmOffsets[ maCurrStream ] = mnCurrOffset;
            maCurrStream = OUString();
            mnCurrOffset = 0;
        break;
        case 0x002F:
            dumpByteStringWithLength( "lib-id-twiddled" );
            dumpUnused( 6 );
        break;
        case 0x0030:
            dumpByteStringWithLength( "lib-id-extended" );
            dumpUnused( 6 );
            dumpGuid( "original-typelib" );
            dumpDec< sal_uInt32 >( "cookie" );
        break;
        case 0x0031:
            mnCurrOffset = dumpHex< sal_Int32 >( "stream-offset", "CONV-DEC" );
        break;
        case 0x0032:
            dumpUniString( "stream-name" );
        break;
        case 0x0033:
            dumpByteString( "lib-id-original" );
        break;
        case 0x003C:
            dumpUniString( "constants" );
        break;
        case 0x003D:
            dumpByteString( "helpfile-path" );
        break;
        case 0x003E:
            dumpUniString( "name" );
        break;
        case 0x0040:
            dumpUniString( "description" );
        break;
        case 0x0047:
            dumpUniString( "name" );
        break;
        case 0x0048:
            dumpUniString( "description" );
        break;
    }
}

OUString VbaDirStreamObject::dumpByteString( const String& rName )
{
    return dumpCharArray( rName, static_cast< sal_Int32 >( getRecSize() ), mrVbaData.meTextEnc );
}

OUString VbaDirStreamObject::dumpUniString( const String& rName )
{
    return dumpUnicodeArray( rName, static_cast< sal_Int32 >( getRecSize() / 2 ) );
}

OUString VbaDirStreamObject::dumpByteStringWithLength( const String& rName )
{
    return dumpCharArray( rName, mxStrm->readInt32(), mrVbaData.meTextEnc );
}

// ============================================================================

VbaModuleStreamObject::VbaModuleStreamObject(
        const ObjectBase& rParent, const BinaryInputStreamRef& rxStrm,
        const OUString& rSysFileName, VbaSharedData& rVbaData, sal_Int32 nStrmOffset ) :
    mrVbaData( rVbaData ),
    mnStrmOffset( nStrmOffset )
{
    InputObjectBase::construct( rParent, rxStrm, rSysFileName );
}

void VbaModuleStreamObject::implDump()
{
    dumpBinary( "perf-cache", mnStrmOffset );
    mxOut->emptyLine();
    writeEmptyItem( "source-code" );
    IndentGuard aIndGuard( mxOut );
    BinaryInputStreamRef xVbaStrm( new ::oox::ole::VbaInputStream( *mxStrm ) );
    TextLineStreamObject( *this, xVbaStrm, mrVbaData.meTextEnc ).dump();
}

// ============================================================================

VbaStorageObject::VbaStorageObject( const ObjectBase& rParent, const StorageRef& rxStrg, const OUString& rSysPath, VbaSharedData& rVbaData ) :
    OleStorageObject( rParent, rxStrg, rSysPath ),
    mrVbaData( rVbaData )
{
    addPreferredStream( "dir" );
}

void VbaStorageObject::implDumpStream( const Reference< XInputStream >& rxStrm, const OUString& rStrgPath, const OUString& rStrmName, const OUString& rSysFileName )
{
    if( (rStrgPath.getLength() == 0) && rStrmName.equalsAsciiL( RTL_CONSTASCII_STRINGPARAM( "dir" ) ) )
        VbaDirStreamObject( *this, rxStrm, rSysFileName, mrVbaData ).dump();
    else if( mrVbaData.isModuleStream( rStrmName ) )
        VbaModuleStreamObject( *this, rxStrm, rSysFileName, mrVbaData, mrVbaData.getStreamOffset( rStrmName ) ).dump();
    else
        OleStorageObject::implDumpStream( rxStrm, rStrgPath, rStrmName, rSysFileName );
}

// ============================================================================

VbaFormStorageObject::VbaFormStorageObject( const ObjectBase& rParent, const StorageRef& rxStrg, const OUString& rSysPath, VbaSharedData& rVbaData ) :
    VbaContainerStorageObject( rParent, rxStrg, rSysPath ),
    mrVbaData( rVbaData )
{
}

void VbaFormStorageObject::implDumpStream( const Reference< XInputStream >& rxStrm, const OUString& rStrgPath, const OUString& rStrmName, const OUString& rSysFileName )
{
<<<<<<< HEAD
    if( rStrmName.equalsAsciiL( RTL_CONSTASCII_STRINGPARAM( "\003VBFrame" ) ) )
        TextStreamObject( *this, rxStrm, mrVbaData.meTextEnc, rSysFileName ).dump();
=======
    if( rStrmName.equalsAscii( "\003VBFrame" ) )
        TextLineStreamObject( *this, rxStrm, mrVbaData.meTextEnc, rSysFileName ).dump();
>>>>>>> 275e5c65
    else
        VbaContainerStorageObject::implDumpStream( rxStrm, rStrgPath, rStrmName, rSysFileName );
}

// ============================================================================

VbaProjectStorageObject::VbaProjectStorageObject( const ObjectBase& rParent, const StorageRef& rxStrg, const OUString& rSysPath ) :
    OleStorageObject( rParent, rxStrg, rSysPath )
{
    addPreferredStorage( "VBA" );
}

void VbaProjectStorageObject::implDumpStream( const Reference< XInputStream >& rxStrm, const OUString& rStrgPath, const OUString& rStrmName, const OUString& rSysFileName )
{
<<<<<<< HEAD
    if( (rStrgPath.getLength() == 0) && rStrmName.equalsAsciiL( RTL_CONSTASCII_STRINGPARAM( "PROJECT" ) ) )
        TextStreamObject( *this, rxStrm, maVbaData.meTextEnc, rSysFileName ).dump();
=======
    if( (rStrgPath.getLength() == 0) && rStrmName.equalsAscii( "PROJECT" ) )
        TextLineStreamObject( *this, rxStrm, maVbaData.meTextEnc, rSysFileName ).dump();
>>>>>>> 275e5c65
    else
        OleStorageObject::implDumpStream( rxStrm, rStrgPath, rStrmName, rSysFileName );
}

void VbaProjectStorageObject::implDumpStorage( const StorageRef& rxStrg, const OUString& rStrgPath, const OUString& rSysPath )
{
    if( rStrgPath.equalsAsciiL( RTL_CONSTASCII_STRINGPARAM( "VBA" ) ) )
        VbaStorageObject( *this, rxStrg, rSysPath, maVbaData ).dump();
    else
        VbaFormStorageObject( *this, rxStrg, rSysPath, maVbaData ).dump();
}

// ============================================================================
// ============================================================================

ActiveXStorageObject::ActiveXStorageObject( const ObjectBase& rParent, const StorageRef& rxStrg, const OUString& rSysPath ) :
    VbaContainerStorageObject( rParent, rxStrg, rSysPath )
{
}

void ActiveXStorageObject::implDumpBaseStream( const BinaryInputStreamRef& rxStrm, const OUString& rSysFileName )
{
    FormControlStreamObject( *this, rxStrm, rSysFileName ).dump();
}

// ============================================================================
// ============================================================================

} // namespace dump
} // namespace oox

#endif

/* vim:set shiftwidth=4 softtabstop=4 expandtab: */<|MERGE_RESOLUTION|>--- conflicted
+++ resolved
@@ -2301,13 +2301,8 @@
 
 void VbaFormStorageObject::implDumpStream( const Reference< XInputStream >& rxStrm, const OUString& rStrgPath, const OUString& rStrmName, const OUString& rSysFileName )
 {
-<<<<<<< HEAD
     if( rStrmName.equalsAsciiL( RTL_CONSTASCII_STRINGPARAM( "\003VBFrame" ) ) )
-        TextStreamObject( *this, rxStrm, mrVbaData.meTextEnc, rSysFileName ).dump();
-=======
-    if( rStrmName.equalsAscii( "\003VBFrame" ) )
         TextLineStreamObject( *this, rxStrm, mrVbaData.meTextEnc, rSysFileName ).dump();
->>>>>>> 275e5c65
     else
         VbaContainerStorageObject::implDumpStream( rxStrm, rStrgPath, rStrmName, rSysFileName );
 }
@@ -2322,13 +2317,8 @@
 
 void VbaProjectStorageObject::implDumpStream( const Reference< XInputStream >& rxStrm, const OUString& rStrgPath, const OUString& rStrmName, const OUString& rSysFileName )
 {
-<<<<<<< HEAD
     if( (rStrgPath.getLength() == 0) && rStrmName.equalsAsciiL( RTL_CONSTASCII_STRINGPARAM( "PROJECT" ) ) )
-        TextStreamObject( *this, rxStrm, maVbaData.meTextEnc, rSysFileName ).dump();
-=======
-    if( (rStrgPath.getLength() == 0) && rStrmName.equalsAscii( "PROJECT" ) )
         TextLineStreamObject( *this, rxStrm, maVbaData.meTextEnc, rSysFileName ).dump();
->>>>>>> 275e5c65
     else
         OleStorageObject::implDumpStream( rxStrm, rStrgPath, rStrmName, rSysFileName );
 }
