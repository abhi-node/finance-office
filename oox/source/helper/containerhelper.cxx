/* -*- Mode: C++; tab-width: 4; indent-tabs-mode: nil; c-basic-offset: 4 -*- */
/*************************************************************************
 *
 * DO NOT ALTER OR REMOVE COPYRIGHT NOTICES OR THIS FILE HEADER.
 *
 * Copyright 2000, 2010 Oracle and/or its affiliates.
 *
 * OpenOffice.org - a multi-platform office productivity suite
 *
 * This file is part of OpenOffice.org.
 *
 * OpenOffice.org is free software: you can redistribute it and/or modify
 * it under the terms of the GNU Lesser General Public License version 3
 * only, as published by the Free Software Foundation.
 *
 * OpenOffice.org is distributed in the hope that it will be useful,
 * but WITHOUT ANY WARRANTY; without even the implied warranty of
 * MERCHANTABILITY or FITNESS FOR A PARTICULAR PURPOSE.  See the
 * GNU Lesser General Public License version 3 for more details
 * (a copy is included in the LICENSE file that accompanied this code).
 *
 * You should have received a copy of the GNU Lesser General Public License
 * version 3 along with OpenOffice.org.  If not, see
 * <http://www.openoffice.org/license.html>
 * for a copy of the LGPLv3 License.
 *
 ************************************************************************/

#include "oox/helper/containerhelper.hxx"

#include <com/sun/star/container/XIndexContainer.hpp>
#include <com/sun/star/container/XNameContainer.hpp>
#include <com/sun/star/lang/XMultiServiceFactory.hpp>
#include <rtl/ustrbuf.hxx>
#include "oox/helper/helper.hxx"

namespace oox {

// ============================================================================

using namespace ::com::sun::star::container;
using namespace ::com::sun::star::lang;
using namespace ::com::sun::star::uno;

using ::rtl::OUString;
using ::rtl::OUStringBuffer;

// ============================================================================

Reference< XIndexContainer > ContainerHelper::createIndexContainer( const Reference< XMultiServiceFactory >& rxFactory )
{
    Reference< XIndexContainer > xContainer;
    if( rxFactory.is() ) try
    {
        xContainer.set( rxFactory->createInstance( CREATE_OUSTRING( "com.sun.star.document.IndexedPropertyValues" ) ), UNO_QUERY_THROW );
    }
    catch( Exception& )
    {
    }
    OSL_ENSURE( xContainer.is(), "ContainerHelper::createIndexContainer - cannot create container" );
    return xContainer;
}

bool ContainerHelper::insertByIndex(
        const Reference< XIndexContainer >& rxIndexContainer,
        sal_Int32 nIndex, const Any& rObject )
{
    OSL_ENSURE( rxIndexContainer.is(), "ContainerHelper::insertByIndex - missing XIndexContainer interface" );
    bool bRet = false;
    try
    {
        rxIndexContainer->insertByIndex( nIndex, rObject );
        bRet = true;
    }
    catch( Exception& )
    {
    }
    OSL_ENSURE( bRet, "ContainerHelper::insertByIndex - cannot insert object" );
    return bRet;
}

Reference< XNameContainer > ContainerHelper::createNameContainer( const Reference< XMultiServiceFactory >& rxFactory )
{
    Reference< XNameContainer > xContainer;
    if( rxFactory.is() ) try
    {
        xContainer.set( rxFactory->createInstance( CREATE_OUSTRING( "com.sun.star.document.NamedPropertyValues" ) ), UNO_QUERY_THROW );
    }
    catch( Exception& )
    {
    }
    OSL_ENSURE( xContainer.is(), "ContainerHelper::createNameContainer - cannot create container" );
    return xContainer;
}

OUString ContainerHelper::getUnusedName(
        const Reference< XNameAccess >& rxNameAccess, const OUString& rSuggestedName,
        sal_Unicode cSeparator, sal_Int32 nFirstIndexToAppend )
{
    OSL_ENSURE( rxNameAccess.is(), "ContainerHelper::getUnusedName - missing XNameAccess interface" );

    OUString aNewName = rSuggestedName;
    sal_Int32 nIndex = nFirstIndexToAppend;
    while( rxNameAccess->hasByName( aNewName ) )
        aNewName = OUStringBuffer( rSuggestedName ).append( cSeparator ).append( nIndex++ ).makeStringAndClear();
    return aNewName;
}

bool ContainerHelper::insertByName(
        const Reference< XNameContainer >& rxNameContainer,
        const OUString& rName, const Any& rObject, bool bReplaceOldExisting )
{
    OSL_ENSURE( rxNameContainer.is(), "ContainerHelper::insertByName - missing XNameContainer interface" );
    bool bRet = false;
    try
    {
        if( bReplaceOldExisting && rxNameContainer->hasByName( rName ) )
            rxNameContainer->replaceByName( rName, rObject );
        else
            rxNameContainer->insertByName( rName, rObject );
        bRet = true;
    }
    catch( Exception& )
    {
    }
    OSL_ENSURE( bRet, "ContainerHelper::insertByName - cannot insert object" );
    return bRet;
}

OUString ContainerHelper::insertByUnusedName(
        const Reference< XNameContainer >& rxNameContainer,
        const OUString& rSuggestedName, sal_Unicode cSeparator,
        const Any& rObject, bool bRenameOldExisting )
{
    OSL_ENSURE( rxNameContainer.is(), "ContainerHelper::insertByUnusedName - missing XNameContainer interface" );

    // find an unused name
    Reference< XNameAccess > xNameAccess( rxNameContainer, UNO_QUERY );
    OUString aNewName = getUnusedName( xNameAccess, rSuggestedName, cSeparator );

    // rename existing object
    if( bRenameOldExisting && rxNameContainer->hasByName( rSuggestedName ) )
    {
        try
        {
            Any aOldObject = rxNameContainer->getByName( rSuggestedName );
            rxNameContainer->removeByName( rSuggestedName );
            rxNameContainer->insertByName( aNewName, aOldObject );
            aNewName = rSuggestedName;
        }
        catch( Exception& )
        {
            OSL_ENSURE( false, "ContainerHelper::insertByUnusedName - cannot rename old object" );
        }
    }

    // insert the new object and return its resulting name
    insertByName( rxNameContainer, aNewName, rObject );
    return aNewName;
}

// ============================================================================

<<<<<<< HEAD
ObjectContainer::ObjectContainer( const Reference< XMultiServiceFactory >& rxFactory, const OUString& rServiceName ) :
    mxFactory( rxFactory ),
    maServiceName( rServiceName ),
    mnIndex( 0 )
{
    OSL_ENSURE( mxFactory.is(), "ObjectContainer::ObjectContainer - missing service factory" );
}

ObjectContainer::~ObjectContainer()
{
}

bool ObjectContainer::hasObject( const OUString& rObjName ) const
{
    createContainer();
    return mxContainer.is() && mxContainer->hasByName( rObjName );
}

Any ObjectContainer::getObject( const OUString& rObjName ) const
{
    createContainer();
    if( mxContainer.is() ) try
    {
        return mxContainer->getByName( rObjName );
    }
    catch( Exception& )
    {
    }
    return Any();
}

OUString ObjectContainer::insertObject( const OUString& rObjName, const Any& rObj, bool bInsertByUnusedName )
{
    createContainer();
    if( mxContainer.is() )
    {
        if( bInsertByUnusedName )
            return ContainerHelper::insertByUnusedName( mxContainer, rObjName + OUString::valueOf( ++mnIndex ), ' ', rObj );
        if( ContainerHelper::insertByName( mxContainer, rObjName, rObj ) )
            return rObjName;
    }
    return OUString();
}

void ObjectContainer::createContainer() const
{
    if( !mxContainer.is() && mxFactory.is() ) try
    {
        mxContainer.set( mxFactory->createInstance( maServiceName ), UNO_QUERY_THROW );
    }
    catch( Exception& )
    {
    }
    OSL_ENSURE( mxContainer.is(), "ObjectContainer::createContainer - container not found" );
}

// ============================================================================

} // namespace oox

/* vim:set shiftwidth=4 softtabstop=4 expandtab: */
=======
} // namespace oox
>>>>>>> 818573bf
<|MERGE_RESOLUTION|>--- conflicted
+++ resolved
@@ -161,68 +161,6 @@
 
 // ============================================================================
 
-<<<<<<< HEAD
-ObjectContainer::ObjectContainer( const Reference< XMultiServiceFactory >& rxFactory, const OUString& rServiceName ) :
-    mxFactory( rxFactory ),
-    maServiceName( rServiceName ),
-    mnIndex( 0 )
-{
-    OSL_ENSURE( mxFactory.is(), "ObjectContainer::ObjectContainer - missing service factory" );
-}
-
-ObjectContainer::~ObjectContainer()
-{
-}
-
-bool ObjectContainer::hasObject( const OUString& rObjName ) const
-{
-    createContainer();
-    return mxContainer.is() && mxContainer->hasByName( rObjName );
-}
-
-Any ObjectContainer::getObject( const OUString& rObjName ) const
-{
-    createContainer();
-    if( mxContainer.is() ) try
-    {
-        return mxContainer->getByName( rObjName );
-    }
-    catch( Exception& )
-    {
-    }
-    return Any();
-}
-
-OUString ObjectContainer::insertObject( const OUString& rObjName, const Any& rObj, bool bInsertByUnusedName )
-{
-    createContainer();
-    if( mxContainer.is() )
-    {
-        if( bInsertByUnusedName )
-            return ContainerHelper::insertByUnusedName( mxContainer, rObjName + OUString::valueOf( ++mnIndex ), ' ', rObj );
-        if( ContainerHelper::insertByName( mxContainer, rObjName, rObj ) )
-            return rObjName;
-    }
-    return OUString();
-}
-
-void ObjectContainer::createContainer() const
-{
-    if( !mxContainer.is() && mxFactory.is() ) try
-    {
-        mxContainer.set( mxFactory->createInstance( maServiceName ), UNO_QUERY_THROW );
-    }
-    catch( Exception& )
-    {
-    }
-    OSL_ENSURE( mxContainer.is(), "ObjectContainer::createContainer - container not found" );
-}
-
-// ============================================================================
-
 } // namespace oox
 
-/* vim:set shiftwidth=4 softtabstop=4 expandtab: */
-=======
-} // namespace oox
->>>>>>> 818573bf
+/* vim:set shiftwidth=4 softtabstop=4 expandtab: */