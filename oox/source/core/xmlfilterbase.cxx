/*************************************************************************
 *
 * DO NOT ALTER OR REMOVE COPYRIGHT NOTICES OR THIS FILE HEADER.
 *
 * Copyright 2000, 2010 Oracle and/or its affiliates.
 *
 * OpenOffice.org - a multi-platform office productivity suite
 *
 * This file is part of OpenOffice.org.
 *
 * OpenOffice.org is free software: you can redistribute it and/or modify
 * it under the terms of the GNU Lesser General Public License version 3
 * only, as published by the Free Software Foundation.
 *
 * OpenOffice.org is distributed in the hope that it will be useful,
 * but WITHOUT ANY WARRANTY; without even the implied warranty of
 * MERCHANTABILITY or FITNESS FOR A PARTICULAR PURPOSE.  See the
 * GNU Lesser General Public License version 3 for more details
 * (a copy is included in the LICENSE file that accompanied this code).
 *
 * You should have received a copy of the GNU Lesser General Public License
 * version 3 along with OpenOffice.org.  If not, see
 * <http://www.openoffice.org/license.html>
 * for a copy of the LGPLv3 License.
 *
 ************************************************************************/

#include "oox/core/xmlfilterbase.hxx"

#include <cstdio>

#include <rtl/strbuf.hxx>
#include <rtl/ustrbuf.hxx>
#include <com/sun/star/container/XNameContainer.hpp>
#include <com/sun/star/embed/XRelationshipAccess.hpp>
#include <com/sun/star/xml/sax/InputSource.hpp>
#include <com/sun/star/xml/sax/XFastParser.hpp>
#include <com/sun/star/document/XDocumentProperties.hpp>
#include <comphelper/mediadescriptor.hxx>
#include <sax/fshelper.hxx>
#include "properties.hxx"
#include "tokens.hxx"
#include "oox/helper/containerhelper.hxx"
#include "oox/helper/propertyset.hxx"
#include "oox/helper/zipstorage.hxx"
#include "oox/core/fasttokenhandler.hxx"
#include "oox/core/filterdetect.hxx"
#include "oox/core/fragmenthandler.hxx"
#include "oox/core/namespaces.hxx"
#include "oox/core/recordparser.hxx"
#include "oox/core/relationshandler.hxx"

using ::rtl::OStringBuffer;
using ::rtl::OUString;
using ::rtl::OUStringBuffer;
using ::com::sun::star::beans::StringPair;
using ::com::sun::star::uno::Reference;
using ::com::sun::star::uno::Sequence;
using ::com::sun::star::uno::Exception;
using ::com::sun::star::uno::RuntimeException;
using ::com::sun::star::uno::UNO_QUERY;
using ::com::sun::star::uno::UNO_QUERY_THROW;
using ::com::sun::star::uno::UNO_SET_THROW;
using ::com::sun::star::lang::Locale;
using ::com::sun::star::lang::XMultiServiceFactory;
using ::com::sun::star::embed::XRelationshipAccess;
using ::com::sun::star::embed::XStorage;
using ::com::sun::star::io::XInputStream;
using ::com::sun::star::io::XOutputStream;
using ::com::sun::star::io::XStream;
using ::com::sun::star::container::XNameContainer;
using ::com::sun::star::xml::sax::XFastParser;
using ::com::sun::star::xml::sax::XFastTokenHandler;
using ::com::sun::star::xml::sax::XFastDocumentHandler;
using ::com::sun::star::xml::sax::InputSource;
using ::com::sun::star::xml::sax::SAXException;
using ::com::sun::star::document::XDocumentProperties;
using ::com::sun::star::util::DateTime;
using ::comphelper::MediaDescriptor;
using ::sax_fastparser::FastSerializerHelper;
using ::sax_fastparser::FSHelperPtr;

namespace oox {
namespace core {

// ============================================================================

namespace {

bool lclHasSuffix( const OUString& rFragmentPath, const OUString& rSuffix )
{
    sal_Int32 nSuffixPos = rFragmentPath.getLength() - rSuffix.getLength();
    return (nSuffixPos >= 0) && rFragmentPath.match( rSuffix, nSuffixPos );
}

} // namespace

// ============================================================================

struct XmlFilterBaseImpl
{
    typedef RefMap< OUString, Relations > RelationsMap;

    Reference< XFastParser > mxFastParser;
    OUString            maBinSuffix;
    OUString            maVmlSuffix;
    RelationsMap        maRelationsMap;
    TextFieldStack      maTextFieldStack;
    explicit            XmlFilterBaseImpl();
};

// ----------------------------------------------------------------------------

XmlFilterBaseImpl::XmlFilterBaseImpl() :
    maBinSuffix( CREATE_OUSTRING( ".bin" ) ),
    maVmlSuffix( CREATE_OUSTRING( ".vml" ) )
{
}

// ============================================================================

XmlFilterBase::XmlFilterBase( const Reference< XMultiServiceFactory >& rxGlobalFactory ) :
    FilterBase( rxGlobalFactory ),
    mxImpl( new XmlFilterBaseImpl ),
    mnRelId( 1 ),
    mnMaxDocId( 0 )
{
    try
    {
        // create the fast parser
        mxImpl->mxFastParser.set( rxGlobalFactory->createInstance( CREATE_OUSTRING( "com.sun.star.xml.sax.FastParser" ) ), UNO_QUERY_THROW );
        mxImpl->mxFastParser->setTokenHandler( new FastTokenHandler );

        // register XML namespaces
        mxImpl->mxFastParser->registerNamespace( CREATE_OUSTRING( "http://www.w3.org/XML/1998/namespace" ), NMSP_XML );
        mxImpl->mxFastParser->registerNamespace( CREATE_OUSTRING( "http://schemas.openxmlformats.org/package/2006/relationships" ), NMSP_PACKAGE_RELATIONSHIPS );
        mxImpl->mxFastParser->registerNamespace( CREATE_OUSTRING( "http://schemas.openxmlformats.org/officeDocument/2006/relationships" ), NMSP_RELATIONSHIPS );

        mxImpl->mxFastParser->registerNamespace( CREATE_OUSTRING( "http://schemas.openxmlformats.org/drawingml/2006/main" ), NMSP_DRAWINGML );
        mxImpl->mxFastParser->registerNamespace( CREATE_OUSTRING( "http://schemas.openxmlformats.org/drawingml/2006/diagram" ), NMSP_DIAGRAM );
        mxImpl->mxFastParser->registerNamespace( CREATE_OUSTRING( "http://schemas.openxmlformats.org/drawingml/2006/chart" ), NMSP_CHART );

        mxImpl->mxFastParser->registerNamespace( CREATE_OUSTRING( "urn:schemas-microsoft-com:vml" ), NMSP_VML );
        mxImpl->mxFastParser->registerNamespace( CREATE_OUSTRING( "urn:schemas-microsoft-com:office:office" ), NMSP_OFFICE );
        mxImpl->mxFastParser->registerNamespace( CREATE_OUSTRING( "urn:schemas-microsoft-com:office:word" ), NMSP_VML_DOC );
        mxImpl->mxFastParser->registerNamespace( CREATE_OUSTRING( "urn:schemas-microsoft-com:office:excel" ), NMSP_VML_XLS );
        mxImpl->mxFastParser->registerNamespace( CREATE_OUSTRING( "urn:schemas-microsoft-com:office:powerpoint" ), NMSP_VML_PPT );
        mxImpl->mxFastParser->registerNamespace( CREATE_OUSTRING( "http://schemas.microsoft.com/office/2006/activeX" ), NMSP_AX );

        mxImpl->mxFastParser->registerNamespace( CREATE_OUSTRING( "http://schemas.openxmlformats.org/spreadsheetml/2006/main"), NMSP_XLS );
        mxImpl->mxFastParser->registerNamespace( CREATE_OUSTRING( "http://schemas.openxmlformats.org/drawingml/2006/spreadsheetDrawing" ), NMSP_XDR );
        mxImpl->mxFastParser->registerNamespace( CREATE_OUSTRING( "http://schemas.microsoft.com/office/excel/2006/main" ), NMSP_XM );

        mxImpl->mxFastParser->registerNamespace( CREATE_OUSTRING( "http://schemas.openxmlformats.org/presentationml/2006/main"), NMSP_PPT );
    }
    catch( Exception& )
    {
    }
}

XmlFilterBase::~XmlFilterBase()
{
}

// ----------------------------------------------------------------------------

OUString XmlFilterBase::getFragmentPathFromFirstType( const OUString& rType )
{
    // importRelations() caches the relations map for subsequence calls
    return importRelations( OUString() )->getFragmentPathFromFirstType( rType );
}

bool XmlFilterBase::importFragment( const ::rtl::Reference< FragmentHandler >& rxHandler )
{
    OSL_ENSURE( rxHandler.is(), "XmlFilterBase::importFragment - missing fragment handler" );
    if( !rxHandler.is() )
        return false;

    // fragment handler must contain path to fragment stream
    OUString aFragmentPath = rxHandler->getFragmentPath();
    OSL_ENSURE( aFragmentPath.getLength() > 0, "XmlFilterBase::importFragment - missing fragment path" );
    if( aFragmentPath.getLength() == 0 )
        return false;

    // try to import binary streams (fragment extension must be '.bin')
    if( lclHasSuffix( aFragmentPath, mxImpl->maBinSuffix ) )
    {
        try
        {
            // try to open the fragment stream (this may fail - do not assert)
            Reference< XInputStream > xInStrm( openInputStream( aFragmentPath ), UNO_SET_THROW );

            // create the record parser
            RecordParser aParser;
            aParser.setFragmentHandler( rxHandler );

            // create the input source and parse the stream
            RecordInputSource aSource;
            aSource.mxInStream.reset( new BinaryXInputStream( xInStrm, true ) );
            aSource.maSystemId = aFragmentPath;
            aParser.parseStream( aSource );
            return true;
        }
        catch( Exception& )
        {
        }
        return false;
    }

    // get the XFastDocumentHandler interface from the fragment handler
    Reference< XFastDocumentHandler > xDocHandler( rxHandler.get() );
    if( !xDocHandler.is() )
        return false;

    // check that the fast parser exists
    if( !mxImpl->mxFastParser.is() )
        return false;

    // try to import XML stream
    try
    {
        // try to open the fragment stream (this may fail - do not assert)
        Reference< XInputStream > xInStrm( rxHandler->openFragmentStream(), UNO_SET_THROW );

<<<<<<< HEAD
        // create the fast parser
        Reference< XFastParser > xParser( getGlobalFactory()->createInstance(
            CREATE_OUSTRING( "com.sun.star.xml.sax.FastParser" ) ), UNO_QUERY_THROW );
        xParser->setFastDocumentHandler( xDocHandler );
        xParser->setTokenHandler( mxImpl->mxTokenHandler );

        // register XML namespaces
        xParser->registerNamespace( CREATE_OUSTRING( "http://www.w3.org/XML/1998/namespace" ), NMSP_XML );
        xParser->registerNamespace( CREATE_OUSTRING( "http://schemas.openxmlformats.org/package/2006/relationships" ), NMSP_PACKAGE_RELATIONSHIPS );
        xParser->registerNamespace( CREATE_OUSTRING( "http://schemas.openxmlformats.org/officeDocument/2006/relationships" ), NMSP_RELATIONSHIPS );

        xParser->registerNamespace( CREATE_OUSTRING( "http://schemas.openxmlformats.org/drawingml/2006/main" ), NMSP_DRAWINGML );
        xParser->registerNamespace( CREATE_OUSTRING( "http://schemas.openxmlformats.org/drawingml/2006/diagram" ), NMSP_DIAGRAM );
        xParser->registerNamespace( CREATE_OUSTRING( "http://schemas.openxmlformats.org/drawingml/2006/chart" ), NMSP_CHART );
        xParser->registerNamespace( CREATE_OUSTRING( "http://schemas.openxmlformats.org/drawingml/2006/chartDrawing" ), NMSP_CDR );

        xParser->registerNamespace( CREATE_OUSTRING( "urn:schemas-microsoft-com:vml" ), NMSP_VML );
        xParser->registerNamespace( CREATE_OUSTRING( "urn:schemas-microsoft-com:office:office" ), NMSP_OFFICE );
        xParser->registerNamespace( CREATE_OUSTRING( "urn:schemas-microsoft-com:office:word" ), NMSP_VML_DOC );
        xParser->registerNamespace( CREATE_OUSTRING( "urn:schemas-microsoft-com:office:excel" ), NMSP_VML_XLS );
        xParser->registerNamespace( CREATE_OUSTRING( "urn:schemas-microsoft-com:office:powerpoint" ), NMSP_VML_PPT );
        xParser->registerNamespace( CREATE_OUSTRING( "http://schemas.microsoft.com/office/2006/activeX" ), NMSP_AX );

        xParser->registerNamespace( CREATE_OUSTRING( "http://schemas.openxmlformats.org/spreadsheetml/2006/main"), NMSP_XLS );
        xParser->registerNamespace( CREATE_OUSTRING( "http://schemas.openxmlformats.org/drawingml/2006/spreadsheetDrawing" ), NMSP_XDR );
        xParser->registerNamespace( CREATE_OUSTRING( "http://schemas.microsoft.com/office/excel/2006/main" ), NMSP_XM );

        xParser->registerNamespace( CREATE_OUSTRING( "http://schemas.openxmlformats.org/presentationml/2006/main"), NMSP_PPT );

=======
>>>>>>> 6b37bdc4
        // create the input source and parse the stream
        InputSource aSource;
        aSource.aInputStream = xInStrm;
        aSource.sSystemId = aFragmentPath;
        // own try/catch block for showing parser failure assertion with fragment path
        try
        {
            mxImpl->mxFastParser->setFastDocumentHandler( xDocHandler );
            mxImpl->mxFastParser->parseStream( aSource );
            return true;
        }
        catch( Exception& )
        {
            OSL_ENSURE( false, OStringBuffer( "XmlFilterBase::importFragment - XML parser failed in fragment '" ).
                append( OUStringToOString( aFragmentPath, RTL_TEXTENCODING_ASCII_US ) ).append( '\'' ).getStr() );
        }
    }
    catch( Exception& )
    {
    }
    return false;
}

RelationsRef XmlFilterBase::importRelations( const OUString& rFragmentPath )
{
    // try to find cached relations
    RelationsRef& rxRelations = mxImpl->maRelationsMap[ rFragmentPath ];
    if( !rxRelations )
    {
        // import and cache relations
        rxRelations.reset( new Relations( rFragmentPath ) );
        importFragment( new RelationsFragment( *this, rxRelations ) );
    }
    return rxRelations;
}

Reference< XOutputStream > XmlFilterBase::openFragmentStream( const OUString& rStreamName, const OUString& rMediaType )
{
    Reference< XOutputStream > xOutputStream = openOutputStream( rStreamName );
    PropertySet aPropSet( xOutputStream );
    aPropSet.setProperty( PROP_MediaType, rMediaType );
    return xOutputStream;
}

FSHelperPtr XmlFilterBase::openFragmentStreamWithSerializer( const OUString& rStreamName, const OUString& rMediaType )
{
    return FSHelperPtr( new FastSerializerHelper( openFragmentStream( rStreamName, rMediaType ) ) );
}

TextFieldStack& XmlFilterBase::getTextFieldStack() const
{
    return mxImpl->maTextFieldStack;
}

namespace {

OUString lclAddRelation( const Reference< XRelationshipAccess > xRelations, sal_Int32 nId, const OUString& rType, const OUString& rTarget, bool bExternal )
{
    OUString sId = OUStringBuffer().appendAscii( "rId" ).append( nId ).makeStringAndClear();

    Sequence< StringPair > aEntry( bExternal ? 3 : 2 );
    aEntry[0].First = CREATE_OUSTRING( "Type" );
    aEntry[0].Second = rType;
    aEntry[1].First = CREATE_OUSTRING( "Target" );
    aEntry[1].Second = rTarget;
    if( bExternal )
    {
        aEntry[2].First = CREATE_OUSTRING( "TargetMode" );
        aEntry[2].Second = CREATE_OUSTRING( "External" );
    }
    xRelations->insertRelationshipByID( sId, aEntry, sal_True );

    return sId;
}

} // namespace

OUString XmlFilterBase::addRelation( const OUString& rType, const OUString& rTarget, bool bExternal )
{
    Reference< XRelationshipAccess > xRelations( getStorage()->getXStorage(), UNO_QUERY );
    if( xRelations.is() )
        return lclAddRelation( xRelations, mnRelId ++, rType, rTarget, bExternal );

    return OUString();
}

OUString XmlFilterBase::addRelation( const Reference< XOutputStream > xOutputStream, const OUString& rType, const OUString& rTarget, bool bExternal )
{
    sal_Int32 nId = 0;

    PropertySet aPropSet( xOutputStream );
    if( aPropSet.is() )
        aPropSet.getProperty( nId, PROP_RelId );
    else
        nId = mnRelId++;

    Reference< XRelationshipAccess > xRelations( xOutputStream, UNO_QUERY );
    if( xRelations.is() )
        return lclAddRelation( xRelations, nId, rType, rTarget, bExternal );

    return OUString();
}

static void
writeElement( FSHelperPtr pDoc, sal_Int32 nXmlElement, const OUString& sValue )
{
    if( sValue.getLength() == 0 )
        return;
    pDoc->startElement( nXmlElement, FSEND );
    pDoc->write( sValue );
    pDoc->endElement( nXmlElement );
}

static void
writeElement( FSHelperPtr pDoc, sal_Int32 nXmlElement, const sal_Int32 nValue )
{
    pDoc->startElement( nXmlElement, FSEND );
    pDoc->write( OUString::valueOf( nValue ) );
    pDoc->endElement( nXmlElement );
}

static void
writeElement( FSHelperPtr pDoc, sal_Int32 nXmlElement, const DateTime& rTime )
{
    if( rTime.Year == 0 )
        return;

    if ( ( nXmlElement >> 16 ) != XML_dcterms )
        pDoc->startElement( nXmlElement, FSEND );
    else
        pDoc->startElement( nXmlElement,
                FSNS( XML_xsi, XML_type ), "dcterms:W3CDTF",
                FSEND );

    char pStr[200];
    snprintf( pStr, sizeof( pStr ), "%d-%02d-%02dT%02d:%02d:%02d.%02dZ",
            rTime.Year, rTime.Month, rTime.Day,
            rTime.Hours, rTime.Minutes, rTime.Seconds,
            rTime.HundredthSeconds );

    pDoc->write( pStr );

    pDoc->endElement( nXmlElement );
}

static void
writeElement( FSHelperPtr pDoc, sal_Int32 nXmlElement, Sequence< rtl::OUString > aItems )
{
    if( aItems.getLength() == 0 )
        return;

    OUStringBuffer sRep;
    sRep.append( aItems[ 0 ] );

    for( sal_Int32 i = 1, end = aItems.getLength(); i < end; ++i )
    {
        sRep.appendAscii( " " ).append( aItems[ i ] );
    }

    writeElement( pDoc, nXmlElement, sRep.makeStringAndClear() );
}

static void
writeElement( FSHelperPtr pDoc, sal_Int32 nXmlElement, const Locale& rLocale )
{
    // TODO: what to do with .Country and .Variant
    writeElement( pDoc, nXmlElement, rLocale.Language );
}

static void
writeCoreProperties( XmlFilterBase& rSelf, Reference< XDocumentProperties > xProperties )
{
    rSelf.addRelation(
            CREATE_OUSTRING( "http://schemas.openxmlformats.org/package/2006/relationships/metadata/core-properties" ),
            CREATE_OUSTRING( "docProps/core.xml" ) );
    FSHelperPtr pCoreProps = rSelf.openFragmentStreamWithSerializer(
            CREATE_OUSTRING( "docProps/core.xml" ),
            CREATE_OUSTRING( "application/vnd.openxmlformats-package.core-properties+xml" ) );
    pCoreProps->startElementNS( XML_cp, XML_coreProperties,
            FSNS( XML_xmlns, XML_cp ),          "http://schemas.openxmlformats.org/package/2006/metadata/core-properties",
            FSNS( XML_xmlns, XML_dc ),          "http://purl.org/dc/elements/1.1/",
            FSNS( XML_xmlns, XML_dcterms ),     "http://purl.org/dc/terms/",
            FSNS( XML_xmlns, XML_dcmitype ),    "http://purl.org/dc/dcmitype/",
            FSNS( XML_xmlns, XML_xsi ),         "http://www.w3.org/2001/XMLSchema-instance",
            FSEND );

#if OOXTODO
    writeElement( pCoreProps, FSNS( XML_cp, XML_category ),         "category" );
    writeElement( pCoreProps, FSNS( XML_cp, XML_contentStatus ),    "status" );
    writeElement( pCoreProps, FSNS( XML_cp, XML_contentType ),      "contentType" );
#endif  /* def OOXTODO */
    writeElement( pCoreProps, FSNS( XML_dcterms, XML_created ),     xProperties->getCreationDate() );
    writeElement( pCoreProps, FSNS( XML_dc, XML_creator ),          xProperties->getAuthor() );
    writeElement( pCoreProps, FSNS( XML_dc, XML_description ),      xProperties->getDescription() );
#if OOXTODO
    writeElement( pCoreProps, FSNS( XML_dc, XML_identifier ),       "ident" );
#endif  /* def OOXTODO */
    writeElement( pCoreProps, FSNS( XML_cp, XML_keywords ),         xProperties->getKeywords() );
    writeElement( pCoreProps, FSNS( XML_dc, XML_language ),         xProperties->getLanguage() );
    writeElement( pCoreProps, FSNS( XML_cp, XML_lastModifiedBy ),   xProperties->getModifiedBy() );
    writeElement( pCoreProps, FSNS( XML_cp, XML_lastPrinted ),      xProperties->getPrintDate() );
    writeElement( pCoreProps, FSNS( XML_dcterms, XML_modified ),    xProperties->getModificationDate() );
    writeElement( pCoreProps, FSNS( XML_cp, XML_revision ),         xProperties->getEditingCycles() );
    writeElement( pCoreProps, FSNS( XML_dc, XML_subject ),          xProperties->getSubject() );
    writeElement( pCoreProps, FSNS( XML_dc, XML_title ),            xProperties->getTitle() );
#if OOXTODO
    writeElement( pCoreProps, FSNS( XML_cp, XML_version ),          "version" );
#endif  /* def OOXTODO */

    pCoreProps->endElementNS( XML_cp, XML_coreProperties );
}

static void
writeAppProperties( XmlFilterBase& rSelf, Reference< XDocumentProperties > xProperties )
{
    rSelf.addRelation(
            CREATE_OUSTRING( "http://schemas.openxmlformats.org/officeDocument/2006/relationships/extended-properties" ),
            CREATE_OUSTRING( "docProps/app.xml" ) );
    FSHelperPtr pAppProps = rSelf.openFragmentStreamWithSerializer(
            CREATE_OUSTRING( "docProps/app.xml" ),
            CREATE_OUSTRING( "application/vnd.openxmlformats-officedocument.extended-properties+xml" ) );
    pAppProps->startElement( XML_Properties,
            XML_xmlns,                  "http://schemas.openxmlformats.org/officeDocument/2006/extended-properties",
            FSNS( XML_xmlns, XML_vt ),  "http://schemas.openxmlformats.org/officeDocument/2006/docPropsVTypes",
            FSEND );

    writeElement( pAppProps, XML_Template,              xProperties->getTemplateName() );
#if OOXTODO
    writeElement( pAppProps, XML_Manager,               "manager" );
    writeElement( pAppProps, XML_Company,               "company" );
    writeElement( pAppProps, XML_Pages,                 "pages" );
    writeElement( pAppProps, XML_Words,                 "words" );
    writeElement( pAppProps, XML_Characters,            "characters" );
    writeElement( pAppProps, XML_PresentationFormat,    "presentation format" );
    writeElement( pAppProps, XML_Lines,                 "lines" );
    writeElement( pAppProps, XML_Paragraphs,            "paragraphs" );
    writeElement( pAppProps, XML_Slides,                "slides" );
    writeElement( pAppProps, XML_Notes,                 "notes" );
#endif  /* def OOXTODO */
    writeElement( pAppProps, XML_TotalTime,             xProperties->getEditingDuration() );
#if OOXTODO
    writeElement( pAppProps, XML_HiddenSlides,          "hidden slides" );
    writeElement( pAppProps, XML_MMClips,               "mm clips" );
    writeElement( pAppProps, XML_ScaleCrop,             "scale crop" );
    writeElement( pAppProps, XML_HeadingPairs,          "heading pairs" );
    writeElement( pAppProps, XML_TitlesOfParts,         "titles of parts" );
    writeElement( pAppProps, XML_LinksUpToDate,         "links up-to-date" );
    writeElement( pAppProps, XML_CharactersWithSpaces,  "characters with spaces" );
    writeElement( pAppProps, XML_SharedDoc,             "shared doc" );
    writeElement( pAppProps, XML_HyperlinkBase,         "hyperlink base" );
    writeElement( pAppProps, XML_HLinks,                "hlinks" );
    writeElement( pAppProps, XML_HyperlinksChanged,     "hyperlinks changed" );
    writeElement( pAppProps, XML_DigSig,                "digital signature" );
#endif  /* def OOXTODO */
    writeElement( pAppProps, XML_Application,           xProperties->getGenerator() );
#if OOXTODO
    writeElement( pAppProps, XML_AppVersion,            "app version" );
    writeElement( pAppProps, XML_DocSecurity,           "doc security" );
#endif  /* def OOXTODO */
    pAppProps->endElement( XML_Properties );
}

XmlFilterBase& XmlFilterBase::exportDocumentProperties( Reference< XDocumentProperties > xProperties )
{
    if( xProperties.is() )
    {
        writeCoreProperties( *this, xProperties );
        writeAppProperties( *this, xProperties );
        Sequence< ::com::sun::star::beans::NamedValue > aStats = xProperties->getDocumentStatistics();
        printf( "# Document Statistics:\n" );
        for( sal_Int32 i = 0, end = aStats.getLength(); i < end; ++i )
        {
            ::com::sun::star::uno::Any aValue = aStats[ i ].Value;
            ::rtl::OUString sValue;
            bool bHaveString = aValue >>= sValue;
            printf ("#\t%s=%s [%s]\n",
                    OUStringToOString( aStats[ i ].Name, RTL_TEXTENCODING_UTF8 ).getStr(),
                    bHaveString
                        ? OUStringToOString( sValue, RTL_TEXTENCODING_UTF8 ).getStr()
                        : "<unconvertable>",
                    OUStringToOString( aValue.getValueTypeName(), RTL_TEXTENCODING_UTF8 ).getStr());
        }
    }
    return *this;
}

// protected ------------------------------------------------------------------

Reference< XInputStream > XmlFilterBase::implGetInputStream( MediaDescriptor& rMediaDesc ) const
{
    /*  Get the input stream directly from the media descriptor, or decrypt the
        package again. The latter is needed e.g. when the document is reloaded.
        All this is implemented in the detector service. */
    FilterDetect aDetector( getGlobalFactory() );
    return aDetector.extractUnencryptedPackage( rMediaDesc );
}

// private --------------------------------------------------------------------

StorageRef XmlFilterBase::implCreateStorage( const Reference< XInputStream >& rxInStream ) const
{
    return StorageRef( new ZipStorage( getGlobalFactory(), rxInStream ) );
}

StorageRef XmlFilterBase::implCreateStorage( const Reference< XStream >& rxOutStream ) const
{
    return StorageRef( new ZipStorage( getGlobalFactory(), rxOutStream ) );
}

// ============================================================================

} // namespace core
} // namespace oox
<|MERGE_RESOLUTION|>--- conflicted
+++ resolved
@@ -222,38 +222,7 @@
         // try to open the fragment stream (this may fail - do not assert)
         Reference< XInputStream > xInStrm( rxHandler->openFragmentStream(), UNO_SET_THROW );
 
-<<<<<<< HEAD
-        // create the fast parser
-        Reference< XFastParser > xParser( getGlobalFactory()->createInstance(
-            CREATE_OUSTRING( "com.sun.star.xml.sax.FastParser" ) ), UNO_QUERY_THROW );
-        xParser->setFastDocumentHandler( xDocHandler );
-        xParser->setTokenHandler( mxImpl->mxTokenHandler );
-
-        // register XML namespaces
-        xParser->registerNamespace( CREATE_OUSTRING( "http://www.w3.org/XML/1998/namespace" ), NMSP_XML );
-        xParser->registerNamespace( CREATE_OUSTRING( "http://schemas.openxmlformats.org/package/2006/relationships" ), NMSP_PACKAGE_RELATIONSHIPS );
-        xParser->registerNamespace( CREATE_OUSTRING( "http://schemas.openxmlformats.org/officeDocument/2006/relationships" ), NMSP_RELATIONSHIPS );
-
-        xParser->registerNamespace( CREATE_OUSTRING( "http://schemas.openxmlformats.org/drawingml/2006/main" ), NMSP_DRAWINGML );
-        xParser->registerNamespace( CREATE_OUSTRING( "http://schemas.openxmlformats.org/drawingml/2006/diagram" ), NMSP_DIAGRAM );
-        xParser->registerNamespace( CREATE_OUSTRING( "http://schemas.openxmlformats.org/drawingml/2006/chart" ), NMSP_CHART );
         xParser->registerNamespace( CREATE_OUSTRING( "http://schemas.openxmlformats.org/drawingml/2006/chartDrawing" ), NMSP_CDR );
-
-        xParser->registerNamespace( CREATE_OUSTRING( "urn:schemas-microsoft-com:vml" ), NMSP_VML );
-        xParser->registerNamespace( CREATE_OUSTRING( "urn:schemas-microsoft-com:office:office" ), NMSP_OFFICE );
-        xParser->registerNamespace( CREATE_OUSTRING( "urn:schemas-microsoft-com:office:word" ), NMSP_VML_DOC );
-        xParser->registerNamespace( CREATE_OUSTRING( "urn:schemas-microsoft-com:office:excel" ), NMSP_VML_XLS );
-        xParser->registerNamespace( CREATE_OUSTRING( "urn:schemas-microsoft-com:office:powerpoint" ), NMSP_VML_PPT );
-        xParser->registerNamespace( CREATE_OUSTRING( "http://schemas.microsoft.com/office/2006/activeX" ), NMSP_AX );
-
-        xParser->registerNamespace( CREATE_OUSTRING( "http://schemas.openxmlformats.org/spreadsheetml/2006/main"), NMSP_XLS );
-        xParser->registerNamespace( CREATE_OUSTRING( "http://schemas.openxmlformats.org/drawingml/2006/spreadsheetDrawing" ), NMSP_XDR );
-        xParser->registerNamespace( CREATE_OUSTRING( "http://schemas.microsoft.com/office/excel/2006/main" ), NMSP_XM );
-
-        xParser->registerNamespace( CREATE_OUSTRING( "http://schemas.openxmlformats.org/presentationml/2006/main"), NMSP_PPT );
-
-=======
->>>>>>> 6b37bdc4
         // create the input source and parse the stream
         InputSource aSource;
         aSource.aInputStream = xInStrm;
