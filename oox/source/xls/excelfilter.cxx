--- conflicted
+++ resolved
@@ -126,21 +126,16 @@
     if( aWorkbookPath.getLength() == 0 )
         return false;
 
-<<<<<<< HEAD
-    WorkbookHelperRoot aHelper( *this );
-    if( aHelper.isValid() && importFragment( new WorkbookFragment( aHelper, aWorkbookPath ) ) )
+    /*  Construct the WorkbookGlobals object referred to by every instance of
+        the class WorkbookHelper, and execute the import filter by constructing
+        an instance of WorkbookFragment and loading the file. */
+    WorkbookGlobalsRef xBookGlob = WorkbookHelper::constructGlobals( *this );
+    if ( xBookGlob.get() && importFragment( new WorkbookFragment( *xBookGlob, aWorkbookPath ) ) )
     {
         importDocumentProperties();
         return true;
     }
     return false;
-=======
-    /*  Construct the WorkbookGlobals object referred to by every instance of
-        the class WorkbookHelper, and execute the import filter by constructing
-        an instance of WorkbookFragment and loading the file. */
-    WorkbookGlobalsRef xBookGlob = WorkbookHelper::constructGlobals( *this );
-    return xBookGlob.get() && importFragment( new WorkbookFragment( *xBookGlob, aWorkbookPath ) );
->>>>>>> 256c9ce0
 }
 
 bool ExcelFilter::exportDocument() throw()
