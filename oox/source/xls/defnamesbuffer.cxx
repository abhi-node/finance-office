/*************************************************************************
 *
 * DO NOT ALTER OR REMOVE COPYRIGHT NOTICES OR THIS FILE HEADER.
 *
 * Copyright 2000, 2010 Oracle and/or its affiliates.
 *
 * OpenOffice.org - a multi-platform office productivity suite
 *
 * This file is part of OpenOffice.org.
 *
 * OpenOffice.org is free software: you can redistribute it and/or modify
 * it under the terms of the GNU Lesser General Public License version 3
 * only, as published by the Free Software Foundation.
 *
 * OpenOffice.org is distributed in the hope that it will be useful,
 * but WITHOUT ANY WARRANTY; without even the implied warranty of
 * MERCHANTABILITY or FITNESS FOR A PARTICULAR PURPOSE.  See the
 * GNU Lesser General Public License version 3 for more details
 * (a copy is included in the LICENSE file that accompanied this code).
 *
 * You should have received a copy of the GNU Lesser General Public License
 * version 3 along with OpenOffice.org.  If not, see
 * <http://www.openoffice.org/license.html>
 * for a copy of the LGPLv3 License.
 *
 ************************************************************************/

#include "oox/xls/defnamesbuffer.hxx"

#include <com/sun/star/sheet/ComplexReference.hpp>
#include <com/sun/star/sheet/ExternalReference.hpp>
#include <com/sun/star/sheet/NamedRangeFlag.hpp>
#include <com/sun/star/sheet/ReferenceFlags.hpp>
#include <com/sun/star/sheet/SingleReference.hpp>
#include <com/sun/star/sheet/XFormulaTokens.hpp>
#include <com/sun/star/sheet/XPrintAreas.hpp>
#include <rtl/ustrbuf.hxx>
#include "oox/helper/attributelist.hxx"
#include "oox/helper/containerhelper.hxx"
#include "oox/helper/propertyset.hxx"
#include "oox/xls/addressconverter.hxx"
#include "oox/xls/biffinputstream.hxx"
#include "oox/xls/externallinkbuffer.hxx"
#include "oox/xls/formulaparser.hxx"
#include "oox/xls/worksheetbuffer.hxx"

namespace oox {
namespace xls {

// ============================================================================

using namespace ::com::sun::star::sheet;
using namespace ::com::sun::star::table;
using namespace ::com::sun::star::uno;

using ::rtl::OUString;
using ::rtl::OUStringBuffer;

// ============================================================================

namespace {

const sal_uInt32 BIFF12_DEFNAME_HIDDEN      = 0x00000001;
const sal_uInt32 BIFF12_DEFNAME_FUNC        = 0x00000002;
const sal_uInt32 BIFF12_DEFNAME_VBNAME      = 0x00000004;
const sal_uInt32 BIFF12_DEFNAME_MACRO       = 0x00000008;
const sal_uInt32 BIFF12_DEFNAME_CALCEXP     = 0x00000010;
const sal_uInt32 BIFF12_DEFNAME_BUILTIN     = 0x00000020;
const sal_uInt32 BIFF12_DEFNAME_PUBLISHED   = 0x00008000;
const sal_uInt32 BIFF12_DEFNAME_WBPARAM     = 0x00010000;

const sal_uInt16 BIFF_DEFNAME_HIDDEN        = 0x0001;
const sal_uInt16 BIFF_DEFNAME_FUNC          = 0x0002;
const sal_uInt16 BIFF_DEFNAME_VBNAME        = 0x0004;
const sal_uInt16 BIFF_DEFNAME_MACRO         = 0x0008;
const sal_uInt16 BIFF_DEFNAME_CALCEXP       = 0x0010;
const sal_uInt16 BIFF_DEFNAME_BUILTIN       = 0x0020;
const sal_uInt16 BIFF_DEFNAME_BIG           = 0x1000;

const sal_uInt8 BIFF2_DEFNAME_FUNC          = 0x02;     /// BIFF2 function/command flag.

const sal_uInt16 BIFF_DEFNAME_GLOBAL        = 0;        /// 0 = Globally defined name.

const sal_uInt16 BIFF_REFFLAG_COL1REL       = 0x0001;
const sal_uInt16 BIFF_REFFLAG_ROW1REL       = 0x0002;
const sal_uInt16 BIFF_REFFLAG_COL2REL       = 0x0004;
const sal_uInt16 BIFF_REFFLAG_ROW2REL       = 0x0008;

// ----------------------------------------------------------------------------

const sal_Char* const spcLegacyPrefix = "Excel_BuiltIn_";
const sal_Char* const spcOoxPrefix = "_xlnm.";

const sal_Char* const sppcBaseNames[] =
{
    "Consolidate_Area",
    "Auto_Open",
    "Auto_Close",
    "Extract",
    "Database",
    "Criteria",
    "Print_Area",
    "Print_Titles",
    "Recorder",
    "Data_Form",
    "Auto_Activate",
    "Auto_Deactivate",
    "Sheet_Title",
    "_FilterDatabase"
};

/** Localized names for _xlnm._FilterDatabase as used in BIFF5. */
const sal_Char* const sppcFilterDbNames[] =
{
    "_FilterDatabase",      // English
    "_FilterDatenbank"      // German
};

OUString lclGetBaseName( sal_Unicode cBuiltinId )
{
    OSL_ENSURE( cBuiltinId < STATIC_ARRAY_SIZE( sppcBaseNames ), "lclGetBaseName - unsupported built-in identifier" );
    OUStringBuffer aBuffer;
    if( cBuiltinId < STATIC_ARRAY_SIZE( sppcBaseNames ) )
        aBuffer.appendAscii( sppcBaseNames[ cBuiltinId ] );
    else
        aBuffer.append( static_cast< sal_Int32 >( cBuiltinId ) );
    return aBuffer.makeStringAndClear();
}

OUString lclGetPrefixedName( sal_Unicode cBuiltinId )
{
    return OUStringBuffer().appendAscii( spcOoxPrefix ).append( lclGetBaseName( cBuiltinId ) ).makeStringAndClear();
}

/** returns the built-in name identifier from a perfixed built-in name, e.g. '_xlnm.Print_Area'. */
sal_Unicode lclGetBuiltinIdFromPrefixedName( const OUString& rModelName )
{
    OUString aPrefix = OUString::createFromAscii( spcOoxPrefix );
    sal_Int32 nPrefixLen = aPrefix.getLength();
    if( rModelName.matchIgnoreAsciiCase( aPrefix ) )
    {
        for( sal_Unicode cBuiltinId = 0; cBuiltinId < STATIC_ARRAY_SIZE( sppcBaseNames ); ++cBuiltinId )
        {
            OUString aBaseName = lclGetBaseName( cBuiltinId );
            sal_Int32 nBaseNameLen = aBaseName.getLength();
            if( (rModelName.getLength() == nPrefixLen + nBaseNameLen) && rModelName.matchIgnoreAsciiCase( aBaseName, nPrefixLen ) )
                return cBuiltinId;
        }
    }
    return BIFF_DEFNAME_UNKNOWN;
}

/** returns the built-in name identifier from a built-in base name, e.g. 'Print_Area'. */
sal_Unicode lclGetBuiltinIdFromBaseName( const OUString& rModelName )
{
    for( sal_Unicode cBuiltinId = 0; cBuiltinId < STATIC_ARRAY_SIZE( sppcBaseNames ); ++cBuiltinId )
        if( rModelName.equalsIgnoreAsciiCaseAscii( sppcBaseNames[ cBuiltinId ] ) )
            return cBuiltinId;
    return BIFF_DEFNAME_UNKNOWN;
}

bool lclIsFilterDatabaseName( const OUString& rModelName )
{
    for( const sal_Char* const* ppcName = sppcFilterDbNames; ppcName < STATIC_ARRAY_END( sppcFilterDbNames ); ++ppcName )
        if( rModelName.equalsIgnoreAsciiCaseAscii( *ppcName ) )
            return true;
    return false;
}

OUString lclGetUpcaseModelName( const OUString& rModelName )
{
    // TODO: i18n?
    return rModelName.toAsciiUpperCase();
}

void lclConvertRefFlags( sal_Int32& ornFlags, sal_Int32& ornAbsPos, sal_Int32& ornRelPos, sal_Int32 nBasePos, sal_Int32 nApiRelFlag, bool bRel )
{
    if( getFlag( ornFlags, nApiRelFlag ) && !bRel )
    {
        // convert relative to absolute
        setFlag( ornFlags, nApiRelFlag, false );
        ornAbsPos = nBasePos + ornRelPos;
    }
    else if( !getFlag( ornFlags, nApiRelFlag ) && bRel )
    {
        // convert absolute to relative
        setFlag( ornFlags, nApiRelFlag, true );
        ornRelPos = ornAbsPos - nBasePos;
    }
}

void lclConvertSingleRefFlags( SingleReference& orApiRef, const CellAddress& rBaseAddress, bool bColRel, bool bRowRel )
{
    using namespace ::com::sun::star::sheet::ReferenceFlags;
    lclConvertRefFlags(
        orApiRef.Flags, orApiRef.Column, orApiRef.RelativeColumn,
        rBaseAddress.Column, COLUMN_RELATIVE, bColRel );
    lclConvertRefFlags(
        orApiRef.Flags, orApiRef.Row, orApiRef.RelativeRow,
        rBaseAddress.Row, ROW_RELATIVE, bRowRel );
}

Any lclConvertReference( const Any& rRefAny, const CellAddress& rBaseAddress, sal_uInt16 nRelFlags )
{
    if( rRefAny.has< SingleReference >() && !getFlag( nRelFlags, BIFF_REFFLAG_COL2REL ) && !getFlag( nRelFlags, BIFF_REFFLAG_ROW2REL ) )
    {
        SingleReference aApiRef;
        rRefAny >>= aApiRef;
        lclConvertSingleRefFlags( aApiRef, rBaseAddress, getFlag( nRelFlags, BIFF_REFFLAG_COL1REL ), getFlag( nRelFlags, BIFF_REFFLAG_ROW1REL ) );
        return Any( aApiRef );
    }
    if( rRefAny.has< ComplexReference >() )
    {
        ComplexReference aApiRef;
        rRefAny >>= aApiRef;
        lclConvertSingleRefFlags( aApiRef.Reference1, rBaseAddress, getFlag( nRelFlags, BIFF_REFFLAG_COL1REL ), getFlag( nRelFlags, BIFF_REFFLAG_ROW1REL ) );
        lclConvertSingleRefFlags( aApiRef.Reference2, rBaseAddress, getFlag( nRelFlags, BIFF_REFFLAG_COL2REL ), getFlag( nRelFlags, BIFF_REFFLAG_ROW2REL ) );
        return Any( aApiRef );
    }
    return Any();
}

} // namespace

// ============================================================================

DefinedNameModel::DefinedNameModel() :
    mnSheet( -1 ),
    mnFuncGroupId( -1 ),
    mbMacro( false ),
    mbFunction( false ),
    mbVBName( false ),
    mbHidden( false )
{
}

// ============================================================================

DefinedNameBase::DefinedNameBase( const WorkbookHelper& rHelper ) :
    WorkbookHelper( rHelper )
{
}

const OUString& DefinedNameBase::getUpcaseModelName() const
{
    if( maUpModelName.getLength() == 0 )
        maUpModelName = lclGetUpcaseModelName( maModel.maName );
    return maUpModelName;
}

Any DefinedNameBase::getReference( const CellAddress& rBaseAddress ) const
{
    if( maRefAny.hasValue() && (maModel.maName.getLength() >= 2) && (maModel.maName[ 0 ] == '\x01') )
    {
        sal_Unicode cFlagsChar = getUpcaseModelName()[ 1 ];
        if( ('A' <= cFlagsChar) && (cFlagsChar <= 'P') )
        {
            sal_uInt16 nRelFlags = static_cast< sal_uInt16 >( cFlagsChar - 'A' );
            if( maRefAny.has< ExternalReference >() )
            {
                ExternalReference aApiExtRef;
                maRefAny >>= aApiExtRef;
                Any aRefAny = lclConvertReference( aApiExtRef.Reference, rBaseAddress, nRelFlags );
                if( aRefAny.hasValue() )
                {
                    aApiExtRef.Reference <<= aRefAny;
                    return Any( aApiExtRef );
                }
            }
            else
            {
                return lclConvertReference( maRefAny, rBaseAddress, nRelFlags );
            }
        }
    }
    return Any();
}

void DefinedNameBase::importOoxFormula( FormulaContext& rContext, sal_Int16 nBaseSheet )
{
    if( maModel.maFormula.getLength() > 0 )
    {
        rContext.setBaseAddress( CellAddress( nBaseSheet, 0, 0 ) );
        getFormulaParser().importFormula( rContext, maModel.maFormula );
    }
    else
        getFormulaParser().convertErrorToFormula( rContext, BIFF_ERR_NAME );
}

void DefinedNameBase::importBiff12Formula( FormulaContext& rContext, sal_Int16 nBaseSheet, SequenceInputStream& rStrm )
{
    rContext.setBaseAddress( CellAddress( nBaseSheet, 0, 0 ) );
    getFormulaParser().importFormula( rContext, rStrm );
}

void DefinedNameBase::importBiffFormula( FormulaContext& rContext, sal_Int16 nBaseSheet, BiffInputStream& rStrm, const sal_uInt16* pnFmlaSize )
{
    rContext.setBaseAddress( CellAddress( nBaseSheet, 0, 0 ) );
    if( !pnFmlaSize || (*pnFmlaSize > 0) )
        getFormulaParser().importFormula( rContext, rStrm, pnFmlaSize );
    else
        getFormulaParser().convertErrorToFormula( rContext, BIFF_ERR_NAME );
}

void DefinedNameBase::extractReference( const ApiTokenSequence& rTokens )
{
    OSL_ENSURE( (getFilterType() == FILTER_BIFF) && (getBiff() <= BIFF4), "DefinedNameBase::extractReference - unexpected call" );
    maRefAny = getFormulaParser().extractReference( rTokens );
}

// ============================================================================

DefinedName::DefinedName( const WorkbookHelper& rHelper ) :
    DefinedNameBase( rHelper ),
    mnTokenIndex( -1 ),
    mcBuiltinId( BIFF_DEFNAME_UNKNOWN ),
    mnFmlaSize( 0 )
{
}

void DefinedName::importDefinedName( const AttributeList& rAttribs )
{
    maModel.maName        = rAttribs.getXString( XML_name, OUString() );
    maModel.mnSheet       = rAttribs.getInteger( XML_localSheetId, -1 );
    maModel.mnFuncGroupId = rAttribs.getInteger( XML_functionGroupId, -1 );
    maModel.mbMacro       = rAttribs.getBool( XML_xlm, false );
    maModel.mbFunction    = rAttribs.getBool( XML_function, false );
    maModel.mbVBName      = rAttribs.getBool( XML_vbProcedure, false );
    maModel.mbHidden      = rAttribs.getBool( XML_hidden, false );
    mnCalcSheet = (maModel.mnSheet >= 0) ? getWorksheets().getCalcSheetIndex( maModel.mnSheet ) : -1;

    /*  Detect built-in state from name itself, there is no built-in flag.
        Built-in names are prexixed with '_xlnm.' instead. */
    mcBuiltinId = lclGetBuiltinIdFromPrefixedName( maModel.maName );
}

void DefinedName::setFormula( const OUString& rFormula )
{
    maModel.maFormula = rFormula;
}

void DefinedName::importDefinedName( SequenceInputStream& rStrm )
{
    sal_uInt32 nFlags;
    rStrm >> nFlags;
    rStrm.skip( 1 );    // keyboard shortcut
    rStrm >> maModel.mnSheet >> maModel.maName;
    mnCalcSheet = (maModel.mnSheet >= 0) ? getWorksheets().getCalcSheetIndex( maModel.mnSheet ) : -1;

    // macro function/command, hidden flag
    maModel.mnFuncGroupId = extractValue< sal_Int32 >( nFlags, 6, 9 );
    maModel.mbMacro       = getFlag( nFlags, BIFF12_DEFNAME_MACRO );
    maModel.mbFunction    = getFlag( nFlags, BIFF12_DEFNAME_FUNC );
    maModel.mbVBName      = getFlag( nFlags, BIFF12_DEFNAME_VBNAME );
    maModel.mbHidden      = getFlag( nFlags, BIFF12_DEFNAME_HIDDEN );

    // get built-in name index from name
    if( getFlag( nFlags, BIFF12_DEFNAME_BUILTIN ) )
        mcBuiltinId = lclGetBuiltinIdFromBaseName( maModel.maName );

    // store token array data
    sal_Int64 nRecPos = rStrm.tell();
    sal_Int32 nFmlaSize = rStrm.readInt32();
    rStrm.skip( nFmlaSize );
    sal_Int32 nAddDataSize = rStrm.readInt32();
    if( !rStrm.isEof() && (nFmlaSize > 0) && (nAddDataSize >= 0) && (rStrm.getRemaining() >= nAddDataSize) )
    {
        sal_Int32 nTotalSize = 8 + nFmlaSize + nAddDataSize;
        mxFormula.reset( new StreamDataSequence );
        rStrm.seek( nRecPos );
        rStrm.readData( *mxFormula, nTotalSize );
    }
}

void DefinedName::importDefinedName( BiffInputStream& rStrm, sal_Int16 nCalcSheet )
{
    BiffType eBiff = getBiff();
    sal_uInt16 nFlags = 0;
    sal_Int16 nRefId = BIFF_DEFNAME_GLOBAL;
    sal_Int16 nTabId = BIFF_DEFNAME_GLOBAL;
    sal_uInt8 nNameLen = 0, nShortCut = 0;

    switch( eBiff )
    {
        case BIFF2:
        {
            sal_uInt8 nFlagsBiff2;
            rStrm >> nFlagsBiff2;
            rStrm.skip( 1 );
            rStrm >> nShortCut >> nNameLen;
            mnFmlaSize = rStrm.readuInt8();
            setFlag( nFlags, BIFF_DEFNAME_FUNC, getFlag( nFlagsBiff2, BIFF2_DEFNAME_FUNC ) );
            maModel.maName = rStrm.readCharArrayUC( nNameLen, getTextEncoding(), true );
        }
        break;
        case BIFF3:
        case BIFF4:
            rStrm >> nFlags >> nShortCut >> nNameLen >> mnFmlaSize;
            maModel.maName = rStrm.readCharArrayUC( nNameLen, getTextEncoding(), true );
        break;
        case BIFF5:
            rStrm >> nFlags >> nShortCut >> nNameLen >> mnFmlaSize >> nRefId >> nTabId;
            rStrm.skip( 4 );
            maModel.maName = rStrm.readCharArrayUC( nNameLen, getTextEncoding(), true );
        break;
        case BIFF8:
            rStrm >> nFlags >> nShortCut >> nNameLen >> mnFmlaSize >> nRefId >> nTabId;
            rStrm.skip( 4 );
            maModel.maName = rStrm.readUniStringBody( nNameLen, true );
        break;
        case BIFF_UNKNOWN: break;
    }

    // macro function/command, hidden flag
    maModel.mnFuncGroupId = extractValue< sal_Int32 >( nFlags, 6, 6 );
    maModel.mbMacro       = getFlag( nFlags, BIFF_DEFNAME_MACRO );
    maModel.mbFunction    = getFlag( nFlags, BIFF_DEFNAME_FUNC );
    maModel.mbVBName      = getFlag( nFlags, BIFF_DEFNAME_VBNAME );
    maModel.mbHidden      = getFlag( nFlags, BIFF_DEFNAME_HIDDEN );

    // get built-in name index from name
    if( getFlag( nFlags, BIFF_DEFNAME_BUILTIN ) )
    {
        // name may be the built-in identifier or the built-in base name
        if( maModel.maName.getLength() == 1 )
            mcBuiltinId = maModel.maName[ 0 ];
        else
            mcBuiltinId = lclGetBuiltinIdFromBaseName( maModel.maName );
    }
    /*  In BIFF5, '_FilterDatabase' appears as hidden user name without
        built-in flag, and even worse, localized. */
    else if( (eBiff == BIFF5) && lclIsFilterDatabaseName( maModel.maName ) )
    {
        mcBuiltinId = BIFF_DEFNAME_FILTERDATABASE;
    }

    // get sheet index for sheet-local names in BIFF5-BIFF8
    switch( getBiff() )
    {
        case BIFF2:
        case BIFF3:
        case BIFF4:
            // BIFF2-BIFF4: all defined names are sheet-local
            mnCalcSheet = nCalcSheet;
        break;
        case BIFF5:
            // #i44019# nTabId may be invalid, resolve nRefId to sheet index
            if( nRefId != BIFF_DEFNAME_GLOBAL )
                if( const ExternalLink* pExtLink = getExternalLinks().getExternalLink( nRefId ).get() )
                    if( pExtLink->getLinkType() == LINKTYPE_INTERNAL )
                        mnCalcSheet = pExtLink->getCalcSheetIndex();
        break;
        case BIFF8:
            // convert one-based worksheet index to zero-based Calc sheet index
            OSL_ENSURE( nTabId >= 0, "DefinedName::importDefinedName - invalid local sheet index" );
            if( nTabId != BIFF_DEFNAME_GLOBAL )
                mnCalcSheet = getWorksheets().getCalcSheetIndex( nTabId - 1 );
        break;
        case BIFF_UNKNOWN:
        break;
    }

    if( (getBiff() <= BIFF4) && maModel.mbHidden && (maModel.maName.getLength() > 1) && (maModel.maName[ 0 ] == '\x01') )
    {
        /*  Read the token array of special internal names containing addresses
            for BIFF3-BIFF4 3D references immediately. It is expected that
            these names contain a simple cell reference or range reference.
            Other regular defined names and external names rely on existence of
            this reference. */
        TokensFormulaContext aContext( true, true );
        importBiffFormula( aContext, mnCalcSheet, rStrm, &mnFmlaSize );
        extractReference( aContext.getTokens() );
    }
    else
    {
        /*  Store record position of other defined names to be able to import
            token array later. This is needed to correctly resolve references
            to names that are stored later in the defined names list following
            this name. */
        mxBiffStrm.reset( new BiffInputStreamPos( rStrm ) );
    }
}

void DefinedName::createNameObject()
{
    // do not create names for (macro) functions or VBA procedures
    // #163146# do not ignore hidden names (may be regular names created by VBA scripts)
    if( /*maModel.mbHidden ||*/ maModel.mbFunction || maModel.mbVBName )
        return;

<<<<<<< HEAD
    // skip BIFF names without stream position (e.g. BIFF3-BIFF4 internal 3D references)
    if( (getFilterType() == FILTER_BIFF) && !mxBiffStrm.get() )
        return;

    // convert original name to final Calc name
    if( maModel.mbVBName )
        maCalcName = maModel.maName;
    else if( isBuiltinName() )
        maCalcName = lclGetBuiltinName( mcBuiltinId );
    else
        maCalcName = maModel.maName;         //! TODO convert to valid name
=======
    // convert original name to final Calc name (TODO: filter invalid characters from model name)
    maCalcName = isBuiltinName() ? lclGetPrefixedName( mcBuiltinId ) : maModel.maName;
>>>>>>> db5c7145

    // #163146# do not rename sheet-local names by default, this breaks VBA scripts
#if 0
    // append sheet index for local names in multi-sheet documents
    if( isWorkbookFile() && !isGlobalName() )
        maCalcName = OUStringBuffer( maCalcName ).append( sal_Unicode( '_' ) ).
            append( static_cast< sal_Int32 >( mnCalcSheet + 1 ) ).makeStringAndClear();
#endif

    // special flags for this name
    sal_Int32 nNameFlags = 0;
    using namespace ::com::sun::star::sheet::NamedRangeFlag;
    if( !isGlobalName() ) switch( mcBuiltinId )
    {
        case BIFF_DEFNAME_CRITERIA:     nNameFlags = FILTER_CRITERIA;               break;
        case BIFF_DEFNAME_PRINTAREA:    nNameFlags = PRINT_AREA;                    break;
        case BIFF_DEFNAME_PRINTTITLES:  nNameFlags = COLUMN_HEADER | ROW_HEADER;    break;
    }

    // create the name and insert it into the document, maCalcName will be changed to the resulting name
    mxNamedRange = createNamedRangeObject( maCalcName, nNameFlags );
    // index of this defined name used in formula token arrays
    PropertySet aPropSet( mxNamedRange );
    aPropSet.getProperty( mnTokenIndex, PROP_TokenIndex );
}

void DefinedName::convertFormula()
{
    Reference< XFormulaTokens > xTokens( mxNamedRange, UNO_QUERY );
    if( xTokens.is() )
    {
        // convert and set formula of the defined name
        switch( getFilterType() )
        {
            case FILTER_OOXML:
            {
                SimpleFormulaContext aContext( xTokens, true, false );
                implImportOoxFormula( aContext );
            }
            break;
            case FILTER_BIFF:
            {
                SimpleFormulaContext aContext( xTokens, true, getBiff() <= BIFF4 );
                implImportBiffFormula( aContext );
            }
            break;
            case FILTER_UNKNOWN: break;
        }

        // set built-in names (print ranges, repeated titles, filter ranges)
        if( !isGlobalName() ) switch( mcBuiltinId )
        {
            case BIFF_DEFNAME_PRINTAREA:
            {
                Reference< XPrintAreas > xPrintAreas( getSheetFromDoc( mnCalcSheet ), UNO_QUERY );
                ApiCellRangeList aPrintRanges;
                getFormulaParser().extractCellRangeList( aPrintRanges, xTokens->getTokens(), false, mnCalcSheet );
                if( xPrintAreas.is() && !aPrintRanges.empty() )
                    xPrintAreas->setPrintAreas( ContainerHelper::vectorToSequence( aPrintRanges ) );
            }
            break;
            case BIFF_DEFNAME_PRINTTITLES:
            {
                Reference< XPrintAreas > xPrintAreas( getSheetFromDoc( mnCalcSheet ), UNO_QUERY );
                ApiCellRangeList aTitleRanges;
                getFormulaParser().extractCellRangeList( aTitleRanges, xTokens->getTokens(), false, mnCalcSheet );
                if( xPrintAreas.is() && !aTitleRanges.empty() )
                {
                    bool bHasRowTitles = false;
                    bool bHasColTitles = false;
                    const CellAddress& rMaxPos = getAddressConverter().getMaxAddress();
                    for( ApiCellRangeList::const_iterator aIt = aTitleRanges.begin(), aEnd = aTitleRanges.end(); (aIt != aEnd) && (!bHasRowTitles || !bHasColTitles); ++aIt )
                    {
                        bool bFullRow = (aIt->StartColumn == 0) && (aIt->EndColumn >= rMaxPos.Column);
                        bool bFullCol = (aIt->StartRow == 0) && (aIt->EndRow >= rMaxPos.Row);
                        if( !bHasRowTitles && bFullRow && !bFullCol )
                        {
                            xPrintAreas->setTitleRows( *aIt );
                            xPrintAreas->setPrintTitleRows( sal_True );
                            bHasRowTitles = true;
                        }
                        else if( !bHasColTitles && bFullCol && !bFullRow )
                        {
                            xPrintAreas->setTitleColumns( *aIt );
                            xPrintAreas->setPrintTitleColumns( sal_True );
                            bHasColTitles = true;
                        }
                    }
                }
            }
            break;
        }
    }
}

bool DefinedName::getAbsoluteRange( CellRangeAddress& orRange ) const
{
    /*  ScNamedRangeObj::XCellRangeReferrer::getReferredCells is buggy with
        relative references, so we extract an absolute reference by hand. */
    Reference< XFormulaTokens > xTokens( mxNamedRange, UNO_QUERY );
    return xTokens.is() && getFormulaParser().extractCellRange( orRange, xTokens->getTokens(), false );
}

void DefinedName::implImportOoxFormula( FormulaContext& rContext )
{
    if( mxFormula.get() )
    {
        SequenceInputStream aStrm( *mxFormula );
        importBiff12Formula( rContext, mnCalcSheet, aStrm );
    }
    else
        importOoxFormula( rContext, mnCalcSheet );
}

void DefinedName::implImportBiffFormula( FormulaContext& rContext )
{
    OSL_ENSURE( mxBiffStrm.get(), "DefinedName::implImportBiffFormula - missing BIFF stream" );
    BiffInputStream& rStrm = mxBiffStrm->getStream();
    BiffInputStreamPosGuard aStrmGuard( rStrm );
    if( mxBiffStrm->restorePosition() )
        importBiffFormula( rContext, mnCalcSheet, rStrm, &mnFmlaSize );
}

// ============================================================================

DefinedNamesBuffer::DefinedNamesBuffer( const WorkbookHelper& rHelper ) :
    WorkbookHelper( rHelper ),
    mnCalcSheet( -1 )
{
}

void DefinedNamesBuffer::setLocalCalcSheet( sal_Int16 nCalcSheet )
{
    OSL_ENSURE( (getFilterType() == FILTER_BIFF) && (getBiff() <= BIFF4),
        "DefinedNamesBuffer::setLocalCalcSheet - invalid call" );
    mnCalcSheet = nCalcSheet;
}

DefinedNameRef DefinedNamesBuffer::importDefinedName( const AttributeList& rAttribs )
{
    DefinedNameRef xDefName = createDefinedName();
    xDefName->importDefinedName( rAttribs );
    return xDefName;
}

void DefinedNamesBuffer::importDefinedName( SequenceInputStream& rStrm )
{
    createDefinedName()->importDefinedName( rStrm );
}

void DefinedNamesBuffer::importDefinedName( BiffInputStream& rStrm )
{
    createDefinedName()->importDefinedName( rStrm, mnCalcSheet );
}

void DefinedNamesBuffer::finalizeImport()
{
    // first insert all names without formula definition into the document, and insert them into the maps
    for( DefNameVector::iterator aIt = maDefNames.begin(), aEnd = maDefNames.end(); aIt != aEnd; ++aIt )
    {
        DefinedNameRef xDefName = *aIt;
        xDefName->createNameObject();
        // map by sheet index and original model name
        maModelNameMap[ SheetNameKey( xDefName->getLocalCalcSheet(), xDefName->getUpcaseModelName() ) ] = xDefName;
        // map by sheet index and built-in identifier
        if( !xDefName->isGlobalName() && xDefName->isBuiltinName() )
            maBuiltinMap[ BuiltinKey( xDefName->getLocalCalcSheet(), xDefName->getBuiltinId() ) ] = xDefName;
        // map by API formula token identifier
        sal_Int32 nTokenIndex = xDefName->getTokenIndex();
        if( nTokenIndex >= 0 )
            maTokenIdMap[ nTokenIndex ] = xDefName;
    }

    /*  Now convert all name formulas, so that the formula parser can find all
        names in case of circular dependencies. */
    maDefNames.forEachMem( &DefinedName::convertFormula );
}

DefinedNameRef DefinedNamesBuffer::getByIndex( sal_Int32 nIndex ) const
{
    return maDefNames.get( nIndex );
}

DefinedNameRef DefinedNamesBuffer::getByTokenIndex( sal_Int32 nIndex ) const
{
    return maTokenIdMap.get( nIndex );
}

DefinedNameRef DefinedNamesBuffer::getByModelName( const OUString& rModelName, sal_Int16 nCalcSheet ) const
{
    OUString aUpcaseName = lclGetUpcaseModelName( rModelName );
    DefinedNameRef xDefName = maModelNameMap.get( SheetNameKey( nCalcSheet, aUpcaseName ) );
    // lookup global name, if no local name exists
    if( !xDefName && (nCalcSheet >= 0) )
        xDefName = maModelNameMap.get( SheetNameKey( -1, aUpcaseName ) );
    return xDefName;
}

DefinedNameRef DefinedNamesBuffer::getByBuiltinId( sal_Unicode cBuiltinId, sal_Int16 nCalcSheet ) const
{
    return maBuiltinMap.get( BuiltinKey( nCalcSheet, cBuiltinId ) );
}

DefinedNameRef DefinedNamesBuffer::createDefinedName()
{
    DefinedNameRef xDefName( new DefinedName( *this ) );
    maDefNames.push_back( xDefName );
    return xDefName;
}

// ============================================================================

} // namespace xls
} // namespace oox<|MERGE_RESOLUTION|>--- conflicted
+++ resolved
@@ -488,22 +488,12 @@
     if( /*maModel.mbHidden ||*/ maModel.mbFunction || maModel.mbVBName )
         return;
 
-<<<<<<< HEAD
     // skip BIFF names without stream position (e.g. BIFF3-BIFF4 internal 3D references)
     if( (getFilterType() == FILTER_BIFF) && !mxBiffStrm.get() )
         return;
 
-    // convert original name to final Calc name
-    if( maModel.mbVBName )
-        maCalcName = maModel.maName;
-    else if( isBuiltinName() )
-        maCalcName = lclGetBuiltinName( mcBuiltinId );
-    else
-        maCalcName = maModel.maName;         //! TODO convert to valid name
-=======
     // convert original name to final Calc name (TODO: filter invalid characters from model name)
     maCalcName = isBuiltinName() ? lclGetPrefixedName( mcBuiltinId ) : maModel.maName;
->>>>>>> db5c7145
 
     // #163146# do not rename sheet-local names by default, this breaks VBA scripts
 #if 0
