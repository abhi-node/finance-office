/* -*- Mode: C++; tab-width: 4; indent-tabs-mode: nil; c-basic-offset: 4 -*- */
/*************************************************************************
 *
 * DO NOT ALTER OR REMOVE COPYRIGHT NOTICES OR THIS FILE HEADER.
 *
 * Copyright 2000, 2010 Oracle and/or its affiliates.
 *
 * OpenOffice.org - a multi-platform office productivity suite
 *
 * This file is part of OpenOffice.org.
 *
 * OpenOffice.org is free software: you can redistribute it and/or modify
 * it under the terms of the GNU Lesser General Public License version 3
 * only, as published by the Free Software Foundation.
 *
 * OpenOffice.org is distributed in the hope that it will be useful,
 * but WITHOUT ANY WARRANTY; without even the implied warranty of
 * MERCHANTABILITY or FITNESS FOR A PARTICULAR PURPOSE.  See the
 * GNU Lesser General Public License version 3 for more details
 * (a copy is included in the LICENSE file that accompanied this code).
 *
 * You should have received a copy of the GNU Lesser General Public License
 * version 3 along with OpenOffice.org.  If not, see
 * <http://www.openoffice.org/license.html>
 * for a copy of the LGPLv3 License.
 *
 ************************************************************************/

#include "oox/xls/condformatbuffer.hxx"

#include <com/sun/star/beans/PropertyValue.hpp>
#include <com/sun/star/container/XIndexAccess.hpp>
#include <com/sun/star/container/XNameContainer.hpp>
#include <com/sun/star/sheet/ConditionOperator2.hpp>
#include <com/sun/star/sheet/XSheetCellRanges.hpp>
#include <com/sun/star/sheet/XSheetConditionalEntries.hpp>
#include <com/sun/star/sheet/XSpreadsheet.hpp>
#include <com/sun/star/sheet/XSpreadsheetDocument.hpp>
#include <com/sun/star/sheet/XSpreadsheets.hpp>
#include <com/sun/star/style/XStyle.hpp>
#include <com/sun/star/style/XStyleFamiliesSupplier.hpp>
#include <com/sun/star/table/CellAddress.hpp>
#include <com/sun/star/table/CellRangeAddress.hpp>
#include <com/sun/star/table/XCellRange.hpp>
#include <rtl/ustrbuf.hxx>
#include "oox/helper/attributelist.hxx"
#include "oox/helper/containerhelper.hxx"
#include "oox/helper/propertyset.hxx"
#include "oox/xls/addressconverter.hxx"
#include "oox/xls/biffinputstream.hxx"
#include "oox/xls/stylesbuffer.hxx"

namespace oox {
namespace xls {

// ============================================================================

using namespace ::com::sun::star::beans;
using namespace ::com::sun::star::container;
using namespace ::com::sun::star::sheet;
using namespace ::com::sun::star::style;
using namespace ::com::sun::star::table;
using namespace ::com::sun::star::uno;

using ::rtl::OUString;
using ::rtl::OUStringBuffer;

// ============================================================================

namespace {

const sal_Int32 BIFF12_CFRULE_TYPE_CELLIS           = 1;
const sal_Int32 BIFF12_CFRULE_TYPE_EXPRESSION       = 2;
const sal_Int32 BIFF12_CFRULE_TYPE_COLORSCALE       = 3;
const sal_Int32 BIFF12_CFRULE_TYPE_DATABAR          = 4;
const sal_Int32 BIFF12_CFRULE_TYPE_TOPTEN           = 5;
const sal_Int32 BIFF12_CFRULE_TYPE_ICONSET          = 6;

const sal_Int32 BIFF12_CFRULE_SUB_CELLIS            = 0;
const sal_Int32 BIFF12_CFRULE_SUB_EXPRESSION        = 1;
const sal_Int32 BIFF12_CFRULE_SUB_COLORSCALE        = 2;
const sal_Int32 BIFF12_CFRULE_SUB_DATABAR           = 3;
const sal_Int32 BIFF12_CFRULE_SUB_ICONSET           = 4;
const sal_Int32 BIFF12_CFRULE_SUB_TOPTEN            = 5;
const sal_Int32 BIFF12_CFRULE_SUB_UNIQUE            = 7;
const sal_Int32 BIFF12_CFRULE_SUB_TEXT              = 8;
const sal_Int32 BIFF12_CFRULE_SUB_BLANK             = 9;
const sal_Int32 BIFF12_CFRULE_SUB_NOTBLANK          = 10;
const sal_Int32 BIFF12_CFRULE_SUB_ERROR             = 11;
const sal_Int32 BIFF12_CFRULE_SUB_NOTERROR          = 12;
const sal_Int32 BIFF12_CFRULE_SUB_TODAY             = 15;
const sal_Int32 BIFF12_CFRULE_SUB_TOMORROW          = 16;
const sal_Int32 BIFF12_CFRULE_SUB_YESTERDAY         = 17;
const sal_Int32 BIFF12_CFRULE_SUB_LAST7DAYS         = 18;
const sal_Int32 BIFF12_CFRULE_SUB_LASTMONTH         = 19;
const sal_Int32 BIFF12_CFRULE_SUB_NEXTMONTH         = 20;
const sal_Int32 BIFF12_CFRULE_SUB_THISWEEK          = 21;
const sal_Int32 BIFF12_CFRULE_SUB_NEXTWEEK          = 22;
const sal_Int32 BIFF12_CFRULE_SUB_LASTWEEK          = 23;
const sal_Int32 BIFF12_CFRULE_SUB_THISMONTH         = 24;
const sal_Int32 BIFF12_CFRULE_SUB_ABOVEAVERAGE      = 25;
const sal_Int32 BIFF12_CFRULE_SUB_BELOWAVERAGE      = 26;
const sal_Int32 BIFF12_CFRULE_SUB_DUPLICATE         = 27;
const sal_Int32 BIFF12_CFRULE_SUB_EQABOVEAVERAGE    = 29;
const sal_Int32 BIFF12_CFRULE_SUB_EQBELOWAVERAGE    = 30;

const sal_Int32 BIFF12_CFRULE_TIMEOP_TODAY          = 0;
const sal_Int32 BIFF12_CFRULE_TIMEOP_YESTERDAY      = 1;
const sal_Int32 BIFF12_CFRULE_TIMEOP_LAST7DAYS      = 2;
const sal_Int32 BIFF12_CFRULE_TIMEOP_THISWEEK       = 3;
const sal_Int32 BIFF12_CFRULE_TIMEOP_LASTWEEK       = 4;
const sal_Int32 BIFF12_CFRULE_TIMEOP_LASTMONTH      = 5;
const sal_Int32 BIFF12_CFRULE_TIMEOP_TOMORROW       = 6;
const sal_Int32 BIFF12_CFRULE_TIMEOP_NEXTWEEK       = 7;
const sal_Int32 BIFF12_CFRULE_TIMEOP_NEXTMONTH      = 8;
const sal_Int32 BIFF12_CFRULE_TIMEOP_THISMONTH      = 9;

const sal_uInt16 BIFF12_CFRULE_STOPIFTRUE           = 0x0002;
const sal_uInt16 BIFF12_CFRULE_ABOVEAVERAGE         = 0x0004;
const sal_uInt16 BIFF12_CFRULE_BOTTOM               = 0x0008;
const sal_uInt16 BIFF12_CFRULE_PERCENT              = 0x0010;

// ----------------------------------------------------------------------------

template< typename Type >
void lclAppendProperty( ::std::vector< PropertyValue >& orProps, const OUString& rPropName, const Type& rValue )
{
    orProps.push_back( PropertyValue() );
    orProps.back().Name = rPropName;
    orProps.back().Value <<= rValue;
}

} // namespace

// ============================================================================

CondFormatRuleModel::CondFormatRuleModel() :
    mnPriority( -1 ),
    mnType( XML_TOKEN_INVALID ),
    mnOperator( XML_TOKEN_INVALID ),
    mnTimePeriod( XML_TOKEN_INVALID ),
    mnRank( 0 ),
    mnStdDev( 0 ),
    mnDxfId( -1 ),
    mbStopIfTrue( false ),
    mbBottom( false ),
    mbPercent( false ),
    mbAboveAverage( true ),
    mbEqualAverage( false )
{
}

void CondFormatRuleModel::setBiffOperator( sal_Int32 nOperator )
{
    static const sal_Int32 spnOperators[] = {
        XML_TOKEN_INVALID, XML_between, XML_notBetween, XML_equal, XML_notEqual,
        XML_greaterThan, XML_lessThan, XML_greaterThanOrEqual, XML_lessThanOrEqual };
    mnOperator = STATIC_ARRAY_SELECT( spnOperators, nOperator, XML_TOKEN_INVALID );
}

void CondFormatRuleModel::setBiff12TextType( sal_Int32 nOperator )
{
    // note: type XML_notContainsText vs. operator XML_notContains
    static const sal_Int32 spnTypes[] = { XML_containsText, XML_notContainsText, XML_beginsWith, XML_endsWith };
    mnType = STATIC_ARRAY_SELECT( spnTypes, nOperator, XML_TOKEN_INVALID );
    static const sal_Int32 spnOperators[] = { XML_containsText, XML_notContains, XML_beginsWith, XML_endsWith };
    mnOperator = STATIC_ARRAY_SELECT( spnOperators, nOperator, XML_TOKEN_INVALID );
}

// ============================================================================

CondFormatRule::CondFormatRule( const CondFormat& rCondFormat ) :
    WorksheetHelper( rCondFormat ),
    mrCondFormat( rCondFormat )
{
}

void CondFormatRule::importCfRule( const AttributeList& rAttribs )
{
    maModel.maText         = rAttribs.getString( XML_text, OUString() );
    maModel.mnPriority     = rAttribs.getInteger( XML_priority, -1 );
    maModel.mnType         = rAttribs.getToken( XML_type, XML_TOKEN_INVALID );
    maModel.mnOperator     = rAttribs.getToken( XML_operator, XML_TOKEN_INVALID );
    maModel.mnTimePeriod   = rAttribs.getToken( XML_timePeriod, XML_TOKEN_INVALID );
    maModel.mnRank         = rAttribs.getInteger( XML_rank, 0 );
    maModel.mnStdDev       = rAttribs.getInteger( XML_stdDev, 0 );
    maModel.mnDxfId        = rAttribs.getInteger( XML_dxfId, -1 );
    maModel.mbStopIfTrue   = rAttribs.getBool( XML_stopIfTrue, false );
    maModel.mbBottom       = rAttribs.getBool( XML_bottom, false );
    maModel.mbPercent      = rAttribs.getBool( XML_percent, false );
    maModel.mbAboveAverage = rAttribs.getBool( XML_aboveAverage, true );
    maModel.mbEqualAverage = rAttribs.getBool( XML_equalAverage, false );
}

void CondFormatRule::appendFormula( const OUString& rFormula )
{
    CellAddress aBaseAddr = mrCondFormat.getRanges().getBaseAddress();
    ApiTokenSequence aTokens = getFormulaParser().importFormula( aBaseAddr, rFormula );
    maModel.maFormulas.push_back( aTokens );
}

void CondFormatRule::importCfRule( SequenceInputStream& rStrm )
{
    sal_Int32 nType, nSubType, nOperator, nFmla1Size, nFmla2Size, nFmla3Size;
    sal_uInt16 nFlags;
    rStrm >> nType >> nSubType >> maModel.mnDxfId >> maModel.mnPriority >> nOperator;
    rStrm.skip( 8 );
    rStrm >> nFlags >> nFmla1Size >> nFmla2Size >> nFmla3Size >> maModel.maText;

    /*  Import the formulas. For no obvious reason, the sizes of the formulas
        are already stored before. Nevertheless the following formulas contain
        their own sizes. */

    // first formula
    OSL_ENSURE( (nFmla1Size >= 0) || ((nFmla2Size == 0) && (nFmla3Size == 0)), "CondFormatRule::importCfRule - missing first formula" );
    OSL_ENSURE( (nFmla1Size > 0) == (rStrm.getRemaining() >= 8), "CondFormatRule::importCfRule - formula size mismatch" );
    if( rStrm.getRemaining() >= 8 )
    {
        CellAddress aBaseAddr = mrCondFormat.getRanges().getBaseAddress();
        ApiTokenSequence aTokens = getFormulaParser().importFormula( aBaseAddr, FORMULATYPE_CONDFORMAT, rStrm );
        maModel.maFormulas.push_back( aTokens );

        // second formula
        OSL_ENSURE( (nFmla2Size >= 0) || (nFmla3Size == 0), "CondFormatRule::importCfRule - missing second formula" );
        OSL_ENSURE( (nFmla2Size > 0) == (rStrm.getRemaining() >= 8), "CondFormatRule::importCfRule - formula size mismatch" );
        if( rStrm.getRemaining() >= 8 )
        {
            aTokens = getFormulaParser().importFormula( aBaseAddr, FORMULATYPE_CONDFORMAT, rStrm );
            maModel.maFormulas.push_back( aTokens );

            // third formula
            OSL_ENSURE( (nFmla3Size > 0) == (rStrm.getRemaining() >= 8), "CondFormatRule::importCfRule - formula size mismatch" );
            if( rStrm.getRemaining() >= 8 )
            {
                aTokens = getFormulaParser().importFormula( aBaseAddr, FORMULATYPE_CONDFORMAT, rStrm );
                maModel.maFormulas.push_back( aTokens );
            }
        }
    }

    // flags
    maModel.mbStopIfTrue   = getFlag( nFlags, BIFF12_CFRULE_STOPIFTRUE );
    maModel.mbBottom       = getFlag( nFlags, BIFF12_CFRULE_BOTTOM );
    maModel.mbPercent      = getFlag( nFlags, BIFF12_CFRULE_PERCENT );
    maModel.mbAboveAverage = getFlag( nFlags, BIFF12_CFRULE_ABOVEAVERAGE );
    // no flag for equalAverage, must be determined from subtype below...

    // Convert the type/operator settings. This is a real mess...
    switch( nType )
    {
        case BIFF12_CFRULE_TYPE_CELLIS:
            OSL_ENSURE( nSubType == BIFF12_CFRULE_SUB_CELLIS, "CondFormatRule::importCfRule - rule type/subtype mismatch" );
            maModel.mnType = XML_cellIs;
            maModel.setBiffOperator( nOperator );
            OSL_ENSURE( maModel.mnOperator != XML_TOKEN_INVALID, "CondFormatRule::importCfRule - unknown operator" );
        break;
        case BIFF12_CFRULE_TYPE_EXPRESSION:
            // here we have to look at the subtype to find the real type...
            switch( nSubType )
            {
                case BIFF12_CFRULE_SUB_EXPRESSION:
                    OSL_ENSURE( nOperator == 0, "CondFormatRule::importCfRule - unexpected operator value" );
                    maModel.mnType = XML_expression;
                break;
                case BIFF12_CFRULE_SUB_UNIQUE:
                    OSL_ENSURE( nOperator == 0, "CondFormatRule::importCfRule - unexpected operator value" );
                    maModel.mnType = XML_uniqueValues;
                break;
                case BIFF12_CFRULE_SUB_TEXT:
                    maModel.setBiff12TextType( nOperator );
                    OSL_ENSURE( maModel.mnType != XML_TOKEN_INVALID, "CondFormatRule::importCfRule - unexpected operator value" );
                break;
                case BIFF12_CFRULE_SUB_BLANK:
                    OSL_ENSURE( nOperator == 0, "CondFormatRule::importCfRule - unexpected operator value" );
                    maModel.mnType = XML_containsBlanks;
                break;
                case BIFF12_CFRULE_SUB_NOTBLANK:
                    OSL_ENSURE( nOperator == 0, "CondFormatRule::importCfRule - unexpected operator value" );
                    maModel.mnType = XML_notContainsBlanks;
                break;
                case BIFF12_CFRULE_SUB_ERROR:
                    OSL_ENSURE( nOperator == 0, "CondFormatRule::importCfRule - unexpected operator value" );
                    maModel.mnType = XML_containsErrors;
                break;
                case BIFF12_CFRULE_SUB_NOTERROR:
                    OSL_ENSURE( nOperator == 0, "CondFormatRule::importCfRule - unexpected operator value" );
                    maModel.mnType = XML_notContainsErrors;
                break;
                case BIFF12_CFRULE_SUB_TODAY:
                    OSL_ENSURE( nOperator == BIFF12_CFRULE_TIMEOP_TODAY, "CondFormatRule::importCfRule - unexpected time operator value" );
                    maModel.mnType = XML_timePeriod;
                    maModel.mnTimePeriod = XML_today;
                break;
                case BIFF12_CFRULE_SUB_TOMORROW:
                    OSL_ENSURE( nOperator == BIFF12_CFRULE_TIMEOP_TOMORROW, "CondFormatRule::importCfRule - unexpected time operator value" );
                    maModel.mnType = XML_timePeriod;
                    maModel.mnTimePeriod = XML_tomorrow;
                break;
                case BIFF12_CFRULE_SUB_YESTERDAY:
                    OSL_ENSURE( nOperator == BIFF12_CFRULE_TIMEOP_YESTERDAY, "CondFormatRule::importCfRule - unexpected time operator value" );
                    maModel.mnType = XML_timePeriod;
                    maModel.mnTimePeriod = XML_yesterday;
                break;
                case BIFF12_CFRULE_SUB_LAST7DAYS:
                    OSL_ENSURE( nOperator == BIFF12_CFRULE_TIMEOP_LAST7DAYS, "CondFormatRule::importCfRule - unexpected time operator value" );
                    maModel.mnType = XML_timePeriod;
                    maModel.mnTimePeriod = XML_last7Days;
                break;
                case BIFF12_CFRULE_SUB_LASTMONTH:
                    OSL_ENSURE( nOperator == BIFF12_CFRULE_TIMEOP_LASTMONTH, "CondFormatRule::importCfRule - unexpected time operator value" );
                    maModel.mnType = XML_timePeriod;
                    maModel.mnTimePeriod = XML_lastMonth;
                break;
                case BIFF12_CFRULE_SUB_NEXTMONTH:
                    OSL_ENSURE( nOperator == BIFF12_CFRULE_TIMEOP_NEXTMONTH, "CondFormatRule::importCfRule - unexpected time operator value" );
                    maModel.mnType = XML_timePeriod;
                    maModel.mnTimePeriod = XML_nextMonth;
                break;
                case BIFF12_CFRULE_SUB_THISWEEK:
                    OSL_ENSURE( nOperator == BIFF12_CFRULE_TIMEOP_THISWEEK, "CondFormatRule::importCfRule - unexpected time operator value" );
                    maModel.mnType = XML_timePeriod;
                    maModel.mnTimePeriod = XML_thisWeek;
                break;
                case BIFF12_CFRULE_SUB_NEXTWEEK:
                    OSL_ENSURE( nOperator == BIFF12_CFRULE_TIMEOP_NEXTWEEK, "CondFormatRule::importCfRule - unexpected time operator value" );
                    maModel.mnType = XML_timePeriod;
                    maModel.mnTimePeriod = XML_nextWeek;
                break;
                case BIFF12_CFRULE_SUB_LASTWEEK:
                    OSL_ENSURE( nOperator == BIFF12_CFRULE_TIMEOP_LASTWEEK, "CondFormatRule::importCfRule - unexpected time operator value" );
                    maModel.mnType = XML_timePeriod;
                    maModel.mnTimePeriod = XML_lastWeek;
                break;
                case BIFF12_CFRULE_SUB_THISMONTH:
                    OSL_ENSURE( nOperator == BIFF12_CFRULE_TIMEOP_THISMONTH, "CondFormatRule::importCfRule - unexpected time operator value" );
                    maModel.mnType = XML_timePeriod;
                    maModel.mnTimePeriod = XML_thisMonth;
                break;
                case BIFF12_CFRULE_SUB_ABOVEAVERAGE:
                    OSL_ENSURE( maModel.mbAboveAverage, "CondFormatRule::importCfRule - wrong above-average flag" );
                    maModel.mnType = XML_aboveAverage;
                    maModel.mnStdDev = nOperator;     // operator field used for standard deviation
                    maModel.mbAboveAverage = true;
                    maModel.mbEqualAverage = false;   // does not exist as real flag...
                break;
                case BIFF12_CFRULE_SUB_BELOWAVERAGE:
                    OSL_ENSURE( !maModel.mbAboveAverage, "CondFormatRule::importCfRule - wrong above-average flag" );
                    maModel.mnType = XML_aboveAverage;
                    maModel.mnStdDev = nOperator;     // operator field used for standard deviation
                    maModel.mbAboveAverage = false;
                    maModel.mbEqualAverage = false;   // does not exist as real flag...
                break;
                case BIFF12_CFRULE_SUB_DUPLICATE:
                    OSL_ENSURE( nOperator == 0, "CondFormatRule::importCfRule - unexpected operator value" );
                    maModel.mnType = XML_duplicateValues;
                break;
                case BIFF12_CFRULE_SUB_EQABOVEAVERAGE:
                    OSL_ENSURE( maModel.mbAboveAverage, "CondFormatRule::importCfRule - wrong above-average flag" );
                    maModel.mnType = XML_aboveAverage;
                    maModel.mnStdDev = nOperator;     // operator field used for standard deviation
                    maModel.mbAboveAverage = true;
                    maModel.mbEqualAverage = true;    // does not exist as real flag...
                break;
                case BIFF12_CFRULE_SUB_EQBELOWAVERAGE:
                    OSL_ENSURE( !maModel.mbAboveAverage, "CondFormatRule::importCfRule - wrong above-average flag" );
                    maModel.mnType = XML_aboveAverage;
                    maModel.mnStdDev = nOperator;     // operator field used for standard deviation
                    maModel.mbAboveAverage = false;
                    maModel.mbEqualAverage = true;    // does not exist as real flag...
                break;
            }
        break;
        case BIFF12_CFRULE_TYPE_COLORSCALE:
            OSL_ENSURE( nSubType == BIFF12_CFRULE_SUB_COLORSCALE, "CondFormatRule::importCfRule - rule type/subtype mismatch" );
            OSL_ENSURE( nOperator == 0, "CondFormatRule::importCfRule - unexpected operator value" );
            maModel.mnType = XML_colorScale;
        break;
        case BIFF12_CFRULE_TYPE_DATABAR:
            OSL_ENSURE( nSubType == BIFF12_CFRULE_SUB_DATABAR, "CondFormatRule::importCfRule - rule type/subtype mismatch" );
            OSL_ENSURE( nOperator == 0, "CondFormatRule::importCfRule - unexpected operator value" );
            maModel.mnType = XML_dataBar;
        break;
        case BIFF12_CFRULE_TYPE_TOPTEN:
            OSL_ENSURE( nSubType == BIFF12_CFRULE_SUB_TOPTEN, "CondFormatRule::importCfRule - rule type/subtype mismatch" );
            maModel.mnType = XML_top10;
            maModel.mnRank = nOperator;   // operator field used for rank value
        break;
        case BIFF12_CFRULE_TYPE_ICONSET:
            OSL_ENSURE( nSubType == BIFF12_CFRULE_SUB_ICONSET, "CondFormatRule::importCfRule - rule type/subtype mismatch" );
            OSL_ENSURE( nOperator == 0, "CondFormatRule::importCfRule - unexpected operator value" );
            maModel.mnType = XML_iconSet;
        break;
        default:
            OSL_FAIL( "CondFormatRule::importCfRule - unknown rule type" );
    }
}

void CondFormatRule::importCfRule( BiffInputStream& rStrm, sal_Int32 nPriority )
{
    sal_uInt8 nType, nOperator;
    sal_uInt16 nFmla1Size, nFmla2Size;
    sal_uInt32 nFlags;
    rStrm >> nType >> nOperator >> nFmla1Size >> nFmla2Size >> nFlags;
    rStrm.skip( 2 );

    static const sal_Int32 spnTypeIds[] = { XML_TOKEN_INVALID, XML_cellIs, XML_expression };
    maModel.mnType = STATIC_ARRAY_SELECT( spnTypeIds, nType, XML_TOKEN_INVALID );

    maModel.setBiffOperator( nOperator );
    maModel.mnPriority = nPriority;
    maModel.mbStopIfTrue = true;

    DxfRef xDxf = getStyles().createDxf( &maModel.mnDxfId );
    xDxf->importCfRule( rStrm, nFlags );
    xDxf->finalizeImport();

    // import the formulas
    OSL_ENSURE( (nFmla1Size > 0) || (nFmla2Size == 0), "CondFormatRule::importCfRule - missing first formula" );
    if( nFmla1Size > 0 )
    {
        CellAddress aBaseAddr = mrCondFormat.getRanges().getBaseAddress();
        ApiTokenSequence aTokens = getFormulaParser().importFormula( aBaseAddr, FORMULATYPE_CONDFORMAT, rStrm, &nFmla1Size );
        maModel.maFormulas.push_back( aTokens );
        if( nFmla2Size > 0 )
        {
            aTokens = getFormulaParser().importFormula( aBaseAddr, FORMULATYPE_CONDFORMAT, rStrm, &nFmla2Size );
            maModel.maFormulas.push_back( aTokens );
        }
    }
}

void CondFormatRule::finalizeImport( const Reference< XSheetConditionalEntries >& rxEntries )
{
<<<<<<< HEAD
    sal_Int32 eOperator = ::com::sun::star::sheet::ConditionOperator2::NONE;
=======
    ConditionOperator eOperator = ConditionOperator_NONE;
>>>>>>> 275e5c65

    /*  Replacement formula for unsupported rule types (text comparison rules,
        time period rules, cell type rules). The replacement formulas below may
        contain several placeholders:
        - '#B' will be replaced by the current relative base address (may occur
            several times).
        - '#R' will be replaced by the entire range list of the conditional
            formatting (absolute addresses).
        - '#T' will be replaced by the quoted comparison text.
        - '#L' will be replaced by the length of the comparison text (from
            the 'text' attribute) used in text comparison rules.
        - '#K' will be replaced by the rank (from the 'rank' attribute) used in
            top-10 rules.
        - '#M' will be replaced by the top/bottom flag (from the 'bottom'
            attribute) used in the RANK function in top-10 rules.
        - '#C' will be replaced by one of the comparison operators <, >, <=, or
            >=, according to the 'aboveAverage' and 'equalAverage' flags.
     */
    OUString aReplaceFormula;

    switch( maModel.mnType )
    {
        case XML_cellIs:
            eOperator = CondFormatBuffer::convertToApiOperator( maModel.mnOperator );
        break;
        case XML_duplicateValues:
            eOperator = CondFormatBuffer::convertToApiOperator( XML_duplicateValues );
            aReplaceFormula = CREATE_OUSTRING( " " );
        break;
        case XML_expression:
<<<<<<< HEAD
            eOperator = ::com::sun::star::sheet::ConditionOperator2::FORMULA;
=======
            eOperator = ConditionOperator_FORMULA;
>>>>>>> 275e5c65
        break;
        case XML_containsText:
            OSL_ENSURE( maModel.mnOperator == XML_containsText, "CondFormatRule::finalizeImport - unexpected operator" );
            aReplaceFormula = CREATE_OUSTRING( "NOT(ISERROR(SEARCH(#T,#B)))" );
        break;
        case XML_notContainsText:
            // note: type XML_notContainsText vs. operator XML_notContains
            OSL_ENSURE( maModel.mnOperator == XML_notContains, "CondFormatRule::finalizeImport - unexpected operator" );
            aReplaceFormula = CREATE_OUSTRING( "ISERROR(SEARCH(#T,#B))" );
        break;
        case XML_beginsWith:
            OSL_ENSURE( maModel.mnOperator == XML_beginsWith, "CondFormatRule::finalizeImport - unexpected operator" );
            aReplaceFormula = CREATE_OUSTRING( "LEFT(#B,#L)=#T" );
        break;
        case XML_endsWith:
            OSL_ENSURE( maModel.mnOperator == XML_endsWith, "CondFormatRule::finalizeImport - unexpected operator" );
            aReplaceFormula = CREATE_OUSTRING( "RIGHT(#B,#L)=#T" );
        break;
        case XML_timePeriod:
            switch( maModel.mnTimePeriod )
            {
                case XML_yesterday:
                    aReplaceFormula = CREATE_OUSTRING( "FLOOR(#B,1)=TODAY()-1" );
                break;
                case XML_today:
                    aReplaceFormula = CREATE_OUSTRING( "FLOOR(#B,1)=TODAY()" );
                break;
                case XML_tomorrow:
                    aReplaceFormula = CREATE_OUSTRING( "FLOOR(#B,1)=TODAY()+1" );
                break;
                case XML_last7Days:
                    aReplaceFormula = CREATE_OUSTRING( "AND(TODAY()-7<FLOOR(#B,1),FLOOR(#B,1)<=TODAY())" );
                break;
                case XML_lastWeek:
                    aReplaceFormula = CREATE_OUSTRING( "AND(TODAY()-WEEKDAY(TODAY())-7<FLOOR(#B,1),FLOOR(#B,1)<=TODAY()-WEEKDAY(TODAY()))" );
                break;
                case XML_thisWeek:
                    aReplaceFormula = CREATE_OUSTRING( "AND(TODAY()-WEEKDAY(TODAY())<FLOOR(#B,1),FLOOR(#B,1)<=TODAY()-WEEKDAY(TODAY())+7)" );
                break;
                case XML_nextWeek:
                    aReplaceFormula = CREATE_OUSTRING( "AND(TODAY()-WEEKDAY(TODAY())+7<FLOOR(#B,1),FLOOR(#B,1)<=TODAY()-WEEKDAY(TODAY())+14)" );
                break;
                case XML_lastMonth:
                    aReplaceFormula = CREATE_OUSTRING( "OR(AND(MONTH(#B)=MONTH(TODAY())-1,YEAR(#B)=YEAR(TODAY())),AND(MONTH(#B)=12,MONTH(TODAY())=1,YEAR(#B)=YEAR(TODAY())-1))" );
                break;
                case XML_thisMonth:
                    aReplaceFormula = CREATE_OUSTRING( "AND(MONTH(#B)=MONTH(TODAY()),YEAR(#B)=YEAR(TODAY()))" );
                break;
                case XML_nextMonth:
                    aReplaceFormula = CREATE_OUSTRING( "OR(AND(MONTH(#B)=MONTH(TODAY())+1,YEAR(#B)=YEAR(TODAY())),AND(MONTH(#B)=1,MONTH(TODAY())=12,YEAR(#B)=YEAR(TODAY())+1))" );
                break;
                default:
                    OSL_FAIL( "CondFormatRule::finalizeImport - unknown time period type" );
            }
        break;
        case XML_containsBlanks:
            aReplaceFormula = CREATE_OUSTRING( "LEN(TRIM(#B))=0" );
        break;
        case XML_notContainsBlanks:
            aReplaceFormula = CREATE_OUSTRING( "LEN(TRIM(#B))>0" );
        break;
        case XML_containsErrors:
            aReplaceFormula = CREATE_OUSTRING( "ISERROR(#B)" );
        break;
        case XML_notContainsErrors:
            aReplaceFormula = CREATE_OUSTRING( "NOT(ISERROR(#B))" );
        break;
        case XML_top10:
            if( maModel.mbPercent )
                aReplaceFormula = CREATE_OUSTRING( "RANK(#B,#R,#M)/COUNT(#R)<=#K%" );
            else
                aReplaceFormula = CREATE_OUSTRING( "RANK(#B,#R,#M)<=#K" );
        break;
        case XML_aboveAverage:
            if( maModel.mnStdDev == 0 )
                aReplaceFormula = CREATE_OUSTRING( "#B#CAVERAGE(#R)" );
        break;
    }

    if( aReplaceFormula.getLength() > 0 )
    {
        OUString aAddress, aRanges, aText, aComp;
        sal_Int32 nStrPos = aReplaceFormula.getLength();
        while( (nStrPos = aReplaceFormula.lastIndexOf( '#', nStrPos )) >= 0 )
        {
            switch( aReplaceFormula[ nStrPos + 1 ] )
            {
                case 'B':       // current base address
                    if( aAddress.getLength() == 0 )
                        aAddress = FormulaProcessorBase::generateAddress2dString( mrCondFormat.getRanges().getBaseAddress(), false );
                    aReplaceFormula = aReplaceFormula.replaceAt( nStrPos, 2, aAddress );
                break;
                case 'R':       // range list of conditional formatting
                    if( aRanges.getLength() == 0 )
                        aRanges = FormulaProcessorBase::generateRangeList2dString( mrCondFormat.getRanges(), true, ',', true );
                    aReplaceFormula = aReplaceFormula.replaceAt( nStrPos, 2, aRanges );
                break;
                case 'T':       // comparison text
                    if( aText.getLength() == 0 )
                        // quote the comparison text, and handle embedded quote characters
                        aText = FormulaProcessorBase::generateApiString( maModel.maText );
                    aReplaceFormula = aReplaceFormula.replaceAt( nStrPos, 2, aText );
                break;
                case 'L':       // length of comparison text
                    aReplaceFormula = aReplaceFormula.replaceAt( nStrPos, 2,
                        OUString::valueOf( maModel.maText.getLength() ) );
                break;
                case 'K':       // top-10 rank
                    aReplaceFormula = aReplaceFormula.replaceAt( nStrPos, 2,
                        OUString::valueOf( maModel.mnRank ) );
                break;
                case 'M':       // top-10 top/bottom flag
                    aReplaceFormula = aReplaceFormula.replaceAt( nStrPos, 2,
                        OUString::valueOf( static_cast< sal_Int32 >( maModel.mbBottom ? 1 : 0 ) ) );
                break;
                case 'C':       // average comparison operator
                    if( aComp.getLength() == 0 )
                        aComp = maModel.mbAboveAverage ?
                            (maModel.mbEqualAverage ? CREATE_OUSTRING( ">=" ) : CREATE_OUSTRING( ">" )) :
                            (maModel.mbEqualAverage ? CREATE_OUSTRING( "<=" ) : CREATE_OUSTRING( "<" ));
                    aReplaceFormula = aReplaceFormula.replaceAt( nStrPos, 2, aComp );
                break;
                default:
                    OSL_FAIL( "CondFormatRule::finalizeImport - unknown placeholder" );
            }
        }

        // set the replacement formula
        maModel.maFormulas.clear();
        appendFormula( aReplaceFormula );
<<<<<<< HEAD
        if( eOperator != ::com::sun::star::sheet::ConditionOperator2::DUPLICATE )
            eOperator = ::com::sun::star::sheet::ConditionOperator2::FORMULA;
    }

    if( rxEntries.is() && (eOperator != ::com::sun::star::sheet::ConditionOperator2::NONE) && !maModel.maFormulas.empty() )
=======
        eOperator = ConditionOperator_FORMULA;
    }

    if( rxEntries.is() && (eOperator != ConditionOperator_NONE) && !maModel.maFormulas.empty() )
>>>>>>> 275e5c65
    {
        ::std::vector< PropertyValue > aProps;
        // create condition properties
        lclAppendProperty( aProps, CREATE_OUSTRING( "Operator" ), eOperator );
        lclAppendProperty( aProps, CREATE_OUSTRING( "Formula1" ), maModel.maFormulas[ 0 ] );
        if( maModel.maFormulas.size() >= 2 )
            lclAppendProperty( aProps, CREATE_OUSTRING( "Formula2" ), maModel.maFormulas[ 1 ] );

        // style name for the formatting attributes
        OUString aStyleName = getStyles().createDxfStyle( maModel.mnDxfId );
        if( aStyleName.getLength() > 0 )
            lclAppendProperty( aProps, CREATE_OUSTRING( "StyleName" ), aStyleName );

        // append the new rule
        try
        {
            rxEntries->addNew( ContainerHelper::vectorToSequence( aProps ) );
        }
        catch( Exception& )
        {
        }
    }
}

// ============================================================================

CondFormatModel::CondFormatModel() :
    mbPivot( false )
{
}

// ============================================================================

CondFormat::CondFormat( const WorksheetHelper& rHelper ) :
    WorksheetHelper( rHelper )
{
}

void CondFormat::importConditionalFormatting( const AttributeList& rAttribs )
{
    getAddressConverter().convertToCellRangeList( maModel.maRanges, rAttribs.getString( XML_sqref, OUString() ), getSheetIndex(), true );
    maModel.mbPivot = rAttribs.getBool( XML_pivot, false );
}

CondFormatRuleRef CondFormat::importCfRule( const AttributeList& rAttribs )
{
    CondFormatRuleRef xRule = createRule();
    xRule->importCfRule( rAttribs );
    insertRule( xRule );
    return xRule;
}

void CondFormat::importCondFormatting( SequenceInputStream& rStrm )
{
    BinRangeList aRanges;
    rStrm.skip( 8 );
    rStrm >> aRanges;
    getAddressConverter().convertToCellRangeList( maModel.maRanges, aRanges, getSheetIndex(), true );
}

void CondFormat::importCfRule( SequenceInputStream& rStrm )
{
    CondFormatRuleRef xRule = createRule();
    xRule->importCfRule( rStrm );
    insertRule( xRule );
}

void CondFormat::importCfHeader( BiffInputStream& rStrm )
{
    // import the CFHEADER record
    sal_uInt16 nRuleCount;
    BinRangeList aRanges;
    rStrm >> nRuleCount;
    rStrm.skip( 10 );
    rStrm >> aRanges;
    getAddressConverter().convertToCellRangeList( maModel.maRanges, aRanges, getSheetIndex(), true );

    // import following list of CFRULE records
    for( sal_uInt16 nRule = 0; (nRule < nRuleCount) && (rStrm.getNextRecId() == BIFF_ID_CFRULE) && rStrm.startNextRecord(); ++nRule )
    {
        CondFormatRuleRef xRule = createRule();
        xRule->importCfRule( rStrm, nRule + 1 );
        insertRule( xRule );
    }
}

void CondFormat::finalizeImport()
{
    try
    {
        Reference< XSheetCellRanges > xRanges( getCellRangeList( maModel.maRanges ), UNO_SET_THROW );
        PropertySet aPropSet( xRanges );
        Reference< XSheetConditionalEntries > xEntries( aPropSet.getAnyProperty( PROP_ConditionalFormat ), UNO_QUERY_THROW );
        // maRules is sorted by rule priority
        maRules.forEachMem( &CondFormatRule::finalizeImport, ::boost::cref( xEntries ) );
        aPropSet.setProperty( PROP_ConditionalFormat, xEntries );
    }
    catch( Exception& )
    {
    }
}

CondFormatRuleRef CondFormat::createRule()
{
    return CondFormatRuleRef( new CondFormatRule( *this ) );
}

void CondFormat::insertRule( CondFormatRuleRef xRule )
{
    if( xRule.get() && (xRule->getPriority() > 0) )
    {
        OSL_ENSURE( maRules.find( xRule->getPriority() ) == maRules.end(), "CondFormat::insertRule - multiple rules with equal priority" );
        maRules[ xRule->getPriority() ] = xRule;
    }
}

// ============================================================================

CondFormatBuffer::CondFormatBuffer( const WorksheetHelper& rHelper ) :
    WorksheetHelper( rHelper )
{
}

CondFormatRef CondFormatBuffer::importConditionalFormatting( const AttributeList& rAttribs )
{
    CondFormatRef xCondFmt = createCondFormat();
    xCondFmt->importConditionalFormatting( rAttribs );
    return xCondFmt;
}

CondFormatRef CondFormatBuffer::importCondFormatting( SequenceInputStream& rStrm )
{
    CondFormatRef xCondFmt = createCondFormat();
    xCondFmt->importCondFormatting( rStrm );
    return xCondFmt;
}

void CondFormatBuffer::importCfHeader( BiffInputStream& rStrm )
{
    createCondFormat()->importCfHeader( rStrm );
}

void CondFormatBuffer::finalizeImport()
{
    maCondFormats.forEachMem( &CondFormat::finalizeImport );
}

sal_Int32 CondFormatBuffer::convertToApiOperator( sal_Int32 nToken )
{
    switch( nToken )
    {
        case XML_between:               return ConditionOperator2::BETWEEN;
        case XML_equal:                 return ConditionOperator2::EQUAL;
        case XML_greaterThan:           return ConditionOperator2::GREATER;
        case XML_greaterThanOrEqual:    return ConditionOperator2::GREATER_EQUAL;
        case XML_lessThan:              return ConditionOperator2::LESS;
        case XML_lessThanOrEqual:       return ConditionOperator2::LESS_EQUAL;
        case XML_notBetween:            return ConditionOperator2::NOT_BETWEEN;
        case XML_notEqual:              return ConditionOperator2::NOT_EQUAL;
        case XML_duplicateValues:       return ConditionOperator2::DUPLICATE;
    }
    return ConditionOperator2::NONE;
}

// private --------------------------------------------------------------------

CondFormatRef CondFormatBuffer::createCondFormat()
{
    CondFormatRef xCondFmt( new CondFormat( *this ) );
    maCondFormats.push_back( xCondFmt );
    return xCondFmt;
}

// ============================================================================

} // namespace xls
} // namespace oox

/* vim:set shiftwidth=4 softtabstop=4 expandtab: */<|MERGE_RESOLUTION|>--- conflicted
+++ resolved
@@ -431,11 +431,7 @@
 
 void CondFormatRule::finalizeImport( const Reference< XSheetConditionalEntries >& rxEntries )
 {
-<<<<<<< HEAD
     sal_Int32 eOperator = ::com::sun::star::sheet::ConditionOperator2::NONE;
-=======
-    ConditionOperator eOperator = ConditionOperator_NONE;
->>>>>>> 275e5c65
 
     /*  Replacement formula for unsupported rule types (text comparison rules,
         time period rules, cell type rules). The replacement formulas below may
@@ -466,11 +462,7 @@
             aReplaceFormula = CREATE_OUSTRING( " " );
         break;
         case XML_expression:
-<<<<<<< HEAD
             eOperator = ::com::sun::star::sheet::ConditionOperator2::FORMULA;
-=======
-            eOperator = ConditionOperator_FORMULA;
->>>>>>> 275e5c65
         break;
         case XML_containsText:
             OSL_ENSURE( maModel.mnOperator == XML_containsText, "CondFormatRule::finalizeImport - unexpected operator" );
@@ -601,18 +593,11 @@
         // set the replacement formula
         maModel.maFormulas.clear();
         appendFormula( aReplaceFormula );
-<<<<<<< HEAD
         if( eOperator != ::com::sun::star::sheet::ConditionOperator2::DUPLICATE )
             eOperator = ::com::sun::star::sheet::ConditionOperator2::FORMULA;
     }
 
     if( rxEntries.is() && (eOperator != ::com::sun::star::sheet::ConditionOperator2::NONE) && !maModel.maFormulas.empty() )
-=======
-        eOperator = ConditionOperator_FORMULA;
-    }
-
-    if( rxEntries.is() && (eOperator != ConditionOperator_NONE) && !maModel.maFormulas.empty() )
->>>>>>> 275e5c65
     {
         ::std::vector< PropertyValue > aProps;
         // create condition properties
