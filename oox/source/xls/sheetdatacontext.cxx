/* -*- Mode: C++; tab-width: 4; indent-tabs-mode: nil; c-basic-offset: 4 -*- */
/*************************************************************************
 *
 * DO NOT ALTER OR REMOVE COPYRIGHT NOTICES OR THIS FILE HEADER.
 *
 * Copyright 2000, 2010 Oracle and/or its affiliates.
 *
 * OpenOffice.org - a multi-platform office productivity suite
 *
 * This file is part of OpenOffice.org.
 *
 * OpenOffice.org is free software: you can redistribute it and/or modify
 * it under the terms of the GNU Lesser General Public License version 3
 * only, as published by the Free Software Foundation.
 *
 * OpenOffice.org is distributed in the hope that it will be useful,
 * but WITHOUT ANY WARRANTY; without even the implied warranty of
 * MERCHANTABILITY or FITNESS FOR A PARTICULAR PURPOSE.  See the
 * GNU Lesser General Public License version 3 for more details
 * (a copy is included in the LICENSE file that accompanied this code).
 *
 * You should have received a copy of the GNU Lesser General Public License
 * version 3 along with OpenOffice.org.  If not, see
 * <http://www.openoffice.org/license.html>
 * for a copy of the LGPLv3 License.
 *
 ************************************************************************/

#include "oox/xls/sheetdatacontext.hxx"

#include <com/sun/star/sheet/XArrayFormulaTokens.hpp>
#include <com/sun/star/sheet/XFormulaTokens.hpp>
#include <com/sun/star/table/CellContentType.hpp>
#include <com/sun/star/table/XCell.hpp>
#include <com/sun/star/table/XCellRange.hpp>
#include <com/sun/star/text/XText.hpp>
#include "oox/helper/attributelist.hxx"
#include "oox/helper/propertyset.hxx"
#include "oox/xls/addressconverter.hxx"
#include "oox/xls/biffinputstream.hxx"
#include "oox/xls/formulaparser.hxx"
#include "oox/xls/richstringcontext.hxx"
#include "oox/xls/sharedformulabuffer.hxx"
#include "oox/xls/unitconverter.hxx"

namespace oox {
namespace xls {

// ============================================================================

using namespace ::com::sun::star::sheet;
using namespace ::com::sun::star::table;
using namespace ::com::sun::star::text;
using namespace ::com::sun::star::uno;

using ::oox::core::ContextHandlerRef;
using ::rtl::OUString;

// ============================================================================

namespace {

// record constants -----------------------------------------------------------

const sal_uInt32 BIFF12_CELL_SHOWPHONETIC   = 0x01000000;

const sal_uInt8 BIFF12_DATATABLE_ROW        = 0x01;
const sal_uInt8 BIFF12_DATATABLE_2D         = 0x02;
const sal_uInt8 BIFF12_DATATABLE_REF1DEL    = 0x04;
const sal_uInt8 BIFF12_DATATABLE_REF2DEL    = 0x08;

const sal_uInt16 BIFF12_ROW_THICKTOP        = 0x0001;
const sal_uInt16 BIFF12_ROW_THICKBOTTOM     = 0x0002;
const sal_uInt16 BIFF12_ROW_COLLAPSED       = 0x0800;
const sal_uInt16 BIFF12_ROW_HIDDEN          = 0x1000;
const sal_uInt16 BIFF12_ROW_CUSTOMHEIGHT    = 0x2000;
const sal_uInt16 BIFF12_ROW_CUSTOMFORMAT    = 0x4000;
const sal_uInt8 BIFF12_ROW_SHOWPHONETIC     = 0x01;

const sal_uInt16 BIFF_DATATABLE_ROW         = 0x0004;
const sal_uInt16 BIFF_DATATABLE_2D          = 0x0008;
const sal_uInt16 BIFF_DATATABLE_REF1DEL     = 0x0010;
const sal_uInt16 BIFF_DATATABLE_REF2DEL     = 0x0020;

const sal_uInt8 BIFF_FORMULA_RES_STRING     = 0;        /// Result is a string.
const sal_uInt8 BIFF_FORMULA_RES_BOOL       = 1;        /// Result is Boolean value.
const sal_uInt8 BIFF_FORMULA_RES_ERROR      = 2;        /// Result is error code.
const sal_uInt8 BIFF_FORMULA_RES_EMPTY      = 3;        /// Result is empty cell (BIFF8 only).
const sal_uInt16 BIFF_FORMULA_SHARED        = 0x0008;   /// Shared formula cell.

const sal_uInt8 BIFF2_ROW_CUSTOMFORMAT      = 0x01;
const sal_uInt16 BIFF_ROW_DEFAULTHEIGHT     = 0x8000;
const sal_uInt16 BIFF_ROW_HEIGHTMASK        = 0x7FFF;
const sal_uInt32 BIFF_ROW_COLLAPSED         = 0x00000010;
const sal_uInt32 BIFF_ROW_HIDDEN            = 0x00000020;
const sal_uInt32 BIFF_ROW_CUSTOMHEIGHT      = 0x00000040;
const sal_uInt32 BIFF_ROW_CUSTOMFORMAT      = 0x00000080;
const sal_uInt32 BIFF_ROW_THICKTOP          = 0x10000000;
const sal_uInt32 BIFF_ROW_THICKBOTTOM       = 0x20000000;
const sal_uInt32 BIFF_ROW_SHOWPHONETIC      = 0x40000000;

const sal_Int32 BIFF2_XF_EXTENDED_IDS       = 63;
const sal_uInt8 BIFF2_XF_MASK               = 0x3F;

// ----------------------------------------------------------------------------

/** Formula context for cell formulas. */
class CellFormulaContext : public SimpleFormulaContext
{
public:
    explicit            CellFormulaContext(
                            const Reference< XFormulaTokens >& rxTokens,
                            const CellAddress& rCellPos );
};

CellFormulaContext::CellFormulaContext( const Reference< XFormulaTokens >& rxTokens, const CellAddress& rCellPos ) :
    SimpleFormulaContext( rxTokens, false, false )
{
    setBaseAddress( rCellPos );
}

// ----------------------------------------------------------------------------

/** Uses the XArrayFormulaTokens interface to set a token sequence. */
class ArrayFormulaContext : public FormulaContext
{
public:
    explicit            ArrayFormulaContext(
                            const Reference< XArrayFormulaTokens >& rxTokens,
                            const CellRangeAddress& rArrayRange );

    virtual void        setTokens( const ApiTokenSequence& rTokens );

private:
    Reference< XArrayFormulaTokens > mxTokens;
};

ArrayFormulaContext::ArrayFormulaContext(
        const Reference< XArrayFormulaTokens >& rxTokens, const CellRangeAddress& rArrayRange ) :
    FormulaContext( false, false ),
    mxTokens( rxTokens )
{
    OSL_ENSURE( mxTokens.is(), "ArrayFormulaContext::ArrayFormulaContext - missing XArrayFormulaTokens interface" );
    setBaseAddress( CellAddress( rArrayRange.Sheet, rArrayRange.StartColumn, rArrayRange.StartRow ) );
}

void ArrayFormulaContext::setTokens( const ApiTokenSequence& rTokens )
{
    mxTokens->setArrayTokens( rTokens );
}

// ----------------------------------------------------------------------------

} // namespace

// ============================================================================

SheetDataContext::SheetDataContext( WorksheetFragmentBase& rFragment ) :
    WorksheetContextBase( rFragment )
{
}

ContextHandlerRef SheetDataContext::onCreateContext( sal_Int32 nElement, const AttributeList& rAttribs )
{
    switch( getCurrentElement() )
    {
        case XLS_TOKEN( sheetData ):
            if( nElement == XLS_TOKEN( row ) ) { importRow( rAttribs ); return this; }
        break;

        case XLS_TOKEN( row ):
            if( nElement == XLS_TOKEN( c ) ) { importCell( rAttribs ); return this; }
        break;

        case XLS_TOKEN( c ):
            if( maCurrCell.mxCell.is() ) switch( nElement )
            {
                case XLS_TOKEN( is ):
                    mxInlineStr.reset( new RichString( *this ) );
                    return new RichStringContext( *this, mxInlineStr );
                case XLS_TOKEN( v ):
                    return this;
                case XLS_TOKEN( f ):
                    importFormula( rAttribs );
                    return this;
            }
        break;
    }
    return 0;
}

void SheetDataContext::onCharacters( const OUString& rChars )
{
    switch( getCurrentElement() )
    {
        case XLS_TOKEN( v ):
            maCurrCell.maValueStr = rChars;
            maCurrCell.mbHasValueStr = true;
        break;

        case XLS_TOKEN( f ):
            if( maCurrCell.mxCell.is() ) try
            {
                switch( maCurrCell.mnFormulaType )
                {
                    case XML_normal:
                        if( rChars.getLength() > 0 )
                        {
                            Reference< XFormulaTokens > xTokens( maCurrCell.mxCell, UNO_QUERY_THROW );
                            CellFormulaContext aContext( xTokens, maCurrCell.maAddress );
                            getFormulaParser().importFormula( aContext, rChars );
                        }
                    break;

                    case XML_array:
                        if( (maCurrCell.maFormulaRef.getLength() > 0) && (rChars.getLength() > 0) )
                        {
                            CellRangeAddress aArrayRange;
                            Reference< XArrayFormulaTokens > xTokens( getCellRange( maCurrCell.maFormulaRef, &aArrayRange ), UNO_QUERY_THROW );
                            ArrayFormulaContext aContext( xTokens, aArrayRange );
                            getFormulaParser().importFormula( aContext, rChars );
                        }
                    break;

                    case XML_shared:
                        if( maCurrCell.mnSharedId >= 0 )
                        {
                            if( rChars.getLength() > 0 )
                                getSharedFormulas().importSharedFmla( rChars, maCurrCell.maFormulaRef, maCurrCell.mnSharedId, maCurrCell.maAddress );
                            Reference< XFormulaTokens > xTokens( maCurrCell.mxCell, UNO_QUERY_THROW );
                            ExtCellFormulaContext aContext( *this, xTokens, maCurrCell.maAddress );
                            getSharedFormulas().setSharedFormulaCell( aContext, maCurrCell.mnSharedId );
                        }
                    break;

                    case XML_dataTable:
                        if( maCurrCell.maFormulaRef.getLength() > 0 )
                        {
                            CellRangeAddress aTableRange;
                            if( getAddressConverter().convertToCellRange( aTableRange, maCurrCell.maFormulaRef, getSheetIndex(), true, true ) )
                                setTableOperation( aTableRange, maTableData );
                        }
                    break;

                    default:
<<<<<<< HEAD
                        OSL_FAIL( "OoxSheetDataContext::onEndElement - unknown formula type" );
=======
                        OSL_ENSURE( false, "SheetDataContext::onCharacters - unknown formula type" );
>>>>>>> c08aba6a
                }
            }
            catch( Exception& )
            {
            }
        break;
    }
}

void SheetDataContext::onEndElement()
{
    if( isCurrentElement( XLS_TOKEN( c ) ) && maCurrCell.mxCell.is() )
    {
        if( maCurrCell.mxCell->getType() == CellContentType_EMPTY )
        {
            if( maCurrCell.mbHasValueStr )
            {
                // implemented in WorksheetHelper class
                setCell( maCurrCell );
            }
            else if( (maCurrCell.mnCellType == XML_inlineStr) && mxInlineStr.get() )
            {
                // convert font settings
                mxInlineStr->finalizeImport();
                // write string to cell
                Reference< XText > xText( maCurrCell.mxCell, UNO_QUERY );
                if( xText.is() )
                    mxInlineStr->convert( xText, maCurrCell.mnXfId );
            }
            else
            {
                // empty cell, update cell type
                maCurrCell.mnCellType = XML_TOKEN_INVALID;
            }
        }

        // store the cell formatting data
        setCellFormat( maCurrCell );
    }
}

ContextHandlerRef SheetDataContext::onCreateRecordContext( sal_Int32 nRecId, SequenceInputStream& rStrm )
{
    switch( getCurrentElement() )
    {
        case BIFF12_ID_SHEETDATA:
            switch( nRecId )
            {
                case BIFF12_ID_ROW:             importRow( rStrm );                             return this;
            }
        break;

        case BIFF12_ID_ROW:
            switch( nRecId )
            {
                case BIFF12_ID_ARRAY:           importArray( rStrm );                           break;
                case BIFF12_ID_CELL_BOOL:       importCellBool( rStrm, CELLTYPE_VALUE );        break;
                case BIFF12_ID_CELL_BLANK:      importCellBlank( rStrm, CELLTYPE_VALUE );       break;
                case BIFF12_ID_CELL_DOUBLE:     importCellDouble( rStrm, CELLTYPE_VALUE );      break;
                case BIFF12_ID_CELL_ERROR:      importCellError( rStrm, CELLTYPE_VALUE );       break;
                case BIFF12_ID_CELL_RK:         importCellRk( rStrm, CELLTYPE_VALUE );          break;
                case BIFF12_ID_CELL_RSTRING:    importCellRString( rStrm, CELLTYPE_VALUE );     break;
                case BIFF12_ID_CELL_SI:         importCellSi( rStrm, CELLTYPE_VALUE );          break;
                case BIFF12_ID_CELL_STRING:     importCellString( rStrm, CELLTYPE_VALUE );      break;
                case BIFF12_ID_DATATABLE:       importDataTable( rStrm );                       break;
                case BIFF12_ID_FORMULA_BOOL:    importCellBool( rStrm, CELLTYPE_FORMULA );      break;
                case BIFF12_ID_FORMULA_DOUBLE:  importCellDouble( rStrm, CELLTYPE_FORMULA );    break;
                case BIFF12_ID_FORMULA_ERROR:   importCellError( rStrm, CELLTYPE_FORMULA );     break;
                case BIFF12_ID_FORMULA_STRING:  importCellString( rStrm, CELLTYPE_FORMULA );    break;
                case BIFF12_ID_MULTCELL_BOOL:   importCellBool( rStrm, CELLTYPE_MULTI );        break;
                case BIFF12_ID_MULTCELL_BLANK:  importCellBlank( rStrm, CELLTYPE_MULTI );       break;
                case BIFF12_ID_MULTCELL_DOUBLE: importCellDouble( rStrm, CELLTYPE_MULTI );      break;
                case BIFF12_ID_MULTCELL_ERROR:  importCellError( rStrm, CELLTYPE_MULTI );       break;
                case BIFF12_ID_MULTCELL_RK:     importCellRk( rStrm, CELLTYPE_MULTI );          break;
                case BIFF12_ID_MULTCELL_RSTRING:importCellRString( rStrm, CELLTYPE_MULTI );     break;
                case BIFF12_ID_MULTCELL_SI:     importCellSi( rStrm, CELLTYPE_MULTI );          break;
                case BIFF12_ID_MULTCELL_STRING: importCellString( rStrm, CELLTYPE_MULTI );      break;
                case BIFF12_ID_SHAREDFMLA:      importSharedFmla( rStrm );                      break;
            }
        break;
    }
    return 0;
}

// private --------------------------------------------------------------------

void SheetDataContext::importRow( const AttributeList& rAttribs )
{
    RowModel aModel;
    aModel.mnFirstRow     = aModel.mnLastRow = rAttribs.getInteger( XML_r, -1 );
    aModel.mfHeight       = rAttribs.getDouble( XML_ht, -1.0 );
    aModel.mnXfId         = rAttribs.getInteger( XML_s, -1 );
    aModel.mnLevel        = rAttribs.getInteger( XML_outlineLevel, 0 );
    aModel.mbCustomHeight = rAttribs.getBool( XML_customHeight, false );
    aModel.mbCustomFormat = rAttribs.getBool( XML_customFormat, false );
    aModel.mbShowPhonetic = rAttribs.getBool( XML_ph, false );
    aModel.mbHidden       = rAttribs.getBool( XML_hidden, false );
    aModel.mbCollapsed    = rAttribs.getBool( XML_collapsed, false );
    aModel.mbThickTop     = rAttribs.getBool( XML_thickTop, false );
    aModel.mbThickBottom  = rAttribs.getBool( XML_thickBot, false );
    // set row properties in the current sheet
    setRowModel( aModel );
}

void SheetDataContext::importCell( const AttributeList& rAttribs )
{
    maCurrCell.reset();
    maCurrCell.mxCell         = getCell( rAttribs.getString( XML_r, OUString() ), &maCurrCell.maAddress );
    maCurrCell.mnCellType     = rAttribs.getToken( XML_t, XML_n );
    maCurrCell.mnXfId         = rAttribs.getInteger( XML_s, -1 );
    maCurrCell.mbShowPhonetic = rAttribs.getBool( XML_ph, false );
    mxInlineStr.reset();

    // update used area of the sheet
    if( maCurrCell.mxCell.is() )
        extendUsedArea( maCurrCell.maAddress );
}

void SheetDataContext::importFormula( const AttributeList& rAttribs )
{
    maCurrCell.maFormulaRef   = rAttribs.getString( XML_ref, OUString() );
    maCurrCell.mnFormulaType  = rAttribs.getToken( XML_t, XML_normal );
    maCurrCell.mnSharedId     = rAttribs.getInteger( XML_si, -1 );
    maTableData.maRef1        = rAttribs.getString( XML_r1, OUString() );
    maTableData.maRef2        = rAttribs.getString( XML_r2, OUString() );
    maTableData.mb2dTable     = rAttribs.getBool( XML_dt2D, false );
    maTableData.mbRowTable    = rAttribs.getBool( XML_dtr, false );
    maTableData.mbRef1Deleted = rAttribs.getBool( XML_del1, false );
    maTableData.mbRef2Deleted = rAttribs.getBool( XML_del2, false );
}

void SheetDataContext::importCellHeader( SequenceInputStream& rStrm, CellType eCellType )
{
    maCurrCell.reset();

    switch( eCellType )
    {
        case CELLTYPE_VALUE:
        case CELLTYPE_FORMULA:  rStrm >> maCurrPos.mnCol;   break;
        case CELLTYPE_MULTI:    ++maCurrPos.mnCol;          break;
    }

    sal_uInt32 nXfId;
    rStrm >> nXfId;

    maCurrCell.mxCell         = getCell( maCurrPos, &maCurrCell.maAddress );
    maCurrCell.mnXfId         = extractValue< sal_Int32 >( nXfId, 0, 24 );
    maCurrCell.mbShowPhonetic = getFlag( nXfId, BIFF12_CELL_SHOWPHONETIC );

    // update used area of the sheet
    if( maCurrCell.mxCell.is() )
        extendUsedArea( maCurrCell.maAddress );
}

void SheetDataContext::importCellBool( SequenceInputStream& rStrm, CellType eCellType )
{
    importCellHeader( rStrm, eCellType );
    maCurrCell.mnCellType = XML_b;
    if( maCurrCell.mxCell.is() && (maCurrCell.mxCell->getType() == CellContentType_EMPTY) )
    {
        bool bValue = rStrm.readuInt8() != 0;
        if( eCellType == CELLTYPE_FORMULA )
        {
            importCellFormula( rStrm );
        }
        else
        {
            setBooleanCell( maCurrCell.mxCell, bValue );
            // #108770# set 'Standard' number format for all Boolean cells
            maCurrCell.mnNumFmtId = 0;
        }
    }
    setCellFormat( maCurrCell );
}

void SheetDataContext::importCellBlank( SequenceInputStream& rStrm, CellType eCellType )
{
    OSL_ENSURE( eCellType != CELLTYPE_FORMULA, "SheetDataContext::importCellBlank - no formula cells supported" );
    importCellHeader( rStrm, eCellType );
    setCellFormat( maCurrCell );
}

void SheetDataContext::importCellDouble( SequenceInputStream& rStrm, CellType eCellType )
{
    importCellHeader( rStrm, eCellType );
    maCurrCell.mnCellType = XML_n;
    if( maCurrCell.mxCell.is() && (maCurrCell.mxCell->getType() == CellContentType_EMPTY) )
    {
        double fValue = rStrm.readDouble();
        if( eCellType == CELLTYPE_FORMULA )
            importCellFormula( rStrm );
        else
            maCurrCell.mxCell->setValue( fValue );
    }
    setCellFormat( maCurrCell );
}

void SheetDataContext::importCellError( SequenceInputStream& rStrm, CellType eCellType )
{
    importCellHeader( rStrm, eCellType );
    maCurrCell.mnCellType = XML_e;
    if( maCurrCell.mxCell.is() && (maCurrCell.mxCell->getType() == CellContentType_EMPTY) )
    {
        sal_uInt8 nErrorCode = rStrm.readuInt8();
        if( eCellType == CELLTYPE_FORMULA )
            importCellFormula( rStrm );
        else
            setErrorCell( maCurrCell.mxCell, nErrorCode );
    }
    setCellFormat( maCurrCell );
}

void SheetDataContext::importCellRk( SequenceInputStream& rStrm, CellType eCellType )
{
    OSL_ENSURE( eCellType != CELLTYPE_FORMULA, "SheetDataContext::importCellRk - no formula cells supported" );
    importCellHeader( rStrm, eCellType );
    maCurrCell.mnCellType = XML_n;
    if( maCurrCell.mxCell.is() && (maCurrCell.mxCell->getType() == CellContentType_EMPTY) )
        maCurrCell.mxCell->setValue( BiffHelper::calcDoubleFromRk( rStrm.readInt32() ) );
    setCellFormat( maCurrCell );
}

void SheetDataContext::importCellRString( SequenceInputStream& rStrm, CellType eCellType )
{
    OSL_ENSURE( eCellType != CELLTYPE_FORMULA, "SheetDataContext::importCellRString - no formula cells supported" );
    importCellHeader( rStrm, eCellType );
    maCurrCell.mnCellType = XML_inlineStr;
    Reference< XText > xText( maCurrCell.mxCell, UNO_QUERY );
    if( xText.is() && (maCurrCell.mxCell->getType() == CellContentType_EMPTY) )
    {
        RichString aString( *this );
        aString.importString( rStrm, true );
        aString.finalizeImport();
        aString.convert( xText, maCurrCell.mnXfId );
    }
    setCellFormat( maCurrCell );
}

void SheetDataContext::importCellSi( SequenceInputStream& rStrm, CellType eCellType )
{
    OSL_ENSURE( eCellType != CELLTYPE_FORMULA, "SheetDataContext::importCellSi - no formula cells supported" );
    importCellHeader( rStrm, eCellType );
    maCurrCell.mnCellType = XML_s;
    if( maCurrCell.mxCell.is() && (maCurrCell.mxCell->getType() == CellContentType_EMPTY) )
        setSharedStringCell( maCurrCell.mxCell, rStrm.readInt32(), maCurrCell.mnXfId );
    setCellFormat( maCurrCell );
}

void SheetDataContext::importCellString( SequenceInputStream& rStrm, CellType eCellType )
{
    importCellHeader( rStrm, eCellType );
    maCurrCell.mnCellType = XML_inlineStr;
    Reference< XText > xText( maCurrCell.mxCell, UNO_QUERY );
    if( xText.is() && (maCurrCell.mxCell->getType() == CellContentType_EMPTY) )
    {
        RichString aString( *this );
        aString.importString( rStrm, false );
        aString.finalizeImport();
        if( eCellType == CELLTYPE_FORMULA )
            importCellFormula( rStrm );
        else
            aString.convert( xText, maCurrCell.mnXfId );
    }
    setCellFormat( maCurrCell );
}

void SheetDataContext::importCellFormula( SequenceInputStream& rStrm )
{
    rStrm.skip( 2 );
    Reference< XFormulaTokens > xTokens( maCurrCell.mxCell, UNO_QUERY );
    if( xTokens.is() )
    {
        ExtCellFormulaContext aContext( *this, xTokens, maCurrCell.maAddress );
        getFormulaParser().importFormula( aContext, rStrm );
    }
}

void SheetDataContext::importRow( SequenceInputStream& rStrm )
{
    RowModel aModel;

    sal_uInt16 nHeight, nFlags1;
    sal_uInt8 nFlags2;
    rStrm >> maCurrPos.mnRow >> aModel.mnXfId >> nHeight >> nFlags1 >> nFlags2;

    // row index is 0-based in BIFF12, but RowModel expects 1-based
    aModel.mnFirstRow     = aModel.mnLastRow = maCurrPos.mnRow + 1;
    // row height is in twips in BIFF12, convert to points
    aModel.mfHeight       = nHeight / 20.0;
    aModel.mnLevel        = extractValue< sal_Int32 >( nFlags1, 8, 3 );
    aModel.mbCustomHeight = getFlag( nFlags1, BIFF12_ROW_CUSTOMHEIGHT );
    aModel.mbCustomFormat = getFlag( nFlags1, BIFF12_ROW_CUSTOMFORMAT );
    aModel.mbShowPhonetic = getFlag( nFlags2, BIFF12_ROW_SHOWPHONETIC );
    aModel.mbHidden       = getFlag( nFlags1, BIFF12_ROW_HIDDEN );
    aModel.mbCollapsed    = getFlag( nFlags1, BIFF12_ROW_COLLAPSED );
    aModel.mbThickTop     = getFlag( nFlags1, BIFF12_ROW_THICKTOP );
    aModel.mbThickBottom  = getFlag( nFlags1, BIFF12_ROW_THICKBOTTOM );
    // set row properties in the current sheet
    setRowModel( aModel );
}

void SheetDataContext::importArray( SequenceInputStream& rStrm )
{
    BinRange aRange;
    rStrm >> aRange;
    CellRangeAddress aArrayRange;
    Reference< XCellRange > xRange = getCellRange( aRange, &aArrayRange );
    Reference< XArrayFormulaTokens > xTokens( xRange, UNO_QUERY );
    if( xRange.is() && xTokens.is() )
    {
        rStrm.skip( 1 );
        ArrayFormulaContext aContext( xTokens, aArrayRange );
        getFormulaParser().importFormula( aContext, rStrm );
    }
}

void SheetDataContext::importSharedFmla( SequenceInputStream& rStrm )
{
    getSharedFormulas().importSharedFmla( rStrm, maCurrCell.maAddress );
}

void SheetDataContext::importDataTable( SequenceInputStream& rStrm )
{
    BinRange aRange;
    rStrm >> aRange;
    CellRangeAddress aTableRange;
    if( getAddressConverter().convertToCellRange( aTableRange, aRange, getSheetIndex(), true, true ) )
    {
        DataTableModel aModel;
        BinAddress aRef1, aRef2;
        sal_uInt8 nFlags;
        rStrm >> aRef1 >> aRef2 >> nFlags;
        aModel.maRef1        = FormulaProcessorBase::generateAddress2dString( aRef1, false );
        aModel.maRef2        = FormulaProcessorBase::generateAddress2dString( aRef2, false );
        aModel.mbRowTable    = getFlag( nFlags, BIFF12_DATATABLE_ROW );
        aModel.mb2dTable     = getFlag( nFlags, BIFF12_DATATABLE_2D );
        aModel.mbRef1Deleted = getFlag( nFlags, BIFF12_DATATABLE_REF1DEL );
        aModel.mbRef2Deleted = getFlag( nFlags, BIFF12_DATATABLE_REF2DEL );
        setTableOperation( aTableRange, aModel );
    }
}

// ============================================================================

BiffSheetDataContext::BiffSheetDataContext( const WorksheetHelper& rHelper ) :
    BiffWorksheetContextBase( rHelper ),
    mnBiff2XfId( 0 )
{
    mnArrayIgnoreSize = (getBiff() == BIFF2) ? 1 : ((getBiff() <= BIFF4) ? 2 : 6);
    switch( getBiff() )
    {
        case BIFF2:
            mnFormulaIgnoreSize = 9;    // double formula result, 1 byte flags
            mnArrayIgnoreSize = 1;      // recalc-always flag
        break;
        case BIFF3:
        case BIFF4:
            mnFormulaIgnoreSize = 10;   // double formula result, 2 byte flags
            mnArrayIgnoreSize = 2;      // 2 byte flags
        break;
        case BIFF5:
        case BIFF8:
            mnFormulaIgnoreSize = 14;   // double formula result, 2 byte flags, 4 bytes nothing
            mnArrayIgnoreSize = 6;      // 2 byte flags, 4 bytes nothing
        break;
        case BIFF_UNKNOWN: break;
    }
}

void BiffSheetDataContext::importRecord( BiffInputStream& rStrm )
{
    sal_uInt16 nRecId = rStrm.getRecId();
    switch( nRecId )
    {
        // records in all BIFF versions
        case BIFF2_ID_ARRAY:        // #i72713#
        case BIFF3_ID_ARRAY:        importArray( rStrm );   break;
        case BIFF2_ID_BLANK:
        case BIFF3_ID_BLANK:        importBlank( rStrm );   break;
        case BIFF2_ID_BOOLERR:
        case BIFF3_ID_BOOLERR:      importBoolErr( rStrm ); break;
        case BIFF2_ID_INTEGER:      importInteger( rStrm ); break;
        case BIFF_ID_IXFE:          rStrm >> mnBiff2XfId;   break;
        case BIFF2_ID_LABEL:
        case BIFF3_ID_LABEL:        importLabel( rStrm );   break;
        case BIFF2_ID_NUMBER:
        case BIFF3_ID_NUMBER:       importNumber( rStrm );  break;
        case BIFF_ID_RK:            importRk( rStrm );      break;

        // BIFF specific records
        default: switch( getBiff() )
        {
            case BIFF2: switch( nRecId )
            {
                case BIFF2_ID_DATATABLE:    importDataTable( rStrm );   break;
                case BIFF2_ID_DATATABLE2:   importDataTable( rStrm );   break;
                case BIFF2_ID_FORMULA:      importFormula( rStrm );     break;
                case BIFF2_ID_ROW:          importRow( rStrm );         break;
            }
            break;

            case BIFF3: switch( nRecId )
            {
                case BIFF3_ID_DATATABLE:    importDataTable( rStrm );   break;
                case BIFF3_ID_FORMULA:      importFormula( rStrm );     break;
                case BIFF3_ID_ROW:          importRow( rStrm );         break;
            }
            break;

            case BIFF4: switch( nRecId )
            {
                case BIFF3_ID_DATATABLE:    importDataTable( rStrm );   break;
                case BIFF4_ID_FORMULA:      importFormula( rStrm );     break;
                case BIFF3_ID_ROW:          importRow( rStrm );         break;
            }
            break;

            case BIFF5: switch( nRecId )
            {
                case BIFF3_ID_DATATABLE:    importDataTable( rStrm );   break;
                case BIFF3_ID_FORMULA:
                case BIFF4_ID_FORMULA:
                case BIFF5_ID_FORMULA:      importFormula( rStrm );     break;
                case BIFF_ID_MULTBLANK:     importMultBlank( rStrm );   break;
                case BIFF_ID_MULTRK:        importMultRk( rStrm );      break;
                case BIFF3_ID_ROW:          importRow( rStrm );         break;
                case BIFF_ID_RSTRING:       importLabel( rStrm );       break;
                case BIFF_ID_SHAREDFMLA:    importSharedFmla( rStrm );  break;
            }
            break;

            case BIFF8: switch( nRecId )
            {
                case BIFF3_ID_DATATABLE:    importDataTable( rStrm );   break;
                case BIFF3_ID_FORMULA:
                case BIFF4_ID_FORMULA:
                case BIFF5_ID_FORMULA:      importFormula( rStrm );     break;
                case BIFF_ID_LABELSST:      importLabelSst( rStrm );    break;
                case BIFF_ID_MULTBLANK:     importMultBlank( rStrm );   break;
                case BIFF_ID_MULTRK:        importMultRk( rStrm );      break;
                case BIFF3_ID_ROW:          importRow( rStrm );         break;
                case BIFF_ID_RSTRING:       importLabel( rStrm );       break;
                case BIFF_ID_SHAREDFMLA:    importSharedFmla( rStrm );  break;
            }
            break;

            case BIFF_UNKNOWN: break;
        }
    }
}

// private --------------------------------------------------------------------

void BiffSheetDataContext::setCurrCell( const BinAddress& rAddr )
{
    maCurrCell.reset();
    maCurrCell.mxCell = getCell( rAddr, &maCurrCell.maAddress );
    // update used area of the sheet
    if( maCurrCell.mxCell.is() )
        extendUsedArea( maCurrCell.maAddress );
}

void BiffSheetDataContext::importXfId( BiffInputStream& rStrm, bool bBiff2 )
{
    if( bBiff2 )
    {
        sal_uInt8 nBiff2XfId;
        rStrm >> nBiff2XfId;
        rStrm.skip( 2 );
        maCurrCell.mnXfId = nBiff2XfId & BIFF2_XF_MASK;
        if( maCurrCell.mnXfId == BIFF2_XF_EXTENDED_IDS )
            maCurrCell.mnXfId = mnBiff2XfId;
    }
    else
    {
        maCurrCell.mnXfId = rStrm.readuInt16();
    }
}

void BiffSheetDataContext::importCellHeader( BiffInputStream& rStrm, bool bBiff2 )
{
    BinAddress aAddr;
    rStrm >> aAddr;
    setCurrCell( aAddr );
    importXfId( rStrm, bBiff2 );
}

void BiffSheetDataContext::importBlank( BiffInputStream& rStrm )
{
    importCellHeader( rStrm, rStrm.getRecId() == BIFF2_ID_BLANK );
    setCellFormat( maCurrCell );
}

void BiffSheetDataContext::importBoolErr( BiffInputStream& rStrm )
{
    importCellHeader( rStrm, rStrm.getRecId() == BIFF2_ID_BOOLERR );
    if( maCurrCell.mxCell.is() )
    {
        sal_uInt8 nValue, nType;
        rStrm >> nValue >> nType;
        switch( nType )
        {
            case BIFF_BOOLERR_BOOL:
                maCurrCell.mnCellType = XML_b;
                setBooleanCell( maCurrCell.mxCell, nValue != 0 );
                // #108770# set 'Standard' number format for all Boolean cells
                maCurrCell.mnNumFmtId = 0;
            break;
            case BIFF_BOOLERR_ERROR:
                maCurrCell.mnCellType = XML_e;
                setErrorCell( maCurrCell.mxCell, nValue );
            break;
            default:
                OSL_FAIL( "BiffSheetDataContext::importBoolErr - unknown cell type" );
        }
    }
    setCellFormat( maCurrCell );
}

void BiffSheetDataContext::importFormula( BiffInputStream& rStrm )
{
    importCellHeader( rStrm, getBiff() == BIFF2 );
    maCurrCell.mnCellType = XML_n;
    Reference< XFormulaTokens > xTokens( maCurrCell.mxCell, UNO_QUERY );
    if( xTokens.is() )
    {
        rStrm.skip( mnFormulaIgnoreSize );
        ExtCellFormulaContext aContext( *this, xTokens, maCurrCell.maAddress );
        getFormulaParser().importFormula( aContext, rStrm );
    }
    setCellFormat( maCurrCell );
}

void BiffSheetDataContext::importInteger( BiffInputStream& rStrm )
{
    importCellHeader( rStrm, true );
    maCurrCell.mnCellType = XML_n;
    if( maCurrCell.mxCell.is() )
        maCurrCell.mxCell->setValue( rStrm.readuInt16() );
    setCellFormat( maCurrCell );
}

void BiffSheetDataContext::importLabel( BiffInputStream& rStrm )
{
    bool bBiff2Xf = rStrm.getRecId() == BIFF2_ID_LABEL;
    importCellHeader( rStrm, bBiff2Xf );
    maCurrCell.mnCellType = XML_inlineStr;
    Reference< XText > xText( maCurrCell.mxCell, UNO_QUERY );
    if( xText.is() )
    {
        /*  the deep secrets of BIFF type and record identifier...
            record id   BIFF    ->  XF type     String type
            0x0004      2-7     ->  3 byte      8-bit length, byte string
            0x0004      8       ->  3 byte      16-bit length, unicode string
            0x0204      2-7     ->  2 byte      16-bit length, byte string
            0x0204      8       ->  2 byte      16-bit length, unicode string */

        RichString aString( *this );
        if( getBiff() == BIFF8 )
        {
            aString.importUniString( rStrm );
        }
        else
        {
            // #i63105# use text encoding from FONT record
            rtl_TextEncoding eTextEnc = getTextEncoding();
            if( const Font* pFont = getStyles().getFontFromCellXf( maCurrCell.mnXfId ).get() )
                eTextEnc = pFont->getFontEncoding();
            BiffStringFlags nFlags = bBiff2Xf ? BIFF_STR_8BITLENGTH : BIFF_STR_DEFAULT;
            setFlag( nFlags, BIFF_STR_EXTRAFONTS, rStrm.getRecId() == BIFF_ID_RSTRING );
            aString.importByteString( rStrm, eTextEnc, nFlags );
        }
        aString.finalizeImport();
        aString.convert( xText, maCurrCell.mnXfId );
    }
    setCellFormat( maCurrCell );
}

void BiffSheetDataContext::importLabelSst( BiffInputStream& rStrm )
{
    importCellHeader( rStrm, false );
    maCurrCell.mnCellType = XML_s;
    if( maCurrCell.mxCell.is() )
        setSharedStringCell( maCurrCell.mxCell, rStrm.readInt32(), maCurrCell.mnXfId );
    setCellFormat( maCurrCell );
}

void BiffSheetDataContext::importMultBlank( BiffInputStream& rStrm )
{
    BinAddress aAddr;
    for( rStrm >> aAddr; rStrm.getRemaining() > 2; ++aAddr.mnCol )
    {
        setCurrCell( aAddr );
        importXfId( rStrm, false );
        setCellFormat( maCurrCell );
    }
}

void BiffSheetDataContext::importMultRk( BiffInputStream& rStrm )
{
    BinAddress aAddr;
    for( rStrm >> aAddr; rStrm.getRemaining() > 2; ++aAddr.mnCol )
    {
        setCurrCell( aAddr );
        maCurrCell.mnCellType = XML_n;
        importXfId( rStrm, false );
        sal_Int32 nRkValue = rStrm.readInt32();
        if( maCurrCell.mxCell.is() )
            maCurrCell.mxCell->setValue( BiffHelper::calcDoubleFromRk( nRkValue ) );
        setCellFormat( maCurrCell );
    }
}

void BiffSheetDataContext::importNumber( BiffInputStream& rStrm )
{
    importCellHeader( rStrm, rStrm.getRecId() == BIFF2_ID_NUMBER );
    maCurrCell.mnCellType = XML_n;
    if( maCurrCell.mxCell.is() )
        maCurrCell.mxCell->setValue( rStrm.readDouble() );
    setCellFormat( maCurrCell );
}

void BiffSheetDataContext::importRk( BiffInputStream& rStrm )
{
    importCellHeader( rStrm, false );
    maCurrCell.mnCellType = XML_n;
    if( maCurrCell.mxCell.is() )
        maCurrCell.mxCell->setValue( BiffHelper::calcDoubleFromRk( rStrm.readInt32() ) );
    setCellFormat( maCurrCell );
}

void BiffSheetDataContext::importRow( BiffInputStream& rStrm )
{
    RowModel aModel;

    sal_uInt16 nRow, nHeight;
    rStrm >> nRow;
    rStrm.skip( 4 );
    rStrm >> nHeight;
    if( getBiff() == BIFF2 )
    {
        rStrm.skip( 2 );
        aModel.mbCustomFormat = rStrm.readuInt8() == BIFF2_ROW_CUSTOMFORMAT;
        if( aModel.mbCustomFormat )
        {
            rStrm.skip( 5 );
            aModel.mnXfId = rStrm.readuInt16();
        }
    }
    else
    {
        rStrm.skip( 4 );
        sal_uInt32 nFlags = rStrm.readuInt32();
        aModel.mnXfId         = extractValue< sal_Int32 >( nFlags, 16, 12 );
        aModel.mnLevel        = extractValue< sal_Int32 >( nFlags, 0, 3 );
        aModel.mbCustomFormat = getFlag( nFlags, BIFF_ROW_CUSTOMFORMAT );
        aModel.mbCustomHeight = getFlag( nFlags, BIFF_ROW_CUSTOMHEIGHT );
        aModel.mbShowPhonetic = getFlag( nFlags, BIFF_ROW_SHOWPHONETIC );
        aModel.mbHidden       = getFlag( nFlags, BIFF_ROW_HIDDEN );
        aModel.mbCollapsed    = getFlag( nFlags, BIFF_ROW_COLLAPSED );
        aModel.mbThickTop     = getFlag( nFlags, BIFF_ROW_THICKTOP );
        aModel.mbThickBottom  = getFlag( nFlags, BIFF_ROW_THICKBOTTOM );
    }

    // row index is 0-based in BIFF, but RowModel expects 1-based
    aModel.mnFirstRow = aModel.mnLastRow = nRow + 1;
    // row height is in twips in BIFF, convert to points
    aModel.mfHeight = (nHeight & BIFF_ROW_HEIGHTMASK) / 20.0;
    // set row properties in the current sheet
    setRowModel( aModel );
}

void BiffSheetDataContext::importArray( BiffInputStream& rStrm )
{
    BinRange aRange;
    aRange.read( rStrm, false );    // columns always 8-bit
    CellRangeAddress aArrayRange;
    Reference< XCellRange > xRange = getCellRange( aRange, &aArrayRange );
    Reference< XArrayFormulaTokens > xTokens( xRange, UNO_QUERY );
    if( xRange.is() && xTokens.is() )
    {
        rStrm.skip( mnArrayIgnoreSize );
        ArrayFormulaContext aContext( xTokens, aArrayRange );
        getFormulaParser().importFormula( aContext, rStrm );
    }
}

void BiffSheetDataContext::importSharedFmla( BiffInputStream& rStrm )
{
    getSharedFormulas().importSharedFmla( rStrm, maCurrCell.maAddress );
}

void BiffSheetDataContext::importDataTable( BiffInputStream& rStrm )
{
    BinRange aRange;
    aRange.read( rStrm, false );    // columns always 8-bit
    CellRangeAddress aTableRange;
    if( getAddressConverter().convertToCellRange( aTableRange, aRange, getSheetIndex(), true, true ) )
    {
        DataTableModel aModel;
        BinAddress aRef1, aRef2;
        switch( rStrm.getRecId() )
        {
            case BIFF2_ID_DATATABLE:
                rStrm.skip( 1 );
                aModel.mbRowTable = rStrm.readuInt8() != 0;
                aModel.mb2dTable = false;
                rStrm >> aRef1;
            break;
            case BIFF2_ID_DATATABLE2:
                rStrm.skip( 2 );
                aModel.mb2dTable = true;
                rStrm >> aRef1 >> aRef2;
            break;
            case BIFF3_ID_DATATABLE:
            {
                sal_uInt16 nFlags;
                rStrm >> nFlags >> aRef1 >> aRef2;
                aModel.mbRowTable = getFlag( nFlags, BIFF_DATATABLE_ROW );
                aModel.mb2dTable = getFlag( nFlags, BIFF_DATATABLE_2D );
                aModel.mbRef1Deleted = getFlag( nFlags, BIFF_DATATABLE_REF1DEL );
                aModel.mbRef2Deleted = getFlag( nFlags, BIFF_DATATABLE_REF2DEL );
            }
            break;
            default:
                OSL_FAIL( "BiffSheetDataContext::importDataTable - unknown record id" );
        }
        aModel.maRef1 = FormulaProcessorBase::generateAddress2dString( aRef1, false );
        aModel.maRef2 = FormulaProcessorBase::generateAddress2dString( aRef2, false );
        setTableOperation( aTableRange, aModel );
    }
}

// ============================================================================

} // namespace xls
} // namespace oox

/* vim:set shiftwidth=4 softtabstop=4 expandtab: */<|MERGE_RESOLUTION|>--- conflicted
+++ resolved
@@ -243,11 +243,7 @@
                     break;
 
                     default:
-<<<<<<< HEAD
-                        OSL_FAIL( "OoxSheetDataContext::onEndElement - unknown formula type" );
-=======
-                        OSL_ENSURE( false, "SheetDataContext::onCharacters - unknown formula type" );
->>>>>>> c08aba6a
+                        OSL_FAIL( "SheetDataContext::onEndElement - unknown formula type" );
                 }
             }
             catch( Exception& )
