--- conflicted
+++ resolved
@@ -92,9 +92,6 @@
 {
 }
 
-<<<<<<< HEAD
-BiffFragmentType BiffFragmentHandler::startFragment( BiffType eBiff )
-=======
 // ============================================================================
 
 namespace {
@@ -106,22 +103,33 @@
 const sal_uInt16 BIFF_BOF_MACRO             = 0x0040;   /// BIFF4-BIFF8 macro sheet.
 const sal_uInt16 BIFF_BOF_WORKSPACE         = 0x0100;   /// BIFF3-BIFF8 workspace.
 
-BiffFragmentType lclStartFragment( BiffInputStream& rStrm, BiffType eBiff )
->>>>>>> db5c7145
+} // namespace
+
+// ----------------------------------------------------------------------------
+
+BiffFragmentHandler::BiffFragmentHandler( const FilterBase& rFilter, const OUString& rStrmName )
+{
+    // do not automatically close the root stream (indicated by empty stream name)
+    bool bRootStrm = rStrmName.getLength() == 0;
+    mxXInStrm.reset( new BinaryXInputStream( rFilter.openInputStream( rStrmName ), !bRootStrm ) );
+    mxBiffStrm.reset( new BiffInputStream( *mxXInStrm ) );
+}
+
+BiffFragmentHandler::~BiffFragmentHandler()
+{
+}
+
+BiffFragmentType BiffFragmentHandler::startFragment( BiffType eBiff )
 {
     BiffFragmentType eFragment = BIFF_FRAGMENT_UNKNOWN;
     /*  #i23425# Don't rely on BOF record ID to read BOF contents, but on
         the detected BIFF version. */
-<<<<<<< HEAD
-    if( mrStrm.startNextRecord() && isBofRecord() )
-=======
-    if( BiffHelper::isBofRecord( rStrm ) )
->>>>>>> db5c7145
+    if( mxBiffStrm->startNextRecord() && BiffHelper::isBofRecord( *mxBiffStrm ) )
     {
         // BOF is always written unencrypted
-        rStrm.enableDecoder( false );
-        rStrm.skip( 2 );
-        sal_uInt16 nType = rStrm.readuInt16();
+        mxBiffStrm->enableDecoder( false );
+        mxBiffStrm->skip( 2 );
+        sal_uInt16 nType = mxBiffStrm->readuInt16();
 
         // decide which fragment types are valid for current BIFF version
         switch( eBiff )
@@ -174,43 +182,6 @@
     return eFragment;
 }
 
-<<<<<<< HEAD
-bool BiffFragmentHandler::skipFragment()
-{
-    while( mrStrm.startNextRecord() && (mrStrm.getRecId() != BIFF_ID_EOF) )
-        if( isBofRecord() )
-            skipFragment();
-    return !mrStrm.isEof() && (mrStrm.getRecId() == BIFF_ID_EOF);
-}
-
-// ============================================================================
-=======
-} // namespace
-
-// ----------------------------------------------------------------------------
-
-BiffFragmentHandler::BiffFragmentHandler( const FilterBase& rFilter, const OUString& rStrmName )
-{
-    // do not automatically close the root stream (indicated by empty stream name)
-    bool bRootStrm = rStrmName.getLength() == 0;
-    mxXInStrm.reset( new BinaryXInputStream( rFilter.openInputStream( rStrmName ), !bRootStrm ) );
-    mxBiffStrm.reset( new BiffInputStream( *mxXInStrm ) );
-}
-
-BiffFragmentHandler::~BiffFragmentHandler()
-{
-}
-
-BiffFragmentType BiffFragmentHandler::startFragment( BiffType eBiff )
-{
-    return mxBiffStrm->startNextRecord() ? lclStartFragment( *mxBiffStrm, eBiff ) : BIFF_FRAGMENT_UNKNOWN;
-}
-
-BiffFragmentType BiffFragmentHandler::startFragment( BiffType eBiff, sal_Int64 nRecHandle )
-{
-    return mxBiffStrm->startRecordByHandle( nRecHandle ) ? lclStartFragment( *mxBiffStrm, eBiff ) : BIFF_FRAGMENT_UNKNOWN;
-}
-
 bool BiffFragmentHandler::skipFragment()
 {
     while( mxBiffStrm->startNextRecord() && (mxBiffStrm->getRecId() != BIFF_ID_EOF) )
@@ -219,8 +190,7 @@
     return !mxBiffStrm->isEof() && (mxBiffStrm->getRecId() == BIFF_ID_EOF);
 }
 
-// ----------------------------------------------------------------------------
->>>>>>> db5c7145
+// ============================================================================
 
 BiffWorkbookFragmentBase::BiffWorkbookFragmentBase( const WorkbookHelper& rHelper, const OUString& rStrmName, bool bCloneDecoder ) :
     BiffFragmentHandler( rHelper.getBaseFilter(), rStrmName ),
