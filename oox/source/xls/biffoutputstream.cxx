--- conflicted
+++ resolved
@@ -205,10 +205,6 @@
 // ============================================================================
 
 } // namespace xls
-<<<<<<< HEAD
 } // namespace oox
 
-/* vim:set shiftwidth=4 softtabstop=4 expandtab: */
-=======
-} // namespace oox
->>>>>>> 818573bf
+/* vim:set shiftwidth=4 softtabstop=4 expandtab: */