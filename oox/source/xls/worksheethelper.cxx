--- conflicted
+++ resolved
@@ -1040,12 +1040,7 @@
 
 void WorksheetData::convertColumnFormat( sal_Int32 nFirstCol, sal_Int32 nLastCol, sal_Int32 nXfId ) const
 {
-<<<<<<< HEAD
-    OOX_LOADSAVE_TIMER( CONVERTCOLUMNFORMAT );
     CellRangeAddress aRange( getSheetIndex(), nFirstCol, 0, nLastCol, mrMaxApiPos.Row );
-=======
-    CellRangeAddress aRange( mnSheet, nFirstCol, 0, nLastCol, mrMaxApiPos.Row );
->>>>>>> f98601b6
     if( getAddressConverter().validateCellRange( aRange, true, false ) )
     {
         PropertySet aPropSet( getCellRange( aRange ) );
@@ -1055,12 +1050,7 @@
 
 void WorksheetData::convertRowFormat( sal_Int32 nFirstRow, sal_Int32 nLastRow, sal_Int32 nXfId ) const
 {
-<<<<<<< HEAD
-    OOX_LOADSAVE_TIMER( CONVERTROWFORMAT );
     CellRangeAddress aRange( getSheetIndex(), 0, nFirstRow, mrMaxApiPos.Column, nLastRow );
-=======
-    CellRangeAddress aRange( mnSheet, 0, nFirstRow, mrMaxApiPos.Column, nLastRow );
->>>>>>> f98601b6
     if( getAddressConverter().validateCellRange( aRange, true, false ) )
     {
         PropertySet aPropSet( getCellRange( aRange ) );
