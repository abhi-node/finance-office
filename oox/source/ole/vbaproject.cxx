--- conflicted
+++ resolved
@@ -215,15 +215,11 @@
     maDummyModules[ rName ] = nType;
 }
 
-<<<<<<< HEAD
-void VbaProject::prepareModuleImport()
-=======
 void VbaProject::prepareImport()
 {
 }
 
 void VbaProject::finalizeImport()
->>>>>>> 818573bf
 {
 }
 
@@ -242,15 +238,9 @@
     try
     {
         Reference< XLibraryContainer > xLibContainer( getLibraryContainer( nPropId ), UNO_SET_THROW );
-<<<<<<< HEAD
         if( bCreateMissing && !xLibContainer->hasByName( maPrjName ) )
             xLibContainer->createLibrary( maPrjName );
         xLibrary.set( xLibContainer->getByName( maPrjName ), UNO_QUERY_THROW );
-=======
-        if( bCreateMissing && !xLibContainer->hasByName( CREATE_OUSTRING( "Standard" ) /*maPrjName*/ ) )
-            xLibContainer->createLibrary( CREATE_OUSTRING( "Standard" ) /*maPrjName*/ );
-        xLibrary.set( xLibContainer->getByName( CREATE_OUSTRING( "Standard" ) /*maPrjName*/ ), UNO_QUERY_THROW );
->>>>>>> 818573bf
     }
     catch( Exception& )
     {
@@ -292,11 +282,7 @@
         return;
 
     // virtual call, derived classes may do some preparations
-<<<<<<< HEAD
-    prepareModuleImport();
-=======
     prepareImport();
->>>>>>> 818573bf
 
     // read all records of the directory
     rtl_TextEncoding eTextEnc = RTL_TEXTENCODING_MS_1252;
@@ -470,11 +456,7 @@
             // call Basic source code import for each module, boost::[c]ref enforces pass-by-ref
             aModules.forEachMem( &VbaModule::createAndImportModule,
                 ::boost::ref( *xVbaStrg ), ::boost::cref( xBasicLib ),
-<<<<<<< HEAD
                 ::boost::cref( xDocObjectNA ), ::boost::cref( mxOleOverridesSink ) );
-=======
-                ::boost::cref( xDocObjectNA ) );
->>>>>>> 818573bf
 
             // create empty dummy modules
             aDummyModules.forEachMem( &VbaModule::createEmptyModule,
@@ -509,13 +491,8 @@
 
                 // create and import the form
                 Reference< XNameContainer > xDialogLib( createDialogLibrary(), UNO_SET_THROW );
-<<<<<<< HEAD
-                VbaUserForm aForm( mxGlobalFactory, mxDocModel, rGraphicHelper, bDefaultColorBgr );
+                VbaUserForm aForm( mxCompContext, mxDocModel, rGraphicHelper, bDefaultColorBgr );
                 aForm.importForm( mxDocModel, xDialogLib, *xSubStrg, aModuleName, eTextEnc );
-=======
-                VbaUserForm aForm( mxCompContext, mxDocModel, rGraphicHelper, bDefaultColorBgr );
-                aForm.importForm( xDialogLib, *xSubStrg, aModuleName, eTextEnc );
->>>>>>> 818573bf
             }
             catch( Exception& )
             {
