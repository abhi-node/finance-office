--- conflicted
+++ resolved
@@ -216,54 +216,6 @@
     maDummyModules[ rName ] = nType;
 }
 
-<<<<<<< HEAD
-=======
-void VbaProject::createDummyModules()
-{
-    /*  !! HACK !! This function is called from old XLS filter only, must be
-        removed when this filter uses the OOX VBA import instead of the old SVX
-        VBA import.
-     */
-
-    // create empty dummy modules
-    typedef RefMap< OUString, VbaModule > VbaModuleMap;
-    VbaModuleMap aDummyModules;
-    for( DummyModuleMap::iterator aIt = maDummyModules.begin(), aEnd = maDummyModules.end(); aIt != aEnd; ++aIt )
-    {
-        OSL_ENSURE( !aDummyModules.has( aIt->first ), "VbaProject::createDummyModules - multiple modules with the same name" );
-        VbaModuleMap::mapped_type& rxModule = aDummyModules[ aIt->first ];
-        rxModule.reset( new VbaModule( mxDocModel, aIt->first, RTL_TEXTENCODING_MS_1252, isImportVbaExecutable() ) );
-        rxModule->setType( aIt->second );
-    }
-
-    if( !aDummyModules.empty() ) try
-    {
-        // get the model factory and the basic library
-        Reference< XMultiServiceFactory > xModelFactory( mxDocModel, UNO_QUERY_THROW );
-        Reference< XNameContainer > xBasicLib( createBasicLibrary(), UNO_SET_THROW );
-
-        // try to get access to document objects related to code modules
-        Reference< XNameAccess > xDocObjectNA;
-        try
-        {
-            xDocObjectNA.set( xModelFactory->createInstance( CREATE_OUSTRING( "ooo.vba.VBAObjectModuleObjectProvider" ) ), UNO_QUERY );
-        }
-        catch( Exception& )
-        {
-            // not all documents support this
-        }
-
-        // create empty dummy modules
-        if( xBasicLib.is() )
-            aDummyModules.forEachMem( &VbaModule::createEmptyModule,
-                ::boost::cref( xBasicLib ), ::boost::cref( xDocObjectNA ) );
-    }
-    catch( Exception& )
-    {
-    }
-}
-
->>>>>>> 220821e1
 void VbaProject::prepareImport()
 {
 }
@@ -546,7 +498,6 @@
         }
     }
 
-<<<<<<< HEAD
     // attach macros to registered objects
     attachMacros();
     // virtual call, derived classes may do some more processing
@@ -568,10 +519,6 @@
     catch( Exception& )
     {
     }
-=======
-    // virtual call, derived classes may do some more processing
-    finalizeImport();
->>>>>>> 220821e1
 }
 
 void VbaProject::copyStorage( StorageBase& rVbaPrjStrg )
