/* -*- Mode: C++; tab-width: 4; indent-tabs-mode: nil; c-basic-offset: 4 -*- */
/*************************************************************************
 *
 * DO NOT ALTER OR REMOVE COPYRIGHT NOTICES OR THIS FILE HEADER.
 *
 * Copyright 2000, 2010 Oracle and/or its affiliates.
 *
 * OpenOffice.org - a multi-platform office productivity suite
 *
 * This file is part of OpenOffice.org.
 *
 * OpenOffice.org is free software: you can redistribute it and/or modify
 * it under the terms of the GNU Lesser General Public License version 3
 * only, as published by the Free Software Foundation.
 *
 * OpenOffice.org is distributed in the hope that it will be useful,
 * but WITHOUT ANY WARRANTY; without even the implied warranty of
 * MERCHANTABILITY or FITNESS FOR A PARTICULAR PURPOSE.  See the
 * GNU Lesser General Public License version 3 for more details
 * (a copy is included in the LICENSE file that accompanied this code).
 *
 * You should have received a copy of the GNU Lesser General Public License
 * version 3 along with OpenOffice.org.  If not, see
 * <http://www.openoffice.org/license.html>
 * for a copy of the LGPLv3 License.
 *
 ************************************************************************/

#include "oox/ole/axcontrol.hxx"

#include <com/sun/star/awt/FontSlant.hpp>
#include <com/sun/star/awt/FontStrikeout.hpp>
#include <com/sun/star/awt/FontUnderline.hpp>
#include <com/sun/star/awt/FontWeight.hpp>
#include <com/sun/star/awt/ImagePosition.hpp>
#include <com/sun/star/awt/ImageScaleMode.hpp>
#include <com/sun/star/awt/Point.hpp>
#include <com/sun/star/awt/ScrollBarOrientation.hpp>
#include <com/sun/star/awt/Size.hpp>
#include <com/sun/star/awt/TextAlign.hpp>
#include <com/sun/star/awt/VisualEffect.hpp>
#include <com/sun/star/awt/XControlModel.hpp>
#include <com/sun/star/beans/NamedValue.hpp>
#include <com/sun/star/container/XIndexContainer.hpp>
#include <com/sun/star/form/XForm.hpp>
#include <com/sun/star/form/XFormComponent.hpp>
#include <com/sun/star/form/XFormsSupplier.hpp>
#include <com/sun/star/form/binding/XBindableValue.hpp>
#include <com/sun/star/form/binding/XListEntrySink.hpp>
#include <com/sun/star/form/binding/XListEntrySource.hpp>
#include <com/sun/star/form/binding/XValueBinding.hpp>
#include <com/sun/star/lang/XMultiServiceFactory.hpp>
#include <com/sun/star/sheet/XCellRangeAddressable.hpp>
#include <com/sun/star/sheet/XCellRangeReferrer.hpp>
#include <com/sun/star/style/VerticalAlignment.hpp>
#include <com/sun/star/table/CellAddress.hpp>
#include <com/sun/star/table/CellRangeAddress.hpp>
#include <rtl/tencinfo.h>
#include "oox/helper/attributelist.hxx"
#include "oox/helper/binaryinputstream.hxx"
#include "oox/helper/containerhelper.hxx"
#include "oox/helper/graphichelper.hxx"
#include "oox/helper/propertymap.hxx"

namespace oox {
namespace ole {

// ============================================================================

using namespace ::com::sun::star::awt;
using namespace ::com::sun::star::beans;
using namespace ::com::sun::star::container;
using namespace ::com::sun::star::drawing;
using namespace ::com::sun::star::form;
using namespace ::com::sun::star::form::binding;
using namespace ::com::sun::star::frame;
using namespace ::com::sun::star::lang;
using namespace ::com::sun::star::sheet;
using namespace ::com::sun::star::style;
using namespace ::com::sun::star::table;
using namespace ::com::sun::star::uno;

using ::rtl::OUString;

// ============================================================================

namespace {

const sal_uInt32 COMCTL_ID_SIZE             = 0x12344321;

const sal_uInt32 COMCTL_ID_COMMONDATA       = 0xABCDEF01;
const sal_uInt32 COMCTL_COMMON_FLATBORDER   = 0x00000001;
const sal_uInt32 COMCTL_COMMON_ENABLED      = 0x00000002;
const sal_uInt32 COMCTL_COMMON_3DBORDER     = 0x00000004;
const sal_uInt32 COMCTL_COMMON_OLEDROPMAN   = 0x00002000;

const sal_uInt32 COMCTL_ID_COMPLEXDATA      = 0xBDECDE1F;
const sal_uInt32 COMCTL_COMPLEX_FONT        = 0x00000001;
const sal_uInt32 COMCTL_COMPLEX_MOUSEICON   = 0x00000002;

const sal_uInt32 COMCTL_ID_SCROLLBAR_60     = 0x99470A83;
const sal_uInt32 COMCTL_SCROLLBAR_HOR       = 0x00000010;
const sal_Int32 COMCTL_SCROLLBAR_3D         = 0;
const sal_Int32 COMCTL_SCROLLBAR_FLAT       = 1;
const sal_Int32 COMCTL_SCROLLBAR_TRACK3D    = 2;

const sal_uInt32 COMCTL_ID_PROGRESSBAR_50   = 0xE6E17E84;
const sal_uInt32 COMCTL_ID_PROGRESSBAR_60   = 0x97AB8A01;

// ----------------------------------------------------------------------------

const sal_uInt32 AX_CMDBUTTON_DEFFLAGS      = 0x0000001B;
const sal_uInt32 AX_LABEL_DEFFLAGS          = 0x0080001B;
const sal_uInt32 AX_IMAGE_DEFFLAGS          = 0x0000001B;
const sal_uInt32 AX_MORPHDATA_DEFFLAGS      = 0x2C80081B;
const sal_uInt32 AX_SPINBUTTON_DEFFLAGS     = 0x0000001B;
const sal_uInt32 AX_SCROLLBAR_DEFFLAGS      = 0x0000001B;
const sal_uInt32 AX_TABSTRIP_DEFFLAGS       = 0x0000001B;

const sal_uInt16 AX_POS_TOPLEFT             = 0;
const sal_uInt16 AX_POS_TOP                 = 1;
const sal_uInt16 AX_POS_TOPRIGHT            = 2;
const sal_uInt16 AX_POS_LEFT                = 3;
const sal_uInt16 AX_POS_CENTER              = 4;
const sal_uInt16 AX_POS_RIGHT               = 5;
const sal_uInt16 AX_POS_BOTTOMLEFT          = 6;
const sal_uInt16 AX_POS_BOTTOM              = 7;
const sal_uInt16 AX_POS_BOTTOMRIGHT         = 8;

#define AX_PICPOS_IMPL( label, image ) ((AX_POS_##label << 16) | AX_POS_##image)
const sal_uInt32 AX_PICPOS_LEFTTOP          = AX_PICPOS_IMPL( TOPRIGHT,    TOPLEFT );
const sal_uInt32 AX_PICPOS_LEFTCENTER       = AX_PICPOS_IMPL( RIGHT,       LEFT );
const sal_uInt32 AX_PICPOS_LEFTBOTTOM       = AX_PICPOS_IMPL( BOTTOMRIGHT, BOTTOMLEFT );
const sal_uInt32 AX_PICPOS_RIGHTTOP         = AX_PICPOS_IMPL( TOPLEFT,     TOPRIGHT );
const sal_uInt32 AX_PICPOS_RIGHTCENTER      = AX_PICPOS_IMPL( LEFT,        RIGHT );
const sal_uInt32 AX_PICPOS_RIGHTBOTTOM      = AX_PICPOS_IMPL( BOTTOMLEFT,  BOTTOMRIGHT );
const sal_uInt32 AX_PICPOS_ABOVELEFT        = AX_PICPOS_IMPL( BOTTOMLEFT,  TOPLEFT );
const sal_uInt32 AX_PICPOS_ABOVECENTER      = AX_PICPOS_IMPL( BOTTOM,      TOP  );
const sal_uInt32 AX_PICPOS_ABOVERIGHT       = AX_PICPOS_IMPL( BOTTOMRIGHT, TOPRIGHT );
const sal_uInt32 AX_PICPOS_BELOWLEFT        = AX_PICPOS_IMPL( TOPLEFT,     BOTTOMLEFT );
const sal_uInt32 AX_PICPOS_BELOWCENTER      = AX_PICPOS_IMPL( TOP,         BOTTOM );
const sal_uInt32 AX_PICPOS_BELOWRIGHT       = AX_PICPOS_IMPL( TOPRIGHT,    BOTTOMRIGHT );
const sal_uInt32 AX_PICPOS_CENTER           = AX_PICPOS_IMPL( CENTER,      CENTER  );
#undef AX_PICPOS_IMPL

const sal_Int32 AX_MATCHENTRY_FIRSTLETTER   = 0;
const sal_Int32 AX_MATCHENTRY_COMPLETE      = 1;
const sal_Int32 AX_MATCHENTRY_NONE          = 2;

const sal_Int32 AX_ORIENTATION_AUTO         = -1;
const sal_Int32 AX_ORIENTATION_VERTICAL     = 0;
const sal_Int32 AX_ORIENTATION_HORIZONTAL   = 1;

const sal_Int32 AX_PROPTHUMB_ON             = -1;
const sal_Int32 AX_PROPTHUMB_OFF            = 0;

const sal_uInt32 AX_TABSTRIP_TABS           = 0;
const sal_uInt32 AX_TABSTRIP_BUTTONS        = 1;
const sal_uInt32 AX_TABSTRIP_NONE           = 2;

const sal_uInt32 AX_CONTAINER_ENABLED       = 0x00000004;
const sal_uInt32 AX_CONTAINER_HASDESIGNEXT  = 0x00004000;
const sal_uInt32 AX_CONTAINER_NOCLASSTABLE  = 0x00008000;

const sal_uInt32 AX_CONTAINER_DEFFLAGS      = 0x00000004;

const sal_Int32 AX_CONTAINER_DEFWIDTH       = 4000;
const sal_Int32 AX_CONTAINER_DEFHEIGHT      = 3000;

const sal_Int32 AX_CONTAINER_CYCLEALL       = 0;
const sal_Int32 AX_CONTAINER_CYCLECURRENT   = 2;

const sal_Int32 AX_CONTAINER_SCR_NONE       = 0x00;
const sal_Int32 AX_CONTAINER_SCR_HOR        = 0x01;
const sal_Int32 AX_CONTAINER_SCR_VER        = 0x02;
const sal_Int32 AX_CONTAINER_SCR_KEEP_HOR   = 0x04;
const sal_Int32 AX_CONTAINER_SCR_KEEP_VER   = 0x08;
const sal_Int32 AX_CONTAINER_SCR_SHOW_LEFT  = 0x10;

// ----------------------------------------------------------------------------

const sal_Int16 API_BORDER_NONE             = 0;
const sal_Int16 API_BORDER_SUNKEN           = 1;
const sal_Int16 API_BORDER_FLAT             = 2;

const sal_Int16 API_STATE_UNCHECKED         = 0;
const sal_Int16 API_STATE_CHECKED           = 1;
const sal_Int16 API_STATE_DONTKNOW          = 2;

// ----------------------------------------------------------------------------

/** Tries to extract a range address from a defined name. */
bool lclExtractRangeFromName( CellRangeAddress& orRangeAddr, const Reference< XModel >& rxDocModel, const OUString& rAddressString )
{
    try
    {
        PropertySet aPropSet( rxDocModel );
        Reference< XNameAccess > xRangesNA( aPropSet.getAnyProperty( PROP_NamedRanges ), UNO_QUERY_THROW );
        Reference< XCellRangeReferrer > xReferrer( xRangesNA->getByName( rAddressString ), UNO_QUERY_THROW );
        Reference< XCellRangeAddressable > xAddressable( xReferrer->getReferredCells(), UNO_QUERY_THROW );
        orRangeAddr = xAddressable->getRangeAddress();
        return true;
    }
    catch( Exception& )
    {
    }
    return false;
}

bool lclExtractAddressFromName( CellAddress& orAddress, const Reference< XModel >& rxDocModel, const OUString& rAddressString )
{
    CellRangeAddress aRangeAddr;
    if( lclExtractRangeFromName( aRangeAddr, rxDocModel, rAddressString ) &&
        (aRangeAddr.StartColumn == aRangeAddr.EndColumn) &&
        (aRangeAddr.StartRow == aRangeAddr.EndRow) )
    {
        orAddress.Sheet = aRangeAddr.Sheet;
        orAddress.Column = aRangeAddr.StartColumn;
        orAddress.Row = aRangeAddr.StartRow;
        return true;
    }
    return false;
}

void lclPrepareConverter( PropertySet& rConverter, const Reference< XModel >& rxDocModel,
        const OUString& rAddressString, sal_Int32 nRefSheet, bool bRange )
{
    if( !rConverter.is() ) try
    {
        Reference< XMultiServiceFactory > xFactory( rxDocModel, UNO_QUERY_THROW );
        OUString aServiceName = bRange ?
            CREATE_OUSTRING( "com.sun.star.table.CellRangeAddressConversion" ) :
            CREATE_OUSTRING( "com.sun.star.table.CellAddressConversion" );
        rConverter.set( xFactory->createInstance( aServiceName ) );
    }
    catch( Exception& )
    {
    }
    rConverter.setProperty( PROP_XLA1Representation, rAddressString );
    rConverter.setProperty( PROP_ReferenceSheet, nRefSheet );
}

} // namespace

// ============================================================================

ControlConverter::ControlConverter( const Reference< XModel >& rxDocModel,
        const GraphicHelper& rGraphicHelper, bool bDefaultColorBgr ) :
    mxDocModel( rxDocModel ),
    mrGraphicHelper( rGraphicHelper ),
    mbDefaultColorBgr( bDefaultColorBgr )
{
    OSL_ENSURE( mxDocModel.is(), "ControlConverter::ControlConverter - missing document model" );
}

ControlConverter::~ControlConverter()
{
}

// Generic conversion ---------------------------------------------------------

void ControlConverter::convertPosition( PropertyMap& rPropMap, const AxPairData& rPos ) const
{
    // position is given in 1/100 mm, UNO needs AppFont units
    Point aAppFontPos = mrGraphicHelper.convertHmmToAppFont( Point( rPos.first, rPos.second ) );
    rPropMap.setProperty( PROP_PositionX, aAppFontPos.X );
    rPropMap.setProperty( PROP_PositionY, aAppFontPos.Y );
}

void ControlConverter::convertSize( PropertyMap& rPropMap, const AxPairData& rSize ) const
{
    // size is given in 1/100 mm, UNO needs AppFont units
    Size aAppFontSize = mrGraphicHelper.convertHmmToAppFont( Size( rSize.first, rSize.second ) );
    rPropMap.setProperty( PROP_Width, aAppFontSize.Width );
    rPropMap.setProperty( PROP_Height, aAppFontSize.Height );
}

void ControlConverter::convertColor( PropertyMap& rPropMap, sal_Int32 nPropId, sal_uInt32 nOleColor ) const
{
    rPropMap.setProperty( nPropId, OleHelper::decodeOleColor( mrGraphicHelper, nOleColor, mbDefaultColorBgr ) );
}

void ControlConverter::convertPicture( PropertyMap& rPropMap, const StreamDataSequence& rPicData ) const
{
    if( rPicData.hasElements() )
    {
        OUString aGraphicUrl = mrGraphicHelper.importGraphicObject( rPicData );
        if( aGraphicUrl.getLength() > 0 )
            rPropMap.setProperty( PROP_ImageURL, aGraphicUrl );
    }
}

void ControlConverter::convertOrientation( PropertyMap& rPropMap, bool bHorizontal ) const
{
    sal_Int32 nScrollOrient = bHorizontal ? ScrollBarOrientation::HORIZONTAL : ScrollBarOrientation::VERTICAL;
    rPropMap.setProperty( PROP_Orientation, nScrollOrient );
}

void ControlConverter::convertVerticalAlign( PropertyMap& rPropMap, sal_Int32 nVerticalAlign ) const
{
    VerticalAlignment eAlign = VerticalAlignment_TOP;
    switch( nVerticalAlign )
    {
        case XML_Top:       eAlign = VerticalAlignment_TOP;     break;
        case XML_Center:    eAlign = VerticalAlignment_MIDDLE;  break;
        case XML_Bottom:    eAlign = VerticalAlignment_BOTTOM;  break;
    }
    rPropMap.setProperty( PROP_VerticalAlign, eAlign );
}

void ControlConverter::convertScrollBar( PropertyMap& rPropMap,
        sal_Int32 nMin, sal_Int32 nMax, sal_Int32 nPosition,
        sal_Int32 nSmallChange, sal_Int32 nLargeChange, bool bAwtModel ) const
{
    rPropMap.setProperty( PROP_ScrollValueMin, ::std::min( nMin, nMax ) );
    rPropMap.setProperty( PROP_ScrollValueMax, ::std::max( nMin, nMax ) );
    rPropMap.setProperty( PROP_LineIncrement, nSmallChange );
    rPropMap.setProperty( PROP_BlockIncrement, nLargeChange );
    rPropMap.setProperty( bAwtModel ? PROP_ScrollValue : PROP_DefaultScrollValue, nPosition );
}

void ControlConverter::bindToSources( const Reference< XControlModel >& rxCtrlModel,
        const OUString& rCtrlSource, const OUString& rRowSource, sal_Int32 nRefSheet ) const
{
    // value binding
    if( rCtrlSource.getLength() > 0 ) try
    {
        // first check if the XBindableValue interface is supported
        Reference< XBindableValue > xBindable( rxCtrlModel, UNO_QUERY_THROW );

        // convert address string to cell address struct
        CellAddress aAddress;
        if( !lclExtractAddressFromName( aAddress, mxDocModel, rCtrlSource ) )
        {
            lclPrepareConverter( maAddressConverter, mxDocModel, rCtrlSource, nRefSheet, false );
            if( !maAddressConverter.getProperty( aAddress, PROP_Address ) )
                throw RuntimeException();
        }

        // create argument sequence
        NamedValue aValue;
        aValue.Name = CREATE_OUSTRING( "BoundCell" );
        aValue.Value <<= aAddress;
        Sequence< Any > aArgs( 1 );
        aArgs[ 0 ] <<= aValue;

        // create the CellValueBinding instance and set at the control model
        Reference< XMultiServiceFactory > xFactory( mxDocModel, UNO_QUERY_THROW );
        Reference< XValueBinding > xBinding( xFactory->createInstanceWithArguments(
            CREATE_OUSTRING( "com.sun.star.table.CellValueBinding" ), aArgs ), UNO_QUERY_THROW );
        xBindable->setValueBinding( xBinding );
    }
    catch( Exception& )
    {
    }

    // list entry source
    if( rRowSource.getLength() > 0 ) try
    {
        // first check if the XListEntrySink interface is supported
        Reference< XListEntrySink > xEntrySink( rxCtrlModel, UNO_QUERY_THROW );

        // convert address string to cell range address struct
        CellRangeAddress aRangeAddr;
        if( !lclExtractRangeFromName( aRangeAddr, mxDocModel, rRowSource ) )
        {
            lclPrepareConverter( maRangeConverter, mxDocModel, rRowSource, nRefSheet, true );
            if( !maRangeConverter.getProperty( aRangeAddr, PROP_Address ) )
                throw RuntimeException();
        }

        // create argument sequence
        NamedValue aValue;
        aValue.Name = CREATE_OUSTRING( "CellRange" );
        aValue.Value <<= aRangeAddr;
        Sequence< Any > aArgs( 1 );
        aArgs[ 0 ] <<= aValue;

        // create the EntrySource instance and set at the control model
        Reference< XMultiServiceFactory > xFactory( mxDocModel, UNO_QUERY_THROW );
        Reference< XListEntrySource > xEntrySource( xFactory->createInstanceWithArguments(
            CREATE_OUSTRING( "com.sun.star.table.CellRangeListSource"  ), aArgs ), UNO_QUERY_THROW );
        xEntrySink->setListEntrySource( xEntrySource );
    }
    catch( Exception& )
    {
    }
}

// ActiveX (Forms 2.0) specific conversion ------------------------------------

void ControlConverter::convertAxBackground( PropertyMap& rPropMap,
        sal_uInt32 nBackColor, sal_uInt32 nFlags, ApiTransparencyMode eTranspMode ) const
{
    bool bOpaque = getFlag( nFlags, AX_FLAGS_OPAQUE );
    switch( eTranspMode )
    {
        case API_TRANSPARENCY_NOTSUPPORTED:
            // fake transparency by using system window background if needed
            convertColor( rPropMap, PROP_BackgroundColor, bOpaque ? nBackColor : AX_SYSCOLOR_WINDOWBACK );
        break;
        case API_TRANSPARENCY_PAINTTRANSPARENT:
            rPropMap.setProperty( PROP_PaintTransparent, !bOpaque );
            // run-through intended!
        case API_TRANSPARENCY_VOID:
            // keep transparency by leaving the (void) default property value
            if( bOpaque )
                convertColor( rPropMap, PROP_BackgroundColor, nBackColor );
        break;
    }
}

void ControlConverter::convertAxBorder( PropertyMap& rPropMap,
        sal_uInt32 nBorderColor, sal_Int32 nBorderStyle, sal_Int32 nSpecialEffect ) const
{
    sal_Int16 nBorder = (nBorderStyle == AX_BORDERSTYLE_SINGLE) ? API_BORDER_FLAT :
        ((nSpecialEffect == AX_SPECIALEFFECT_FLAT) ? API_BORDER_NONE : API_BORDER_SUNKEN);
    rPropMap.setProperty( PROP_Border, nBorder );
    convertColor( rPropMap, PROP_BorderColor, nBorderColor );
}

void ControlConverter::convertAxVisualEffect( PropertyMap& rPropMap, sal_Int32 nSpecialEffect ) const
{
    sal_Int16 nVisualEffect = (nSpecialEffect == AX_SPECIALEFFECT_FLAT) ? VisualEffect::FLAT : VisualEffect::LOOK3D;
    rPropMap.setProperty( PROP_VisualEffect, nVisualEffect );
}

void ControlConverter::convertAxPicture( PropertyMap& rPropMap, const StreamDataSequence& rPicData, sal_uInt32 nPicPos ) const
{
    // the picture
    convertPicture( rPropMap, rPicData );

    // picture position
    sal_Int16 nImagePos = ImagePosition::LeftCenter;
    switch( nPicPos )
    {
<<<<<<< HEAD
        case AX_PICPOS_LEFTTOP:     nImagePos = AwtImagePos::LeftTop;       break;
        case AX_PICPOS_LEFTCENTER:  nImagePos = AwtImagePos::LeftCenter;    break;
        case AX_PICPOS_LEFTBOTTOM:  nImagePos = AwtImagePos::LeftBottom;    break;
        case AX_PICPOS_RIGHTTOP:    nImagePos = AwtImagePos::RightTop;      break;
        case AX_PICPOS_RIGHTCENTER: nImagePos = AwtImagePos::RightCenter;   break;
        case AX_PICPOS_RIGHTBOTTOM: nImagePos = AwtImagePos::RightBottom;   break;
        case AX_PICPOS_ABOVELEFT:   nImagePos = AwtImagePos::AboveLeft;     break;
        case AX_PICPOS_ABOVECENTER: nImagePos = AwtImagePos::AboveCenter;   break;
        case AX_PICPOS_ABOVERIGHT:  nImagePos = AwtImagePos::AboveRight;    break;
        case AX_PICPOS_BELOWLEFT:   nImagePos = AwtImagePos::BelowLeft;     break;
        case AX_PICPOS_BELOWCENTER: nImagePos = AwtImagePos::BelowCenter;   break;
        case AX_PICPOS_BELOWRIGHT:  nImagePos = AwtImagePos::BelowRight;    break;
        case AX_PICPOS_CENTER:      nImagePos = AwtImagePos::Centered;      break;
        default:    OSL_FAIL( "ControlConverter::convertAxPicture - unknown picture position" );
=======
        case AX_PICPOS_LEFTTOP:     nImagePos = ImagePosition::LeftTop;     break;
        case AX_PICPOS_LEFTCENTER:  nImagePos = ImagePosition::LeftCenter;  break;
        case AX_PICPOS_LEFTBOTTOM:  nImagePos = ImagePosition::LeftBottom;  break;
        case AX_PICPOS_RIGHTTOP:    nImagePos = ImagePosition::RightTop;    break;
        case AX_PICPOS_RIGHTCENTER: nImagePos = ImagePosition::RightCenter; break;
        case AX_PICPOS_RIGHTBOTTOM: nImagePos = ImagePosition::RightBottom; break;
        case AX_PICPOS_ABOVELEFT:   nImagePos = ImagePosition::AboveLeft;   break;
        case AX_PICPOS_ABOVECENTER: nImagePos = ImagePosition::AboveCenter; break;
        case AX_PICPOS_ABOVERIGHT:  nImagePos = ImagePosition::AboveRight;  break;
        case AX_PICPOS_BELOWLEFT:   nImagePos = ImagePosition::BelowLeft;   break;
        case AX_PICPOS_BELOWCENTER: nImagePos = ImagePosition::BelowCenter; break;
        case AX_PICPOS_BELOWRIGHT:  nImagePos = ImagePosition::BelowRight;  break;
        case AX_PICPOS_CENTER:      nImagePos = ImagePosition::Centered;    break;
        default:    OSL_ENSURE( false, "ControlConverter::convertAxPicture - unknown picture position" );
>>>>>>> c08aba6a
    }
    rPropMap.setProperty( PROP_ImagePosition, nImagePos );
}

void ControlConverter::convertAxPicture( PropertyMap& rPropMap, const StreamDataSequence& rPicData,
        sal_Int32 nPicSizeMode, sal_Int32 /*nPicAlign*/, bool /*bPicTiling*/ ) const
{
    // the picture
    convertPicture( rPropMap, rPicData );

    // picture scale mode
    sal_Int16 nScaleMode = ImageScaleMode::None;
    switch( nPicSizeMode )
    {
<<<<<<< HEAD
        case AX_PICSIZE_CLIP:       nScaleMode = AwtScaleMode::None;        break;
        case AX_PICSIZE_STRETCH:    nScaleMode = AwtScaleMode::Anisotropic; break;
        case AX_PICSIZE_ZOOM:       nScaleMode = AwtScaleMode::Isotropic;   break;
        default:    OSL_FAIL( "ControlConverter::convertAxPicture - unknown picture size mode" );
=======
        case AX_PICSIZE_CLIP:       nScaleMode = ImageScaleMode::None;          break;
        case AX_PICSIZE_STRETCH:    nScaleMode = ImageScaleMode::Anisotropic;   break;
        case AX_PICSIZE_ZOOM:       nScaleMode = ImageScaleMode::Isotropic;     break;
        default:    OSL_ENSURE( false, "ControlConverter::convertAxPicture - unknown picture size mode" );
>>>>>>> c08aba6a
    }
    rPropMap.setProperty( PROP_ScaleMode, nScaleMode );
}

void ControlConverter::convertAxState( PropertyMap& rPropMap,
        const OUString& rValue, sal_Int32 nMultiSelect, ApiDefaultStateMode eDefStateMode, bool bAwtModel ) const
{
    bool bBooleanState = eDefStateMode == API_DEFAULTSTATE_BOOLEAN;
    bool bSupportsTriState = eDefStateMode == API_DEFAULTSTATE_TRISTATE;

    // state
    sal_Int16 nState = bSupportsTriState ? API_STATE_DONTKNOW : API_STATE_UNCHECKED;
    if( rValue.getLength() == 1 ) switch( rValue[ 0 ] )
    {
        case '0':   nState = API_STATE_UNCHECKED;   break;
        case '1':   nState = API_STATE_CHECKED;     break;
        // any other string (also empty) means 'dontknow'
    }
    sal_Int32 nPropId = bAwtModel ? PROP_State : PROP_DefaultState;
    if( bBooleanState )
        rPropMap.setProperty( nPropId, nState != API_STATE_UNCHECKED );
    else
        rPropMap.setProperty( nPropId, nState );

    // tristate
    if( bSupportsTriState )
        rPropMap.setProperty( PROP_TriState, nMultiSelect == AX_SELCTION_MULTI );
}

void ControlConverter::convertAxOrientation( PropertyMap& rPropMap,
        const AxPairData& rSize, sal_Int32 nOrientation ) const
{
    bool bHorizontal = true;
    switch( nOrientation )
    {
        case AX_ORIENTATION_AUTO:       bHorizontal = rSize.first > rSize.second;   break;
        case AX_ORIENTATION_VERTICAL:   bHorizontal = false;                        break;
        case AX_ORIENTATION_HORIZONTAL: bHorizontal = true;                         break;
        default:    OSL_FAIL( "ControlConverter::convertAxOrientation - unknown orientation" );
    }
    convertOrientation( rPropMap, bHorizontal );
}

// ============================================================================

ControlModelBase::ControlModelBase() :
    maSize( 0, 0 ),
    mbAwtModel( false )
{
}

ControlModelBase::~ControlModelBase()
{
}

OUString ControlModelBase::getServiceName() const
{
    ApiControlType eCtrlType = getControlType();
    if( mbAwtModel ) switch( eCtrlType )
    {
        case API_CONTROL_BUTTON:        return CREATE_OUSTRING( "com.sun.star.awt.UnoControlButtonModel" );
        case API_CONTROL_FIXEDTEXT:     return CREATE_OUSTRING( "com.sun.star.awt.UnoControlFixedTextModel" );
        case API_CONTROL_IMAGE:         return CREATE_OUSTRING( "com.sun.star.awt.UnoControlImageControlModel" );
        case API_CONTROL_CHECKBOX:      return CREATE_OUSTRING( "com.sun.star.awt.UnoControlCheckBoxModel" );
        case API_CONTROL_RADIOBUTTON:   return CREATE_OUSTRING( "com.sun.star.form.component.RadioButton" );
        case API_CONTROL_EDIT:          return CREATE_OUSTRING( "com.sun.star.awt.UnoControlEditModel" );
        case API_CONTROL_NUMERIC:       return CREATE_OUSTRING( "com.sun.star.awt.UnoControlNumericFieldModel" );
        case API_CONTROL_LISTBOX:       return CREATE_OUSTRING( "com.sun.star.form.component.ListBox" );
        case API_CONTROL_COMBOBOX:      return CREATE_OUSTRING( "com.sun.star.form.component.ComboBox" );
        case API_CONTROL_SPINBUTTON:    return CREATE_OUSTRING( "com.sun.star.form.component.SpinButton" );
        case API_CONTROL_SCROLLBAR:     return CREATE_OUSTRING( "com.sun.star.form.component.ScrollBar" );
        case API_CONTROL_PROGRESSBAR:   return CREATE_OUSTRING( "com.sun.star.awt.UnoControlProgressBarModel" );
        case API_CONTROL_FRAME:         return CREATE_OUSTRING( "com.sun.star.awt.UnoFrameModel" );
        case API_CONTROL_PAGE:          return CREATE_OUSTRING( "com.sun.star.awt.UnoPageModel" );
        case API_CONTROL_MULTIPAGE:     return CREATE_OUSTRING( "com.sun.star.awt.UnoMultiPageModel" );
        case API_CONTROL_DIALOG:        return CREATE_OUSTRING( "com.sun.star.awt.UnoControlDialogModel" );
        default:    OSL_FAIL( "ControlModelBase::getServiceName - no AWT model service supported" );
    }
    else switch( eCtrlType )
    {
        case API_CONTROL_BUTTON:        return CREATE_OUSTRING( "com.sun.star.form.component.CommandButton" );
        case API_CONTROL_FIXEDTEXT:     return CREATE_OUSTRING( "com.sun.star.form.component.FixedText" );
        case API_CONTROL_IMAGE:         return CREATE_OUSTRING( "com.sun.star.form.component.DatabaseImageControl" );
        case API_CONTROL_CHECKBOX:      return CREATE_OUSTRING( "com.sun.star.form.component.CheckBox" );
        case API_CONTROL_RADIOBUTTON:   return CREATE_OUSTRING( "com.sun.star.form.component.RadioButton" );
        case API_CONTROL_EDIT:          return CREATE_OUSTRING( "com.sun.star.form.component.TextField" );
        case API_CONTROL_NUMERIC:       return CREATE_OUSTRING( "com.sun.star.form.component.NumericField" );
        case API_CONTROL_LISTBOX:       return CREATE_OUSTRING( "com.sun.star.form.component.ListBox" );
        case API_CONTROL_COMBOBOX:      return CREATE_OUSTRING( "com.sun.star.form.component.ComboBox" );
        case API_CONTROL_SPINBUTTON:    return CREATE_OUSTRING( "com.sun.star.form.component.SpinButton" );
        case API_CONTROL_SCROLLBAR:     return CREATE_OUSTRING( "com.sun.star.form.component.ScrollBar" );
        case API_CONTROL_GROUPBOX:      return CREATE_OUSTRING( "com.sun.star.form.component.GroupBox" );
        default:    OSL_FAIL( "ControlModelBase::getServiceName - no form component service supported" );
    }
    return OUString();
}

void ControlModelBase::importProperty( sal_Int32 /*nPropId*/, const OUString& /*rValue*/ )
{
}

void ControlModelBase::importPictureData( sal_Int32 /*nPropId*/, BinaryInputStream& /*rInStrm*/ )
{
}

void ControlModelBase::convertProperties( PropertyMap& /*rPropMap*/, const ControlConverter& /*rConv*/ ) const
{
}

void ControlModelBase::convertSize( PropertyMap& rPropMap, const ControlConverter& rConv ) const
{
    rConv.convertSize( rPropMap, maSize );
}

// ============================================================================

ComCtlModelBase::ComCtlModelBase( sal_uInt32 nDataPartId5, sal_uInt32 nDataPartId6,
        sal_uInt16 nVersion, bool bCommonPart, bool bComplexPart ) :
    maFontData( CREATE_OUSTRING( "Tahoma" ), 82500 ),
    mnFlags( 0 ),
    mnVersion( nVersion ),
    mnDataPartId5( nDataPartId5 ),
    mnDataPartId6( nDataPartId6 ),
    mbCommonPart( bCommonPart ),
    mbComplexPart( bComplexPart )
{
}

bool ComCtlModelBase::importBinaryModel( BinaryInputStream& rInStrm )
{
    // read initial size part and header of the control data part
    if( importSizePart( rInStrm ) && readPartHeader( rInStrm, getDataPartId(), mnVersion ) )
    {
        // if flags part exists, the first int32 of the data part contains its size
        sal_uInt32 nCommonPartSize = mbCommonPart ? rInStrm.readuInt32() : 0;
        // implementations must read the exact amount of data, stream must point to its end afterwards
        importControlData( rInStrm );
        // read following parts
        if( !rInStrm.isEof() &&
            (!mbCommonPart || importCommonPart( rInStrm, nCommonPartSize )) &&
            (!mbComplexPart || importComplexPart( rInStrm )) )
        {
            return !rInStrm.isEof();
        }
    }
    return false;
}

void ComCtlModelBase::convertProperties( PropertyMap& rPropMap, const ControlConverter& rConv ) const
{
    if( mbCommonPart )
        rPropMap.setProperty( PROP_Enabled, getFlag( mnFlags, COMCTL_COMMON_ENABLED ) );
    ControlModelBase::convertProperties( rPropMap, rConv );
}

void ComCtlModelBase::importCommonExtraData( BinaryInputStream& /*rInStrm*/ )
{
}

void ComCtlModelBase::importCommonTrailingData( BinaryInputStream& /*rInStrm*/ )
{
}

sal_uInt32 ComCtlModelBase::getDataPartId() const
{
    switch( mnVersion )
    {
        case COMCTL_VERSION_50: return mnDataPartId5;
        case COMCTL_VERSION_60: return mnDataPartId6;
    }
    OSL_FAIL( "ComCtlObjectBase::getDataPartId - unxpected version" );
    return SAL_MAX_UINT32;
}

bool ComCtlModelBase::readPartHeader( BinaryInputStream& rInStrm, sal_uInt32 nExpPartId, sal_uInt16 nExpMajor, sal_uInt16 nExpMinor )
{
    // no idea if all this is correct...
    sal_uInt32 nPartId;
    sal_uInt16 nMajor, nMinor;
    rInStrm >> nPartId >> nMinor >> nMajor;
    bool bPartId = nPartId == nExpPartId;
    OSL_ENSURE( bPartId, "ComCtlObjectBase::readPartHeader - unexpected part identifier" );
    bool bVersion = ((nExpMajor == SAL_MAX_UINT16) || (nExpMajor == nMajor)) && ((nExpMinor == SAL_MAX_UINT16) || (nExpMinor == nMinor));
    OSL_ENSURE( bVersion, "ComCtlObjectBase::readPartHeader - unexpected part version" );
    return !rInStrm.isEof() && bPartId && bVersion;
}

bool ComCtlModelBase::importSizePart( BinaryInputStream& rInStrm )
{
    if( readPartHeader( rInStrm, COMCTL_ID_SIZE, 0, 8 ) )
    {
        rInStrm >> maSize.first >> maSize.second;
        return !rInStrm.isEof();
    }
    return false;
}

bool ComCtlModelBase::importCommonPart( BinaryInputStream& rInStrm, sal_uInt32 nPartSize )
{
    sal_Int64 nEndPos = rInStrm.tell() + nPartSize;
    if( (nPartSize >= 16) && readPartHeader( rInStrm, COMCTL_ID_COMMONDATA, 5, 0 ) )
    {
        rInStrm.skip( 4 );
        rInStrm >> mnFlags;
        // implementations may read less than the exact amount of data
        importCommonExtraData( rInStrm );
        rInStrm.seek( nEndPos );
        // implementations must read the exact amount of data, stream must point to its end afterwards
        importCommonTrailingData( rInStrm );
        return !rInStrm.isEof();
    }
    return false;
}

bool ComCtlModelBase::importComplexPart( BinaryInputStream& rInStrm )
{
    if( readPartHeader( rInStrm, COMCTL_ID_COMPLEXDATA, 5, 1 ) )
    {
        sal_uInt32 nContFlags;
        rInStrm >> nContFlags;
        bool bReadOk =
            (!getFlag( nContFlags, COMCTL_COMPLEX_FONT ) || OleHelper::importStdFont( maFontData, rInStrm, true )) &&
            (!getFlag( nContFlags, COMCTL_COMPLEX_MOUSEICON ) || OleHelper::importStdPic( maMouseIcon, rInStrm, true ));
        return bReadOk && !rInStrm.isEof();
    }
    return false;
}

// ============================================================================

ComCtlScrollBarModel::ComCtlScrollBarModel( sal_uInt16 nVersion ) :
    ComCtlModelBase( SAL_MAX_UINT32, COMCTL_ID_SCROLLBAR_60, nVersion, true, true ),
    mnScrollBarFlags( 0x00000011 ),
    mnLargeChange( 1 ),
    mnSmallChange( 1 ),
    mnMin( 0 ),
    mnMax( 32767 ),
    mnPosition( 0 )
{
}

ApiControlType ComCtlScrollBarModel::getControlType() const
{
    return API_CONTROL_SCROLLBAR;
}

void ComCtlScrollBarModel::convertProperties( PropertyMap& rPropMap, const ControlConverter& rConv ) const
{
    rPropMap.setProperty( PROP_Border, API_BORDER_NONE );
    rConv.convertOrientation( rPropMap, getFlag( mnScrollBarFlags, COMCTL_SCROLLBAR_HOR ) );
    rConv.convertScrollBar( rPropMap, mnMin, mnMax, mnPosition, mnSmallChange, mnLargeChange, mbAwtModel );
    ComCtlModelBase::convertProperties( rPropMap, rConv );
}

void ComCtlScrollBarModel::importControlData( BinaryInputStream& rInStrm )
{
    rInStrm >> mnScrollBarFlags >> mnLargeChange >> mnSmallChange >> mnMin >> mnMax >> mnPosition;
}

// ============================================================================

ComCtlProgressBarModel::ComCtlProgressBarModel( sal_uInt16 nVersion ) :
    ComCtlModelBase( COMCTL_ID_PROGRESSBAR_50, COMCTL_ID_PROGRESSBAR_60, nVersion, true, true ),
    mfMin( 0.0 ),
    mfMax( 100.0 ),
    mnVertical( 0 ),
    mnSmooth( 0 )
{
}

ApiControlType ComCtlProgressBarModel::getControlType() const
{
    return API_CONTROL_PROGRESSBAR;
}

void ComCtlProgressBarModel::convertProperties( PropertyMap& rPropMap, const ControlConverter& rConv ) const
{
    sal_uInt16 nBorder = getFlag( mnFlags, COMCTL_COMMON_3DBORDER ) ? API_BORDER_SUNKEN :
        (getFlag( mnFlags, COMCTL_COMMON_FLATBORDER ) ? API_BORDER_FLAT : API_BORDER_NONE);
    rPropMap.setProperty( PROP_Border, nBorder );
    rPropMap.setProperty( PROP_ProgressValueMin, getLimitedValue< sal_Int32, double >( ::std::min( mfMin, mfMax ), 0.0, SAL_MAX_INT32 ) );
    rPropMap.setProperty( PROP_ProgressValueMax, getLimitedValue< sal_Int32, double >( ::std::max( mfMin, mfMax ), 0.0, SAL_MAX_INT32 ) );
    // ComCtl model does not provide current value?
    ComCtlModelBase::convertProperties( rPropMap, rConv );
}

void ComCtlProgressBarModel::importControlData( BinaryInputStream& rInStrm )
{
    rInStrm >> mfMin >> mfMax;
    if( mnVersion == COMCTL_VERSION_60 )
        rInStrm >> mnVertical >> mnSmooth;
}

// ============================================================================

AxControlModelBase::AxControlModelBase()
{
}

void AxControlModelBase::importProperty( sal_Int32 nPropId, const OUString& rValue )
{
    switch( nPropId )
    {
        // size of the control shape: format is "width;height"
        case XML_Size:
        {
            sal_Int32 nSepPos = rValue.indexOf( ';' );
            OSL_ENSURE( nSepPos >= 0, "AxControlModelBase::importProperty - missing separator in 'Size' property" );
            if( nSepPos >= 0 )
            {
                maSize.first = rValue.copy( 0, nSepPos ).toInt32();
                maSize.second = rValue.copy( nSepPos + 1 ).toInt32();
            }
        }
        break;
    }
}

// ============================================================================

AxFontDataModel::AxFontDataModel( bool bSupportsAlign ) :
    mbSupportsAlign( bSupportsAlign )
{
}

void AxFontDataModel::importProperty( sal_Int32 nPropId, const OUString& rValue )
{
    switch( nPropId )
    {
        case XML_FontName:          maFontData.maFontName = rValue;                                             break;
        case XML_FontEffects:       maFontData.mnFontEffects = AttributeConversion::decodeUnsigned( rValue );   break;
        case XML_FontHeight:        maFontData.mnFontHeight = AttributeConversion::decodeInteger( rValue );     break;
        case XML_FontCharSet:       maFontData.mnFontCharSet = AttributeConversion::decodeInteger( rValue );    break;
        case XML_ParagraphAlign:    maFontData.mnHorAlign = AttributeConversion::decodeInteger( rValue );       break;
        default:                    AxControlModelBase::importProperty( nPropId, rValue );
    }
}

bool AxFontDataModel::importBinaryModel( BinaryInputStream& rInStrm )
{
    return maFontData.importBinaryModel( rInStrm );
}

void AxFontDataModel::convertProperties( PropertyMap& rPropMap, const ControlConverter& rConv ) const
{
    // font name
    if( maFontData.maFontName.getLength() > 0 )
        rPropMap.setProperty( PROP_FontName, maFontData.maFontName );

    // font effects
    rPropMap.setProperty( PROP_FontWeight, getFlagValue( maFontData.mnFontEffects, AX_FONTDATA_BOLD, FontWeight::BOLD, FontWeight::NORMAL ) );
    rPropMap.setProperty( PROP_FontSlant, getFlagValue< sal_Int16 >( maFontData.mnFontEffects, AX_FONTDATA_ITALIC, FontSlant_ITALIC, FontSlant_NONE ) );
    rPropMap.setProperty( PROP_FontUnderline, getFlagValue( maFontData.mnFontEffects, AX_FONTDATA_UNDERLINE, maFontData.mbDblUnderline ? FontUnderline::DOUBLE : FontUnderline::SINGLE, FontUnderline::NONE ) );
    rPropMap.setProperty( PROP_FontStrikeout, getFlagValue( maFontData.mnFontEffects, AX_FONTDATA_STRIKEOUT, FontStrikeout::SINGLE, FontStrikeout::NONE ) );
    rPropMap.setProperty( PROP_FontHeight, maFontData.getHeightPoints() );

    // font character set
    rtl_TextEncoding eFontEnc = RTL_TEXTENCODING_DONTKNOW;
    if( (0 <= maFontData.mnFontCharSet) && (maFontData.mnFontCharSet <= SAL_MAX_UINT8) )
        eFontEnc = rtl_getTextEncodingFromWindowsCharset( static_cast< sal_uInt8 >( maFontData.mnFontCharSet ) );
    if( eFontEnc != RTL_TEXTENCODING_DONTKNOW )
        rPropMap.setProperty( PROP_FontCharset, static_cast< sal_Int16 >( eFontEnc ) );

    // text alignment
    if( mbSupportsAlign )
    {
        sal_Int32 nAlign = TextAlign::LEFT;
        switch( maFontData.mnHorAlign )
        {
<<<<<<< HEAD
            case AX_FONTDATA_LEFT:      nAlign = cssa::TextAlign::LEFT;     break;
            case AX_FONTDATA_RIGHT:     nAlign = cssa::TextAlign::RIGHT;    break;
            case AX_FONTDATA_CENTER:    nAlign = cssa::TextAlign::CENTER;   break;
            default:    OSL_FAIL( "AxFontDataModel::convertProperties - unknown text alignment" );
=======
            case AX_FONTDATA_LEFT:      nAlign = TextAlign::LEFT;   break;
            case AX_FONTDATA_RIGHT:     nAlign = TextAlign::RIGHT;  break;
            case AX_FONTDATA_CENTER:    nAlign = TextAlign::CENTER; break;
            default:    OSL_ENSURE( false, "AxFontDataModel::convertProperties - unknown text alignment" );
>>>>>>> c08aba6a
        }
        // form controls expect short value
        rPropMap.setProperty( PROP_Align, static_cast< sal_Int16 >( nAlign ) );
    }

    // process base class properties
    AxControlModelBase::convertProperties( rPropMap, rConv );
}

// ============================================================================

AxCommandButtonModel::AxCommandButtonModel() :
    mnTextColor( AX_SYSCOLOR_BUTTONTEXT ),
    mnBackColor( AX_SYSCOLOR_BUTTONFACE ),
    mnFlags( AX_CMDBUTTON_DEFFLAGS ),
    mnPicturePos( AX_PICPOS_ABOVECENTER ),
    mnVerticalAlign( XML_Center ),
    mbFocusOnClick( true )
{
}

void AxCommandButtonModel::importProperty( sal_Int32 nPropId, const OUString& rValue )
{
    switch( nPropId )
    {
        case XML_Caption:               maCaption = rValue;                                                 break;
        case XML_ForeColor:             mnTextColor = AttributeConversion::decodeUnsigned( rValue );        break;
        case XML_BackColor:             mnBackColor = AttributeConversion::decodeUnsigned( rValue );        break;
        case XML_VariousPropertyBits:   mnFlags = AttributeConversion::decodeUnsigned( rValue );            break;
        case XML_PicturePosition:       mnPicturePos = AttributeConversion::decodeUnsigned( rValue );       break;
        case XML_TakeFocusOnClick:      mbFocusOnClick = AttributeConversion::decodeInteger( rValue ) != 0; break;
        default:                        AxFontDataModel::importProperty( nPropId, rValue );
    }
}

void AxCommandButtonModel::importPictureData( sal_Int32 nPropId, BinaryInputStream& rInStrm )
{
    switch( nPropId )
    {
        case XML_Picture:   OleHelper::importStdPic( maPictureData, rInStrm, true );    break;
        default:            AxFontDataModel::importPictureData( nPropId, rInStrm );
    }
}

bool AxCommandButtonModel::importBinaryModel( BinaryInputStream& rInStrm )
{
    AxBinaryPropertyReader aReader( rInStrm );
    aReader.readIntProperty< sal_uInt32 >( mnTextColor );
    aReader.readIntProperty< sal_uInt32 >( mnBackColor );
    aReader.readIntProperty< sal_uInt32 >( mnFlags );
    aReader.readStringProperty( maCaption );
    aReader.readIntProperty< sal_uInt32 >( mnPicturePos );
    aReader.readPairProperty( maSize );
    aReader.skipIntProperty< sal_uInt8 >(); // mouse pointer
    aReader.readPictureProperty( maPictureData );
    aReader.skipIntProperty< sal_uInt16 >(); // accelerator
    aReader.readBoolProperty( mbFocusOnClick, true ); // binary flag means "do not take focus"
    aReader.skipPictureProperty(); // mouse icon
    return aReader.finalizeImport() && AxFontDataModel::importBinaryModel( rInStrm );
}

ApiControlType AxCommandButtonModel::getControlType() const
{
    return API_CONTROL_BUTTON;
}

void AxCommandButtonModel::convertProperties( PropertyMap& rPropMap, const ControlConverter& rConv ) const
{
    rPropMap.setProperty( PROP_Label, maCaption );
    rPropMap.setProperty( PROP_Enabled, getFlag( mnFlags, AX_FLAGS_ENABLED ) );
    rPropMap.setProperty( PROP_MultiLine, getFlag( mnFlags, AX_FLAGS_WORDWRAP ) );
    rPropMap.setProperty( PROP_FocusOnClick, mbFocusOnClick );
    rConv.convertColor( rPropMap, PROP_TextColor, mnTextColor );
    rConv.convertVerticalAlign( rPropMap, mnVerticalAlign );
    rConv.convertAxBackground( rPropMap, mnBackColor, mnFlags, API_TRANSPARENCY_NOTSUPPORTED );
    rConv.convertAxPicture( rPropMap, maPictureData, mnPicturePos );
    AxFontDataModel::convertProperties( rPropMap, rConv );
}

// ============================================================================

AxLabelModel::AxLabelModel() :
    mnTextColor( AX_SYSCOLOR_BUTTONTEXT ),
    mnBackColor( AX_SYSCOLOR_BUTTONFACE ),
    mnFlags( AX_LABEL_DEFFLAGS ),
    mnBorderColor( AX_SYSCOLOR_WINDOWFRAME ),
    mnBorderStyle( AX_BORDERSTYLE_NONE ),
    mnSpecialEffect( AX_SPECIALEFFECT_FLAT ),
    mnVerticalAlign( XML_Top )
{
}

void AxLabelModel::importProperty( sal_Int32 nPropId, const OUString& rValue )
{
    switch( nPropId )
    {
        case XML_Caption:               maCaption = rValue;                                             break;
        case XML_ForeColor:             mnTextColor = AttributeConversion::decodeUnsigned( rValue );    break;
        case XML_BackColor:             mnBackColor = AttributeConversion::decodeUnsigned( rValue );    break;
        case XML_VariousPropertyBits:   mnFlags = AttributeConversion::decodeUnsigned( rValue );        break;
        case XML_BorderColor:           mnBorderColor = AttributeConversion::decodeUnsigned( rValue );  break;
        case XML_BorderStyle:           mnBorderStyle = AttributeConversion::decodeInteger( rValue );   break;
        case XML_SpecialEffect:         mnSpecialEffect = AttributeConversion::decodeInteger( rValue ); break;
        default:                        AxFontDataModel::importProperty( nPropId, rValue );
    }
}

bool AxLabelModel::importBinaryModel( BinaryInputStream& rInStrm )
{
    AxBinaryPropertyReader aReader( rInStrm );
    aReader.readIntProperty< sal_uInt32 >( mnTextColor );
    aReader.readIntProperty< sal_uInt32 >( mnBackColor );
    aReader.readIntProperty< sal_uInt32 >( mnFlags );
    aReader.readStringProperty( maCaption );
    aReader.skipIntProperty< sal_uInt32 >(); // picture position
    aReader.readPairProperty( maSize );
    aReader.skipIntProperty< sal_uInt8 >(); // mouse pointer
    aReader.readIntProperty< sal_uInt32 >( mnBorderColor );
    aReader.readIntProperty< sal_uInt16 >( mnBorderStyle );
    aReader.readIntProperty< sal_uInt16 >( mnSpecialEffect );
    aReader.skipPictureProperty(); // picture
    aReader.skipIntProperty< sal_uInt16 >(); // accelerator
    aReader.skipPictureProperty(); // mouse icon
    return aReader.finalizeImport() && AxFontDataModel::importBinaryModel( rInStrm );
}

ApiControlType AxLabelModel::getControlType() const
{
    return API_CONTROL_FIXEDTEXT;
}

void AxLabelModel::convertProperties( PropertyMap& rPropMap, const ControlConverter& rConv ) const
{
    rPropMap.setProperty( PROP_Label, maCaption );
    rPropMap.setProperty( PROP_Enabled, getFlag( mnFlags, AX_FLAGS_ENABLED ) );
    rPropMap.setProperty( PROP_MultiLine, getFlag( mnFlags, AX_FLAGS_WORDWRAP ) );
    rConv.convertColor( rPropMap, PROP_TextColor, mnTextColor );
    rConv.convertVerticalAlign( rPropMap, mnVerticalAlign );
    rConv.convertAxBackground( rPropMap, mnBackColor, mnFlags, API_TRANSPARENCY_VOID );
    rConv.convertAxBorder( rPropMap, mnBorderColor, mnBorderStyle, mnSpecialEffect );
    AxFontDataModel::convertProperties( rPropMap, rConv );
}

// ============================================================================

AxImageModel::AxImageModel() :
    mnBackColor( AX_SYSCOLOR_BUTTONFACE ),
    mnFlags( AX_IMAGE_DEFFLAGS ),
    mnBorderColor( AX_SYSCOLOR_WINDOWFRAME ),
    mnBorderStyle( AX_BORDERSTYLE_SINGLE ),
    mnSpecialEffect( AX_SPECIALEFFECT_FLAT ),
    mnPicSizeMode( AX_PICSIZE_CLIP ),
    mnPicAlign( AX_PICALIGN_CENTER ),
    mbPicTiling( false )
{
}

void AxImageModel::importProperty( sal_Int32 nPropId, const OUString& rValue )
{
    switch( nPropId )
    {
        case XML_BackColor:             mnBackColor = AttributeConversion::decodeUnsigned( rValue );      break;
        case XML_VariousPropertyBits:   mnFlags = AttributeConversion::decodeUnsigned( rValue );          break;
        case XML_BorderColor:           mnBorderColor = AttributeConversion::decodeUnsigned( rValue );    break;
        case XML_BorderStyle:           mnBorderStyle = AttributeConversion::decodeInteger( rValue );     break;
        case XML_SpecialEffect:         mnSpecialEffect = AttributeConversion::decodeInteger( rValue );   break;
        case XML_SizeMode:              mnPicSizeMode = AttributeConversion::decodeInteger( rValue );     break;
        case XML_PictureAlignment:      mnPicAlign = AttributeConversion::decodeInteger( rValue );        break;
        case XML_PictureTiling:         mbPicTiling = AttributeConversion::decodeInteger( rValue ) != 0;  break;
        default:                        AxControlModelBase::importProperty( nPropId, rValue );
    }
}

void AxImageModel::importPictureData( sal_Int32 nPropId, BinaryInputStream& rInStrm )
{
    switch( nPropId )
    {
        case XML_Picture:   OleHelper::importStdPic( maPictureData, rInStrm, true );    break;
        default:            AxControlModelBase::importPictureData( nPropId, rInStrm );
    }
}

bool AxImageModel::importBinaryModel( BinaryInputStream& rInStrm )
{
    AxBinaryPropertyReader aReader( rInStrm );
    aReader.skipUndefinedProperty();
    aReader.skipUndefinedProperty();
    aReader.skipBoolProperty(); // auto-size
    aReader.readIntProperty< sal_uInt32 >( mnBorderColor );
    aReader.readIntProperty< sal_uInt32 >( mnBackColor );
    aReader.readIntProperty< sal_uInt8 >( mnBorderStyle );
    aReader.skipIntProperty< sal_uInt8 >(); // mouse pointer
    aReader.readIntProperty< sal_uInt8 >( mnPicSizeMode );
    aReader.readIntProperty< sal_uInt8 >( mnSpecialEffect );
    aReader.readPairProperty( maSize );
    aReader.readPictureProperty( maPictureData );
    aReader.readIntProperty< sal_uInt8 >( mnPicAlign );
    aReader.readBoolProperty( mbPicTiling );
    aReader.readIntProperty< sal_uInt32 >( mnFlags );
    aReader.skipPictureProperty(); // mouse icon
    return aReader.finalizeImport();
}

ApiControlType AxImageModel::getControlType() const
{
    return API_CONTROL_IMAGE;
}

void AxImageModel::convertProperties( PropertyMap& rPropMap, const ControlConverter& rConv ) const
{
    rPropMap.setProperty( PROP_Enabled, getFlag( mnFlags, AX_FLAGS_ENABLED ) );
    rConv.convertAxBackground( rPropMap, mnBackColor, mnFlags, API_TRANSPARENCY_VOID );
    rConv.convertAxBorder( rPropMap, mnBorderColor, mnBorderStyle, mnSpecialEffect );
    rConv.convertAxPicture( rPropMap, maPictureData, mnPicSizeMode, mnPicAlign, mbPicTiling );
    AxControlModelBase::convertProperties( rPropMap, rConv );
}

// ============================================================================

AxMorphDataModelBase::AxMorphDataModelBase() :
    mnTextColor( AX_SYSCOLOR_WINDOWTEXT ),
    mnBackColor( AX_SYSCOLOR_WINDOWBACK ),
    mnFlags( AX_MORPHDATA_DEFFLAGS ),
    mnPicturePos( AX_PICPOS_ABOVECENTER ),
    mnBorderColor( AX_SYSCOLOR_WINDOWFRAME ),
    mnBorderStyle( AX_BORDERSTYLE_NONE ),
    mnSpecialEffect( AX_SPECIALEFFECT_SUNKEN ),
    mnDisplayStyle( AX_DISPLAYSTYLE_TEXT ),
    mnMultiSelect( AX_SELCTION_SINGLE ),
    mnScrollBars( AX_SCROLLBAR_NONE ),
    mnMatchEntry( AX_MATCHENTRY_NONE ),
    mnShowDropButton( AX_SHOWDROPBUTTON_NEVER ),
    mnMaxLength( 0 ),
    mnPasswordChar( 0 ),
    mnListRows( 8 ),
    mnVerticalAlign( XML_Center )
{
}

void AxMorphDataModelBase::importProperty( sal_Int32 nPropId, const OUString& rValue )
{
    switch( nPropId )
    {
        case XML_Caption:               maCaption = rValue;                                             break;
        case XML_Value:                 maValue = rValue;                                               break;
        case XML_GroupName:             maGroupName = rValue;                                           break;
        case XML_ForeColor:             mnTextColor = AttributeConversion::decodeUnsigned( rValue );    break;
        case XML_BackColor:             mnBackColor = AttributeConversion::decodeUnsigned( rValue );    break;
        case XML_VariousPropertyBits:   mnFlags = AttributeConversion::decodeUnsigned( rValue );        break;
        case XML_PicturePosition:       mnPicturePos = AttributeConversion::decodeUnsigned( rValue );   break;
        case XML_BorderColor:           mnBorderColor = AttributeConversion::decodeUnsigned( rValue );  break;
        case XML_BorderStyle:           mnBorderStyle = AttributeConversion::decodeInteger( rValue );   break;
        case XML_SpecialEffect:         mnSpecialEffect = AttributeConversion::decodeInteger( rValue ); break;
        case XML_DisplayStyle:          mnDisplayStyle = AttributeConversion::decodeInteger( rValue );  break;
        case XML_MultiSelect:           mnMultiSelect = AttributeConversion::decodeInteger( rValue );   break;
        case XML_ScrollBars:            mnScrollBars = AttributeConversion::decodeInteger( rValue );    break;
        case XML_MatchEntry:            mnMatchEntry = AttributeConversion::decodeInteger( rValue );    break;
        case XML_ShowDropButtonWhen:    mnShowDropButton = AttributeConversion::decodeInteger( rValue );break;
        case XML_MaxLength:             mnMaxLength = AttributeConversion::decodeInteger( rValue );     break;
        case XML_PasswordChar:          mnPasswordChar = AttributeConversion::decodeInteger( rValue );  break;
        case XML_ListRows:              mnListRows = AttributeConversion::decodeInteger( rValue );      break;
        default:                        AxFontDataModel::importProperty( nPropId, rValue );
    }
}

void AxMorphDataModelBase::importPictureData( sal_Int32 nPropId, BinaryInputStream& rInStrm )
{
    switch( nPropId )
    {
        case XML_Picture:   OleHelper::importStdPic( maPictureData, rInStrm, true );    break;
        default:            AxFontDataModel::importPictureData( nPropId, rInStrm );
    }
}

bool AxMorphDataModelBase::importBinaryModel( BinaryInputStream& rInStrm )
{
    AxBinaryPropertyReader aReader( rInStrm, true );
    aReader.readIntProperty< sal_uInt32 >( mnFlags );
    aReader.readIntProperty< sal_uInt32 >( mnBackColor );
    aReader.readIntProperty< sal_uInt32 >( mnTextColor );
    aReader.readIntProperty< sal_Int32 >( mnMaxLength );
    aReader.readIntProperty< sal_uInt8 >( mnBorderStyle );
    aReader.readIntProperty< sal_uInt8 >( mnScrollBars );
    aReader.readIntProperty< sal_uInt8 >( mnDisplayStyle );
    aReader.skipIntProperty< sal_uInt8 >(); // mouse pointer
    aReader.readPairProperty( maSize );
    aReader.readIntProperty< sal_uInt16 >( mnPasswordChar );
    aReader.skipIntProperty< sal_uInt32 >(); // list width
    aReader.skipIntProperty< sal_uInt16 >(); // bound column
    aReader.skipIntProperty< sal_Int16 >(); // text column
    aReader.skipIntProperty< sal_Int16 >(); // column count
    aReader.readIntProperty< sal_uInt16 >( mnListRows );
    aReader.skipIntProperty< sal_uInt16 >(); // column info count
    aReader.readIntProperty< sal_uInt8 >( mnMatchEntry );
    aReader.skipIntProperty< sal_uInt8 >(); // list style
    aReader.readIntProperty< sal_uInt8 >( mnShowDropButton );
    aReader.skipUndefinedProperty();
    aReader.skipIntProperty< sal_uInt8 >(); // drop down style
    aReader.readIntProperty< sal_uInt8 >( mnMultiSelect );
    aReader.readStringProperty( maValue );
    aReader.readStringProperty( maCaption );
    aReader.readIntProperty< sal_uInt32 >( mnPicturePos );
    aReader.readIntProperty< sal_uInt32 >( mnBorderColor );
    aReader.readIntProperty< sal_uInt32 >( mnSpecialEffect );
    aReader.skipPictureProperty(); // mouse icon
    aReader.readPictureProperty( maPictureData );
    aReader.skipIntProperty< sal_uInt16 >(); // accelerator
    aReader.skipUndefinedProperty();
    aReader.skipBoolProperty();
    aReader.readStringProperty( maGroupName );
    return aReader.finalizeImport() && AxFontDataModel::importBinaryModel( rInStrm );
}

void AxMorphDataModelBase::convertProperties( PropertyMap& rPropMap, const ControlConverter& rConv ) const
{
    rPropMap.setProperty( PROP_Enabled, getFlag( mnFlags, AX_FLAGS_ENABLED ) );
    rConv.convertColor( rPropMap, PROP_TextColor, mnTextColor );
    AxFontDataModel::convertProperties( rPropMap, rConv );
}

// ============================================================================

AxToggleButtonModel::AxToggleButtonModel()
{
    mnDisplayStyle = AX_DISPLAYSTYLE_TOGGLE;
}

ApiControlType AxToggleButtonModel::getControlType() const
{
    OSL_ENSURE( mnDisplayStyle == AX_DISPLAYSTYLE_TOGGLE, "AxToggleButtonModel::getControlType - invalid control type" );
    return API_CONTROL_BUTTON;
}

void AxToggleButtonModel::convertProperties( PropertyMap& rPropMap, const ControlConverter& rConv ) const
{
    rPropMap.setProperty( PROP_Label, maCaption );
    rPropMap.setProperty( PROP_MultiLine, getFlag( mnFlags, AX_FLAGS_WORDWRAP ) );
    rPropMap.setProperty( PROP_Toggle, true );
    rConv.convertVerticalAlign( rPropMap, mnVerticalAlign );
    rConv.convertAxBackground( rPropMap, mnBackColor, mnFlags, API_TRANSPARENCY_NOTSUPPORTED );
    rConv.convertAxPicture( rPropMap, maPictureData, mnPicturePos );
    rConv.convertAxState( rPropMap, maValue, mnMultiSelect, API_DEFAULTSTATE_BOOLEAN, mbAwtModel );
    AxMorphDataModelBase::convertProperties( rPropMap, rConv );
}

// ============================================================================

AxCheckBoxModel::AxCheckBoxModel()
{
    mnDisplayStyle = AX_DISPLAYSTYLE_CHECKBOX;
}

ApiControlType AxCheckBoxModel::getControlType() const
{
    OSL_ENSURE( mnDisplayStyle == AX_DISPLAYSTYLE_CHECKBOX, "AxCheckBoxModel::getControlType - invalid control type" );
    return API_CONTROL_CHECKBOX;
}

void AxCheckBoxModel::convertProperties( PropertyMap& rPropMap, const ControlConverter& rConv ) const
{
    rPropMap.setProperty( PROP_Label, maCaption );
    rPropMap.setProperty( PROP_MultiLine, getFlag( mnFlags, AX_FLAGS_WORDWRAP ) );
    rConv.convertVerticalAlign( rPropMap, mnVerticalAlign );
    rConv.convertAxBackground( rPropMap, mnBackColor, mnFlags, API_TRANSPARENCY_VOID );
    rConv.convertAxVisualEffect( rPropMap, mnSpecialEffect );
    rConv.convertAxPicture( rPropMap, maPictureData, mnPicturePos );
    rConv.convertAxState( rPropMap, maValue, mnMultiSelect, API_DEFAULTSTATE_TRISTATE, mbAwtModel );
    AxMorphDataModelBase::convertProperties( rPropMap, rConv );
}

// ============================================================================

AxOptionButtonModel::AxOptionButtonModel()
{
    mnDisplayStyle = AX_DISPLAYSTYLE_OPTBUTTON;
}

ApiControlType AxOptionButtonModel::getControlType() const
{
    OSL_ENSURE( mnDisplayStyle == AX_DISPLAYSTYLE_OPTBUTTON, "AxOptionButtonModel::getControlType - invalid control type" );
    return API_CONTROL_RADIOBUTTON;
}

void AxOptionButtonModel::convertProperties( PropertyMap& rPropMap, const ControlConverter& rConv ) const
{
    rPropMap.setProperty( PROP_Label, maCaption );
    rPropMap.setProperty( PROP_MultiLine, getFlag( mnFlags, AX_FLAGS_WORDWRAP ) );
    rConv.convertVerticalAlign( rPropMap, mnVerticalAlign );
    rConv.convertAxBackground( rPropMap, mnBackColor, mnFlags, API_TRANSPARENCY_VOID );
    rConv.convertAxVisualEffect( rPropMap, mnSpecialEffect );
    rConv.convertAxPicture( rPropMap, maPictureData, mnPicturePos );
    rConv.convertAxState( rPropMap, maValue, mnMultiSelect, API_DEFAULTSTATE_SHORT, mbAwtModel );
    AxMorphDataModelBase::convertProperties( rPropMap, rConv );
}

// ============================================================================

AxTextBoxModel::AxTextBoxModel()
{
    mnDisplayStyle = AX_DISPLAYSTYLE_TEXT;
}

ApiControlType AxTextBoxModel::getControlType() const
{
    OSL_ENSURE( mnDisplayStyle == AX_DISPLAYSTYLE_TEXT, "AxTextBoxModel::getControlType - invalid control type" );
    return API_CONTROL_EDIT;
}

void AxTextBoxModel::convertProperties( PropertyMap& rPropMap, const ControlConverter& rConv ) const
{
    rPropMap.setProperty( PROP_MultiLine, getFlag( mnFlags, AX_FLAGS_MULTILINE ) );
    rPropMap.setProperty( PROP_HideInactiveSelection, getFlag( mnFlags, AX_FLAGS_HIDESELECTION ) );
    rPropMap.setProperty( mbAwtModel ? PROP_Text : PROP_DefaultText, maValue );
    rPropMap.setProperty( PROP_MaxTextLen, getLimitedValue< sal_Int16, sal_Int32 >( mnMaxLength, 0, SAL_MAX_INT16 ) );
    if( (0 < mnPasswordChar) && (mnPasswordChar <= SAL_MAX_INT16) )
        rPropMap.setProperty( PROP_EchoChar, static_cast< sal_Int16 >( mnPasswordChar ) );
    rPropMap.setProperty( PROP_HScroll, getFlag( mnScrollBars, AX_SCROLLBAR_HORIZONTAL ) );
    rPropMap.setProperty( PROP_VScroll, getFlag( mnScrollBars, AX_SCROLLBAR_VERTICAL ) );
    rConv.convertAxBackground( rPropMap, mnBackColor, mnFlags, API_TRANSPARENCY_VOID );
    rConv.convertAxBorder( rPropMap, mnBorderColor, mnBorderStyle, mnSpecialEffect );
    AxMorphDataModelBase::convertProperties( rPropMap, rConv );
}

// ============================================================================

AxNumericFieldModel::AxNumericFieldModel()
{
    mnDisplayStyle = AX_DISPLAYSTYLE_TEXT;
}

ApiControlType AxNumericFieldModel::getControlType() const
{
    OSL_ENSURE( mnDisplayStyle == AX_DISPLAYSTYLE_TEXT, "AxNumericFieldModel::getControlType - invalid control type" );
    return API_CONTROL_NUMERIC;
}

void AxNumericFieldModel::convertProperties( PropertyMap& rPropMap, const ControlConverter& rConv ) const
{
    rPropMap.setProperty( PROP_HideInactiveSelection, getFlag( mnFlags, AX_FLAGS_HIDESELECTION ) );
    // TODO: OUString::toDouble() does not handle local decimal separator
    rPropMap.setProperty( mbAwtModel ? PROP_Value : PROP_DefaultValue, maValue.toDouble() );
    rPropMap.setProperty( PROP_Spin, getFlag( mnScrollBars, AX_SCROLLBAR_VERTICAL ) );
    rPropMap.setProperty( PROP_Repeat, true );
    rConv.convertAxBackground( rPropMap, mnBackColor, mnFlags, API_TRANSPARENCY_VOID );
    rConv.convertAxBorder( rPropMap, mnBorderColor, mnBorderStyle, mnSpecialEffect );
    AxMorphDataModelBase::convertProperties( rPropMap, rConv );
}

// ============================================================================

AxListBoxModel::AxListBoxModel()
{
    mnDisplayStyle = AX_DISPLAYSTYLE_LISTBOX;
}

ApiControlType AxListBoxModel::getControlType() const
{
    OSL_ENSURE( mnDisplayStyle == AX_DISPLAYSTYLE_LISTBOX, "AxListBoxModel::getControlType - invalid control type" );
    return API_CONTROL_LISTBOX;
}

void AxListBoxModel::convertProperties( PropertyMap& rPropMap, const ControlConverter& rConv ) const
{
    bool bMultiSelect = (mnMultiSelect == AX_SELCTION_MULTI) || (mnMultiSelect == AX_SELCTION_EXTENDED);
    rPropMap.setProperty( PROP_MultiSelection, bMultiSelect );
    rPropMap.setProperty( PROP_Dropdown, false );
    rConv.convertAxBackground( rPropMap, mnBackColor, mnFlags, API_TRANSPARENCY_VOID );
    rConv.convertAxBorder( rPropMap, mnBorderColor, mnBorderStyle, mnSpecialEffect );
    AxMorphDataModelBase::convertProperties( rPropMap, rConv );
}

// ============================================================================

AxComboBoxModel::AxComboBoxModel()
{
    mnDisplayStyle = AX_DISPLAYSTYLE_COMBOBOX;
}

ApiControlType AxComboBoxModel::getControlType() const
{
    OSL_ENSURE( (mnDisplayStyle == AX_DISPLAYSTYLE_COMBOBOX) || (mnDisplayStyle == AX_DISPLAYSTYLE_DROPDOWN), "AxComboBoxModel::getControlType - invalid control type" );
    return (mnDisplayStyle == AX_DISPLAYSTYLE_DROPDOWN) ? API_CONTROL_LISTBOX : API_CONTROL_COMBOBOX;
}

void AxComboBoxModel::convertProperties( PropertyMap& rPropMap, const ControlConverter& rConv ) const
{
    if( mnDisplayStyle != AX_DISPLAYSTYLE_DROPDOWN )
    {
        rPropMap.setProperty( PROP_HideInactiveSelection, getFlag( mnFlags, AX_FLAGS_HIDESELECTION ) );
        rPropMap.setProperty( mbAwtModel ? PROP_Text : PROP_DefaultText, maValue );
        rPropMap.setProperty( PROP_MaxTextLen, getLimitedValue< sal_Int16, sal_Int32 >( mnMaxLength, 0, SAL_MAX_INT16 ) );
        bool bAutoComplete = (mnMatchEntry == AX_MATCHENTRY_FIRSTLETTER) || (mnMatchEntry == AX_MATCHENTRY_COMPLETE);
        rPropMap.setProperty( PROP_Autocomplete, bAutoComplete );
    }
    bool bShowDropdown = (mnShowDropButton == AX_SHOWDROPBUTTON_FOCUS) || (mnShowDropButton == AX_SHOWDROPBUTTON_ALWAYS);
    rPropMap.setProperty( PROP_Dropdown, bShowDropdown );
    rPropMap.setProperty( PROP_LineCount, getLimitedValue< sal_Int16, sal_Int32 >( mnListRows, 1, SAL_MAX_INT16 ) );
    rConv.convertAxBackground( rPropMap, mnBackColor, mnFlags, API_TRANSPARENCY_VOID );
    rConv.convertAxBorder( rPropMap, mnBorderColor, mnBorderStyle, mnSpecialEffect );
    AxMorphDataModelBase::convertProperties( rPropMap, rConv );
}

// ============================================================================

AxSpinButtonModel::AxSpinButtonModel() :
    mnArrowColor( AX_SYSCOLOR_BUTTONTEXT ),
    mnBackColor( AX_SYSCOLOR_BUTTONFACE ),
    mnFlags( AX_SPINBUTTON_DEFFLAGS ),
    mnOrientation( AX_ORIENTATION_AUTO ),
    mnMin( 0 ),
    mnMax( 100 ),
    mnPosition( 0 ),
    mnSmallChange( 1 ),
    mnDelay( 50 )
{
}

ApiControlType AxSpinButtonModel::getControlType() const
{
    return API_CONTROL_SPINBUTTON;
}

void AxSpinButtonModel::importProperty( sal_Int32 nPropId, const OUString& rValue )
{
    switch( nPropId )
    {
        case XML_ForeColor:             mnArrowColor = AttributeConversion::decodeUnsigned( rValue );   break;
        case XML_BackColor:             mnBackColor = AttributeConversion::decodeUnsigned( rValue );    break;
        case XML_VariousPropertyBits:   mnFlags = AttributeConversion::decodeUnsigned( rValue );        break;
        case XML_Orientation:           mnOrientation = AttributeConversion::decodeInteger( rValue );   break;
        case XML_Min:                   mnMin = AttributeConversion::decodeInteger( rValue );           break;
        case XML_Max:                   mnMax = AttributeConversion::decodeInteger( rValue );           break;
        case XML_Position:              mnPosition = AttributeConversion::decodeInteger( rValue );      break;
        case XML_SmallChange:           mnSmallChange = AttributeConversion::decodeInteger( rValue );   break;
        case XML_Delay:                 mnDelay = AttributeConversion::decodeInteger( rValue );         break;
        default:                        AxControlModelBase::importProperty( nPropId, rValue );
    }
}

bool AxSpinButtonModel::importBinaryModel( BinaryInputStream& rInStrm )
{
    AxBinaryPropertyReader aReader( rInStrm );
    aReader.readIntProperty< sal_uInt32 >( mnArrowColor );
    aReader.readIntProperty< sal_uInt32 >( mnBackColor );
    aReader.readIntProperty< sal_uInt32 >( mnFlags );
    aReader.readPairProperty( maSize );
    aReader.skipIntProperty< sal_uInt32 >(); // unused
    aReader.readIntProperty< sal_Int32 >( mnMin );
    aReader.readIntProperty< sal_Int32 >( mnMax );
    aReader.readIntProperty< sal_Int32 >( mnPosition );
    aReader.skipIntProperty< sal_uInt32 >(); // prev enabled
    aReader.skipIntProperty< sal_uInt32 >(); // next enabled
    aReader.readIntProperty< sal_Int32 >( mnSmallChange );
    aReader.readIntProperty< sal_Int32 >( mnOrientation );
    aReader.readIntProperty< sal_Int32 >( mnDelay );
    aReader.skipPictureProperty(); // mouse icon
    aReader.skipIntProperty< sal_uInt8 >(); // mouse pointer
    return aReader.finalizeImport();
}

void AxSpinButtonModel::convertProperties( PropertyMap& rPropMap, const ControlConverter& rConv ) const
{
    sal_Int32 nMin = ::std::min( mnMin, mnMax );
    sal_Int32 nMax = ::std::max( mnMin, mnMax );
    rPropMap.setProperty( PROP_Enabled, getFlag( mnFlags, AX_FLAGS_ENABLED ) );
    rPropMap.setProperty( PROP_SpinValueMin, nMin );
    rPropMap.setProperty( PROP_SpinValueMax, nMax );
    rPropMap.setProperty( PROP_SpinIncrement, mnSmallChange );
    rPropMap.setProperty( mbAwtModel ? PROP_SpinValue : PROP_DefaultSpinValue, mnPosition );
    rPropMap.setProperty( PROP_Repeat, true );
    rPropMap.setProperty( PROP_RepeatDelay, mnDelay );
    rPropMap.setProperty( PROP_Border, API_BORDER_NONE );
    rConv.convertColor( rPropMap, PROP_SymbolColor, mnArrowColor );
    rConv.convertAxBackground( rPropMap, mnBackColor, mnFlags, API_TRANSPARENCY_NOTSUPPORTED );
    rConv.convertAxOrientation( rPropMap, maSize, mnOrientation );
    AxControlModelBase::convertProperties( rPropMap, rConv );
}

// ============================================================================

AxScrollBarModel::AxScrollBarModel() :
    mnArrowColor( AX_SYSCOLOR_BUTTONTEXT ),
    mnBackColor( AX_SYSCOLOR_BUTTONFACE ),
    mnFlags( AX_SCROLLBAR_DEFFLAGS ),
    mnOrientation( AX_ORIENTATION_AUTO ),
    mnPropThumb( AX_PROPTHUMB_ON ),
    mnMin( 0 ),
    mnMax( 32767 ),
    mnPosition( 0 ),
    mnSmallChange( 1 ),
    mnLargeChange( 1 ),
    mnDelay( 50 )
{
}

ApiControlType AxScrollBarModel::getControlType() const
{
    return API_CONTROL_SCROLLBAR;
}

void AxScrollBarModel::importProperty( sal_Int32 nPropId, const OUString& rValue )
{
    switch( nPropId )
    {
        case XML_ForeColor:             mnArrowColor = AttributeConversion::decodeUnsigned( rValue );   break;
        case XML_BackColor:             mnBackColor = AttributeConversion::decodeUnsigned( rValue );    break;
        case XML_VariousPropertyBits:   mnFlags = AttributeConversion::decodeUnsigned( rValue );        break;
        case XML_Orientation:           mnOrientation = AttributeConversion::decodeInteger( rValue );   break;
        case XML_ProportionalThumb:     mnPropThumb = AttributeConversion::decodeInteger( rValue );     break;
        case XML_Min:                   mnMin = AttributeConversion::decodeInteger( rValue );           break;
        case XML_Max:                   mnMax = AttributeConversion::decodeInteger( rValue );           break;
        case XML_Position:              mnPosition = AttributeConversion::decodeInteger( rValue );      break;
        case XML_SmallChange:           mnSmallChange = AttributeConversion::decodeInteger( rValue );   break;
        case XML_LargeChange:           mnLargeChange = AttributeConversion::decodeInteger( rValue );   break;
        case XML_Delay:                 mnDelay = AttributeConversion::decodeInteger( rValue );         break;
        default:                        AxControlModelBase::importProperty( nPropId, rValue );
    }
}

bool AxScrollBarModel::importBinaryModel( BinaryInputStream& rInStrm )
{
    AxBinaryPropertyReader aReader( rInStrm );
    aReader.readIntProperty< sal_uInt32 >( mnArrowColor );
    aReader.readIntProperty< sal_uInt32 >( mnBackColor );
    aReader.readIntProperty< sal_uInt32 >( mnFlags );
    aReader.readPairProperty( maSize );
    aReader.skipIntProperty< sal_uInt8 >(); // mouse pointer
    aReader.readIntProperty< sal_Int32 >( mnMin );
    aReader.readIntProperty< sal_Int32 >( mnMax );
    aReader.readIntProperty< sal_Int32 >( mnPosition );
    aReader.skipIntProperty< sal_uInt32 >(); // unused
    aReader.skipIntProperty< sal_uInt32 >(); // prev enabled
    aReader.skipIntProperty< sal_uInt32 >(); // next enabled
    aReader.readIntProperty< sal_Int32 >( mnSmallChange );
    aReader.readIntProperty< sal_Int32 >( mnLargeChange );
    aReader.readIntProperty< sal_Int32 >( mnOrientation );
    aReader.readIntProperty< sal_Int16 >( mnPropThumb );
    aReader.readIntProperty< sal_Int32 >( mnDelay );
    aReader.skipPictureProperty(); // mouse icon
    return aReader.finalizeImport();
}

void AxScrollBarModel::convertProperties( PropertyMap& rPropMap, const ControlConverter& rConv ) const
{
    rPropMap.setProperty( PROP_Enabled, getFlag( mnFlags, AX_FLAGS_ENABLED ) );
    rPropMap.setProperty( PROP_RepeatDelay, mnDelay );
    rPropMap.setProperty( PROP_Border, API_BORDER_NONE );
    if( (mnPropThumb == AX_PROPTHUMB_ON) && (mnMin != mnMax) && (mnLargeChange > 0) )
    {
        // use double to prevent integer overflow in division (fInterval+mnLargeChange may become 0 when performed as int)
        double fInterval = fabs( static_cast< double >( mnMax - mnMin ) );
        sal_Int32 nThumbLen = getLimitedValue< sal_Int32, double >( (fInterval * mnLargeChange) / (fInterval + mnLargeChange), 1, SAL_MAX_INT32 );
        rPropMap.setProperty( PROP_VisibleSize, nThumbLen );
    }
    rConv.convertColor( rPropMap, PROP_SymbolColor, mnArrowColor );
    rConv.convertAxBackground( rPropMap, mnBackColor, mnFlags, API_TRANSPARENCY_NOTSUPPORTED );
    rConv.convertAxOrientation( rPropMap, maSize, mnOrientation );
    rConv.convertScrollBar( rPropMap, mnMin, mnMax, mnPosition, mnSmallChange, mnLargeChange, mbAwtModel );
    AxControlModelBase::convertProperties( rPropMap, rConv );
}

// ============================================================================

AxTabStripModel::AxTabStripModel() :
    AxFontDataModel( false ),   // no support for alignment properties
    mnBackColor( AX_SYSCOLOR_BUTTONFACE ),
    mnTextColor( AX_SYSCOLOR_BUTTONTEXT ),
    mnFlags( AX_TABSTRIP_DEFFLAGS ),
    mnSelectedTab( -1 ),
    mnTabStyle( AX_TABSTRIP_TABS ),
    mnTabFlagCount( 0 )
{
}

bool AxTabStripModel::importBinaryModel( BinaryInputStream& rInStrm )
{
    AxBinaryPropertyReader aReader( rInStrm );
    aReader.readIntProperty< sal_Int32 >( mnSelectedTab );
    aReader.readIntProperty< sal_uInt32 >( mnBackColor );
    aReader.readIntProperty< sal_uInt32 >( mnTextColor );
    aReader.skipUndefinedProperty();
    aReader.readPairProperty( maSize );
    aReader.readStringArrayProperty( maCaptions );
    aReader.skipIntProperty< sal_uInt8 >(); // mouse pointer
    aReader.skipUndefinedProperty();
    aReader.skipIntProperty< sal_uInt32 >(); // tab orientation
    aReader.readIntProperty< sal_uInt32 >( mnTabStyle );
    aReader.skipBoolProperty(); // multiple rows
    aReader.skipIntProperty< sal_uInt32 >(); // fixed width
    aReader.skipIntProperty< sal_uInt32 >(); // fixed height
    aReader.skipBoolProperty(); // tooltips
    aReader.skipUndefinedProperty();
    aReader.skipStringArrayProperty(); // tooltip strings
    aReader.skipUndefinedProperty();
    aReader.skipStringArrayProperty(); // tab names
    aReader.readIntProperty< sal_uInt32 >( mnFlags );
    aReader.skipBoolProperty(); // new version
    aReader.skipIntProperty< sal_uInt32 >(); // tabs allocated
    aReader.skipStringArrayProperty(); // tags
    aReader.readIntProperty< sal_uInt32 >( mnTabFlagCount );
    aReader.skipStringArrayProperty(); // accelerators
    aReader.skipPictureProperty(); // mouse icon
    return aReader.finalizeImport() && AxFontDataModel::importBinaryModel( rInStrm );
}

ApiControlType AxTabStripModel::getControlType() const
{
    return API_CONTROL_TABSTRIP;
}

void AxTabStripModel::convertProperties( PropertyMap& rPropMap, const ControlConverter& rConv ) const
{
    rPropMap.setProperty( PROP_Decoration, mnTabStyle != AX_TABSTRIP_NONE );
    // adjust for openoffice ( 1 based )
    rPropMap.setProperty( PROP_MultiPageValue, mnSelectedTab + 1);
    rConv.convertColor( rPropMap, PROP_BackgroundColor, mnBackColor );
    AxFontDataModel::convertProperties( rPropMap, rConv );
}

OUString AxTabStripModel::getCaption( sal_Int32 nIndex ) const
{
    return ContainerHelper::getVectorElement( maCaptions, nIndex, OUString() );
}

// ============================================================================

AxContainerModelBase::AxContainerModelBase( bool bFontSupport ) :
    AxFontDataModel( false ),   // no support for alignment properties
    maLogicalSize( AX_CONTAINER_DEFWIDTH, AX_CONTAINER_DEFHEIGHT ),
    maScrollPos( 0, 0 ),
    mnBackColor( AX_SYSCOLOR_BUTTONFACE ),
    mnTextColor( AX_SYSCOLOR_BUTTONTEXT ),
    mnFlags( AX_CONTAINER_DEFFLAGS ),
    mnBorderColor( AX_SYSCOLOR_BUTTONTEXT ),
    mnBorderStyle( AX_BORDERSTYLE_NONE ),
    mnScrollBars( AX_CONTAINER_SCR_NONE ),
    mnCycleType( AX_CONTAINER_CYCLEALL ),
    mnSpecialEffect( AX_SPECIALEFFECT_FLAT ),
    mnPicAlign( AX_PICALIGN_CENTER ),
    mnPicSizeMode( AX_PICSIZE_CLIP ),
    mbPicTiling( false ),
    mbFontSupport( bFontSupport )
{
    setAwtModelMode();
    // different default size for frame
    maSize = AxPairData( AX_CONTAINER_DEFWIDTH, AX_CONTAINER_DEFHEIGHT );
}

void AxContainerModelBase::importProperty( sal_Int32 nPropId, const OUString& rValue )
{
    if( nPropId == XML_Caption )
        maCaption = rValue;
}

bool AxContainerModelBase::importBinaryModel( BinaryInputStream& rInStrm )
{
    AxBinaryPropertyReader aReader( rInStrm );
    aReader.skipUndefinedProperty();
    aReader.readIntProperty< sal_uInt32 >( mnBackColor );
    aReader.readIntProperty< sal_uInt32 >( mnTextColor );
    aReader.skipIntProperty< sal_uInt32 >(); // next availbale control ID
    aReader.skipUndefinedProperty();
    aReader.skipUndefinedProperty();
    aReader.readIntProperty< sal_uInt32 >( mnFlags );
    aReader.readIntProperty< sal_uInt8 >( mnBorderStyle );
    aReader.skipIntProperty< sal_uInt8 >(); // mouse pointer
    aReader.readIntProperty< sal_uInt8 >( mnScrollBars );
    aReader.readPairProperty( maSize );
    aReader.readPairProperty( maLogicalSize );
    aReader.readPairProperty( maScrollPos );
    aReader.skipIntProperty< sal_uInt32 >(); // number of control groups
    aReader.skipUndefinedProperty();
    aReader.skipPictureProperty(); // mouse icon
    aReader.readIntProperty< sal_uInt8 >( mnCycleType );
    aReader.readIntProperty< sal_uInt8 >( mnSpecialEffect );
    aReader.readIntProperty< sal_uInt32 >( mnBorderColor );
    aReader.readStringProperty( maCaption );
    aReader.readFontProperty( maFontData );
    aReader.readPictureProperty( maPictureData );
    aReader.skipIntProperty< sal_Int32 >(); // zoom
    aReader.readIntProperty< sal_uInt8 >( mnPicAlign );
    aReader.readBoolProperty( mbPicTiling );
    aReader.readIntProperty< sal_uInt8 >( mnPicSizeMode );
    aReader.skipIntProperty< sal_uInt32 >(); // shape cookie
    aReader.skipIntProperty< sal_uInt32 >(); // draw buffer size
    return aReader.finalizeImport();
}

void AxContainerModelBase::convertProperties( PropertyMap& rPropMap, const ControlConverter& rConv ) const
{
    if( mbFontSupport )
    {
        rConv.convertColor( rPropMap, PROP_TextColor, mnTextColor );
        AxFontDataModel::convertProperties( rPropMap, rConv );
    }
}

bool AxContainerModelBase::importClassTable( BinaryInputStream& rInStrm, AxClassTable& orClassTable )
{
    bool bValid = true;
    orClassTable.clear();
    if( !getFlag( mnFlags, AX_CONTAINER_NOCLASSTABLE ) )
    {
        sal_uInt16 nCount = rInStrm.readuInt16();
        for( sal_uInt16 nIndex = 0; bValid && (nIndex < nCount); ++nIndex )
        {
            orClassTable.push_back( OUString() );
            AxBinaryPropertyReader aReader( rInStrm );
            aReader.readGuidProperty( orClassTable.back() );
            aReader.skipGuidProperty(); // source interface GUID
            aReader.skipUndefinedProperty();
            aReader.skipGuidProperty(); // default interface GUID
            aReader.skipIntProperty< sal_uInt32 >(); // class table and var flags
            aReader.skipIntProperty< sal_uInt32 >(); // method count
            aReader.skipIntProperty< sal_Int32 >(); // IDispatch identifier for linked cell access
            aReader.skipIntProperty< sal_uInt16 >(); // get function index for linked cell access
            aReader.skipIntProperty< sal_uInt16 >(); // put function index for linked cell access
            aReader.skipIntProperty< sal_uInt16 >(); // linked cell access property type
            aReader.skipIntProperty< sal_uInt16 >(); // get function index of value
            aReader.skipIntProperty< sal_uInt16 >(); // put function index of value
            aReader.skipIntProperty< sal_uInt16 >(); // value type
            aReader.skipIntProperty< sal_Int32 >(); // IDispatch identifier for source range access
            aReader.skipIntProperty< sal_uInt16 >(); // get function index for source range access
            bValid = aReader.finalizeImport();
        }
    }
    return bValid;
}

// ============================================================================

AxFrameModel::AxFrameModel() :
    AxContainerModelBase( true )
{
}

ApiControlType AxFrameModel::getControlType() const
{
    return mbAwtModel ? API_CONTROL_FRAME : API_CONTROL_GROUPBOX;
}

void AxFrameModel::convertProperties( PropertyMap& rPropMap, const ControlConverter& rConv ) const
{
    rPropMap.setProperty( PROP_Label, maCaption );
    rPropMap.setProperty( PROP_Enabled, getFlag( mnFlags, AX_CONTAINER_ENABLED ) );
    AxContainerModelBase::convertProperties( rPropMap, rConv );
}

// ============================================================================

AxFormPageModel::AxFormPageModel()
{
}

ApiControlType AxFormPageModel::getControlType() const
{
    return API_CONTROL_PAGE;
}

void AxFormPageModel::convertProperties( PropertyMap& rPropMap, const ControlConverter& rConv ) const
{
    rPropMap.setProperty( PROP_Title, maCaption );
    rPropMap.setProperty( PROP_Enabled, getFlag( mnFlags, AX_CONTAINER_ENABLED ) );
    rConv.convertColor( rPropMap, PROP_BackgroundColor, mnBackColor );
    AxContainerModelBase::convertProperties( rPropMap, rConv );
}

// ============================================================================

AxMultiPageModel::AxMultiPageModel()
{
}

ApiControlType AxMultiPageModel::getControlType() const
{
    return API_CONTROL_MULTIPAGE;
}

void AxMultiPageModel::convertProperties( PropertyMap& rPropMap, const ControlConverter& rConv ) const
{
    rPropMap.setProperty( PROP_Enabled, getFlag( mnFlags, AX_CONTAINER_ENABLED ) );
    if( mxTabStrip.get() )
        mxTabStrip->convertProperties( rPropMap, rConv );
    AxContainerModelBase::convertProperties( rPropMap, rConv );
}

void AxMultiPageModel::setTabStripModel( const AxTabStripModelRef& rxTabStrip )
{
    mxTabStrip = rxTabStrip;
}

// ============================================================================

AxUserFormModel::AxUserFormModel()
{
}

ApiControlType AxUserFormModel::getControlType() const
{
    return API_CONTROL_DIALOG;
}

void AxUserFormModel::convertProperties( PropertyMap& rPropMap, const ControlConverter& rConv ) const
{
    rPropMap.setProperty( PROP_Title, maCaption );
    rConv.convertColor( rPropMap, PROP_BackgroundColor, mnBackColor );
    AxContainerModelBase::convertProperties( rPropMap, rConv );
}

// ============================================================================

EmbeddedControl::EmbeddedControl( const OUString& rName ) :
    maName( rName )
{
}

EmbeddedControl::~EmbeddedControl()
{
}

ControlModelBase* EmbeddedControl::createModelFromGuid( const OUString& rClassId )
{
    OUString aClassId = rClassId.toAsciiUpperCase();

    if( aClassId.equalsAscii( AX_GUID_COMMANDBUTTON ) )     return &createModel< AxCommandButtonModel >();
    if( aClassId.equalsAscii( AX_GUID_LABEL ) )             return &createModel< AxLabelModel >();
    if( aClassId.equalsAscii( AX_GUID_IMAGE ) )             return &createModel< AxImageModel >();
    if( aClassId.equalsAscii( AX_GUID_TOGGLEBUTTON ) )      return &createModel< AxToggleButtonModel >();
    if( aClassId.equalsAscii( AX_GUID_CHECKBOX ) )          return &createModel< AxCheckBoxModel >();
    if( aClassId.equalsAscii( AX_GUID_OPTIONBUTTON ) )      return &createModel< AxOptionButtonModel >();
    if( aClassId.equalsAscii( AX_GUID_TEXTBOX ) )           return &createModel< AxTextBoxModel >();
    if( aClassId.equalsAscii( AX_GUID_LISTBOX ) )           return &createModel< AxListBoxModel >();
    if( aClassId.equalsAscii( AX_GUID_COMBOBOX ) )          return &createModel< AxComboBoxModel >();
    if( aClassId.equalsAscii( AX_GUID_SPINBUTTON ) )        return &createModel< AxSpinButtonModel >();
    if( aClassId.equalsAscii( AX_GUID_SCROLLBAR ) )         return &createModel< AxScrollBarModel >();
    if( aClassId.equalsAscii( AX_GUID_FRAME ) )             return &createModel< AxFrameModel >();
    if( aClassId.equalsAscii( COMCTL_GUID_SCROLLBAR_60 ) )  return &createModel< ComCtlScrollBarModel >( COMCTL_VERSION_60 );

    mxModel.reset();
    return 0;
}

OUString EmbeddedControl::getServiceName() const
{
    return mxModel.get() ? mxModel->getServiceName() : OUString();
}

bool EmbeddedControl::convertProperties( const Reference< XControlModel >& rxCtrlModel, const ControlConverter& rConv ) const
{
    if( mxModel.get() && rxCtrlModel.is() && (maName.getLength() > 0) )
    {
        PropertyMap aPropMap;
        aPropMap.setProperty( PROP_Name, maName );
        mxModel->convertProperties( aPropMap, rConv );
        PropertySet aPropSet( rxCtrlModel );
        aPropSet.setProperties( aPropMap );
        return true;
    }
    return false;
}

// ============================================================================

EmbeddedForm::EmbeddedForm( const Reference< XModel >& rxDocModel,
        const Reference< XDrawPage >& rxDrawPage, const GraphicHelper& rGraphicHelper, bool bDefaultColorBgr ) :
    maControlConv( rxDocModel, rGraphicHelper, bDefaultColorBgr ),
    mxModelFactory( rxDocModel, UNO_QUERY ),
    mxFormsSupp( rxDrawPage, UNO_QUERY )
{
    OSL_ENSURE( mxModelFactory.is(), "EmbeddedForm::EmbeddedForm - missing service factory" );
}

Reference< XControlModel > EmbeddedForm::convertAndInsert( const EmbeddedControl& rControl, sal_Int32& rnCtrlIndex )
{
    if( mxModelFactory.is() && rControl.hasModel() ) try
    {
        // create the UNO control model
        OUString aServiceName = rControl.getServiceName();
        Reference< XFormComponent > xFormComp( mxModelFactory->createInstance( aServiceName ), UNO_QUERY_THROW );
        Reference< XControlModel > xCtrlModel( xFormComp, UNO_QUERY_THROW );

        // insert the control into the form
        Reference< XIndexContainer > xFormIC( createXForm(), UNO_SET_THROW );
        rnCtrlIndex = xFormIC->getCount();
        xFormIC->insertByIndex( rnCtrlIndex, Any( xFormComp ) );

        // convert the control properties
        if( rControl.convertProperties( xCtrlModel, maControlConv ) )
            return xCtrlModel;
    }
    catch( Exception& )
    {
    }
    return Reference< XControlModel >();
}

Reference< XIndexContainer > EmbeddedForm::createXForm()
{
    if( mxFormsSupp.is() )
    {
        try
        {
            Reference< XNameContainer > xFormsNC( mxFormsSupp->getForms(), UNO_SET_THROW );
            OUString aFormName = CREATE_OUSTRING( "Standard" );
            if( xFormsNC->hasByName( aFormName ) )
            {
                mxFormIC.set( xFormsNC->getByName( aFormName ), UNO_QUERY_THROW );
            }
            else if( mxModelFactory.is() )
            {
                Reference< XForm > xForm( mxModelFactory->createInstance( CREATE_OUSTRING( "com.sun.star.form.component.Form" ) ), UNO_QUERY_THROW );
                xFormsNC->insertByName( aFormName, Any( xForm ) );
                mxFormIC.set( xForm, UNO_QUERY_THROW );
            }
        }
        catch( Exception& )
        {
        }
        // always clear the forms supplier to not try to create the form again
        mxFormsSupp.clear();
    }
    return mxFormIC;
}

// ============================================================================

} // namespace ole
} // namespace oox

/* vim:set shiftwidth=4 softtabstop=4 expandtab: */<|MERGE_RESOLUTION|>--- conflicted
+++ resolved
@@ -434,22 +434,6 @@
     sal_Int16 nImagePos = ImagePosition::LeftCenter;
     switch( nPicPos )
     {
-<<<<<<< HEAD
-        case AX_PICPOS_LEFTTOP:     nImagePos = AwtImagePos::LeftTop;       break;
-        case AX_PICPOS_LEFTCENTER:  nImagePos = AwtImagePos::LeftCenter;    break;
-        case AX_PICPOS_LEFTBOTTOM:  nImagePos = AwtImagePos::LeftBottom;    break;
-        case AX_PICPOS_RIGHTTOP:    nImagePos = AwtImagePos::RightTop;      break;
-        case AX_PICPOS_RIGHTCENTER: nImagePos = AwtImagePos::RightCenter;   break;
-        case AX_PICPOS_RIGHTBOTTOM: nImagePos = AwtImagePos::RightBottom;   break;
-        case AX_PICPOS_ABOVELEFT:   nImagePos = AwtImagePos::AboveLeft;     break;
-        case AX_PICPOS_ABOVECENTER: nImagePos = AwtImagePos::AboveCenter;   break;
-        case AX_PICPOS_ABOVERIGHT:  nImagePos = AwtImagePos::AboveRight;    break;
-        case AX_PICPOS_BELOWLEFT:   nImagePos = AwtImagePos::BelowLeft;     break;
-        case AX_PICPOS_BELOWCENTER: nImagePos = AwtImagePos::BelowCenter;   break;
-        case AX_PICPOS_BELOWRIGHT:  nImagePos = AwtImagePos::BelowRight;    break;
-        case AX_PICPOS_CENTER:      nImagePos = AwtImagePos::Centered;      break;
-        default:    OSL_FAIL( "ControlConverter::convertAxPicture - unknown picture position" );
-=======
         case AX_PICPOS_LEFTTOP:     nImagePos = ImagePosition::LeftTop;     break;
         case AX_PICPOS_LEFTCENTER:  nImagePos = ImagePosition::LeftCenter;  break;
         case AX_PICPOS_LEFTBOTTOM:  nImagePos = ImagePosition::LeftBottom;  break;
@@ -463,8 +447,7 @@
         case AX_PICPOS_BELOWCENTER: nImagePos = ImagePosition::BelowCenter; break;
         case AX_PICPOS_BELOWRIGHT:  nImagePos = ImagePosition::BelowRight;  break;
         case AX_PICPOS_CENTER:      nImagePos = ImagePosition::Centered;    break;
-        default:    OSL_ENSURE( false, "ControlConverter::convertAxPicture - unknown picture position" );
->>>>>>> c08aba6a
+        default:    OSL_FAIL( "ControlConverter::convertAxPicture - unknown picture position" );
     }
     rPropMap.setProperty( PROP_ImagePosition, nImagePos );
 }
@@ -479,17 +462,10 @@
     sal_Int16 nScaleMode = ImageScaleMode::None;
     switch( nPicSizeMode )
     {
-<<<<<<< HEAD
-        case AX_PICSIZE_CLIP:       nScaleMode = AwtScaleMode::None;        break;
-        case AX_PICSIZE_STRETCH:    nScaleMode = AwtScaleMode::Anisotropic; break;
-        case AX_PICSIZE_ZOOM:       nScaleMode = AwtScaleMode::Isotropic;   break;
-        default:    OSL_FAIL( "ControlConverter::convertAxPicture - unknown picture size mode" );
-=======
         case AX_PICSIZE_CLIP:       nScaleMode = ImageScaleMode::None;          break;
         case AX_PICSIZE_STRETCH:    nScaleMode = ImageScaleMode::Anisotropic;   break;
         case AX_PICSIZE_ZOOM:       nScaleMode = ImageScaleMode::Isotropic;     break;
-        default:    OSL_ENSURE( false, "ControlConverter::convertAxPicture - unknown picture size mode" );
->>>>>>> c08aba6a
+        default:    OSL_FAIL( "ControlConverter::convertAxPicture - unknown picture size mode" );
     }
     rPropMap.setProperty( PROP_ScaleMode, nScaleMode );
 }
@@ -859,17 +835,10 @@
         sal_Int32 nAlign = TextAlign::LEFT;
         switch( maFontData.mnHorAlign )
         {
-<<<<<<< HEAD
-            case AX_FONTDATA_LEFT:      nAlign = cssa::TextAlign::LEFT;     break;
-            case AX_FONTDATA_RIGHT:     nAlign = cssa::TextAlign::RIGHT;    break;
-            case AX_FONTDATA_CENTER:    nAlign = cssa::TextAlign::CENTER;   break;
-            default:    OSL_FAIL( "AxFontDataModel::convertProperties - unknown text alignment" );
-=======
             case AX_FONTDATA_LEFT:      nAlign = TextAlign::LEFT;   break;
             case AX_FONTDATA_RIGHT:     nAlign = TextAlign::RIGHT;  break;
             case AX_FONTDATA_CENTER:    nAlign = TextAlign::CENTER; break;
-            default:    OSL_ENSURE( false, "AxFontDataModel::convertProperties - unknown text alignment" );
->>>>>>> c08aba6a
+            default:    OSL_FAIL( "AxFontDataModel::convertProperties - unknown text alignment" );
         }
         // form controls expect short value
         rPropMap.setProperty( PROP_Align, static_cast< sal_Int16 >( nAlign ) );
