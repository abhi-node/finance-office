/* -*- Mode: C++; tab-width: 4; indent-tabs-mode: nil; c-basic-offset: 4 -*- */
/*************************************************************************
 *
 * DO NOT ALTER OR REMOVE COPYRIGHT NOTICES OR THIS FILE HEADER.
 *
 * Copyright 2000, 2010 Oracle and/or its affiliates.
 *
 * OpenOffice.org - a multi-platform office productivity suite
 *
 * This file is part of OpenOffice.org.
 *
 * OpenOffice.org is free software: you can redistribute it and/or modify
 * it under the terms of the GNU Lesser General Public License version 3
 * only, as published by the Free Software Foundation.
 *
 * OpenOffice.org is distributed in the hope that it will be useful,
 * but WITHOUT ANY WARRANTY; without even the implied warranty of
 * MERCHANTABILITY or FITNESS FOR A PARTICULAR PURPOSE.  See the
 * GNU Lesser General Public License version 3 for more details
 * (a copy is included in the LICENSE file that accompanied this code).
 *
 * You should have received a copy of the GNU Lesser General Public License
 * version 3 along with OpenOffice.org.  If not, see
 * <http://www.openoffice.org/license.html>
 * for a copy of the LGPLv3 License.
 *
 ************************************************************************/

#ifndef OOX_DRAWINGML_TEXTPARAGRAPHPROPERTIES_HXX
#define OOX_DRAWINGML_TEXTPARAGRAPHPROPERTIES_HXX

#include <com/sun/star/beans/XPropertySet.hpp>
#include "oox/drawingml/fillpropertiesgroupcontext.hxx"
#include "oox/drawingml/textcharacterproperties.hxx"
#include <com/sun/star/style/NumberingType.hpp>
#include "oox/drawingml/textfont.hxx"
#include "textspacing.hxx"
#include <boost/optional.hpp>

namespace com { namespace sun { namespace star {
    namespace graphic { class XGraphic; }
} } }

namespace oox { namespace drawingml {

class TextParagraphProperties;

typedef boost::shared_ptr< TextParagraphProperties > TextParagraphPropertiesPtr;

class BulletList
{
public:
    BulletList( );
    bool is() const;
    void apply( const BulletList& );
    void pushToPropMap( const ::oox::core::XmlFilterBase* pFilterBase, PropertyMap& xPropMap ) const;
    void setBulletChar( const ::rtl::OUString & sChar );
    void setStartAt( sal_Int32 nStartAt ){ mnStartAt <<= static_cast< sal_Int16 >( nStartAt ); }
    void setType( sal_Int32 nType );
    void setNone( );
    void setSuffixParenBoth();
    void setSuffixParenRight();
    void setSuffixPeriod();
    void setSuffixNone();
    void setSuffixMinusRight();
    void setBulletSize(sal_Int16 nSize);
    void setFontSize(sal_Int16 nSize);
    void setStyleName( const rtl::OUString& rStyleName ) { maStyleName <<= rStyleName; }
    void setGraphic( ::com::sun::star::uno::Reference< ::com::sun::star::graphic::XGraphic >& rXGraphic );

    ::oox::drawingml::ColorPtr  maBulletColorPtr;
    ::com::sun::star::uno::Any  mbBulletColorFollowText;
    ::com::sun::star::uno::Any  mbBulletFontFollowText;
    ::oox::drawingml::TextFont  maBulletFont;
    ::com::sun::star::uno::Any  msBulletChar;
    ::com::sun::star::uno::Any  mnStartAt;
    ::com::sun::star::uno::Any  mnNumberingType;
    ::com::sun::star::uno::Any  msNumberingPrefix;
    ::com::sun::star::uno::Any  msNumberingSuffix;
    ::com::sun::star::uno::Any  mnSize;
    ::com::sun::star::uno::Any  mnFontSize;
    ::com::sun::star::uno::Any  maStyleName;
    ::com::sun::star::uno::Any  maGraphic;
    boost::optional< float >    maFollowFontSize;
};

class TextParagraphProperties
{
public:

    TextParagraphProperties();
    ~TextParagraphProperties();

    void                                setLevel( sal_Int16 nLevel ) { mnLevel = nLevel; }
    sal_Int16                           getLevel( ) const { return mnLevel; }
    PropertyMap&                        getTextParagraphPropertyMap() { return maTextParagraphPropertyMap; }
    BulletList&                         getBulletList() { return maBulletList; }
    TextCharacterProperties&            getTextCharacterProperties() { return maTextCharacterProperties; }
    const TextCharacterProperties&      getTextCharacterProperties() const { return maTextCharacterProperties; }

    TextSpacing&                        getParaTopMargin() { return maParaTopMargin; }
    TextSpacing&                        getParaBottomMargin() { return maParaBottomMargin; }
    boost::optional< sal_Int32 >&       getParaLeftMargin(){ return moParaLeftMargin; }
    boost::optional< sal_Int32 >&       getFirstLineIndentation(){ return moFirstLineIndentation; }

    void                                apply( const TextParagraphProperties& rSourceProps );
    void                                pushToPropSet( const ::oox::core::XmlFilterBase* pFilterBase,
                                            const ::com::sun::star::uno::Reference < ::com::sun::star::beans::XPropertySet > & xPropSet,
                                                PropertyMap& rioBulletList, const BulletList* pMasterBuList, sal_Bool bApplyBulletList, float fFontSize ) const;
    void                                pushToPropSet( const ::com::sun::star::uno::Reference < ::com::sun::star::beans::XPropertySet > & xPropSet) const;

    /** Returns the largest character size of this paragraph. If possible the
        masterstyle should have been applied before, otherwise the character
        size can be zero and the default value is returned. */
    float                               getCharHeightPoints( float fDefault ) const;

<<<<<<< HEAD
#if OSL_DEBUG_LEVEL > 0
    void dump() const;
#endif

=======
>>>>>>> 818573bf
protected:

    TextCharacterProperties         maTextCharacterProperties;
    PropertyMap                     maTextParagraphPropertyMap;
    BulletList                      maBulletList;
    TextSpacing                     maParaTopMargin;
    TextSpacing                     maParaBottomMargin;
    boost::optional< sal_Int32 >    moParaLeftMargin;
    boost::optional< sal_Int32 >    moFirstLineIndentation;
    sal_Int16                       mnLevel;
};

} }

#endif  //  OOX_DRAWINGML_TEXTPARAGRAPHPROPERTIES_HXX

/* vim:set shiftwidth=4 softtabstop=4 expandtab: */<|MERGE_RESOLUTION|>--- conflicted
+++ resolved
@@ -114,13 +114,6 @@
         size can be zero and the default value is returned. */
     float                               getCharHeightPoints( float fDefault ) const;
 
-<<<<<<< HEAD
-#if OSL_DEBUG_LEVEL > 0
-    void dump() const;
-#endif
-
-=======
->>>>>>> 818573bf
 protected:
 
     TextCharacterProperties         maTextCharacterProperties;
