--- conflicted
+++ resolved
@@ -58,10 +58,6 @@
 } // namespace core
 } // namespace oox
 
-<<<<<<< HEAD
 #endif // OOX_CORE_RELATIONSHANDLER
 
-/* vim:set shiftwidth=4 softtabstop=4 expandtab: */
-=======
-#endif
->>>>>>> 275e5c65
+/* vim:set shiftwidth=4 softtabstop=4 expandtab: */