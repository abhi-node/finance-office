/*************************************************************************
 *
 * DO NOT ALTER OR REMOVE COPYRIGHT NOTICES OR THIS FILE HEADER.
 *
 * Copyright 2000, 2010 Oracle and/or its affiliates.
 *
 * OpenOffice.org - a multi-platform office productivity suite
 *
 * This file is part of OpenOffice.org.
 *
 * OpenOffice.org is free software: you can redistribute it and/or modify
 * it under the terms of the GNU Lesser General Public License version 3
 * only, as published by the Free Software Foundation.
 *
 * OpenOffice.org is distributed in the hope that it will be useful,
 * but WITHOUT ANY WARRANTY; without even the implied warranty of
 * MERCHANTABILITY or FITNESS FOR A PARTICULAR PURPOSE.  See the
 * GNU Lesser General Public License version 3 for more details
 * (a copy is included in the LICENSE file that accompanied this code).
 *
 * You should have received a copy of the GNU Lesser General Public License
 * version 3 along with OpenOffice.org.  If not, see
 * <http://www.openoffice.org/license.html>
 * for a copy of the LGPLv3 License.
 *
 ************************************************************************/

#ifndef OOX_CORE_RELATIONS_HXX
#define OOX_CORE_RELATIONS_HXX

#include <map>
#include <boost/shared_ptr.hpp>
#include "oox/helper/helper.hxx"

namespace oox {
namespace core {

// ============================================================================

/** Expands to an OUString containing an 'officeDocument' relation type created
    from the passed literal(!) ASCII(!) character array. */
#define CREATE_OFFICEDOC_RELATION_TYPE( ascii ) \
    CREATE_OUSTRING( "http://schemas.openxmlformats.org/officeDocument/2006/relationships/" ascii )

/** Expands to an OUString containing a 'package' relation type created from
    the passed literal(!) ASCII(!) character array. */
#define CREATE_PACKAGE_RELATION_TYPE( ascii ) \
    CREATE_OUSTRING( "http://schemas.openxmlformats.org/package/2006/relationships/" ascii )

/** Expands to an OUString containing an MS Office specific relation type
    created from the passed literal(!) ASCII(!) character array. */
#define CREATE_MSOFFICE_RELATION_TYPE( ascii ) \
    CREATE_OUSTRING( "http://schemas.microsoft.com/office/2006/relationships/" ascii )

// ============================================================================

struct Relation
{
    ::rtl::OUString     maId;
    ::rtl::OUString     maType;
    ::rtl::OUString     maTarget;
    bool                mbExternal;

    inline explicit     Relation() : mbExternal( false ) {}
};

// ============================================================================

class Relations;
typedef ::boost::shared_ptr< Relations > RelationsRef;

class Relations : public ::std::map< ::rtl::OUString, Relation >
{
public:
    explicit            Relations( const ::rtl::OUString& rFragmentPath );

    /** Returns the path of the fragment this relations collection is related to. */
    inline const ::rtl::OUString& getFragmentPath() const { return maFragmentPath; }

    /** Returns the relation with the passed relation identifier. */
    const Relation*     getRelationFromRelId( const ::rtl::OUString& rId ) const;
    /** Returns the first relation with the passed type. */
    const Relation*     getRelationFromFirstType( const ::rtl::OUString& rType ) const;
    /** Finds all relations associated with the passed type. */
    RelationsRef        getRelationsFromType( const ::rtl::OUString& rType ) const;

    /** Returns the external target of the relation with the passed relation identifier. */
    ::rtl::OUString     getExternalTargetFromRelId( const ::rtl::OUString& rRelId ) const;
    /** Returns the external target of the first relation with the passed type. */
    ::rtl::OUString     getExternalTargetFromFirstType( const ::rtl::OUString& rType ) const;

    /** Returns the full fragment path for the target of the passed relation. */
    ::rtl::OUString     getFragmentPathFromRelation( const Relation& rRelation ) const;
    /** Returns the full fragment path for the passed relation identifier. */
    ::rtl::OUString     getFragmentPathFromRelId( const ::rtl::OUString& rRelId ) const;
    /** Returns the full fragment path for the first relation of the passed type. */
    ::rtl::OUString     getFragmentPathFromFirstType( const ::rtl::OUString& rType ) const;

private:
    ::rtl::OUString     maFragmentPath;
};

// ============================================================================

} // namespace core
} // namespace oox

<<<<<<< HEAD
#endif
=======
#endif // OOX_CORE_RELATIONS
>>>>>>> db5c7145
<|MERGE_RESOLUTION|>--- conflicted
+++ resolved
@@ -105,8 +105,4 @@
 } // namespace core
 } // namespace oox
 
-<<<<<<< HEAD
-#endif
-=======
-#endif // OOX_CORE_RELATIONS
->>>>>>> db5c7145
+#endif