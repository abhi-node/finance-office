--- conflicted
+++ resolved
@@ -167,13 +167,9 @@
     /** Imports the LABELRANGES record and sets the imported label ranges. */
     void                importLabelRanges( BiffInputStream& rStrm );
     /** Imports the MEREDCELLS record and merges all cells in the document. */
-<<<<<<< HEAD
-    void                importMergedCells();
+    void                importMergedCells( BiffInputStream& rStrm );
     /** Imports the NOTE record containing a cell note. */
-    void                importNote();
-=======
-    void                importMergedCells( BiffInputStream& rStrm );
->>>>>>> db5c7145
+    void                importNote( BiffInputStream& rStrm );
     /** Imports the HORPAGEBREAKS or VERPAGEBREAKS record and inserts page breaks. */
     void                importPageBreaks( BiffInputStream& rStrm, bool bRowBreak );
     /** Imports a pivot table. */
