/*************************************************************************
 *
 * DO NOT ALTER OR REMOVE COPYRIGHT NOTICES OR THIS FILE HEADER.
 *
 * Copyright 2000, 2010 Oracle and/or its affiliates.
 *
 * OpenOffice.org - a multi-platform office productivity suite
 *
 * This file is part of OpenOffice.org.
 *
 * OpenOffice.org is free software: you can redistribute it and/or modify
 * it under the terms of the GNU Lesser General Public License version 3
 * only, as published by the Free Software Foundation.
 *
 * OpenOffice.org is distributed in the hope that it will be useful,
 * but WITHOUT ANY WARRANTY; without even the implied warranty of
 * MERCHANTABILITY or FITNESS FOR A PARTICULAR PURPOSE.  See the
 * GNU Lesser General Public License version 3 for more details
 * (a copy is included in the LICENSE file that accompanied this code).
 *
 * You should have received a copy of the GNU Lesser General Public License
 * version 3 along with OpenOffice.org.  If not, see
 * <http://www.openoffice.org/license.html>
 * for a copy of the LGPLv3 License.
 *
 ************************************************************************/
#ifndef __com_sun_star_awt_grid_XGridColumn_idl__
#define __com_sun_star_awt_grid_XGridColumn_idl__

#include <com/sun/star/lang/XComponent.idl>
#include <com/sun/star/style/HorizontalAlignment.idl>
#include <com/sun/star/lang/IllegalArgumentException.idl>
#include <com/sun/star/awt/grid/XGridColumnListener.idl>
#include <com/sun/star/util/XCloneable.idl>

//=============================================================================

module com {  module sun {  module star {  module awt {  module grid {

//=============================================================================

/** The <type>XGridColumn</types> defines the properties and behavior of a column in a grid control
    @since OOo 3.3.0
 */
interface XGridColumn
{
<<<<<<< HEAD
    /** Specifies the identifier of the column.**/
    [attribute] any Identifier;

    /** Specifies the default column width. **/
    [attribute] long ColumnWidth;

    /** Specifies the preferred column width. **/
    [attribute] long PreferredWidth;

    /** Specifies the min column width. **/
    [attribute] long MinWidth;

    /** Specifies the max column width. **/
=======
    /** implements life time control for the component
    */
    interface ::com::sun::star::lang::XComponent;

    /** allows cloning the complete grid column
    */
    interface ::com::sun::star::util::XCloneable;

    /** specifies an identifier of the column

        <p>This identifier will not be evaluated by the grid control, or its model. It is merely for clients
        to identify particular columns.</p>
    */
    [attribute] any Identifier;

    /** specifies the current width of the column.
    */
    [attribute] long ColumnWidth;

    /** specifies the minimal width the column can have.
    */
    [attribute] long MinWidth;

    /** specifies the maximal width the column can have.
    */
>>>>>>> ea713649
    [attribute] long MaxWidth;

    /** controls whether or not the column's width is fixed or not.

        <p>If this is <TRUE/>, the user can interactively change the column's width. Also, the column is subject to
        auto-resizing, if its <member>Flexibility</member> attribute is greater <code>0</code>.</p>
    */
    [attribute] boolean Resizeable;

    /** specifies the flexibility of the column when it is automatically resized due to the grid control as a whole
        being resized.

        <p>Specify <code>0</code> here if you do not want the column to be resized automatically.</p>

        <p>If a column has a flexibility greater than 0, it is set in relationship to the flexibility of all
        other such columns, and the respective widths of the columns are changed in the same relationship.</p>

        <p>Note that a column's flexibility is ignored if its <member>Resizeable</member> attribute is
        <FALSE/>.</p>

        <p>A column's flexibility cannot be negative, attempts to set a negative value will raise an exception.</p>
    */
    [attribute] long Flexibility
    {
        set raises ( ::com::sun::star::lang::IllegalArgumentException );
    };

    /** Specifies the horizontal alignment of the content in the control.
     */
    [attribute] ::com::sun::star::style::HorizontalAlignment HorizontalAlign;

    /** A title is displayed in the column header row if <method>UnoControlGridModel::ShowRowHeader</method> is set to <true/>**/
    [attribute] string Title;

    /** is the help text associated with the column.

        <p>A grid control will usually display a column's help text as tooltip.</p>
    */
    [attribute] string HelpText;

    /** denotes the index of the column within the grid column model it belongs to

        <p>If the column is not yet part of a column model, <code>Index</code> is -1.</p>
    */
    [attribute, readonly] long Index;

    /** denotes the index of the data column which should be used to fetch this grid column's data

        <p>A grid control has a column model and a data model, both containing a possibly different number of columns.
        The <code>DataColumnIndex</code> attribute defines the index of the column within the data model, which should
        be used to retrieve actual data.</p>

        <p>Using this, you can do runtime changes to the column model, i.e. insertion and removal of columns, without
        necessarily needing to adjust the data model, too.</p>

        <p>If <code>DataColumnIndex</code> is negative, the it will be ignored, then the column's index within its
        column model, as determined by the <member>Index</member> attribute, will be used.</p>
    */
    [attribute] long DataColumnIndex;

    /** Adds a listener for the <type>GridColumnEvent</type> posted after the grid changes.
        @param Listener
            the listener to add.
    */
    void addGridColumnListener( [in] XGridColumnListener  listener);

    //-------------------------------------------------------------------------

    /** Removes a listener previously added with <method>addColumnListener()</method>.
        @param Listener
            the listener to remove.
    */
    void removeGridColumnListener( [in] XGridColumnListener listener);
};

//=============================================================================

}; }; }; }; };

#endif<|MERGE_RESOLUTION|>--- conflicted
+++ resolved
@@ -44,21 +44,6 @@
  */
 interface XGridColumn
 {
-<<<<<<< HEAD
-    /** Specifies the identifier of the column.**/
-    [attribute] any Identifier;
-
-    /** Specifies the default column width. **/
-    [attribute] long ColumnWidth;
-
-    /** Specifies the preferred column width. **/
-    [attribute] long PreferredWidth;
-
-    /** Specifies the min column width. **/
-    [attribute] long MinWidth;
-
-    /** Specifies the max column width. **/
-=======
     /** implements life time control for the component
     */
     interface ::com::sun::star::lang::XComponent;
@@ -84,7 +69,6 @@
 
     /** specifies the maximal width the column can have.
     */
->>>>>>> ea713649
     [attribute] long MaxWidth;
 
     /** controls whether or not the column's width is fixed or not.
