--- conflicted
+++ resolved
@@ -48,26 +48,9 @@
 
 /** A service to support the substitution and resubstitution of path variables.
 
-<<<<<<< HEAD
-    <p>
-    A path variable must be specified with the following syntax: "$("&lt;variable-name&gt;")".
-    Path variables are not case sensitive and are always provided as a UCB-compliant URLs
-    (for example: "file:///c:/temp" or "file:///usr/install"). This is mandatory to support an
-    optional remote file system.<br>
-    A user defined list of path variables is supported. This list is stored in the Office
-    configuration file (org/openoffice/Office/Substitution.xml). Please have a  look at the
-    schema definition file which configuration structure this file uses.<br>
-    There is also a set of variables that have pre-defined values:
-    </p>
-    <dl>
-    <dt>$(inst)</dt>
-    <dd>Installation path of the Office Basis layer.</dd>
-    <dt>$(prog)</dt>
-    <dd>Program path of the Office Basis layer.</dd>
-=======
         <p>
-        A path variable must be specified with the following synatx: "$("&lt;variable-name&gt;")".
-        Path variables are not case sensitive and are always provided as a UCB-complient URL's
+        A path variable must be specified with the following syntax: "$("&lt;variable-name&gt;")".
+        Path variables are not case sensitive and are always provided as a UCB-compliant URLs
         (for example: "file:///c:/temp" or "file:///usr/install"). This is mandatory to support an
         optional remote file system.<br>
         A user defined list of path variables is supported. This list is stored in the Office
@@ -80,7 +63,6 @@
         <dd>Installation path of the Office Basis layer.</dd>
         <dt>$(prog)</dt>
         <dd>Program path of the Office Basis layer.</dd>
->>>>>>> a24842b4
     <dt>$(brandbaseurl)</dt>
     <dd>Installation path of the the Office Brand layer.</dd>
         <dt>$(user)</dt>
@@ -97,19 +79,11 @@
     <dt>$(path)</dt>
         <dd>The value of PATH environment variable.</dd>
     <dt>$(lang)</dt>
-<<<<<<< HEAD
-    <dd>The country code used by the Office, like 01=English, 49=German.</dd>
-    <dt>$(langid)</dt>
-    <dd>The language code used by the Office, like 0x0009=English, 0x0409=English US.</dd>
+        <dd>The country code used by the Office, like 01=English, 49=German.</dd>
+        <dt>$(langid)</dt>
+        <dd>The language code used by the Office, like 0x0009=English, 0x0409=English US.</dd>
     <dt>$(vlang)</dt>
-    <dd>The language used by the Office as a string. Like "German" for a German Office.</dd>
-    </dl>
-=======
-        <dd>The country code used by the Office, like 01=english, 49=german.</dd>
-        <dt>$(langid)</dt>
-        <dd>The language code used by the Office, like 0x0009=english, 0x0409=english us.</dd>
-    <dt>$(vlang)</dt>
-        <dd>The language used by the Office as a string. Like "german" for a german Office.</dd>
+        <dd>The language used by the Office as a string. Like "German" for a German Office.</dd>
         </dl>
         <p>
         Attention: Most predefined variables describe an absolute path.
@@ -119,7 +93,6 @@
         This special service is not designed to be a text substiution but shall
         provide (a) valid substituted path(s).
         </p>
->>>>>>> a24842b4
 
     @since OOo 1.1.2
 */
@@ -129,19 +102,11 @@
         //-------------------------------------------------------------------------
         /** Interface to exchange path variables with defined paths and to resubstitute paths with path variables.
 
-<<<<<<< HEAD
-        <p>
-        To resubstitute path variables the caller must provide paths as UCB-compliant URLs.
-        </p>
-    */
-    interface com::sun::star::util::XStringSubstitution;
-=======
                 <p>
-                To resubstitute path variables the caller must provide pathes as UCB-compliant URL's.
+                To resubstitute path variables the caller must provide paths as UCB-compliant URLs.
                 </p>
         */
         interface com::sun::star::util::XStringSubstitution;
->>>>>>> a24842b4
 };
 
 //=============================================================================
