--- conflicted
+++ resolved
@@ -44,7 +44,6 @@
     Dim sOutputFile as string
     sOutputFile = convertpath(gOfficepath & "user\work\hiddenCells.ods")
 
-<<<<<<< HEAD
     gApplication = "CALC"
 
     printlog "Load simple chart document"
@@ -61,18 +60,10 @@
 
     printlog "Edit / Object / Edit"
     EditObjectEdit
-
-    printlog "Select DataSeries A by toolbar selectorbox"
+      waitslot()
+      printlog "Select DataSeries A by toolbar selectorbox"
     Kontext "DocumentChart"
     call fChartSelectElement (8)
-=======
-	printlog "Edit / Object / Edit"
-	EditObjectEdit        
-        waitslot()
-        printlog "Select DataSeries A by toolbar selectorbox"
-	Kontext "DocumentChart"
-	call fChartSelectElement (8)        
->>>>>>> 3254a1a6
 
     printlog "Invoke Format::ObjectProperties"
     Kontext "Toolbar"
@@ -127,17 +118,10 @@
         goto endsub
     endif
 
-<<<<<<< HEAD
-    EditObjectEdit
-
-    printlog "Select DataSeries A by toolbar selectorbox"
-    call fChartSelectElement (8)
-=======
-	EditObjectEdit        
+    EditObjectEdit
         waitslot()
         printlog "Select DataSeries A by toolbar selectorbox"
-	call fChartSelectElement (8)        
->>>>>>> 3254a1a6
+    call fChartSelectElement (8)
 
     printlog "Invoke Format::ObjectProperties"
     Kontext "Toolbar"
