'encoding UTF-8  Do not remove or change this line!
'**************************************************************************
' DO NOT ALTER OR REMOVE COPYRIGHT NOTICES OR THIS FILE HEADER.
'
' Copyright 2000, 2010 Oracle and/or its affiliates.
'
' OpenOffice.org - a multi-platform office productivity suite
'
' This file is part of OpenOffice.org.
'
' OpenOffice.org is free software: you can redistribute it and/or modify
' it under the terms of the GNU Lesser General Public License version 3
' only, as published by the Free Software Foundation.
'
' OpenOffice.org is distributed in the hope that it will be useful,
' but WITHOUT ANY WARRANTY; without even the implied warranty of
' MERCHANTABILITY or FITNESS FOR A PARTICULAR PURPOSE.  See the
' GNU Lesser General Public License version 3 for more details
' (a copy is included in the LICENSE file that accompanied this code).
'
' You should have received a copy of the GNU Lesser General Public License
' version 3 along with OpenOffice.org.  If not, see
' <http://www.openoffice.org/license.html>
' for a copy of the LGPLv3 License.
'
'/************************************************************************
'*
'*  owner : joerg.skottke@sun.com
'*
'*  short description : Tools for working with the property browser for formcontrols
'*
'\******************************************************************************

private const DEBUG_ENABLE = false

function hOpenPropertyBrowser() as boolean
<<<<<<< HEAD

    '///<h3>Open the BASIC property browser</h3>

    const CFN = "framework::tools::includes::pbrowser_tools.inc::hOpenPropertyBrowser(): "

    if ( hUseAsyncSlot( "ContextProperties" ) <> -1 ) then
        kontext "ControlPropertiesTabControl"
        if ( ControlPropertiesTabControl.exists( 2 ) ) then
            ControlPropertiesTabControl.setPage( TabGeneralControl )
            hOpenPropertyBrowser() = true
        else
            warnlog( CFN & "Dialog <ControlPropertiesTabControl> is not available" )
            hOpenPropertyBrowser() = false
        endif
    else
        warnlog( CFN & "Could not execute <ContextProperties> slot" )
        hOpenPropertyBrowser() = false
    endif
=======
    
    '///<h3>Function to open the properties of a selected control</h3>
    '///<i>The function verifies that the property browser is really open and
    '///+ ensures that we are on the General tabpage</i><br><br>
    
    '///<u>Input</u>:
    '///<ol>
    
    '///+<li>Nothing</li>
    
    '///</ol>
    
    '///<u>Returns</u>:
    '///<ol>
    
    '///+<li>Errorcondition (boolean)</li>
    '///<ul>
    '///+<li>TRUE on successful open of the property browser</li>
    '///+<li>FALSE on any error</li>
    '///</ul>
    
    '///</ol>
    
    '///<u>Description</u>:
    '///<ul>
    
    const CFN = "hOpenPropertyBrowser::"
    dim irc as integer
    
    '///+<li>Open the property browser (call slot)</li>
    irc = hUseAsyncSlot( "ContextProperties" )
    
    ' Check that the slot did indeed get executed. If not: Warn and exit
    if ( irc = -1 ) then
        warnlog( CFN & "hUseAsyncSlot timed out for <ContextProperties>" )
        hOpenPropertyBrowser() = false
        exit function
    endif
    
    '///+<li>Verify that the property browser is open</li>
    kontext "ControlPropertiesTabControl"
    if ( ControlPropertiesTabControl.exists( 2 ) ) then
        
        '///+<li>Activate General-tabpage</li>
        ControlPropertiesTabControl.setPage( TabGeneralControl )
    
        '///+<li>Verify that the General-tabpage is visible</li>
        kontext "TabGeneralControl"
        if ( TabGeneralControl.isVisible() ) then
            printlog( CFN & "ok" )
            hOpenPropertyBrowser() = true
        else
            printlog( CFN & "General-tab is not visible." )
            hOpenPropertyBrowser() = false
        endif   
    else
        printlog( CFN & "Could not open property browser" )
        hOpenPropertyBrowser() = false    
    endif
    '///</ul>
>>>>>>> 4de2643e
    
end function

'*******************************************************************************

function hClosePropertyBrowser() as boolean

    const CFN = "framework::tools::includes::pbrowser_tools.inc::hClosePropertyBrowser(): "
    printlog( "Closing Property-Browser (if open)" )

    kontext "ControlPropertiesTabControl"
    if ( ControlPropertiesTabControl.exists() ) then
    
        hUseAsyncSlot( "ContextProperties" )
        
        if ( ControlPropertiesTabControl.notExists( 2 ) ) then
            hClosePropertyBrowser() = true
        else
            warnlog( CFN & "Failed to close dialog" )
            hClosePropertyBrowser() = false
        endif
    else
        printlog( "Property browser is not open" )
        hClosePropertyBrowser() = true
    endif
   
end function

'*******************************************************************************

function hPBSetControlName( cControl as string ) as boolean
    
    '///<h3>Name a control, with limited errorhandling</h3>
    
    '///<i>This function was introduced due to a problem with the property-
    '///browser not being open fast enough or just refusing to accept input</i><br><br>
    
    '///<u>Input</u>:
    '///<ol>
    '///+<li>Text to be inserted in the control &quot;NameText&quot; (string)</li>
    '///</ol>
    
    '///<u>Returns</u>:
    '///<ol>
    
    '///+<li>Errorcondition</li>
    '///<ul>
    '///+<li>TRUE: The control name was successfully updated</li>
    '///+<li>FALSE: Control is not visible within current context</li>
    '///</ul>
    
    '///</ol>
    
    const CFN = "hPBSetControlName::"
    
    '///<u>Description</u>:
    '///<ul>
    '///+<li>Test that the control &quot;NameText&quot; exists</li>
    kontext "TabGeneralControl"
    if ( NameText.exists() ) then
        '///+<li>Set the new name</li>
        WaitSlot()
        
        ' Name the control and append some Spaces which should be truncated.
        printlog( CFN & "Naming control: " & cControl )
        NameText.setText( cControl )
        TabGeneralControl.typeKeys( "   <RETURN>" )
        WaitSlot()
        
        printlog( CFN & "Verifying rename..." )
        if ( NameText.getText() = cControl ) then
            printlog( CFN & "Name is set ok: " & cControl )
            hPBSetControlName() = true
            exit function
        endif
        
        ' If the name cannot be set this is in 99% of the cases a timing problem.
        ' Here is a (costly) workaround.
        qaerrorlog( CFN & "Name not set correctly, retrying" )
        Wait( 300 )
        NameText.setText( cControl )
        TabGeneralControl.typeKeys( "<RETURN>" )
        Wait( 300 )

        ' Test again, leave function if good
        if ( NameText.getText() = cControl ) then
            printlog( CFN & "Name is set ok: " & cControl )
            hPBSetControlName() = true
            exit function
        endif
        
        warnlog( CFN & "Unable to set control name: " & cControl )
        hPBSetControlName() = false
            
    else
        warnlog( "Unable to name the control." )
        hPBSetControlName() = false
    endif
    '///</ul>
    
end function

'*******************************************************************************

function hPBGetControlName( cControl as string ) as boolean
    
    '///<h3>Verify that the expected control is open</h3>
    '///<i>Use hPBSetControlName( string ) to set the name and when you reopen it
    '///+ verify that you got the right control wit this function</i><br><br>
    
    '///<u>Input</u>:
    '///<ol>
    '///+<li>Name of the control (string)</li>
    '///</ol>
    
    '///<u>Returns</u>:
    '///<ol>
    
    '///+<li>Errorcondition (boolean)</li>
    '///<ul>
    '///+<li>TRUE: The control has the correct name</li>
    '///+<li>FALSE: Any other condition</li>
    '///</ul>
    
    '///</ol>
    
    '///<u>Description</u>:
    '///<ul>
    
    dim cControlName as string
    const CFN = "hPBGetControlName::"
    
    '///+<li>If &quot;NameText&quot; exists, retrieve its text</li>
    kontext "TabGeneralControl"
    if ( TabGeneralControl.exists( 1 ) ) then
        if ( TabGeneralControl.isVisible() ) then
    
            cControlName = NameText.getText()
        
            '///+<li>Verify that the name is correct</li>
            if ( cControlName = cControl ) then
                printlog( CFN & "The name of the control is correct: " & cControl )
                hPBGetControlName() = true
            else
                warnlog( CFN & "Unexpected control name:" )
                printlog( CFN & "Found....: " & cControlName )
                printlog( CFN & "Expected.: " & cControl     )
                hPBGetControlName() = false
            endif
        else
            warnlog( CFN & "Dialog present but tabpage could not be accessed (TabGeneralControl)." )
            hPBGetControlName() = false
        endif
    else
        warnlog( CFN & "Unable to get the name from the control, dialog not accessible (TabGeneralControl)." )
        hPBGetControlName() = false
    endif
    '///</ul>
    
end function

'*******************************************************************************

function hSetPBTabPage( iPage as integer ) as boolean
    
    '///<h3>A small helper to switch between tabpages in the property-browser</h3>
    '///<u>Input</u>:
    '///<ol>
    
    '///+<li>Page-ID (integer)</li>
    '///<ul>
    '///+<li>1 = General page</li>
    '///+<li>2 = Events page</li>
    '///</ul>
    
    '///</ol>
    
    '///<u>Returns</u>:
    '///<ol>
    
    '///+<li>Errorcondition (boolean)</li>
    '///<ul>
    '///+<li>TRUE on success</li>
    '///+<li>FALSE on any error</li>
    '///</ul>
    
    '///</ol>
    
    '///<u>Description</u>:
    '///<ul>
    
    const CFN = "hSetPBTabPage::"
    printlog( CFN & "Enter with option: " & iPage )
    
    '///+<li>Switch to the requested page</li>
    kontext "ControlPropertiesTabControl"
    if ( not ControlPropertiesTabControl.exists( 3 ) ) then
        printlog( CFN & "Exit: Control Properties Dialog is not open, aborting" )
        hSetPBTabPage() = false
        exit function
    else
        if ( DEBUG_ENABLE ) then
            printlog( CFN & "Control Properties Dialog is open" )
        endif
    endif
    
    select case iPage
    case 1 
    
        printlog( CFN & "Switching to control properties tabpage" )
        kontext "ControlPropertiesTabControl"
        ControlPropertiesTabControl.setPage TabGeneralControl
        
        kontext "TabGeneralControl"
        if ( nametext.exists( 5 ) ) then
            printlog( CFN & "Exit: Control properties are open (true)" )
            hSetPBTabPage() = true
            exit function
        else
            printlog( CFN & "Exit: Failed to open Control Properties (false)" )
            hSetPBTabPage() = false
            exit function
        endif
            
    case 2
    
        printlog( CFN & "Switching to event assignment tabpage" )
        kontext "ControlPropertiesTabControl"
        ControlPropertiesTabControl.setPage TabEventsControl
        
        kontext "TabEventsControl"
        if ( PBFocusGained.exists( 5 ) ) then
            printlog( CFN & "Exit: Events page is open (true)" )
            hSetPBTabPage() = true
            exit function
        else
            printlog( CFN & "Exit: Failed to open events-page (false)" )
            hSetPBTabPage() = false
            exit function
        endif
        
    case else
    
        printlog( CFN & "Invalid parameter passed to function: " & iPage )
        hSerPBTabPage() = false
        exit function
            
    end select
    '///</ul>
    
end function

'*******************************************************************************
<|MERGE_RESOLUTION|>--- conflicted
+++ resolved
@@ -31,10 +31,7 @@
 '*
 '\******************************************************************************
 
-private const DEBUG_ENABLE = false
-
 function hOpenPropertyBrowser() as boolean
-<<<<<<< HEAD
 
     '///<h3>Open the BASIC property browser</h3>
 
@@ -53,69 +50,7 @@
         warnlog( CFN & "Could not execute <ContextProperties> slot" )
         hOpenPropertyBrowser() = false
     endif
-=======
-    
-    '///<h3>Function to open the properties of a selected control</h3>
-    '///<i>The function verifies that the property browser is really open and
-    '///+ ensures that we are on the General tabpage</i><br><br>
-    
-    '///<u>Input</u>:
-    '///<ol>
-    
-    '///+<li>Nothing</li>
-    
-    '///</ol>
-    
-    '///<u>Returns</u>:
-    '///<ol>
-    
-    '///+<li>Errorcondition (boolean)</li>
-    '///<ul>
-    '///+<li>TRUE on successful open of the property browser</li>
-    '///+<li>FALSE on any error</li>
-    '///</ul>
-    
-    '///</ol>
-    
-    '///<u>Description</u>:
-    '///<ul>
-    
-    const CFN = "hOpenPropertyBrowser::"
-    dim irc as integer
-    
-    '///+<li>Open the property browser (call slot)</li>
-    irc = hUseAsyncSlot( "ContextProperties" )
-    
-    ' Check that the slot did indeed get executed. If not: Warn and exit
-    if ( irc = -1 ) then
-        warnlog( CFN & "hUseAsyncSlot timed out for <ContextProperties>" )
-        hOpenPropertyBrowser() = false
-        exit function
-    endif
-    
-    '///+<li>Verify that the property browser is open</li>
-    kontext "ControlPropertiesTabControl"
-    if ( ControlPropertiesTabControl.exists( 2 ) ) then
-        
-        '///+<li>Activate General-tabpage</li>
-        ControlPropertiesTabControl.setPage( TabGeneralControl )
-    
-        '///+<li>Verify that the General-tabpage is visible</li>
-        kontext "TabGeneralControl"
-        if ( TabGeneralControl.isVisible() ) then
-            printlog( CFN & "ok" )
-            hOpenPropertyBrowser() = true
-        else
-            printlog( CFN & "General-tab is not visible." )
-            hOpenPropertyBrowser() = false
-        endif   
-    else
-        printlog( CFN & "Could not open property browser" )
-        hOpenPropertyBrowser() = false    
-    endif
-    '///</ul>
->>>>>>> 4de2643e
-    
+
 end function
 
 '*******************************************************************************
@@ -127,9 +62,9 @@
 
     kontext "ControlPropertiesTabControl"
     if ( ControlPropertiesTabControl.exists() ) then
-    
+
         hUseAsyncSlot( "ContextProperties" )
-        
+
         if ( ControlPropertiesTabControl.notExists( 2 ) ) then
             hClosePropertyBrowser() = true
         else
@@ -140,36 +75,36 @@
         printlog( "Property browser is not open" )
         hClosePropertyBrowser() = true
     endif
-   
+
 end function
 
 '*******************************************************************************
 
 function hPBSetControlName( cControl as string ) as boolean
-    
+
     '///<h3>Name a control, with limited errorhandling</h3>
-    
+
     '///<i>This function was introduced due to a problem with the property-
     '///browser not being open fast enough or just refusing to accept input</i><br><br>
-    
+
     '///<u>Input</u>:
     '///<ol>
     '///+<li>Text to be inserted in the control &quot;NameText&quot; (string)</li>
     '///</ol>
-    
+
     '///<u>Returns</u>:
     '///<ol>
-    
+
     '///+<li>Errorcondition</li>
     '///<ul>
     '///+<li>TRUE: The control name was successfully updated</li>
     '///+<li>FALSE: Control is not visible within current context</li>
     '///</ul>
-    
-    '///</ol>
-    
+
+    '///</ol>
+
     const CFN = "hPBSetControlName::"
-    
+
     '///<u>Description</u>:
     '///<ul>
     '///+<li>Test that the control &quot;NameText&quot; exists</li>
@@ -177,20 +112,20 @@
     if ( NameText.exists() ) then
         '///+<li>Set the new name</li>
         WaitSlot()
-        
+
         ' Name the control and append some Spaces which should be truncated.
         printlog( CFN & "Naming control: " & cControl )
         NameText.setText( cControl )
         TabGeneralControl.typeKeys( "   <RETURN>" )
         WaitSlot()
-        
+
         printlog( CFN & "Verifying rename..." )
         if ( NameText.getText() = cControl ) then
             printlog( CFN & "Name is set ok: " & cControl )
             hPBSetControlName() = true
             exit function
         endif
-        
+
         ' If the name cannot be set this is in 99% of the cases a timing problem.
         ' Here is a (costly) workaround.
         qaerrorlog( CFN & "Name not set correctly, retrying" )
@@ -205,55 +140,55 @@
             hPBSetControlName() = true
             exit function
         endif
-        
+
         warnlog( CFN & "Unable to set control name: " & cControl )
         hPBSetControlName() = false
-            
+
     else
         warnlog( "Unable to name the control." )
         hPBSetControlName() = false
     endif
     '///</ul>
-    
+
 end function
 
 '*******************************************************************************
 
 function hPBGetControlName( cControl as string ) as boolean
-    
+
     '///<h3>Verify that the expected control is open</h3>
     '///<i>Use hPBSetControlName( string ) to set the name and when you reopen it
     '///+ verify that you got the right control wit this function</i><br><br>
-    
+
     '///<u>Input</u>:
     '///<ol>
     '///+<li>Name of the control (string)</li>
     '///</ol>
-    
+
     '///<u>Returns</u>:
     '///<ol>
-    
+
     '///+<li>Errorcondition (boolean)</li>
     '///<ul>
     '///+<li>TRUE: The control has the correct name</li>
     '///+<li>FALSE: Any other condition</li>
     '///</ul>
-    
-    '///</ol>
-    
+
+    '///</ol>
+
     '///<u>Description</u>:
     '///<ul>
-    
+
     dim cControlName as string
     const CFN = "hPBGetControlName::"
-    
+
     '///+<li>If &quot;NameText&quot; exists, retrieve its text</li>
     kontext "TabGeneralControl"
     if ( TabGeneralControl.exists( 1 ) ) then
         if ( TabGeneralControl.isVisible() ) then
-    
+
             cControlName = NameText.getText()
-        
+
             '///+<li>Verify that the name is correct</li>
             if ( cControlName = cControl ) then
                 printlog( CFN & "The name of the control is correct: " & cControl )
@@ -273,42 +208,42 @@
         hPBGetControlName() = false
     endif
     '///</ul>
-    
+
 end function
 
 '*******************************************************************************
 
 function hSetPBTabPage( iPage as integer ) as boolean
-    
+
     '///<h3>A small helper to switch between tabpages in the property-browser</h3>
     '///<u>Input</u>:
     '///<ol>
-    
+
     '///+<li>Page-ID (integer)</li>
     '///<ul>
     '///+<li>1 = General page</li>
     '///+<li>2 = Events page</li>
     '///</ul>
-    
-    '///</ol>
-    
+
+    '///</ol>
+
     '///<u>Returns</u>:
     '///<ol>
-    
+
     '///+<li>Errorcondition (boolean)</li>
     '///<ul>
     '///+<li>TRUE on success</li>
     '///+<li>FALSE on any error</li>
     '///</ul>
-    
-    '///</ol>
-    
+
+    '///</ol>
+
     '///<u>Description</u>:
     '///<ul>
-    
+
     const CFN = "hSetPBTabPage::"
     printlog( CFN & "Enter with option: " & iPage )
-    
+
     '///+<li>Switch to the requested page</li>
     kontext "ControlPropertiesTabControl"
     if ( not ControlPropertiesTabControl.exists( 3 ) ) then
@@ -316,18 +251,18 @@
         hSetPBTabPage() = false
         exit function
     else
-        if ( DEBUG_ENABLE ) then
+        if ( GVERBOSE ) then
             printlog( CFN & "Control Properties Dialog is open" )
         endif
     endif
-    
+
     select case iPage
-    case 1 
-    
+    case 1
+
         printlog( CFN & "Switching to control properties tabpage" )
         kontext "ControlPropertiesTabControl"
         ControlPropertiesTabControl.setPage TabGeneralControl
-        
+
         kontext "TabGeneralControl"
         if ( nametext.exists( 5 ) ) then
             printlog( CFN & "Exit: Control properties are open (true)" )
@@ -338,13 +273,13 @@
             hSetPBTabPage() = false
             exit function
         endif
-            
+
     case 2
-    
+
         printlog( CFN & "Switching to event assignment tabpage" )
         kontext "ControlPropertiesTabControl"
         ControlPropertiesTabControl.setPage TabEventsControl
-        
+
         kontext "TabEventsControl"
         if ( PBFocusGained.exists( 5 ) ) then
             printlog( CFN & "Exit: Events page is open (true)" )
@@ -355,16 +290,14 @@
             hSetPBTabPage() = false
             exit function
         endif
-        
+
     case else
-    
+
         printlog( CFN & "Invalid parameter passed to function: " & iPage )
         hSerPBTabPage() = false
         exit function
-            
+
     end select
     '///</ul>
-    
-end function
-
-'*******************************************************************************
+
+end function