--- conflicted
+++ resolved
@@ -72,54 +72,6 @@
 '*******************************************************************************
 
 sub checkPage( sFile as string , bDisabled as boolean, optional iMiddleMouseButtonControl as integer)
-<<<<<<< HEAD
-   dim iMiddleMouseButton as integer
-   dim iMiddleMouseButtonExtern as integer
-   dim iTemp as integer
-   
-   ' depends on if defaults or chnges are checked;
-   ' changes : 1
-   ' defaults: 0
-   if isMissing(iMiddleMouseButtonControl) then
-       iMiddleMouseButtonExtern = 0
-   else
-       iMiddleMouseButtonExtern = iMiddleMouseButtonControl
-   endif
-   sFile = convertpath( sFile )
-       
-   printlog( " * Testing current settings against a reference list." )
-   printlog( " * Using settings from file: " & sFile )
-   
-   ToolsOptions
-   call hToolsOptions( "StarOffice" , "View" )
-   sleep( 2 )
-   
-   ' Antialiasing settings only exist for Linux and Solaris
-   if ( gPlatgroup() <> "w95" ) then
-      if ( bDisabled ) then
-         checkCheckBox( sFile , "*" , FontAntiAliasing)
-         checkEntryField( sFile , "state_aapixel" , AAPixel)
-      else
-         checkEntryField( sFile , "*" , AAPixel)
-         checkCheckBox( sFile , "*" , FontAntiAliasing)
-      endif
-   else
-      if ( FontAntiAliasing.exists() ) then
-         warnlog( "Antialiasing controls not expected on Windows" )
-      endif
-      if ( AAPixel.exists() ) then
-         warnlog( "Antialiasing controls not expected on Windows" )
-      endif
-   endif
-
-   checkEntryField( sFile , "*" , FontScale)
-   checkListBox( sFile , "*" , IconScale )
-   checkCheckBox( sFile , "*" , IconsInMenueAnzeigen )
-   checkCheckBox( sFile , "*" , VorschauInSchriftlisten )
-   checkCheckBox( sFile , "*" , SchriftenHistorie )
-   
-   checkListBox( sFile , "*" , MousePositioning)
-=======
     dim iMiddleMouseButton as integer
     dim iMiddleMouseButtonExtern as integer
     dim iTemp as integer
@@ -173,7 +125,6 @@
     endif
     checkCheckBox( sFile , "*" , UseAntiAliasing )
     checkListBox( sFile , "*" , MousePositioning)
->>>>>>> e1d136dc
     ' needs to get handled differently on platforms!
     iMiddleMouseButton = MausAktion.getSelIndex
     if iMiddleMouseButtonExtern = 1 then
@@ -200,45 +151,6 @@
 '*******************************************************************************
 
 sub changePage( sFile as string , bInverted as boolean, optional iMiddleMouseButtonControl as integer )
-<<<<<<< HEAD
-   dim iMiddleMouseButtonExtern as integer
-   
-   ' depends on if defaults or chnges are checked;
-   ' changes : 1
-   ' defaults: 0
-   if isMissing(iMiddleMouseButtonControl) then
-       iMiddleMouseButtonExtern = 0
-   else
-       iMiddleMouseButtonExtern = iMiddleMouseButtonControl
-   endif
-
-   sFile = convertpath( sFile )
-   printlog( " * Changing current settings according to the reference list." )
-   printlog( " * Using settings from file: " & sFile )
-
-   ToolsOptions
-   call hToolsOptions( "StarOffice" , "View" )
-   sleep( 2 )
-
-   ' Antialiasing settings only exist for Linux and Solaris
-   if ( gPlatGroup <> "w95" ) then
-      if ( bInverted ) then
-         setEntryField( sFile , "*" , AAPixel )
-         setCheckBox( sFile , "*" , FontAntiAliasing )
-      else
-         setCheckBox( sFile , "*" , FontAntiAliasing )
-         setEntryField( sFile , "*" , AAPixel )
-      endif
-   endif
-       
-   setEntryField( sFile , "*" , FontScale )
-   setListBox( sFile , "*" , IconScale )
-   setCheckBox( sFile , "*" , IconsInMenueAnzeigen )
-   setCheckBox( sFile , "*" , VorschauInSchriftlisten )
-   setCheckBox( sFile , "*" , SchriftenHistorie )
-   
-   setListBox( sFile , "*" , MousePositioning )
-=======
     dim iMiddleMouseButtonExtern as integer
 
     ' depends on if defaults or chnges are checked;
@@ -283,7 +195,6 @@
     endif
     setCheckBox( sFile , "*" , useantialiasing )
     setListBox( sFile , "*" , MousePositioning )
->>>>>>> e1d136dc
     ' needs to get handled differently on platforms!
     if iMiddleMouseButtonExtern = 1 then
         setListBox( sFile , "*" , MausAktion )
