'encoding UTF-8  Do not remove or change this line!
'**************************************************************************
'* DO NOT ALTER OR REMOVE COPYRIGHT NOTICES OR THIS FILE HEADER.
'*
'* Copyright 2008 by Sun Microsystems, Inc.
'*
'* OpenOffice.org - a multi-platform office productivity suite
'*
'* $RCSfile: t_doc2.inc,v $
'*
'* $Revision: 1.2 $
'*
'* last change: $Author: obo $ $Date: 2008-07-21 12:08:27 $
'*
'* This file is part of OpenOffice.org.
'*
'* OpenOffice.org is free software: you can redistribute it and/or modify
'* it under the terms of the GNU Lesser General Public License version 3
'* only, as published by the Free Software Foundation.
'*
'* OpenOffice.org is distributed in the hope that it will be useful,
'* but WITHOUT ANY WARRANTY; without even the implied warranty of
'* MERCHANTABILITY or FITNESS FOR A PARTICULAR PURPOSE.  See the
'* GNU Lesser General Public License version 3 for more details
'* (a copy is included in the LICENSE file that accompanied this code).
'*
'* You should have received a copy of the GNU Lesser General Public License
'* version 3 along with OpenOffice.org.  If not, see
'* <http://www.openoffice.org/license.html>
'* for a copy of the LGPLv3 License.
'*
'/************************************************************************
'*
'* owner : thorsten.bosbach@sun.com
'*
'* short description : Global Routines for Document Handling; Part two
'*
'\***********************************************************************

private const VERBOSE = TRUE

sub hTabelleEinfuegen
    '/// <b>WRITER only </b>///'
    '///  hTabelleEinfuegen hInsertTable ///'
    '/// insert a dummy table in writer/writerweb/masterdocument ///'
    TableInsertTable
    sleep(2)
    Kontext "TabelleEinfuegenWriter"
    wait 500
    TabelleEinfuegenWriter.OK
    sleep(1)

    Kontext "TableObjectbar"
    sleep(1)
    if TableObjectbar.NotExists then
        Kontext "TextObjectbar"
        TextObjectbar.SetNextToolBox
    end if

    Select Case gApplication
    Case "WRITER"
        Kontext "DocumentWriter"
    Case "MASTERDOCUMENT"
        Kontext "DocumentMasterDoc"
    Case "HTML"
        Kontext "DocumentWriterWeb"
    end select
    sleep(1)
end sub
'
'-------------------------------------------------------------------------------
'
sub ZellenMarkieren ( Down%, Right% )
    '/// <b>CALC only</b> ///'
    '/// ZellenMarkieren ( Down%, Right% ) : mark the cells ///'
    Dim Anzahl as Integer

    Kontext "DocumentCalc"
    Anzahl = Right% - 1
    DocumentCalc.TypeKeys "<Shift Right>", Anzahl
    Anzahl = Down% - 1
    DocumentCalc.TypeKeys "<Shift Down>", Anzahl
end sub
'
'-------------------------------------------------------------------------------
'
sub hRechteckErstellen ( BeginX%, BeginY%, EndX%, EndY% )
    '/// <b>IMPRESS/DRAW only</b> ///'
    '/// hRechteckErstellen ( BeginX, BeginY, EndX, EndY ) : create a rectangle ///'
    WL_DRAW_Rechteck
    gMouseMove ( BeginX%, BeginY%, EndX%, EndY% )
end sub
'
'-------------------------------------------------------------------------------
'
sub hTextrahmenErstellen ( TextEingabe$, BeginX%, BeginY%, EndX%, EndY% )
    '/// <b>IMPRESS/DRAW only</b> ///'
    '/// hTextrahmenErstellen ( String, BeginX, BeginY, EndX, EndY ) : create a textbox with a textstring ///'
    WL_SD_TextEinfuegenDraw
    gMouseMove ( BeginX%, BeginY%, EndX%, EndY% )
    hTypeKeys TextEingabe$
end sub
'
'-------------------------------------------------------------------------------
'
sub SchreibenInMathdok ( Eingabe as String )
    '/// <b>MATH only</b> ///'
    '/// SchreibenInMathDok ( String ) : write text in a mathdocument ( with clipboard ) ///'
    if Eingabe <> "Unsinn" then
        SetClipboard Eingabe
    else
        SetClipboard "NROOT <?> <?><over b==<?>"
    endif
    if (GetClipboard() <> Eingabe) then
        warnlog "--No Clipboard available :-(--"
        printlog "---ClipTest--- should: "+Eingabe +", is: "+GetClipboard
    endif
    EditPaste
    sleep(3)
end sub
'
'-------------------------------------------------------------------------------
'
function sMakeReadOnlyDocumentEditable() as boolean

    ' Function returns TRUE if document has been made editable and FALSE if
    ' no action was required (that is: Document was not read-only)

    dim iTry as integer
<<<<<<< HEAD
=======
    dim rc as integer
>>>>>>> e1d136dc
    const CFN = "sMakeReadOnlyDocumentEditable::"
    
    if ( VERBOSE ) then printlog( CFN & "Making document editable (create a copy) if it is readonly" )
    
    Kontext "Standardbar"
    if ( Bearbeiten.IsEnabled() ) then
        
        if ( Bearbeiten.getState( 2 ) = 0 ) then
            
<<<<<<< HEAD
            Bearbeiten.Click()

            for iTry = 1 to 2
            
                Kontext "Active"
                if ( Active.exists( 5 ) ) then
                
                    printlog( CFN & "Messagebox: " & Active.getText() )
                    
                    try
                        if ( VERBOSE ) then printlog( CFN & "Document was read-only. A copy will be used." )
                        Active.Yes()
                        if ( VERBOSE ) then printlog( CFN & "Closed 'use copy' message" )
                    catch
                        if ( VERBOSE ) then printlog( CFN & "Probing for unexpected messagebox..." )
                        active.ok()
                        warnlog( "#i100701 - Object not found message" )
                    endcatch
                else
                    printlog( CFN & "No messagebox informing about a copy being used" )
                endif
                sMakeReadOnlyDocumentEditable() = TRUE
            next iTry
=======
			rc = hUseAsyncSlot("editdoc")

            if ( rc >= 0 ) then
                for iTry = 1 to 2
                
                
                    Kontext "Active"
                    if ( Active.exists( 5 ) ) then
                    
                        printlog( CFN & "Messagebox: " & Active.getText() )
                        
                        try
                            if ( VERBOSE ) then printlog( CFN & "Document was read-only. A copy will be used." )
                            Active.Yes()
                            if ( VERBOSE ) then printlog( CFN & "Closed 'use copy' message" )
                        catch
                            if ( VERBOSE ) then printlog( CFN & "Probing for unexpected messagebox..." )
                            active.ok()
                            qaerrorlog( "#i100701 - Object not found message" )
                        endcatch
                    else
                        printlog( CFN & "No messagebox informing about a copy being used" )
                    endif
                    sMakeReadOnlyDocumentEditable() = TRUE
                next iTry
            else
                printlog( CFN & "Document appears to be editable" )
            endif
>>>>>>> e1d136dc
        else
            if ( VERBOSE ) then printlog( CFN & "Button <Bearbeiten> is pressed, document is editable" )
            sMakeReadOnlyDocumentEditable() = FALSE
        endif
    else
        if ( VERBOSE ) then printlog( CFN & "Control <Bearbeiten> is not enabled" )
    endif
    
end function
'
'-------------------------------------------------------------------------------
'
function fSelectFirstOLE() as integer
    'Select first visible OLE object using Navigator
    'Returns error-code:
    '+ 0 := Sucess
    '- 1 := unknown application

    dim bNavigatorWasVisible as boolean
    bNavigatorWasVisible = FALSE
    dim iIndex

    fSelectFirstOLE = -1

    select case gApplication
    case "CALC"                     :   Kontext "NavigatorCalc"
        'First check if Navigator is visible and remember result
        if NavigatorCalc.exists (10) then
            bNavigatorWasVisible = TRUE
        else
            try
                'Invoke Navigator if not visible
                ViewNavigator
            catch
                'If inside chart or elsewhere the call
                'will fail. Again trying the slot after
                'switching to the document.
                Kontext "DocumentCalc"
                DocumentCalc.TypeKeys "<Escape>"
                ViewNavigator
            endcatch
        end if
        Kontext "NavigatorCalc"
        if NavigatorCalc.exists (10) then
            'Select first OLE in list
            Liste.TypeKeys "<HOME>"
            for iIndex = 1 to 8
                Liste.TypeKeys "-"
                wait 500
                Liste.TypeKeys "<DOWN>"
                wait 500
            next iIndex
            Liste.select(6)
            Liste.TypeKeys "+"
            Liste.TypeKeys "<DOWN><RETURN>"
            fSelectFirstOLE = 0
        else
            QAErrorLog "Navigator couldn't be opened!"
        end if
    case "DRAW" , "IMPRESS"         :   Kontext "NavigatorDraw"
        if NavigatorDraw.Exists(10) then
            bNavigatorWasVisible = TRUE
        else
            try
                'Invoke Navigator if not visible
                ViewNavigator
            catch
                'If inside chart or elsewhere the call
                'will fail. Again trying the slot after
                'switching to the document.
                Kontext "DocumentDraw"
                DocumentDraw.TypeKeys "<Escape>"
                ViewNavigator
            endcatch
            Kontext "NavigatorDraw"
            if NavigatorDraw.exists(10) then
                'Select first OLE in list
                Liste.TypeKeys "<HOME>"
                Liste.select(1)
                Liste.TypeKeys "+<DOWN><RETURN>"
                fSelectFirstOLE = 0
            else
                QAErrorLog "Navigator did not occoured!"
            end if
        end if

    case "WRITER" , "HTML" , "MASTERDOCUMENT" :
        select case gApplication
        case "MASTERDOCUMENT"    :   Kontext "NavigatorGlobalDoc"
            if NavigatorGlobalDoc.Exists(10) then
                bNavigatorWasVisible = TRUE
            else
                ViewNavigator
            end if
            wait 500
            Kontext "NavigatorGlobalDoc"
            if Liste.IsVisible then
                Kontext "GlobaldokumentToolbox"
                Umschalten.Click
            endif
        case else           :   Kontext "NavigatorWriter"
            'First check if Navigator is visible and remember result
            if NavigatorWriter.Exists (10) then
                bNavigatorWasVisible = TRUE
            else
                try
                    'Invoke Navigator if not visible
                    ViewNavigator
                catch
                    'If inside chart or elsewhere the call
                    'will fail. Again trying the slot after
                    'switching to the document.
                    Kontext "DocumentWriter"
                    call gMouseclick (99,99)
                    call gMouseclick (50,50)
                    ViewNavigator
                endcatch
            end if
        end select
        Kontext "NavigatorWriter"
        if NavigatorWriter.Exists(10) then
            'Select first OLE in list
            Auswahlliste.TypeKeys "<HOME>"
            for iIndex = 1 to 13
                Auswahlliste.TypeKeys "-<DOWN>"
            next iIndex
            Auswahlliste.select(5)
            Auswahlliste.TypeKeys "+<DOWN><RETURN>"
            fSelectFirstOLE = 0
        else
            QAErrorLog "Navigator did not occoured!"
        end if
    case else                       :   QAErrorLog "Application not supported"
    end select

    'Close navigator if it was invisible by entering the routine
    if bNavigatorWasVisible = TRUE then
        printlog "Leaving navigator open as initially found"
    else
        if fSelectFirstOLE = 0 then
            ViewNavigator
            printlog "Closing navigator as initially found"
        else
            printlog "Closing navigator not needed. It was not possible to open it."
        end if
    end if
end function<|MERGE_RESOLUTION|>--- conflicted
+++ resolved
@@ -127,10 +127,7 @@
     ' no action was required (that is: Document was not read-only)
 
     dim iTry as integer
-<<<<<<< HEAD
-=======
     dim rc as integer
->>>>>>> e1d136dc
     const CFN = "sMakeReadOnlyDocumentEditable::"
     
     if ( VERBOSE ) then printlog( CFN & "Making document editable (create a copy) if it is readonly" )
@@ -140,31 +137,6 @@
         
         if ( Bearbeiten.getState( 2 ) = 0 ) then
             
-<<<<<<< HEAD
-            Bearbeiten.Click()
-
-            for iTry = 1 to 2
-            
-                Kontext "Active"
-                if ( Active.exists( 5 ) ) then
-                
-                    printlog( CFN & "Messagebox: " & Active.getText() )
-                    
-                    try
-                        if ( VERBOSE ) then printlog( CFN & "Document was read-only. A copy will be used." )
-                        Active.Yes()
-                        if ( VERBOSE ) then printlog( CFN & "Closed 'use copy' message" )
-                    catch
-                        if ( VERBOSE ) then printlog( CFN & "Probing for unexpected messagebox..." )
-                        active.ok()
-                        warnlog( "#i100701 - Object not found message" )
-                    endcatch
-                else
-                    printlog( CFN & "No messagebox informing about a copy being used" )
-                endif
-                sMakeReadOnlyDocumentEditable() = TRUE
-            next iTry
-=======
 			rc = hUseAsyncSlot("editdoc")
 
             if ( rc >= 0 ) then
@@ -193,7 +165,6 @@
             else
                 printlog( CFN & "Document appears to be editable" )
             endif
->>>>>>> e1d136dc
         else
             if ( VERBOSE ) then printlog( CFN & "Button <Bearbeiten> is pressed, document is editable" )
             sMakeReadOnlyDocumentEditable() = FALSE
