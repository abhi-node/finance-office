'encoding UTF-8  Do not remove or change this line!
'**************************************************************************
' DO NOT ALTER OR REMOVE COPYRIGHT NOTICES OR THIS FILE HEADER.
'
' Copyright 2000, 2010 Oracle and/or its affiliates.
'
' OpenOffice.org - a multi-platform office productivity suite
'
' This file is part of OpenOffice.org.
'
' OpenOffice.org is free software: you can redistribute it and/or modify
' it under the terms of the GNU Lesser General Public License version 3
' only, as published by the Free Software Foundation.
'
' OpenOffice.org is distributed in the hope that it will be useful,
' but WITHOUT ANY WARRANTY; without even the implied warranty of
' MERCHANTABILITY or FITNESS FOR A PARTICULAR PURPOSE.  See the
' GNU Lesser General Public License version 3 for more details
' (a copy is included in the LICENSE file that accompanied this code).
'
' You should have received a copy of the GNU Lesser General Public License
' version 3 along with OpenOffice.org.  If not, see
' <http://www.openoffice.org/license.html>
' for a copy of the LGPLv3 License.
'
'/************************************************************************
'*
'* owner : thorsten.bosbach@sun.com
'*
'* short description : Routines for the status page feature
'*
'\*****************************************************************************************

sub hStatusIn ( sTestAppArea as String, sTestname as String, optional sName as String )
    '///hStatusIn : initilize variables before the teststart
    '///  input  : sTestAppArea => name of the application, to where the test is bound in status database -> gTestAppArea
    '              sTestname    => name of the test (converted to LOWERCASE in this sub!) -> gTestName
    '///+ output : gStatusDuration => starttime of the test
    '///+_       : gTestname    => global name of the test
    '///+_       : gTestAppArea => global name of the tested application as defined in status database
    '///+_       : gTestDate    => global start date of the test ( yyyy-mm-dd )
    '///+_       : gTestTime    => global start time of the test
    ' DEPRECATED: 
    '         sNname       => DEPRECATED just kept for compatibility  
    
    dim bOverRide as boolean
    
    bOverRide = false
    gStatusDuration = now ()                    '(1) used in hStatusOut
                          ' temporarly misused to set the start Date and Time!

    ' Always needed for crashreporter test hint
    gTestName = lcase (sTestname)               '(2)

    ' -------------- EXIT condition ----------------------
    if (NOT isStatusEnabled()) then
        exit sub
    end if

    gTestAppArea = lcase (sTestAppArea)         '(3)
    
    gTestDate = convertDateToDatabase (gStatusDuration)  '(4)
    gTestTime = convertTimeToDatabase (gStatusDuration)  '(5)
    
    ListAllDelete(glsStatusPage())
    gErrorSum = getErrorCount()      ' not 0! if you run 2-times status in/out in one bas-file!
    gWarningSum = getWarningCount()
    gQaErrorSum = getQaErrorCount()
    
    ' make sure we have everything to update the status-Database.
    gDatabasePath = getDatabasePath(privateDatabasePath)
    if ("" = gDatabasePath) then
        'Disable statusfeature, because the public filespace is not available.
        gStatusDatabase = FALSE
        printlog "**  Status will be written to     : DISABLED"
    else
        printlog "**  Status will be written to     : " + gDatabasePath
    endif
    printlog     "**  Test environment preparation  : " + wielange(gTestcaseStart)
end sub

sub hStatusOut ( optional NoKill as Boolean )
    '///hStatusOut : last output for the status-page feature
    '///+ -> create the duration value for the test and call the routine to write the data into the database

    Dim sLocalTestDuration as string

    printlog  ""
    printlog  "**  All tests finished."
    sLocalTestDuration = WieLange( gStatusDuration )
    gTestcaseStart= now ()    ' get time for writing status to database
    
    ' -------------- EXIT condition ----------------------
    ' don't record status if outside of status database
    if (NOT isStatusEnabled()) then
        Printlog "Date: " + Date() + "; Time: " + Time() + "; Duration: " + WieLange ( gStatusDuration )
        exit sub
    end if
    
    if (""=gTestName) then
        warnlog "status.inc::hStatusOut: You forgot to call hStatusIn(''Application'',''FileName.bas'')"
    else
        printlog  "**  Start generating quaste database files."
        hStatusWriteOutputFirstFile() ' write again, to have correct duration written.
        hStatusWriteOutput()
        printlog "**  Creating status duration    : " + wielange(gTestcaseStart)
    end if
    
    PrintLog Chr(13) + "* - End of the test - *"
    Printlog "Date : " + Date() + "   Time: " + Time()
    Printlog "Duration : " + sLocalTestDuration
end sub

sub hStatusAddTestcase()
    ' called from master.inc::TestExit() after every testcase
    ' add to list for second file : testresult table / glsStatusPage()
    ' reset gErrorSum, gWarningSum
    dim sTestcaseDuration as string
    dim sTestcaseStart as string
    Dim sTCname as String
    Dim iCut as Integer
    dim iErrorCount as integer
    dim sErrorList() as string
    dim iQaErrorCount as integer
    dim sQaErrorList() as string
    dim iWarningCount as integer
    dim sWarningList() as string
    Dim sOutput as String
    dim iAllErrorCount as integer
    dim sAllErrorList(42000) as string
    dim i, x as integer
    dim iErrorLevel as integer
    dim sErrorString(4) as string

    '///The entries in the list are ( seperated by TAB ) :
    '///+ testcase name => name of the current testcase in the running test
    '///+ errors => only the errors for the current testcase
    '///+ warnings => only the warnings for the current testcase
    '///+ duration => the duration of the testcase

    sTestcaseDuration = wielange(gTestcaseStart, 1)     '(2)
    sTestcaseStart    = convertDateToDatabase(gTestcaseStart) + " " + convertTimeToDatabase(gTestcaseStart) ' TODO: ask HDE/TBO
    
    sTCname = GetTestcaseName  ' testtool basic command
        iCut = Instr ( sTCname, "(" )
        if (iCut <> 0) then 
            sTCname = Left ( sTCname, iCut - 1 )
        endif
        sTCname = Trim ( sTCname )                      '(1)
    iErrorCount = getErrorCount() - gErrorSum               ' only the errors in a testcase
    iWarningCount = getWarningCount() - gWarningSum         ' only the warnings in a testcase
    iQaErrorCount = getQaErrorCount() - gQaErrorSum         ' only the qaErrors in a testcase

    iAllErrorCount = iErrorCount + iWarningCount + iQaErrorCount
    if (iAllErrorCount > 0) then
        x=1
        sWarningList() = getWarningList()
        for i = (GetWarningCount()+1-iWarningCount) to GetWarningCount()
            sAllErrorList(x) = sWarningList(i)
'd                printlog "++ " + sAllErrorList(x)
            inc(x)
        next i
        sErrorList() = getErrorList()
        for i = (GetErrorCount()+1-iErrorCount) to GetErrorCount()
            sAllErrorList(x) = sErrorList(i)
'd                printlog "++ " + sAllErrorList(x)
            inc(x)
        next i
        sQaErrorList() = getQaErrorList()
        for i = (getQaErrorCount()+1-iQaErrorCount) to getQaErrorCount()
            sAllErrorList(x) = sQaErrorList(i)
'd                printlog "++ " + sAllErrorList(x)
            inc(x)
        next i
    else
        sAllErrorList(0) = "0;0;0;0"
    endif
    
    ' generate status line for testcase and append to global array
    '/// iErrorLevel: 0: no faults; 1: Warning; 2: Error; 3: qaError ///'
    iErrorLevel = -1
'D    printlog "Iall: " + iAllErrorCount + " W:" + iWarningCount + " E: " + iErrorCount
    for i = 0 to iAllErrorCount
        select case i
            case 0: if (0 = iAllErrorCount) then          ' no errors at all
                        iErrorLevel = 0
                    endif
            case 1 to iWarningCount: iErrorLevel = 1      'warnings
            case (iWarningCount +1) to (iWarningCount + iErrorCount): iErrorLevel = 2 ' Errors
            case (iWarningCount + iErrorCount +1) to (iWarningCount + iErrorCount + iQaErrorCount): iErrorLevel = 3 ' qaErrors
        end select
        if (iErrorLevel > -1) then
'd            printlog " " + i + " -------------"
'd            printlog "'" + sAllErrorList(i) + "'"
            sGetErrorStringFields(sAllErrorList(i), sErrorString())
'd            printlog " -------------"
            sOutput =          sTCname _
                    + Chr(9) + sTestcaseDuration _
                    + Chr(9) + iErrorLevel _
                    + Chr(9) + fRemoveLineBreaks(sErrorString(4)) _
                    + Chr(9) + sErrorString(2) _
                    + Chr(9) + trim(sErrorString(3)) _
                    + Chr(9) + fgetFileName(sErrorString(1)) _
                    + Chr(9) 'Description (4)_ 'Line (2)_ 'CVSversion (3)_ 'Filename (1)
            if (sTCname <> "") then
                ListAppend (glsStatusPage(), sOutput)
'd            printlog sOutput
            else
                qaErrorlog "please try not to call a testcase from a testcase #116584#"
            endif
        endif
    next i
    
    ' to set the variables to the current numbers    
    gErrorSum = getErrorCount()
    gQaErrorSum = getQaErrorCount()
    gWarningSum = getWarningCount()
end sub

sub hStatusWriteOutputFirstFile ()
    ' called from hStatusOut and hStatusIn 
    Dim sPlat as String
    Dim sOutFile as String
    Dim sOutFileTemp as String
    Dim sBuildHisPath as string
    Dim sResultPath as string    ' location where to write the files for status to
    Dim i as integer
    dim j as Integer
    dim lTestrun(50) as string
    dim sVersionMajor as string
    dim sVersionMinor as string
    dim sVersionBuilID as string
    dim sDebugInfo as string
    dim sTemp as string
    dim sFileName as string
    dim slVersion() as string
    dim ilVersion as integer
    dim sVersionCWS as string
    dim iPosA as integer
    dim iPosB as integer
    dim bError as boolean
    dim sTestDuration as string
    dim sSource as string
    dim sProduct as string
    dim sUsername as string
    
    '///hStatusWriteOutputFirstFile : output routine for status page of our testscripts
    '///The entries in the list are ( seperated by NEWLINE ) :
    '///+ 1 major => major number of full buildID of StarOffice ( e.g. '642' )
    '///+ 2 minor => minor number of full buildID of StarOffice ( e.g.'L' )
    '///+ 3 buildID => only the buildID of full buildID of StarOffice ( e.g.'7733' )
    '///+ 4 date ( gTestDate ) time ( gTestTime ) => fix date when the test started
    '///+ 5 platform => short cut for platform
    '///+ 6 machine name => name of the PC or UNIX-machine where the test is running
    '///+ 7 user name => E-mail adress of user
    '///+ 8 fileformat => version belonging to this spec
    '///+ 9 language => language of the office
    '///+ 10 test name => name of the test ( e.g. first.bas )
    '///+ 11 test application area (gApplication) => which application is tested
    '///+ 12 test duration => Hours:Minutes:Seconds ( e.g.'01:20:33' )
    '///+ 13 cws name => if it is the master: 'Master' else the name of the childworkspace
    '///+ 14 source tree => 
    '///+ 15 product => 
    '///+ 16 builder => 
    '///+ 17 checksum => 
    '///+ data => 

    if ("unx" = gPlatgroup) then                                  '(5)
        sPlat = gPlatform
    else
        sPlat = "win"
    end if

<<<<<<< HEAD
    sProduct = gProductName                         '(15)
=======
   sProduct = gProductName
>>>>>>> 2d4ca961

    ' major is from start to 'm'
    iPosA = 1
    iPosB = instr(gVersionsnummer, "m")
    if (iPosB = 0) then ' there is no minor
        iPosB = instr(gVersionsnummer, "(")
    endif    
    sVersionMajor = Mid(gVersionsnummer, iPosA, (iPosB-iPosA))      '(1) Major
    iPosA = iPosB
    iPosB = instr(gVersionsnummer, "(")
    sVersionMinor  = Mid(gVersionsnummer, iPosA, iPosB-iPosA)        '(2) Minor
    iPosA = instr(gVersionsnummer, ":") + 1
    iPosB = instr(gVersionsnummer, ")")
    sVersionBuilID = Mid(gVersionsnummer, iPosA, iPosB-iPosA)        '(3) Build
    if gCWS then
        iPosA = instr(iPosB, gVersionsnummer, ":") + 1
        iPosB = instr(iPosA, gVersionsnummer, "]")
        sVersionCWS = Mid(gVersionsnummer, iPosA, iPosB-iPosA)       '(13) CWS
    else
        sVersionCWS = "Master"
    endif
    sSource = left(gMajor,3)                                       '(14) Source tree
    
    ' for MSC calculation of test duration hh:mm
    sTestDuration = wielange(gStatusDuration, 1)                  '(12)

    if ("" = gReturnAddress) then                               '(7)
        if ("" = gLocalStatusDatabase) then
            warnlog "Please set an e-mail adress for your crashreports in TestTool: Extra->Settings->Crashreport:EMail, it will also be used to send you notifications in case of problems submitting the status of the test to the database (quaste)."
        endif
        sUsername = gUser
    else
        sUsername = gReturnAddress
    endif

    ListAppend ( lTestrun(), "fileformat=0.2"             )
    ListAppend ( lTestrun(), "product=" + sProduct        )
    ListAppend ( lTestrun(), "sourcetree=" + sSource      )
    ListAppend ( lTestrun(), "major=" + sVersionMajor     )
    ListAppend ( lTestrun(), "minor=" + sVersionMinor     )
    ListAppend ( lTestrun(), "buildid=" + sVersionBuilID  )
    ListAppend ( lTestrun(), "oooorigin=" + "")
    ListAppend ( lTestrun(), "startdate=" + gTestDate + " " + gTestTime)         '(4)  ' generated in hStatusIn
    ListAppend ( lTestrun(), "duration=" + sTestDuration  )
    ListAppend ( lTestrun(), "platform=" + sPlat          )
    ListAppend ( lTestrun(), "hostname=" + gPCName        )                        '(6)
    ListAppend ( lTestrun(), "username=" + sUsername      )                        '(7)
    ListAppend ( lTestrun(), "application=" + gTestAppArea)                        '(11) ' generated in hStatusIn
    ListAppend ( lTestrun(), "testname=" + gTestName      )                        '(10) ' generated in hStatusIn
    ListAppend ( lTestrun(), "cws=" + sVersionCWS         )
    ListAppend ( lTestrun(), "ooolanguage=" + iSprache    )                        '(9)
    ListAppend ( lTestrun(), "checksum=" + "")
'    ListAppend ( lTestrun(), "data=" + )
    
    ' files are created at (convertPath'ed):
    sResultPath = convertPath(gDatabasePath)
    sFileName   = fGetQuasteFileName()
    sOutFile    = sResultPath + sFileName
    
    ' TODO: make sure location is writeable! with file 'sOutFile'!!! 

    ' delete old files
    for i = 1 to 4
        sOutFileTemp = sOutFile+i+".txt"
        if (FileExists(sOutFileTemp)) then
'            printlog sOutFileTemp
            kill sOutFileTemp
            if (dir(sOutFileTemp) <> "") then 
                warnLog "OLD File can't get deleted: " + sOutFileTemp
            endif
        end if
    next i

    ListWrite (lTestrun(), sOutFile+"1.txt")
end sub

function fGetQuasteFileName() as string
    dim sPlat as string
    dim sName as string

    if ("unx" = gPlatgroup) then
        sPlat = gPlatform
    else
        sPlat = "win"
    end if

    sName = lcase(sPlat + gUser + gPCname + Left(gTestname, Len(gTestname)-4) + "-" + iSprache + "-" )
    fGetQuasteFileName = removeCharacter(sName,46)  ' remove '.' dots from filename, would result in errors on uploading file.
end function

sub hStatusWriteOutput (optional NoKill as Boolean)
    ' called from hStatusOut    
    Dim sPlat as String
    Dim sOutFile as String
    Dim sOutFileTemp as String
    Dim sBuildHisPath as string
    Dim sResultPath as string    ' location where to write the files for status to
    Dim i as integer
    dim j as Integer
    dim sDebugInfo as string
    dim sTemp as string
    dim sFileName as string
    dim bError as boolean
    dim sTestDuration as string
    
    if ("unx" = gPlatgroup) then                                  '(5)
        sPlat = gPlatform
    else
        sPlat = "win"
    end if

    ' files are created at (convertPath'ed):
    sResultPath = convertPath(gDatabasePath)
    sFileName   = fGetQuasteFileName()
    sOutFile    = sResultPath + sFileName
    
    for i = 1 to ListCount(glsStatusPage())
        glsStatusPage(i) = "data=" + glsStatusPage(i)
    next i
    'write 'testresult' 
    ListWriteAppend (glsStatusPage(), sOutFile+"1.txt")
    if (dir(sOutFile+"1.txt") = "") then warnlog "File wasn't created: " + sOutFile+"1.txt"

    ' debug
' from now on the status routines are not executed, because i use tescases for displaying debug information, that should not get recorded
gTestName="" '!!!!!!!!!!!!!!!!!!!!!!!!!!!!!!!!!!!!!!!!!!!!!!!!!!!!!!!!!!!!!!!!!!!!!!!!!!!!!!!!    

    ' call php-script to get file into the database
    bError = StatusIntoDatabase (sFileName, sPlat, FALSE, gDatabasePath)
    if bError then
        exit sub ' -> on error no file get's deleted!
    end if

    ' wait until result-file got created; after 3 minutes cancel wait!
    sOutFileTemp = sOutFile+"3.txt"
    i = 0
    listAllDelete(glsStatusPage())
    while (("" = dir(sOutFileTemp)) AND (i < 18))
        sleep 10
        inc (i)
    wend
    bError = True
    if (i = 18) then ' big database error; resultfile wasn't created
        warnlog "Status Write Error! (TimeOut waiting for webservice result)"
    else
        ListRead(glsStatusPage(), sOutFileTemp)   '3
        i = ListCount(glsStatusPage())
        if (1 = i) then
            if (glsStatusPage(1) <> "OK") then
                warnlog "Error in writing status to database (<> OK): '" + glsStatusPage(1) + "'" +chr(13)+ "Email is send to: " + gReturnAddress
            else
                if (gStatusFeatureLevel < 2) then
                    printlog " * - Status successfully written into database - * "
                else
                    printlog " * - Status file successfully created - * "
                endif
                bError = False
            endif
        else
            warnlog "Error in writing status to database (<> 1 line)" +chr(13)+ "Email is send to: " + gReturnAddress
        endif
    endif

    ' delete files
    if (bError=FALSE) then 
            sOutFileTemp = sOutFile+"1.txt"
                try
                    if (dir(sOutFileTemp) <> "") then
                            kill ( sOutFileTemp )
                    end if
                catch
                endcatch
            if (dir (sOutFileTemp) <> "") then 
                warnlog "File wasn't deleted: " + sOutFileTemp
            endif
    endif
    sOutFileTemp = sOutFile+"3.txt"
	try
	    if (dir(sOutFileTemp) <> "") then
		    kill ( sOutFileTemp )
	    end if
	catch
	endcatch
    if (dir (sOutFileTemp) <> "") then 
	warnlog "File wasn't deleted: " + sOutFileTemp
    endif
    sOutFileTemp = sOutFile+"4.htm"
	try
	    if (dir(sOutFileTemp) <> "") then
		    kill ( sOutFileTemp )
	    end if
	catch
	endcatch
    if (dir (sOutFileTemp) <> "") then 
	warnlog "File wasn't deleted: " + sOutFileTemp
    endif
    ListAllDelete (glsStatusPage())   ' delete the list, because if you want to use hStatusIn twice or more
end sub


function StatusIntoDatabase (sFile as String, sPlat as String, NoKill as Boolean, sPath as string) as boolean
    dim sSource as string
    dim sDestination as string
    dim i as integer

    '///StatusIntoDatabase : write the collected data into the database
    if (gStatusFeatureLevel < 2) then
        ' Automatical entry into database
        printlog "**  Calling webservice to grab status file."
        StatusIntoDatabase = getWebPage (sPath, sPath+sFile+"4.htm", sPlat, privateDatabaseServerIP, privateDatabaseServerPath + sFile + "1.txt")
        printlog "**  Waiting for result from webservice."
    else
        ' preparation for manual entry into database
        StatusIntoDatabase = FALSE
        'create 3. file with OK :-)
        sSource = convertPath(sPath)
        sDestination = ""
        if gCWS then
            ' if we have a CWS, generate a string of the CWS name
            i = instr(gVersionsnummer, "[")
            if i > 0 then
                sDestination = Mid(gVersionsnummer, i+1)
                i = len(sDestination)
                sDestination = left(sDestination, i-1)
                i = inStr(sDestination, ":")
                mid(sDestination, i, 1, "_")
             endif
        endif
        sDestination = sSource + lCase(gMajor + gMinor + sDestination)
        TextInDatei("OK", sSource+sFile+"3.txt")
        'move other files to directory, because standard is to delele successfull submitted data
        if (dir(sDestination, 16) = "") then ' doesn't exist      
            MkDir (sDestination)
            if (dir(sDestination, 16) = "") then ' doesn't exist      
                warnlog "Database directory can't get created: '" + sDestination + "'"
            else
                printlog "Database directory created: '" + sDestination + "'"
            endif
        endif
        sDestination = sDestination + gPathSigne
        filecopy(sSource+sFile+"1.txt", sDestination+sFile+"1.txt")
    endif
end function

function getWebPage (sPath as string, sResult as String, sPlat as String, sHost as string, sPage as string) as boolean
    dim iShellReturn as integer

    if (sPlat = "win") then
        sPlat = "exe"
    endif

    try
            'httpSetProxy(Host, Port)
            iShellReturn = httpSend(sHost, sPage, 80, sResult)
    catch
        iShellReturn = 99
    endcatch
        ' when using internal httpSend, iShellReturn contains http status numbers: 200 means: ok
        if (iShellReturn = 99) then 
            printlog "Writing status to database with internal httpsend command failed: " + iShellReturn + chr(13) + sHost+sPage + chr(13) + sResult
        else 
	  if (iShellReturn <> 200) then 
            warnlog "Writing status to database with internal httpsend command failed: " + iShellReturn + chr(13) + sHost+sPage
          endif
        endif
end function


testcase tDebugInfoMysql (sTemp as string)
' to show the debuginfo folded in a testcase (if nokill = true)
    dim fTemp(900) as string

    fTemp(0)=0
    printlog stemp
    try
        ListRead (fTemp(), sTemp)
        for i=1 to ListCount (fTemp())
            if (fTemp(i) <> "") then printlog fTemp(i)
        next i
    catch
    endcatch
endcase

function isStatusEnabled() as boolean
    '/// enable status only when: ///'
    '///+ basedirectory is on server (variable is set to 1 gStatusFeatureLevel) ///'
    isStatusEnabled = gStatusDatabase
end function

function convertDateToDatabase(byVal inDate as Date) as string
    Dim IsoData$, y$, m$, d$

    IsoData$ = CDateToIso (inDate)
    y$ = left$( IsoData$, 4 )
    m$ = mid$( IsoData$, 5, 2 )
    d$ = right$( IsoData$, 2 )
    convertDateToDatabase = y$ + "-" + m$ + "-" + d$
end function

function convertTimeToDatabase(byVal inTime as Date) as string
    dim iSpace as integer
    
    iSpace = inStr(inTime, " ")
    if (iSpace > 0) then
        inTime = right(inTime, len(inTime) - iSpace)
    endif
    if (iSystemSprache = 1) then
        try
            convertTimeToDatabase = TimeValue(inTime)
        catch
            qaErrorLog "global::system::inc::status.inc::convertTimeToDatabase; looking for root cause: 'Data type mismatch'; Input: '" + inTime + "'"
        endcatch
    else
        convertTimeToDatabase = Format (inTime, "hh:mm:ss")
    endif
end function

function getDatabasePath(sSubDirectory as string) as string
    dim sPath as string
    dim sPathSeed as string

    if gStatusFeatureLevel = 2 then
        ' write it below 'errorlog' directory
        sPath = convertPath(GetIniValue (gTesttoolIni, gTTProfileName , "LogBaseDir"))
        if (right(sPath, 1) <> gPathSigne) then
            sPath = sPath + gPathSigne
        end if
        getDatabasePath = sPath
        gLocalStatusDatabase = sPath
    else
        ' assumption: the only supported testcases are always on local fileserver -> gTestToolPath provides a valid volume !
        if (gStatusFeatureLevel = 1) then
            ' global filespace for database is defined in testtoolrc
            sPath = gLocalStatusDatabase + gPathSigne
	    sPath = fRemoveDoubleCharacter(sPath, gPathSigne)
        else
	    'gStatusFeatureLevel = 0
            ' status database server is global defined
            sPath = gTestToolPath + gPathSigne + sSubDirectory
            sPath = convertPath(sPath)
            sPath = fRemoveDoubleCharacter(sPath, gPathSigne)
            sPath = fRelativeToAbsolutePath(sPath)
            sPath = fRemoveDoubleCharacter(sPath+ gPathSigne, gPathSigne)
        endif
        if (NOT fileExists(sPath + "quaste.txt")) then
            qaErrorLog "The public file space seems to be wrong: "  + sPath
        endif
    endif
    getDatabasePath = sPath
end function    

sub sGetErrorStringFields(sIn as string, sOut() as string)
    '/// put semicolon seperated string into an array ///'
    '/// only used on every line from returnvalue of get*List() ///'
    dim sTemp(3) as string
    dim sTemp2() as string
    dim i as integer
    if ("" = sIn) then     ' workaround for i23697 split() returns wrong value on empty string
        for i=0 to 3
            sTemp(i) = ""
        next i
    else
        sTemp() = Split(sIn, ";") 
    endif
    if ((uBound(sTemp())+1) <>  uBound(sOut())) then
        for i = 1 to (uBound(sOut()) -1)
             sOut(i) =  sTemp(i-1)
        next i
        redim sTemp2(uBound(sTemp()) - uBound(sOut())+1) as string
        for i = (uBound(sOut())-1) to uBound(sTemp())
             sTemp2(i-(uBound(sOut())-1)) = sTemp(i)
        next i
        sOut(uBound(sOut())) = join(sTemp2(), ":")
    else
        for i = 0 to uBound(sTemp())
            sOut(i+1) = sTemp(i)
        next i
    endif
    
'    for i = 0 to uBound(sTemp())
'd        printlog "" + i + ": " + sTemp(i)
'    next i
end sub

function fRemoveLineBreaks(sIn as string) as string
    '/// Clean string from reserved characters and remove linebreaks ///'
    '/// only used for errormessage in third field from get*List() ///'
    dim sLocal as string
    dim x as integer
    dim iCharacters(7) as integer
    iCharacters(1) = 9  ' TAB  because it is field seperator in data file
    iCharacters(2) = 10 ' LF   because no linebreak is allowed in data file
    iCharacters(3) = 13 ' CR   because no linebreak is allowed in data file
    iCharacters(4) = 39 ' '    because is string delemiter for mysql        
    iCharacters(5) = 8216 ' '  because is string delemiter for mysql        
    iCharacters(6) = 8217 ' '  because is string delemiter for mysql        
    iCharacters(7) = 92 '\  '  because it is escape code
    
    sLocal = sIn
    
    for x = 1 to 7
        sLocal = removeCharacter(sLocal,iCharacters(x))
    next x
    
    fRemoveLineBreaks = sLocal
end function

function removeCharacter(sIn as string, iCharacter as integer) as string
    dim sLocal as string
    dim sArray() as string
    dim i as integer
    dim iBound as integer
    sLocal = sIn
        if ("" = sLocal) then     ' workaround for i23697 split() returns wrong value on empty string
'            for i=0 to 3
'                sTemp(i) = ""
'            next i
        else
            sArray() = split(sLocal, chr(iCharacter))
        endif
        sLocal = ""
        iBound = uBound(sArray())
'        if (iBound > 0) then printlog "########## " + i + " - " + iCharacters(x) + " ++++ " + iBound 
        for i = 0 to iBound
            sLocal = sLocal + sArray(i)
        next i
    removeCharacter = sLocal
end function

function fgetFileName(byVal sIn as string) as string
    '/// extract file name from string, where PathSeperator is always Backslash ///'
    '/// only used for filestring in first field from get*List() ///'
    dim sTemp(0) as string
    if ("" = sIn) then     ' workaround for i23697 split() returns wrong value on empty string
        sTemp(0) = ""
    else
        sTemp() = split(sIn, "\") ' GH returns hopefully always a Backslash as seperator
    endif
    fgetFileName = sTemp(uBound(sTemp()))
end function
<|MERGE_RESOLUTION|>--- conflicted
+++ resolved
@@ -271,11 +271,7 @@
         sPlat = "win"
     end if
 
-<<<<<<< HEAD
     sProduct = gProductName                         '(15)
-=======
-   sProduct = gProductName
->>>>>>> 2d4ca961
 
     ' major is from start to 'm'
     iPosA = 1
