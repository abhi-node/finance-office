'encoding UTF-8  Do not remove or change this line!
'**************************************************************************
' DO NOT ALTER OR REMOVE COPYRIGHT NOTICES OR THIS FILE HEADER.
'
' Copyright 2000, 2010 Oracle and/or its affiliates.
'
' OpenOffice.org - a multi-platform office productivity suite
'
' This file is part of OpenOffice.org.
'
' OpenOffice.org is free software: you can redistribute it and/or modify
' it under the terms of the GNU Lesser General Public License version 3
' only, as published by the Free Software Foundation.
'
' OpenOffice.org is distributed in the hope that it will be useful,
' but WITHOUT ANY WARRANTY; without even the implied warranty of
' MERCHANTABILITY or FITNESS FOR A PARTICULAR PURPOSE.  See the
' GNU Lesser General Public License version 3 for more details
' (a copy is included in the LICENSE file that accompanied this code).
'
' You should have received a copy of the GNU Lesser General Public License
' version 3 along with OpenOffice.org.  If not, see
' <http://www.openoffice.org/license.html>
' for a copy of the LGPLv3 License.
'
'/************************************************************************
'*
'* Owner : wolfram.garten@oracle.com
'*
'* short description :
'*
'\**********************************************************************************
sub id_Tools
    printLog "---------    id_006    ----------"
    call tiToolsSpellchecking
    call tiToolsSpellcheckingAutomatic
    call tiToolsThesaurus
    call tiToolsHyphenation
    call tiToolsAutoCorrect
    call tChineseTranslation
    call tiToolsMacro
    call tiToolsGallery
    call tiToolsEyedropper    
    call tToolsOptionsTest ' global one
end sub

'-------------------------------------------------------------------------------

testcase tiToolsSpellchecking

    if not gOOO then ' Spellcheck doesn't work in OOo builds.
        printlog "open application"
           Call hNewDocument
            WaitSlot (2000) 
        printlog " call subroutine 'hSetSpellHypLanguage' for setting the default language in th eoptions, to enable it for languages, which don't provide a dictionary (usually asian ones)"
           call hSetSpellHypLanguage
        printlog "create textframe with content"
           Call hTextrahmenErstellen ("Whaaaat", 10, 10, 30, 40)
           sleep 1
        printlog "Tools->Spellcheck->Check"
           ToolsSpellCheck
            WaitSlot (1000)    'sleep 1
            Kontext "MessageBox"
                if MessageBox.exists(2) then
                    qaerrorlog "Messagebox : " + MessageBox.gettext() + " appear."
                    qaerrorlog "Maybe no spellchecking for this languages is available."
                    MessageBox.OK
                else
                    Kontext "Rechtschreibung"
                        if Rechtschreibung.exists then
                            Call DialogTest ( Rechtschreibung )
                            printlog "close dialog 'Spellcheck'"
                            Rechtschreibung.Close
                        else
                            warnlog " Spellcheck dialog didn't came up :-("
                        end if
                end if
                sleep 1
                printlog "say OK to messagebox about 'Spellcheck has been completed'"
                Kontext "Messagebox"
                if Messagebox.exists (5) then
                    warnlog "Shouldn't be any messagebox after pressing close in spellchecker"
                    Messagebox.OK
                    sleep (2)
                    Kontext
                end if
            printlog "close application"
        Call hCloseDocument
    else goto endsub
    endif
endcase 'tiToolsSpellchecking

'-------------------------------------------------------------------------------

testcase tiToolsSpellcheckingAutomatic
    printlog "open application"
    Call hNewDocument
    printlog "Tools->Spellcheck->AutoSpellchec"
    ToolsSpellcheckAutoSpellcheck
    printlog " create textframe with text "
    Call hTextrahmenErstellen ("What", 10, 10, 30, 40)
    sleep 2
    printlog "Tools->Spellcheck->AutoSpellcheck "
    ToolsSpellcheckAutoSpellcheck
    printlog "close application "
    Call hCloseDocument
endcase 'tiToolsSpellcheckingAutomatic

'-------------------------------------------------------------------------------

testcase tiToolsThesaurus
    Dim sWord as string
    Dim sExt as string
    Dim sFileName as string

    'for normal text, the thesaurus is enabled,
    'if the format->character->language of the word has a thesaurus
    'unfortunately in textboxes this doesn't work, you can give the word a langauge,
    'but this is been ignored by our thesaurus
    'so especially for asian languages you have to set a default language in the options,
    'to be able to use the thesaurus there - fallback to englisch,
    'because there is no thesaurus for cjk languages

    'As long as OOo has no modules for that, disabled
    if gOOO = True then
        printlog "No spellchecking in OOo"
        goto endsub
    endif

    'First we make sure we test a language where Thesaurus
    select case iSprache
       case 01 : sWord = "Hello"
       case 03 : sWord = "Alo"
       case 07 : printlog "- No Thesaur for Russian available"
                 goto endsub
       case 30 : Printlog "- No Thesaurus available !"
                 goto endsub
       case 31 : sWord = "Guiten"
       case 33 : sWord = "Bonjour"
       case 34 : sWord = "Hola"
       case 35 : Printlog "- No Thesaurus available !"
                 goto endsub
       case 36 : Printlog "- No Thesaurus available !"
                 goto endsub
       case 37 : Printlog "- No Thesaurus available !"
                 goto endsub
       case 39 : sWord = "Ciao"
       case 42 : Printlog "- No Thesaurus available !"
                 goto endsub
       case 45 : sWord = "Hej"
       case 46 : sWord = "Välkommen"
       case 47 : Printlog "- No Thesaurus available !"
                 goto endsub
       case 48 : Printlog "- No Thesaurus in Polish!"
                 goto endsub
       case 49 : sWord = "Hallo"
       case 50 : sWord = "Prosojnica"
       case 51 : Printlog "- No Thesaurus available !"
                 goto endsub
       case 55 : Printlog "- No Thesaurus in Brazilian!"
                 goto endsub
       case 90 : Printlog "- No Thesaurus available !"
                 goto endsub

       case else : if bAsianLan then
                     hSetSpellHypLanguage
                     sWord = "Hello"
                  else
                     Warnlog "For the language  " + iSprache +" nothing is prepared yet: insert text here"
                     sWord = "Hello"
                  endif
    end select
    PrintLog "Thesaurus with 1 word: " + sWord
<<<<<<< HEAD
    if( Ucase(gApplication) = "DRAW" ) then
=======

    if( gApplication = "DRAW" ) then
>>>>>>> af2a356a
        sExt = ".odg"
    elseif( Ucase(gApplication) = "IMPRESS" ) then
        sExt = ".odp"
    endif
<<<<<<< HEAD
    Call hFileOpen (gTesttoolpath + "graphics\required\input\recht_" + iSprache + sExt)
    Call sMakeReadOnlyDocumentEditable()
=======

    hFileOpenLocally( gTesttoolpath + "graphics\required\input\recht_" + iSprache + sExt)
>>>>>>> af2a356a
    Call hTextrahmenErstellen (sWord,20,20,50,30)
    sleep 1
    printlog "select the word"
    hTypeKeys "<Home><SHIFT END>"

    try
        ExtrasThesaurusDraw
    catch
        warnlog "No Thesaurus available."
        hCloseDocument()
        goto endsub
    endcatch

    Kontext "Thesaurus"
    if Thesaurus.Exists(3) then
        Thesaurus.Cancel
    else
         warnlog "the thesaurus does not appear"
    end if
    Call hCloseDocument
endcase 'tiToolsThesaurus

'-------------------------------------------------------------------------------

testcase tiToolsHyphenation
    printlog "open application "
    Call hNewDocument
    printlog "Tools->Hyphenation "
    ToolsLanguageHyphenationDraw
    WaitSlot (2000)
    printlog "Tools->Hyphenation "
    ToolsLanguageHyphenationDraw
    printlog "close application "
    Call hCloseDocument
endcase 'tiToolsHyphenation

'-------------------------------------------------------------------------------

testcase tiToolsAutoCorrect
    dim iLanguage as integer ' for resetting the language
    printlog "open application "
    Call hNewDocument
    WaitSlot (1000)   
    printlog "Tools->Autocorrect "
    ToolsAutocorrect
    WaitSlot (2000) 
    Kontext
    printlog "select tabpage 'Replace' "
    Messagebox.SetPage TabErsetzung
    Kontext "TabErsetzung"
    Call DialogTest ( TabErsetzung )
    printlog "remember the language, that is selected in the 'Replacements and exceptions for Language' Listbox "
    iLanguage = WelcheSprache.GetSelIndex
    printlog "+ change the language to the 1st from the top "
    WelcheSprache.Select 1 ' select language with empty list
    printlog "+ type something into the field 'replace' "
    Kuerzel.SetText "a"
    printlog "+ type something into the field 'with' "
    ErsetzenDurch.SetText "b"
    printlog "+ click button 'new' "
    Neu.Click
    sleep 1
    printlog "+ click button 'delete' "
    Loeschen.Click
    sleep 1
    try
        printlog "+ click button 'delete' again "
        Loeschen.Click
    catch
        printlog "ok was CRASH before"
    endcatch
    printlog "+ if nothing happens it is ok, was a Crash before :-( "
    printlog "+ restore cthe remembered language "
    WelcheSprache.select (iLanguage)
    Kontext
    printlog "select tabpage 'Exception' "
    Messagebox.SetPage TabAusnahmen
    Kontext "TabAusnahmen"
    Call DialogTest ( TabAusnahmen )
    printlog "type something into the field 'Abbreviations' "
    Abkuerzungen.settext "Lala"
    printlog "+ click button 'new' in 'Abbreviations' "
    AbkuerzungenNeu.click
    printlog "+ click button 'delete' in 'Abbreviations' "
    AbkuerzungenLoeschen.click
    printlog "type something into the field 'Word with TWo INitial CApitals' "
    Woerter.settext "LALA"
    printlog "+ check the checkbox 'AutoInclude' in 'Word with TWo INitial CApitals' "
    WoerterAutomatisch.Check
    printlog "+ click button 'new' in 'Word with TWo INitial CApitals' "
    WoerterNeu.click
    printlog "+ click button 'delete' in 'Word with TWo INitial CApitals' "
    WoerterLoeschen.click
    printlog "+ UNcheck the checkbox 'AutoInclude' in 'Word with TWo INitial CApitals' "
    WoerterAutomatisch.UnCheck
    Kontext
    printlog "select tabpage 'Options' "
    Messagebox.SetPage TabOptionen
    Kontext "TabOptionen"
    Call DialogTest ( TabOptionen )
    Kontext
    printlog "select tabpage 'Custom Quotes' "
    Messagebox.SetPage TabLocalizedOptions
    Kontext "TabLocalizedOptions"  ' 1a
    printlog "in the part of 'single quotes': "
    printlog "+ check 'replace' "
    printlog "+ click 'start quote' "
    SingleQuotesReplace.Check
    SingleQuotesStart.Click
    Kontext "Sonderzeichen"
    Call DialogTest ( Sonderzeichen, 1 )
    printlog "+  cancel dialog 'start quote' "
    Sonderzeichen.Cancel
    Kontext "TabLocalizedOptions"  ' 1b
    printlog "+ click 'end quote' "
    SingleQuotesEnd.Click
    Kontext "Sonderzeichen"
    Call DialogTest ( Sonderzeichen, 2 )
    printlog "+  cancel dialog 'end quote' "
    Sonderzeichen.Cancel
    Kontext "TabLocalizedOptions"  ' 1s
    printlog "+ click button 'default' "
    SingleQuotesDefault.Click

    Kontext "TabLocalizedOptions"  ' 2a
    printlog " in the part of 'double quotes': "
    printlog "+ click 'start quote' "
    DoubleQuotesStart.Click
    Kontext "Sonderzeichen"
    Call DialogTest ( Sonderzeichen, 3 )
    printlog "+  cancel dialog 'start quote' "
    Sonderzeichen.Cancel
    Kontext "TabLocalizedOptions"  ' 2b
    printlog "+ click 'end quote' "
    DoubleQuotesEnd.Click
    Kontext "Sonderzeichen"
    Call DialogTest ( Sonderzeichen, 4 )
    printlog "+  cancel dialog 'end quote' "
    Sonderzeichen.Cancel
    Kontext "TabLocalizedOptions"  ' 2s
    printlog "+ click button 'default' "
    DoubleQuotesDefault.Click
    printlog "+ UNcheck 'replace' "
    SingleQuotesReplace.UnCheck
    printlog " cancel dialog 'AtorCorrect' "
    TabLocalizedOptions.cancel
    printlog " close application "
    Call hCloseDocument

endcase 'tiToolsAutoCorrect
'-------------------------------------------------------------------------------

testcase tChineseTranslation

    qaerrorlog( "#i89634# - Chinese Translation dialog does not close" )
    goto endsub
    
    dim sFileName   as string
    dim bSavedAsianSupport as boolean

    if uCase(gApplication) = "IMPRESS" then
        sFileName = "graphics\required\input\tchinese.odp"
    else
        sFileName = "graphics\required\input\tchinese.odg"
    end if

    printlog "Open application "
    Call hNewDocument
    WaitSlot (2000) 
    printlog "Save old state and Activate Support for Asian language "
    bSavedAsianSupport = ActiveDeactivateAsianSupport(TRUE)
    printlog "Open Document "
    Call hFileOpen ( ConvertPath(gTesttoolPath + sFileName) )
    printlog "If write-protected - open as Temp-file "
    sleep (2)
    Kontext "Standardbar"
    if Bearbeiten.GetState(2) <> 1 then
        Bearbeiten.Click '0 = not pressed. 1 = pressed.
        Kontext
        if Active.Exists(1) then
            Active.Yes
        else
            warnlog "No messagebox after making document editable? - Test canceled here"
            goto endsub
        end if
    end if
    if uCase(gApplication) = "IMPRESS" then
        Kontext "DocumentImpress"
    else
        Kontext "DocumentDraw"
    end if
    printlog "Select all, Press RETURN to enter text in Editmode "
    printlog "Move marker to top of the text, go two steps right, mark two characters "
    EditSelectAll
    hTypeKeys "<RETURN>"
    hTypeKeys "<MOD1 HOME><RIGHT><RIGHT><SHIFT RIGHT RIGHT>"
    printlog "Open Chinesetranslation "
    ToolsChineseTranslation
    WaitSlot (2000)    'sleep 1
    kontext "ChineseTranslation"
    printlog " Check if everything is there "
    Call DialogTest ( ChineseTranslation )
    printlog " Click on EditTerms "
    EditTerms.Click
    kontext "ChineseDictionary"
    printlog " Check if everything is there "
    Call DialogTest ( ChineseDictionary )
    printlog " Close dialog 'ChineseDictionary' with 'OK' "
    ChineseDictionary.Ok
    kontext "ChineseTranslation"
    printlog " Close dialog 'Chinese' with 'OK' "
    ChineseTranslation.OK
    kontext
    printlog " if messagebox exist, say OK; ('Spellcheck completed' or 'Word not found') "
    if Messagebox.exists (5) then
        printlog "Messagebox: "+Messagebox.gettext+"'"
        Messagebox.ok
    end if
    printlog " Restore old state for Asian language "
    ActiveDeactivateAsianSupport(bSavedAsianSupport)
    printlog " Close application "
    Call hCloseDocument

endcase 'tChineseTranslation
'-------------------------------------------------------------------------------

testcase tiToolsMacro
    printlog "open application "
    Call hNewDocument
    WaitSlot (2000)    'sleep 2
    printlog "Tools->Macro "
    ToolsMacro
    Kontext "Makro"
    Call DialogTest ( Makro )
    printlog "click button 'organizer...' "
    Verwalten.Click
    Kontext
    printlog "switch to tabpage 'Modules' "
    Messagebox.SetPage TabModule
    Kontext "TabModule"
    Call DialogTest ( TabModule )
    Kontext
    printlog "switch to tabpage 'Libraries' "
    Messagebox.SetPage TabBibliotheken
    Kontext "TabBibliotheken"
    Call DialogTest ( TabBibliotheken )
    printlog "click lbutton 'append' "
    Hinzufuegen.Click
    Kontext "Messagebox"
    if Messagebox.Exists (5) then
        if Messagebox.GetRT = 304 then
            Warnlog Messagebox.Gettext
            Messagebox.Ok
        end if
    end if
    Kontext "OeffnenDlg"
    printlog "cancel dialog 'append libraries' "
    OeffnenDlg.Cancel
    Kontext "TabBibliotheken"
    printlog "click button 'new' "
    Neu.Click
    kontext "NeueBibliothek"
    sleep 1 'Bibliotheksname
    printlog "cancel dialog 'new library' "
    NeueBibliothek.cancel
    Kontext "TabBibliotheken"
    printlog "close dialog 'macro organizer' "
    TabBibliotheken.Close

    Kontext "Makro"
    printlog "close dialog 'macro' "
    Makro.Cancel
    printlog "close application "
    Call hCloseDocument
endcase 'tiToolsMacro

'-------------------------------------------------------------------------------

testcase tiToolsGallery
    printlog "open application "
    Call hNewDocument
    printlog "Tools->Gallery "
    ToolsGallery
    WaitSlot (2000)    'sleep 1
    printlog "Tools->Gallery "
    ToolsGallery
    printlog "close application "
    Call hCloseDocument
endcase'tiToolsGallery

'-------------------------------------------------------------------------------

testcase tiToolsEyedropper
    printlog "open application "
    Call hNewDocument
    printlog "Tools->Eyedropper "
    ToolsEyedropper
    Kontext "Pipette"
        Call DialogTest (Pipette)
        printlog "close dialog 'Eyedropper' "
        Pipette.Close
        sleep 1
    printlog "close application "
    Call hCloseDocument
endcase 'tiToolsEyedropper
<|MERGE_RESOLUTION|>--- conflicted
+++ resolved
@@ -171,23 +171,14 @@
                   endif
     end select
     PrintLog "Thesaurus with 1 word: " + sWord
-<<<<<<< HEAD
-    if( Ucase(gApplication) = "DRAW" ) then
-=======
-
     if( gApplication = "DRAW" ) then
->>>>>>> af2a356a
         sExt = ".odg"
     elseif( Ucase(gApplication) = "IMPRESS" ) then
         sExt = ".odp"
     endif
-<<<<<<< HEAD
     Call hFileOpen (gTesttoolpath + "graphics\required\input\recht_" + iSprache + sExt)
     Call sMakeReadOnlyDocumentEditable()
-=======
-
     hFileOpenLocally( gTesttoolpath + "graphics\required\input\recht_" + iSprache + sExt)
->>>>>>> af2a356a
     Call hTextrahmenErstellen (sWord,20,20,50,30)
     sleep 1
     printlog "select the word"
