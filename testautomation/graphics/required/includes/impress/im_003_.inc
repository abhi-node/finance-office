'encoding UTF-8  Do not remove or change this line!
'**************************************************************************
' DO NOT ALTER OR REMOVE COPYRIGHT NOTICES OR THIS FILE HEADER.
'
' Copyright 2000, 2010 Oracle and/or its affiliates.
'
' OpenOffice.org - a multi-platform office productivity suite
'
' This file is part of OpenOffice.org.
'
' OpenOffice.org is free software: you can redistribute it and/or modify
' it under the terms of the GNU Lesser General Public License version 3
' only, as published by the Free Software Foundation.
'
' OpenOffice.org is distributed in the hope that it will be useful,
' but WITHOUT ANY WARRANTY; without even the implied warranty of
' MERCHANTABILITY or FITNESS FOR A PARTICULAR PURPOSE.  See the
' GNU Lesser General Public License version 3 for more details
' (a copy is included in the LICENSE file that accompanied this code).
'
' You should have received a copy of the GNU Lesser General Public License
' version 3 along with OpenOffice.org.  If not, see
' <http://www.openoffice.org/license.html>
' for a copy of the LGPLv3 License.
'
'/************************************************************************
'*
'* Owner : wolfram.garten@oracle.com
'*
'* short description : Impress Resource Test: View Menu
'*
'\******************************************************************************

sub im_003_

    call tiViewPanes()
    call tiViewMasterView()
    call tiViewSlideMaster()
    call tiViewToolbar_1()

end sub

'*******************************************************************************

testcase tiViewPanes

    qaerrorlog( "This test is disabled, it needs rewriting" )
    goto endsub 'TODO WG, tiViewPanes outcommented due to reconstruction of test
    dim bState as boolean
    printlog "open application "
    Call hCloseDocument
    Call hNewDocument

    kontext "Tasks"
    if ( not Tasks.exists( 2 ) ) then
        warnlog "Tasks Panel not visible on opening application. Opening now."
        ViewTaskPane
    endif
    kontext "Slides"
    if (NOT Slides.exists) then
        warnlog "Slides Panel not visible on opening application. Opening now."
        ViewTaskSlide
    endif
    kontext "Tasks"
    printlog "Deactivate all but masterpages "
    View.OpenMenu
    hMenuSelectNr (2)
    View.OpenMenu
    hMenuSelectNr (3)
    View.OpenMenu
    hMenuSelectNr (4)

    sleep 1

    Tasks.TypeKeys ("<RIGHT><RIGHT><RIGHT>")

    try
        kontext "recentlyUsed"
        printlog "Toggeling Master Pages now with <space>"
        kontext "MasterPages"
        MasterPages.typeKeys "<space>"
        kontext "recentlyUsed"
        if (recentlyUsed.IsVisible = FALSE) then   'exists = FALSE) then
            warnlog "View-menu didn't work"
        endif
        kontext "Tasks"
        sleep 1
        printlog "View->Task Pane "
        ViewTaskPane
        sleep 1
        if (Tasks.exists) then
            warnlog "View->Task Panel failed"
            ViewTaskPane
        endif
        printlog "View->Task Pane "
        ViewTaskPane
        sleep 1
        if (NOT Tasks.exists) then
            warnlog "View->Task Panel failed"
            ViewTaskPane
        endif
    catch
        warnlog "View->Task Pane couldn't get executed"
    endcatch
    kontext "Slides"
    try
        ViewTaskSlide
        if (Slides.exists) then
            warnlog "View->Slide Panel failed."
            ViewTaskSlide
        endif
        printlog "View->Slide Pane "
        ViewTaskSlide
        sleep 1
        if (NOT Slides.exists) then
            warnlog "View->Slide Panel failed."
            ViewTaskSlide
        endif
    catch
        warnlog "View->Slide Pane couldn't get executed"
    endcatch

    printlog "Reactivate all pages in the Task-panel "
    kontext "Tasks"
    View.OpenMenu
    hMenuSelectNr (2)
    View.OpenMenu
    hMenuSelectNr (3)
    View.OpenMenu
    hMenuSelectNr (4)

endcase 'tiViewPanes
'---------------------------------------------------------
testcase tiViewMasterView
    printlog "open application"
    Call hNewDocument
    printlog "View->Master View->Drawing View"
    hUseAsyncSlot( "ViewWorkspaceDrawingView" )
    printlog "View->Master View->Outline View "
    hUseAsyncSlot( "ViewWorkspaceOutlineView" )
    printlog "View->Master View->Slides View "
    ViewWorkspaceSlidesView
    sleep 1
    printlog "View->Master View->Notes View "
    hUseAsyncSlot( "ViewWorkspaceNotesView" )
    printlog "View->Master View->Handout View "
    hUseAsyncSlot( "ViewWorkspaceHandoutView" )
    printlog "View->Master View->Drawing View "
    hUseAsyncSlot( "ViewWorkspaceDrawingView" )
    printlog "close application "
    Call hCloseDocument
endcase 'tiViewMasterView
'---------------------------------------------------------
testcase tiViewSlideMaster

    printlog "open application with : File->Autopilot->Presentation; OK; OK "
    FileAutopilotPresentation                ' to get a title :-)
    Kontext "AutopilotPraesentation1"
    if ( AutopilotPraesentation1.exists( 2 ) ) then
        hCloseDialog( AutopilotPraesentation1, "ok" )
    else
        warnlog( "Dialog <AutopilotPraesentation1> did not open" )
    endif
    Kontext "Seitenlayout"  ' aka: Modify Slide

    if ( Seitenlayout.exists( 5 ) ) then
        warnlog "Slidelayout has to vanish; moved to sidebar"
        hCloseDialog( Seitenlayout, "ok" )
    endif

    kontext "DocumentImpress"
    printlog "View->Slide "
    hUseAsyncSlot( "ViewSlide" )
    
    printlog "View->Master->Drawing "
    hUseAsyncSlot( "ViewDrawing" )

    printlog "View->Slide "
    hUseAsyncSlot( "ViewSlide" )

    printlog "View->Master->Title "
    try
        ViewTitle
        Errorlog "View - Master - Title Slide Master should NOT be accessable"
    catch
        printlog "View - Master - Title Slide Master not accessable - good"
    endcatch

    printlog "View->Slide "
    hUseAsyncSlot( "ViewSlide" )

    printlog "View->Master->Handout "
    hUseAsyncSlot( "ViewHandout" )

    printlog "View->Master->Notes "
    hUseAsyncSlot( "ViewNotes" )
    kontext "DocumentImpress"

    printlog "View->Slide "
    hUseAsyncSlot( "ViewSlide" )

    printlog "close application "
    Call  hCloseDocument

endcase 'tiViewSlideMaster
'--------------------------------------------------------
testcase tiViewToolbar_1

    const DEFAULT_DELAY = 3

    Dim NumberOfGraphicModes as integer
    Dim iCurrentGraphicsMode as integer
    dim TestFile as string
    dim i as integer
    
    TestFile = ConvertPath (gTesttoolPath + "global\input\graf_inp\desp.bmp")

    printlog "open application "
    Call hNewDocument
<<<<<<< HEAD
    Call sSelectEmptyLayout
    printlog "delete default content"
    hUseAsyncSlot( "EditSelectAll" )
    Kontext "DocumentImpress"
    DocumentImpress.typeKeys("<DELETE>",true)
=======
    
    printlog "use the empty layout"
    call sSelectEmptyLayout
>>>>>>> b028a3a5

    printlog "Insert->Graphic... : global\input\graf_inp\desp.bmp "
    hUseAsyncSlot( "InsertGraphicsFromFile" )

    Kontext "GrafikEinfuegenDlg"
    if ( GrafikEinfuegenDlg.exists( DEFAULT_DELAY ) ) then
        Dateiname.SetText( TestFile )
        Oeffnen.Click

        Kontext "Messagebox"
        if ( Messagebox.Exists( DEFAULT_DELAY ) ) then
            Warnlog Messagebox.GetText
            hCloseDialog( Messagebox, "ok" )
        end if

        Kontext "DocumentImpress"
        printlog "select graphic "
        hUseAsyncSlot( "EditSelectAll" )

        printlog "The Graphics Toolbar has to be visible now; If not -> ERROR "
        ' workaround for i113609; there should have been a style selected without elements on creating the document - what failed; the elements should have been deleted before inserting the grafik in this test - which failed; so the workaround is to use <tab> to travel to the graphic selection here:
        for i=1 to 3
        Kontext "GraphicObjectbar"
        if ( not GraphicObjectbar.Exists( DEFAULT_DELAY ) ) Then
            hTypeKeys("<tab>")
            qaerrorlog "delete default content failed"
        end if
        next i

        Kontext "GraphicObjectbar"
        if ( GraphicObjectbar.Exists( DEFAULT_DELAY ) ) Then

            Printlog "- graphic object toolbar exists"
            NumberOfGraphicModes=Grafikmodus.GetItemCount

            for iCurrentGraphicsMode = 1 to NumberOfGraphicModes
                Printlog( "- access all controls in the toolbar (" & iCurrentGraphicsMode & "/" & NumberOfGraphicModes & ")" )
                Grafikmodus.Select( iCurrentGraphicsMode )
                sleep ( DEFAULT_DELAY )
            next iCurrentGraphicsMode
        else
            Warnlog "- No graphic function toolbar visible"
        end if
    else
        warnlog( "Insert Graphics dialog did not open" )
    endif

    printlog "close application "
    Call hCloseDocument

endcase 'tiViewToolbar_1<|MERGE_RESOLUTION|>--- conflicted
+++ resolved
@@ -217,17 +217,9 @@
 
     printlog "open application "
     Call hNewDocument
-<<<<<<< HEAD
-    Call sSelectEmptyLayout
-    printlog "delete default content"
-    hUseAsyncSlot( "EditSelectAll" )
-    Kontext "DocumentImpress"
-    DocumentImpress.typeKeys("<DELETE>",true)
-=======
     
     printlog "use the empty layout"
     call sSelectEmptyLayout
->>>>>>> b028a3a5
 
     printlog "Insert->Graphic... : global\input\graf_inp\desp.bmp "
     hUseAsyncSlot( "InsertGraphicsFromFile" )
