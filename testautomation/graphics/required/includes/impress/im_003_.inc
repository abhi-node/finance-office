'encoding UTF-8  Do not remove or change this line!
'**************************************************************************
' DO NOT ALTER OR REMOVE COPYRIGHT NOTICES OR THIS FILE HEADER.
'
' Copyright 2000, 2010 Oracle and/or its affiliates.
'
' OpenOffice.org - a multi-platform office productivity suite
'
' This file is part of OpenOffice.org.
'
' OpenOffice.org is free software: you can redistribute it and/or modify
' it under the terms of the GNU Lesser General Public License version 3
' only, as published by the Free Software Foundation.
'
' OpenOffice.org is distributed in the hope that it will be useful,
' but WITHOUT ANY WARRANTY; without even the implied warranty of
' MERCHANTABILITY or FITNESS FOR A PARTICULAR PURPOSE.  See the
' GNU Lesser General Public License version 3 for more details
' (a copy is included in the LICENSE file that accompanied this code).
'
' You should have received a copy of the GNU Lesser General Public License
' version 3 along with OpenOffice.org.  If not, see
' <http://www.openoffice.org/license.html>
' for a copy of the LGPLv3 License.
'
'/************************************************************************
'*
'* Owner : wolfram.garten@oracle.com
'*
'* short description : Impress Resource Test: View Menu
'*
'\******************************************************************************

sub im_003_

    call tiViewPanes()
    call tiViewMasterView()
    call tiViewSlideMaster()
    call tiViewToolbar_1()

end sub

'*******************************************************************************

testcase tiViewPanes

    qaerrorlog( "This test is disabled, it needs rewriting" )
    goto endsub 'TODO WG, tiViewPanes outcommented due to reconstruction of test
    dim bState as boolean
    printlog "open application "
    Call hCloseDocument
    Call hNewDocument

    kontext "Tasks"
    if ( not Tasks.exists( 2 ) ) then
        warnlog "Tasks Panel not visible on opening application. Opening now."
        ViewTaskPane
    endif
    kontext "Slides"
    if (NOT Slides.exists) then
        warnlog "Slides Panel not visible on opening application. Opening now."
        ViewTaskSlide
    endif
    kontext "Tasks"
    printlog "Deactivate all but masterpages "
    View.OpenMenu
    hMenuSelectNr (2)
    View.OpenMenu
    hMenuSelectNr (3)
    View.OpenMenu
    hMenuSelectNr (4)

    sleep 1

    Tasks.TypeKeys ("<RIGHT><RIGHT><RIGHT>")

    try
        kontext "recentlyUsed"
        printlog "Toggeling Master Pages now with <space>"
        kontext "MasterPages"
        MasterPages.typeKeys "<space>"
        kontext "recentlyUsed"
        if (recentlyUsed.IsVisible = FALSE) then   'exists = FALSE) then
            warnlog "View-menu didn't work"
        endif
        kontext "Tasks"
        sleep 1
        printlog "View->Task Pane "
        ViewTaskPane
        sleep 1
        if (Tasks.exists) then
            warnlog "View->Task Panel failed"
            ViewTaskPane
        endif
        printlog "View->Task Pane "
        ViewTaskPane
        sleep 1
        if (NOT Tasks.exists) then
            warnlog "View->Task Panel failed"
            ViewTaskPane
        endif
    catch
        warnlog "View->Task Pane couldn't get executed"
    endcatch
    kontext "Slides"
    try
        ViewTaskSlide
        if (Slides.exists) then
            warnlog "View->Slide Panel failed."
            ViewTaskSlide
        endif
        printlog "View->Slide Pane "
        ViewTaskSlide
        sleep 1
        if (NOT Slides.exists) then
            warnlog "View->Slide Panel failed."
            ViewTaskSlide
        endif
    catch
        warnlog "View->Slide Pane couldn't get executed"
    endcatch

    printlog "Reactivate all pages in the Task-panel "
    kontext "Tasks"
    View.OpenMenu
    hMenuSelectNr (2)
    View.OpenMenu
    hMenuSelectNr (3)
    View.OpenMenu
    hMenuSelectNr (4)

endcase 'tiViewPanes

'---------------------------------------------------------

testcase tiViewMasterView
    printlog "open application"
    Call hNewDocument
    printlog "View->Master View->Drawing View"
    hUseAsyncSlot( "ViewWorkspaceDrawingView" )
    printlog "View->Master View->Outline View "
    hUseAsyncSlot( "ViewWorkspaceOutlineView" )
    printlog "View->Master View->Slides View "
    ViewWorkspaceSlidesView
    sleep 1
    printlog "View->Master View->Notes View "
    hUseAsyncSlot( "ViewWorkspaceNotesView" )
    printlog "View->Master View->Handout View "
    hUseAsyncSlot( "ViewWorkspaceHandoutView" )
    printlog "View->Master View->Drawing View "
    hUseAsyncSlot( "ViewWorkspaceDrawingView" )
    printlog "close application "
    Call hCloseDocument
endcase 'tiViewMasterView

'---------------------------------------------------------

testcase tiViewSlideMaster

    printlog "open application with : File->Autopilot->Presentation; OK; OK "
    FileAutopilotPresentation                ' to get a title :-)
    Kontext "AutopilotPraesentation1"
    if ( AutopilotPraesentation1.exists( 2 ) ) then
        hCloseDialog( AutopilotPraesentation1, "ok" )
    else
        warnlog( "Dialog <AutopilotPraesentation1> did not open" )
    endif
    kontext "DocumentImpress"
    
    printlog "View->Slide"
    hUseAsyncSlot( "ViewSlide" )
    
    printlog "View->Master->Drawing"
    hUseAsyncSlot( "ViewDrawing" )

    printlog "View->Slide"
    hUseAsyncSlot( "ViewSlide" )

    printlog "View->Master->Handout"
    hUseAsyncSlot( "ViewHandout" )

    printlog "View->Master->Notes"
    hUseAsyncSlot( "ViewNotes" )
    kontext "DocumentImpress"

    printlog "View->Slide"
    hUseAsyncSlot( "ViewSlide" )
    sleep 1

    printlog "close application "
    Call  hCloseDocument

endcase 'tiViewSlideMaster

'--------------------------------------------------------

testcase tiViewToolbar_1

    const DEFAULT_DELAY = 3

    Dim NumberOfGraphicModes as integer
    Dim iCurrentGraphicsMode as integer
    dim TestFile as string
    dim i as integer
    
    TestFile = ConvertPath (gTesttoolPath + "global\input\graf_inp\desp.bmp")
    printlog "open application "
    Call hNewDocument

    printlog "use the empty layout"
    Call sSelectEmptyLayout

    printlog "delete default content"
    hUseAsyncSlot( "EditSelectAll" )
    Kontext "DocumentImpress"
    DocumentImpress.typeKeys("<DELETE>",true)
<<<<<<< HEAD

=======
    printlog "use the empty layout"
    call sSelectEmptyLayout
>>>>>>> 50af4c78
    printlog "Insert->Graphic... : global\input\graf_inp\desp.bmp "
    hUseAsyncSlot( "InsertGraphicsFromFile" )
    Kontext "GrafikEinfuegenDlg"
    if ( GrafikEinfuegenDlg.exists( DEFAULT_DELAY ) ) then
        Dateiname.SetText( TestFile )
        Oeffnen.Click

        Kontext "Messagebox"
        if ( Messagebox.Exists( DEFAULT_DELAY ) ) then
            Warnlog Messagebox.GetText
            hCloseDialog( Messagebox, "ok" )
        end if

        Kontext "DocumentImpress"
        printlog "select graphic "
        hUseAsyncSlot( "EditSelectAll" )

        printlog "The Graphics Toolbar has to be visible now; If not -> ERROR "
        ' workaround for i113609; there should have been a style selected without elements on creating the document - what failed; the elements should have been deleted before inserting the grafik in this test - which failed; so the workaround is to use <tab> to travel to the graphic selection here:
        for i=1 to 3
        Kontext "GraphicObjectbar"
        if ( not GraphicObjectbar.Exists( DEFAULT_DELAY ) ) Then
            hTypeKeys("<tab>")
            qaerrorlog "delete default content failed"
        end if
        next i

        Kontext "GraphicObjectbar"
        if ( GraphicObjectbar.Exists( DEFAULT_DELAY ) ) Then

            Printlog "- graphic object toolbar exists"
            NumberOfGraphicModes=Grafikmodus.GetItemCount

            for iCurrentGraphicsMode = 1 to NumberOfGraphicModes
                Printlog( "- access all controls in the toolbar (" & iCurrentGraphicsMode & "/" & NumberOfGraphicModes & ")" )
                Grafikmodus.Select( iCurrentGraphicsMode )
                sleep ( DEFAULT_DELAY )
            next iCurrentGraphicsMode
        else
            Warnlog "- No graphic function toolbar visible"
        end if
    else
        warnlog( "Insert Graphics dialog did not open" )
    endif

    printlog "close application "
    Call hCloseDocument

endcase 'tiViewToolbar_1<|MERGE_RESOLUTION|>--- conflicted
+++ resolved
@@ -214,12 +214,6 @@
     hUseAsyncSlot( "EditSelectAll" )
     Kontext "DocumentImpress"
     DocumentImpress.typeKeys("<DELETE>",true)
-<<<<<<< HEAD
-
-=======
-    printlog "use the empty layout"
-    call sSelectEmptyLayout
->>>>>>> 50af4c78
     printlog "Insert->Graphic... : global\input\graf_inp\desp.bmp "
     hUseAsyncSlot( "InsertGraphicsFromFile" )
     Kontext "GrafikEinfuegenDlg"
