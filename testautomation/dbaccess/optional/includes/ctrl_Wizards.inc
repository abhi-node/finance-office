'encoding UTF-8  Do not remove or change this line!
'**************************************************************************
' DO NOT ALTER OR REMOVE COPYRIGHT NOTICES OR THIS FILE HEADER.
'
' Copyright 2000, 2010 Oracle and/or its affiliates.
'
' OpenOffice.org - a multi-platform office productivity suite
'
' This file is part of OpenOffice.org.
'
' OpenOffice.org is free software: you can redistribute it and/or modify
' it under the terms of the GNU Lesser General Public License version 3
' only, as published by the Free Software Foundation.
'
' OpenOffice.org is distributed in the hope that it will be useful,
' but WITHOUT ANY WARRANTY; without even the implied warranty of
' MERCHANTABILITY or FITNESS FOR A PARTICULAR PURPOSE.  See the
' GNU Lesser General Public License version 3 for more details
' (a copy is included in the LICENSE file that accompanied this code).
'
' You should have received a copy of the GNU Lesser General Public License
' version 3 along with OpenOffice.org.  If not, see
' <http://www.openoffice.org/license.html>
' for a copy of the LGPLv3 License.
'
'/************************************************************************
'*
'* owner : marc.neumann@sun.com
'*
'* short description : Control Wizards Test
'*
'\***********************************************************************
global sDSName as String
global sFileName as String

sub ctrl_Wizards

    printlog "---------------- Control Wizards -------------------"
    
    sDSName = "TT"

    app.FileCopy gTesttoolPath + ConvertPath("dbaccess/optional/input/hsql_datasource/TT_hsqldb.odb"),gOfficePath + ConvertPath("user/work/TT_hsqldb.odb")
    call fRegisterDatabaseFile(gOfficePath + ConvertPath("user/work/TT_hsqldb.odb"),"TT")
 
    call fSwitchAutopilotOff(false)  ' has to run first to switch on the autopilot
    call tGroupBoxWithDatasource
    call tGroupBoxWithoutDatasource
    call tListBox                                          
    call tComboBox
    call tTableControl
    call fDeRegisterDatabaseFile(sDSName)
    
end sub

'--------------------------------------------------------------------

testcase tGroupBoxWithDatasource

    '/// open a new text document
    printlog "open a new text document"
	call hNewDocument
	sleep(1)
	'/// create a new form via the form navigator
    printlog "create a new form via the form navigator"
        
    call hToolbarSelect("FORMDESIGN",true)
    Kontext "FormDesignTools"
	 ShowFmExplorer.Click	
   	 sleep(2)
     
	Kontext "FormularNavigator" 
   	 Liste.TypeKeys "<SPACE>"
   	 sleep(3)
   	 Liste.OpenContextmenu
   	 sleep(2)
   	 hMenuSelectNr (1)
   	 sleep(2)
   	 hMenuSelectNr (1)
   	 sleep(3)
   	 Liste.TypeKeys "<RETURN>",true
  	 sleep(3)
   	 Liste.OpenContextmenu
  	 sleep(2)
   	 hMenuSelectNr (6)
   	 sleep(4)      
        
  	Kontext "ControlPropertiesTabControl"
   	 ControlPropertiesTabControl.SetPage TabDataControl
  	Kontext "TabDataForm"   	
   	 '/// set the datasource TT
     printlog "set the datasource TT"
     DataSource.setText(sDSName)
     DataSource.TypeKeys "<RETURN>" , true
     sleep(1)
     '/// insert password 'testtool' into login dialog
     printlog "insert password 'testtool' into login dialog"
     Kontext "LoginDialog"
        if LoginDialog.Exists then
         	LoginPassword.setText "testtool"
         	LoginDialog.OK
            sleep(1)
        else
            printlog "Login dialog doesn't exists. Why?"
        endif
     Kontext "LoginDialog"
        if LoginDialog.Exists then
         	LoginPassword.setText "testtool"
         	LoginDialog.OK
            sleep(1)
        else
            printlog "Login dialog doesn't exists. Why?"
        endif
    Kontext "TabDataForm"         
    '/// set the table TT_Control
    printlog "set the table TT_Control"    
    Content.setText("TT_Control")
    Content.TypeKeys "<RETURN>" , true
    sleep(1)
  	Kontext "ControlPropertiesDialog"
   	 ControlPropertiesDialog.Close
   	sleep(3)
  	Kontext "FormularNavigator"
   	 FormularNavigator.Close
   	sleep(4)
    
    call hToolbarSelect("MoreControls",true)
  	Kontext "MoreControls"
   	 '/// insert a groupbox (the wizard appears)
     printlog "insert a groupbox (the wizard appears)"    
   	 Groupbox.Click
    
   	call hDrawingWithSelection ( 50, 20, 60, 30 )
   	sleep(10)
    
    Dim i as integer
    Kontext "AutopilotGroupElement"
     AutopilotGroupElement.MouseDown (10,10)
     AutopilotGroupElement.MouseUp (10,10)
     '/// insert three fields with the names: red, green, blue & next
     printlog "insert three fields with the names: red, green, blue & next"
    Kontext "TabGroupBoxData"
     Names.setText "red"
     AddTo.Click
     sleep(1)
     Names.setText "green"
     AddTo.Click
     sleep(1)
     Names.setText "blue"
     AddTo.Click
     sleep(1)
    Kontext "AutopilotGroupElement"
     if NextButton.IsEnabled then
       NextButton.Click
     else
       warnlog "In first window the 'Next'-button is disabled!"
       AutopilotGroupElement.Cancel
       goto endsub
     end if
    printlog "  - Autopilot group box: Page 2/5"
   Kontext "TabDefaultFieldSelection"
    '/// choose no default and click two times next
    printlog "choose no default and click two times next"    
    NoSelected.check    
   Kontext "AutopilotGroupElement"
    if NextButton.IsEnabled then
       NextButton.Click
     else
      warnlog "In second window the 'Next'-button is disabled!!"
      AutopilotGroupElement.Cancel
      goto endsub
    end if
    sleep(1)
    printlog "  - Autopilot group box: Page 3/5"
   Kontext "TabDatabaseValues"
    ' nothing
   Kontext "AutopilotGroupElement"
    if NextButton.IsEnabled then
       NextButton.Click
     else
       warnlog "In third window the 'Next'-button is disabled!"
      AutopilotGroupElement.Cancel
    end if
    sleep(3)
    printlog "  - Autopilot group box: Page 4/5"
   '/// choose the database field Colors 
   printlog "choose the database field Colors"   
   'Kontext "TabDatabaseValues" 
   Kontext "TabDatabaseField" '      dbp:TabPage:RID_PAGE_OPTION_DBFIELD   
    YesSaveIt.check
    Fieldbox.select 2    
   Kontext "AutopilotGroupElement"
    if NextButton.IsEnabled then
       NextButton.Click
     else
       warnlog "In fourth window the 'Next'-button is disabled!"
       AutopilotGroupElement.Cancel
       goto endsub
    end if
    sleep(1)
    printlog "  - Autopilot group box: Page 5/5"
   Kontext "TabCreateOptionGroup"
    ' nothing
   Kontext "AutopilotGroupElement"
    if CreateButton.IsEnabled then
       CreateButton.Click
     else
       warnlog "In fifth window the 'Create'-button is disabled!"
       AutopilotGroupElement.Cancel
       goto endsub
    end if  
   
    sleep(1)
    
    call hToolbarSelect("FORMDESIGN",true)
    Kontext "FormDesignTools"
	 ShowFmExplorer.Click	
   	 sleep(3)
	
    Kontext "FormularNavigator"
     sleep(1)     
     'Liste.TypeKeys "<DOWN>" , true
     sleep(1)
     Liste.TypeKeys "<HOME>" , true
     sleep(1)
     Liste.TypeKeys "<DOWN>" , true
     sleep(1)
     Liste.TypeKeys "<DOWN>" , true
     sleep(1)
     Liste.TypeKeys "<DOWN>" , true     
     sleep(1)
     Liste.OpenContextmenu
  	 sleep(2)
   	 hMenuSelectNr (5)
   	 sleep(5)

    Kontext "ControlPropertiesTabControl"
        ControlPropertiesTabControl.setPage TabGeneralControl
     
    Kontext "TabGeneralControl"
     TabGeneralControl.TypeKeys "<TAB>" , true 'this tab is importent, I don't not why but it is.
     sleep(1)
     HelpURL.setText "HID:123456"
     HelpURL.TypeKeys "<RETURN>",true
     sleep(1)
    Kontext "ControlPropertiesDialog" 
     ControlPropertiesDialog.close
         
    'open and close the formnavigator to get the focus 
    call hToolbarSelect("FORMDESIGN",true)
    Kontext "FormDesignTools"
	 ShowFmExplorer.Click	
   	 sleep(2)     
     
    Kontext "FormDesignTools"
	 ShowFmExplorer.Click	
   	 sleep(2)        
    
    Kontext "FormularNavigator"
     'Liste.TypeKeys "<DOWN>" , true ' this is needed , I don't know why
     sleep(1)
     Liste.TypeKeys "<HOME>" , true
     sleep(1)
     Liste.TypeKeys "<DOWN>" , true
     sleep(1)
     Liste.TypeKeys "<DOWN>" , true
     sleep(1)
     Liste.TypeKeys "<DOWN>" , true
     sleep(1)
     Liste.TypeKeys "<DOWN>" , true
     sleep(1)
     Liste.OpenContextmenu
  	 sleep(2)
   	 hMenuSelectNr (5)
   	 sleep(5)
     
    Kontext "TabGeneralControl"
	 TabGeneralControl.TypeKeys "<TAB>" , true 'this tab is importent, I don't not why but it is.
     sleep(1)
     HelpURL.setText "HID:1234567"
     HelpURL.TypeKeys "<RETURN>", true
     sleep(1)
    Kontext "ControlPropertiesDialog" 
     ControlPropertiesDialog.close
    
    'open and close the frmnavigator to get the focus 
    call hToolbarSelect("FORMDESIGN",true)
    Kontext "FormDesignTools"
	 ShowFmExplorer.Click	
   	 sleep(2)     
     
    Kontext "FormDesignTools"
	 ShowFmExplorer.Click	
   	 sleep(2)
    
    Kontext "FormularNavigator"
     'Liste.TypeKeys "<DOWN>" , true ' this is needed , I don't know why
     sleep(1)
     Liste.TypeKeys "<HOME>" , true
     sleep(1)
     Liste.TypeKeys "<DOWN>" , true
     sleep(1)
     Liste.TypeKeys "<DOWN>" , true
     sleep(1)
     Liste.TypeKeys "<DOWN>" , true
     sleep(1)
     Liste.TypeKeys "<DOWN>" , true
     sleep(1)
     Liste.TypeKeys "<DOWN>" , true     
     sleep(1)
     Liste.OpenContextmenu
  	 sleep(2)
   	 hMenuSelectNr (5)
   	 sleep(5)
     
    Kontext "TabGeneralControl"
     TabGeneralControl.TypeKeys "<TAB>" , true ' this tab is importent, I don't not why but it is.     
     HelpURL.setText "HID:12345678"     
     HelpURL.TypeKeys "<RETURN>", true
     sleep(1)
    Kontext "ControlPropertiesDialog" 
     ControlPropertiesDialog.close     
     
    '/// save the document
    printlog "save the document"    
    hFileSaveAsKill ( gOfficePath + ConvertPath("user/work/TT_AP_GroupBox.odt"))
	hCloseDocument
    sleep(1)

    '/// reload the document
    printlog "reload the document"
	hFileOpen ( gOfficePath + ConvertPath("user/work/TT_AP_GroupBox.odt"))
    
    '/// check if the options buttons work right
    printlog "check if the options buttons work right"
    
    dim a as boolean
    dim b as boolean 
    dim c as boolean
    
    Kontext "MSC_Special_Dialog"
        a = MSC_Special_Dialog.ischecked
    Kontext "MSC_Special_Dialog2"                
        b = MSC_Special_Dialog2.ischecked
    Kontext "MSC_Special_Dialog3"
        c = MSC_Special_Dialog3.ischecked
    
    if not a AND not b AND c then
        printlog "ok"
    else
        warnlog "the third option isn't checked"
    endif
        
    printlog "next record"
    FM_Next_Record
    sleep(1)
    Kontext "MSC_Special_Dialog"
        a = MSC_Special_Dialog.ischecked
    Kontext "MSC_Special_Dialog2"                
        b = MSC_Special_Dialog2.ischecked
    Kontext "MSC_Special_Dialog3"
        c = MSC_Special_Dialog3.ischecked
    
    if not a AND b AND not c then
        'nothing
    else
        warnlog "the second option isn't checked"
    endif
    
    printlog "next record"
    FM_Next_Record
    sleep(1)
    Kontext "MSC_Special_Dialog"
        a = MSC_Special_Dialog.ischecked
    Kontext "MSC_Special_Dialog2"                
        b = MSC_Special_Dialog2.ischecked
    Kontext "MSC_Special_Dialog3"
        c = MSC_Special_Dialog3.ischecked
    
    if a AND not b AND not c then
        'nothing
    else
        warnlog "the first option isn't checked"
    endif
    sleep(1)
    call hCloseDocument
endcase

'--------------------------------------------------------------------

testcase tGroupBoxWithoutDatasource

    '/// open a textdocument
    printlog "open a textdocument"

	call hNewDocument
	sleep(1)

	call hToolbarSelect("MoreControls",true)

  	Kontext "MoreControls"
   	 '/// insert a groupbox (the wizard appears)
     printlog "insert a groupbox (the wizard appears)"    
   	 Groupbox.Click
   	 call hDrawingWithSelection ( 50, 20, 60, 30 )
   	 sleep(2)
	 Dim i as integer
	Kontext "AutopilotGroupElement"
	 AutopilotGroupElement.MouseDown (10,10)
	 AutopilotGroupElement.MouseUp (10,10)
	 sleep (1)
	 if AutopilotGroupElement.Exists(3) then  	
	    printlog "  - Autopilot group element: Page 1/4"
        '/// insert 6 diffent options
        printlog "insert 6 diffent options"
   		Kontext "TabGroupBoxData"
    	for i = 1 to 6
	    	Names.Settext "Option field " + i
		  	if AddTo.IsEnabled then
       			AddTo.Click
			else
	       		warnlog "Entry couldn't be overtaken in first window of the group box autopilot!"
				AutopilotGroupElement.Cancel
	    	end if			
		next
		Kontext "AutopilotGroupElement"
    	if NextButton.IsEnabled then
    		NextButton.Click
	    else
    		warnlog "In first window the 'Next'-button is disabled!"
	    	AutopilotGroupElement.Cancel
	    end if
	    sleep(3)
	    printlog "  - Autopilot group box: Page 2/4"
		Kontext "TabDefaultFieldSelection"
		 sleep (1)
         '/// set Option Field 3 as default selection
         printlog "set Option Field 3 as default selection"
         YesFollowing.Check   		
	     Selection.Select "Option field 3"		
		Kontext "AutopilotGroupElement"
	    if NextButton.IsEnabled then
	    	NextButton.Click
	    else
	    	warnlog "In second window the 'Next'-button is disabled!!"
	    	AutopilotGroupElement.Cancel
	    end if
	    sleep(3)
	    printlog "  - Autopilot group box: Page 3/4"
		Kontext "TabDatabaseValues"
		dim iCountOptionFields
		iCountOptionFields = OptionFields.getitemCount
		if iCountOptionFields <> 6 then 
			warnlog "there are not 6 options."
	    	AutopilotGroupElement.Cancel
			goto endsub
		end if
		'/// set some new reference for the options fields
        printlog "set some new reference for the options fields"
		OptionFields.select 1
		WhichValue.setText "a"
		OptionFields.select 2
		WhichValue.setText "b"
		OptionFields.select 3
		WhichValue.setText "c"
		OptionFields.select 4
		WhichValue.setText "d"
		OptionFields.select 5
		WhichValue.setText "e"
		OptionFields.select 6
		WhichValue.setText "f"

		Kontext "AutopilotGroupElement"
	    if NextButton.IsEnabled then
    		NextButton.Click
    	else
	    	warnlog "In third window the 'Next'-button is disabled!"
	    	AutopilotGroupElement.Cancel
	    end if
	    sleep(3)
	    
	    printlog "  - Autopilot group box: Page 4/4"
		'/// change the goup name to Group 123
        printlog "change the goup name to Group 123"
        Kontext "TabCreateOptionGroup" 
		 GroupCaption.setText "Group 123"   
		Kontext "AutopilotGroupElement"
	     if CreateButton.IsEnabled then
	    	 CreateButton.Click
	     else
	    	 warnlog "In fourth window the 'Create'-button is disabled!"
	    	 AutopilotGroupElement.Cancel
	     end if	   
	else	   	
	    warnlog "- Autopilot for Group Box didn't appear!"
	end if
	sleep(2)
    
    '/// save the document
    hFileSaveAsKill ( gOfficePath + ConvertPath("user/work/TT_AP_GroupBox2.odt"))
	hCloseDocument
    sleep(1)

    '/// reload the document
    printlog "reload the document"
	hFileOpen ( gOfficePath + ConvertPath("user/work/TT_AP_GroupBox2.odt"))
	
	call hToolbarSelect("FormControls",true)

	sleep(1)
	Kontext "FormControls"
	 SwitchControlDesignMode.Click
     sleep(1)
    
    call hToolbarSelect("FormDesignTools",true)
    Kontext "FormDesignTools"
        ShowFmExplorer.Click	
	sleep(1)
   	Kontext "FormularNavigator" 
   	 Liste.TypeKeys "<HOME>"
   	 Liste.TypeKeys "<DOWN>"
   	 Liste.TypeKeys "<DOWN>"
	 sleep (2)
   	 Liste.OpenContextmenu
   	 sleep(1)
   	 try
   	    hMenuSelectNr (5)
   	 catch
		printlog "Control property browser already open."
	 endcatch
	sleep (2)
  	Kontext "ControlPropertiesTabControl"
   	ControlPropertiesTabControl.SetPage TabGeneralControl
   	sleep (2)
  	Kontext "TabGeneralControl"          
     if Label.getText() <> "Group 123" then
		 warnlog "The label of the groupbox is not right." + getClipboard
	 end if
	 sleep (2)
   	Kontext "FormularNavigator" 
   	 Liste.TypeKeys "<DOWN>"
   	 sleep (2)
	
     if fgetControlproperty("RadioButton","DefaultState") <> "1" then
	 	 warnlog "The default state is set to not selected"
	 end if
	 
	 sleep 1			
	Kontext "FormularNavigator" 
   	 Liste.TypeKeys "<DOWN>"
   	 Liste.TypeKeys "<DOWN>"
   	 sleep (2)	
    
	 if fgetControlproperty("RadioButton","DefaultState") <> "2" then
	 	 warnlog "The default state is set to not selected"
	 end if
     
     if fgetControlproperty("RadioButton","ReferenceValue") <> "c" then
		 warnlog "The reference value is not right, it have to be c but it is " + ReferenceValue.getText
	 end if	
	sleep(2)
   	call hCloseDocument
endcase

'--------------------------------------------------------------------

testcase tListBox
    
    Dim j as integer
    Dim k as integer
    dim i as integer
    printlog "- Formular toolbox: List box element (" & gApplication & ")"
    '/// open a text, insert a listbox (the wizard appears)
    call hNewDocument
    sleep(1)

    call hToolbarSelect("FormControls",true)

    Kontext "FormControls"
    Listbox.Click
    call hDrawingWithSelection ( 50, 20, 60, 25 )
    sleep(3)
    Kontext "AutoPilotListComboBox"
    AutoPilotListComboBox.MouseDown(10,10)
    AutoPilotListComboBox.MouseUp(10,10)

    if AutoPilotListComboBox.Exists(1) then        
        printlog "  - Autopilot List/Combo Box: Page 1/4"
        Kontext "TabListBoxData"                
        '/// choose database TT & click next
        DataSource.Select(sDSName)
        Kontext "LoginDialog"
        if LoginDialog.Exists(3) then
<<<<<<< HEAD
            printlog "login dialog"
            LoginPassword.SetText "testtool"
            LoginDialog.OK
            sleep 1
=======
        	printlog "login dialog"
                LoginPassword.SetText "testtool"
	        LoginDialog.OK
	        sleep 1
>>>>>>> cc3cc958
        end if	    
        '/// choose table TPCoA-1 & click next
        Kontext "TabListBoxData"                
        Table.Select("TT_Control")
        sleep(1)
        Kontext "AutopilotListComboBox"
        if NextButton.IsEnabled then
            NextButton.Click
        else
            warnlog "In first window the 'Next'-button is disabled!"
            AutopilotListComboBox.Cancel
        end if
        sleep(1)
        printlog "  - Autopilot List/Combo Box: Page 2/4"
        Kontext "TabTableSelection"    
        TableSelection.Select("TT_Control")
        sleep(1)
        Kontext "AutopilotListComboBox"
        if NextButton.IsEnabled then
            NextButton.Click
        else
            warnlog "In second window the 'Next'-button is disabled!!"
            AutopilotListComboBox.Cancel
            goto endsub
        end if
        sleep(1)
        printlog "  - Autopilot List/Combo Box: Page 3/4"
        Kontext "TabFieldSelection"        
        '/// choose InfoColor as displayed field & click next
        ExistingFields.Select("InfoColor")
        sleep(3)
        Kontext "AutopilotListComboBox"
        if NextButton.IsEnabled then
            NextButton.Click
        else
            warnlog "In third window the 'Next'-button is disabled!"
            AutopilotListComboBox.Cancel
        end if
        sleep(1)
        printlog "  - Autopilot List/Combo Box: Page 4/4"
        Kontext "TabFieldLink"
        '/// take Colors as value field, ID as list field & click create
        ValueTable.Select("Colors")
        sleep(1)
        ListTable.Select("ID")
        sleep(1)
        Kontext "AutopilotListComboBox"
        if CreateButton.IsEnabled then
            CreateButton.Click
        else
            warnlog "In fourth window the 'Create'-button is disabled!"
            AutopilotListComboBox.Cancel
        end if
    else
        warnlog "The Autopilot doesn't start!"        
    end if
	sleep(1)
   
	Kontext "FormControls"    
	ControlProperties.Click
	sleep(1)	
    '/// check if the list box is in dropdown style		
	if fGetControlProperty("ListBox","DropDown") <> "2" then
		warnlog "The dropdown style is not active."
	endif			
	sleep(1)
	fSetControlProperty("ListBox","HelpURL","HID:123456")
	sleep(1)
    '/// save the document
    printlog "save the document"
    hFileSaveAsKill ( gOfficePath + ConvertPath("user/work/TT_AP_ListBox.odt"))
	hCloseDocument
    sleep(1)
    '/// reload the document
    printlog "reload the document"
	hFileOpen ( gOfficePath + ConvertPath("user/work/TT_AP_ListBox.odt"))
    
    '/// open the listbox, and ccheck the list entries
	Kontext "MSC_Special_Dialog"	
	dim ii as integer
	ii = MSC_Special_Dialog.GetItemCount
	dim stext as string
	for i = 1 to ii
		MSC_Special_Dialog.Select (i)
		wait 500
		sText = MSC_Special_Dialog.GetSelText
		select case i
			case 1
				if sText <> "" then
					warnlog "The 1. entry is not empty"
				endif
			case 2
				if sText <> "red = 1" then
					warnlog "The 2. entry is not red = 1"
				endif				
			case 3
				if sText <> "green = 2" then
					warnlog "The 3. entry is not green = 2"
				endif								
			case 4
				if sText <> "blue = 3" then
					warnlog "The 4. entry is not blue = 3"
				endif
		end select					
	next
	sleep 1
	hCloseDocument
	
endcase

'--------------------------------------------------------------------

testcase tComboBox
	
    Dim k as integer
	printlog "- Formular toolbox: List box element (" & gApplication & ")"
	'/// open new text document
    call hNewDocument
	sleep(1)
    
    call hToolbarSelect("FormControls",true)
	
	'/// insert a new combo box
    Kontext "FormControls"
	 Combobox.Click
	call hDrawingWithSelection ( 50, 20, 60, 30 )
   	sleep(10)

    Kontext "AutoPilotListComboBox"
     AutoPilotListComboBox.MouseDown (10,10)
     AutoPilotListComboBox.MouseUp (10,10)
    if AutoPilotListComboBox.Exists(3) then
        printlog "  - Autopilot List/Combo Box: Page 1/4"
        Kontext "TabListBoxData"
         DataSource.Select(sDSName)
         Table.Select("TT_Control")
        Kontext "AutopilotListComboBox"
        if NextButton.IsEnabled then
            NextButton.Click
        else
            warnlog "In first window the 'Next'-button is disabled!"
            AutopilotListComboBox.Cancel
            goto endsub
        end if
        sleep(3)
        printlog "  - Autopilot List/Combo Box: Page 2/4"
        Kontext "TabTableSelection"
            TableSelection.Select("TT_Control")
            sleep(3)
        Kontext "AutopilotListComboBox"
        if NextButton.IsEnabled then
            NextButton.Click
        else
            warnlog "In second window the 'Next'-button is disabled!!"
            AutopilotListComboBox.Cancel
            goto endsub
        end if
        sleep(3)
        printlog "  - Autopilot List/Combo Box: Page 3/4"
        Kontext "TabFieldSelection"
            ExistingFields.Select(1)
            sleep(3)
        Kontext "AutopilotListComboBox"
        if NextButton.IsEnabled then
            NextButton.Click
        else
            warnlog "In third window the 'Next'-button is disabled!"
            AutopilotListComboBox.Cancel
            goto endsub
        end if
        sleep(3)
        printlog "  - Autopilot List/Combo Box: Page 4/4"
        Kontext "TabDatabaseField"        
        sleep(3)
        Kontext "AutopilotListComboBox"
        if CreateButton.IsEnabled then
            CreateButton.Click
        else
            warnlog "In fourth window the 'Create'-button is disabled!"
            AutopilotListComboBox.Cancel
            goto endsub
        end if
    else
        warnlog "- Autopilot for Combo Box didn't appear!"
    end if
    sleep(2)
	call hCloseDocument

endcase

'--------------------------------------------------------------------

testcase tTableControl

<<<<<<< HEAD
    printlog "- Formular toolbox: Tablecontrol element (" & gApplication & ")"
    '/// open a new textdocument & insert a table control
    call hNewDocument
    sleep(1)

    call hToolbarSelect("MoreControls",true)

    Kontext "MoreControls"
    Grid.Click
    call hDrawingWithSelection ( 40, 20, 60, 40 )
    sleep(10)
    '/// take as datasource table biblio, mark it & next
    '/// select some fields (in both directions) & create
    '/// switch off the design view & open the database beamer (TODO)
    '/// compare the header & the contents with the table control (TODO)
    Dim k as integer
    Kontext "AutopilotTableElement"
    AutopilotTableElement.MouseDown (10,10)
    AutopilotTableElement.MouseUp (10,10)
    if AutopilotTableElement.Exists(3) then
    printlog "  - Autopilot Table Element: Page 1/2"
    Kontext "TabListBoxData"
    DataSource.Select(sDSName)
    sleep (1)
    Kontext "LoginDialog"
    if LoginDialog.Exists(3) then
        printlog "login dialog"
        LoginPassword.SetText "testtool"
        LoginDialog.OK
=======
  printlog "- Formular toolbox: Tablecontrol element (" & gApplication & ")"
  '/// open a new textdocument & insert a table control
  call hNewDocument
  sleep(1)
    
  call hToolbarSelect("MoreControls",true)

  Kontext "MoreControls"
   Grid.Click
   call hDrawingWithSelection ( 40, 20, 60, 40 )
   sleep(10)
   '/// take as datasource table biblio, mark it & next
   '/// select some fields (in both directions) & create
   '/// switch off the design view & open the database beamer (TODO)
   '/// compare the header & the contents with the table control (TODO)
	Dim k as integer
	Kontext "AutopilotTableElement"
	AutopilotTableElement.MouseDown (10,10)
	AutopilotTableElement.MouseUp (10,10)
	if AutopilotTableElement.Exists(3) then
    	printlog "  - Autopilot Table Element: Page 1/2"
		Kontext "TabListBoxData"
		DataSource.Select(sDSName)
		sleep (1)
		Kontext "LoginDialog"
        if LoginDialog.Exists(3) then
        	printlog "login dialog"
                LoginPassword.SetText "testtool"
	        LoginDialog.OK
	        sleep (1)
        end if	    
>>>>>>> cc3cc958
        sleep (1)
    end if
    sleep (1)
    Kontext "TabListBoxData"
    Table.Select("TT_Control")
    sleep(3)
    Kontext "AutopilotTableElement"
    if NextButton.IsEnabled then
        NextButton.Click
    else
        warnlog "In first window the 'Next'-button is disabled!"
        AutopilotTableElement.Cancel
    end if
    sleep(1)
    printlog "  - Autopilot Table Element: Page 2/2"
    Kontext "TabTableFieldSelection"
    ExistingFields.Select("ID")
    AddTo.Click
    ExistingFields.Select("Colors")
    AddTo.Click
    ExistingFields.Select("InfoColor")
    AddTo.Click
    sleep(1)
    Kontext "AutopilotTableElement"
    if CreateButton.IsEnabled then
        CreateButton.Click
    else
        warnlog "In fourth window the 'Create'-button is disabled!"
        AutopilotTableElement.Cancel
    end if
    else
        warnlog "- Autopilot for Table Element didn't appear!"
    end if
    sleep(2)

    hCloseDocument

endcase

'-------------------------------------------------------------------------
<|MERGE_RESOLUTION|>--- conflicted
+++ resolved
@@ -590,17 +590,10 @@
         DataSource.Select(sDSName)
         Kontext "LoginDialog"
         if LoginDialog.Exists(3) then
-<<<<<<< HEAD
             printlog "login dialog"
             LoginPassword.SetText "testtool"
             LoginDialog.OK
             sleep 1
-=======
-        	printlog "login dialog"
-                LoginPassword.SetText "testtool"
-	        LoginDialog.OK
-	        sleep 1
->>>>>>> cc3cc958
         end if	    
         '/// choose table TPCoA-1 & click next
         Kontext "TabListBoxData"                
@@ -795,37 +788,6 @@
 
 testcase tTableControl
 
-<<<<<<< HEAD
-    printlog "- Formular toolbox: Tablecontrol element (" & gApplication & ")"
-    '/// open a new textdocument & insert a table control
-    call hNewDocument
-    sleep(1)
-
-    call hToolbarSelect("MoreControls",true)
-
-    Kontext "MoreControls"
-    Grid.Click
-    call hDrawingWithSelection ( 40, 20, 60, 40 )
-    sleep(10)
-    '/// take as datasource table biblio, mark it & next
-    '/// select some fields (in both directions) & create
-    '/// switch off the design view & open the database beamer (TODO)
-    '/// compare the header & the contents with the table control (TODO)
-    Dim k as integer
-    Kontext "AutopilotTableElement"
-    AutopilotTableElement.MouseDown (10,10)
-    AutopilotTableElement.MouseUp (10,10)
-    if AutopilotTableElement.Exists(3) then
-    printlog "  - Autopilot Table Element: Page 1/2"
-    Kontext "TabListBoxData"
-    DataSource.Select(sDSName)
-    sleep (1)
-    Kontext "LoginDialog"
-    if LoginDialog.Exists(3) then
-        printlog "login dialog"
-        LoginPassword.SetText "testtool"
-        LoginDialog.OK
-=======
   printlog "- Formular toolbox: Tablecontrol element (" & gApplication & ")"
   '/// open a new textdocument & insert a table control
   call hNewDocument
@@ -857,44 +819,41 @@
 	        LoginDialog.OK
 	        sleep (1)
         end if	    
->>>>>>> cc3cc958
         sleep (1)
-    end if
-    sleep (1)
-    Kontext "TabListBoxData"
-    Table.Select("TT_Control")
-    sleep(3)
-    Kontext "AutopilotTableElement"
-    if NextButton.IsEnabled then
-        NextButton.Click
-    else
-        warnlog "In first window the 'Next'-button is disabled!"
-        AutopilotTableElement.Cancel
-    end if
-    sleep(1)
-    printlog "  - Autopilot Table Element: Page 2/2"
-    Kontext "TabTableFieldSelection"
-    ExistingFields.Select("ID")
-    AddTo.Click
-    ExistingFields.Select("Colors")
-    AddTo.Click
-    ExistingFields.Select("InfoColor")
-    AddTo.Click
-    sleep(1)
-    Kontext "AutopilotTableElement"
-    if CreateButton.IsEnabled then
-        CreateButton.Click
-    else
-        warnlog "In fourth window the 'Create'-button is disabled!"
-        AutopilotTableElement.Cancel
-    end if
-    else
-        warnlog "- Autopilot for Table Element didn't appear!"
-    end if
-    sleep(2)
-
-    hCloseDocument
-
+   		Kontext "TabListBoxData"
+		Table.Select("TT_Control")
+		sleep(3)
+		Kontext "AutopilotTableElement"
+    	if NextButton.IsEnabled then
+			NextButton.Click
+		else
+			warnlog "In first window the 'Next'-button is disabled!"
+       		AutopilotTableElement.Cancel
+		end if
+		sleep(1)
+		printlog "  - Autopilot Table Element: Page 2/2"
+		Kontext "TabTableFieldSelection"
+		ExistingFields.Select("ID")
+		AddTo.Click
+		ExistingFields.Select("Colors")
+		AddTo.Click
+		ExistingFields.Select("InfoColor")
+		AddTo.Click
+		sleep(1)
+		Kontext "AutopilotTableElement"
+		if CreateButton.IsEnabled then
+			CreateButton.Click
+		else
+			warnlog "In fourth window the 'Create'-button is disabled!"
+			AutopilotTableElement.Cancel
+		end if
+	else
+		warnlog "- Autopilot for Table Element didn't appear!"
+	end if
+	sleep(2)
+	
+	hCloseDocument
+	
 endcase
 
 '-------------------------------------------------------------------------
