--- conflicted
+++ resolved
@@ -224,13 +224,8 @@
     Call hNewDocument
     printlog " Insert a graphic from file '..\writer\required\input\graphics\jolink.jpg'"
     Call hGrafikEinfuegen ( gTesttoolPath + "writer\required\input\graphics\jolink.jpg" )
-<<<<<<< HEAD
-    if gApplication = "HTML" then
-        wait 500
-=======
     
     if ( gApplication = "HTML" ) then
->>>>>>> e1d136dc
         printlog " Format / Anchor / to Page"
         hUseAsyncSlot( "FormatAnchorToPage" )
     end if
@@ -366,19 +361,6 @@
     printlog " Insert a frame"
     Call wInsertFrame
     printlog " Format / Arrange / Bring to front"
-<<<<<<< HEAD
-    FormatArrangeBringToFrontCalc
-    WaitSlot()
-    printlog " Format / Arrange / Bring forward"
-    FormatArrangeBringForward
-    WaitSlot()
-    printlog " Format / Arrange / Set backward"
-    FormatArrangeSetBackward
-    WaitSlot()
-    printlog " Format / Arrange / Send to back "
-    FormatArrangeSendToBack
-    WaitSlot()
-=======
     FormatArrangeBringToFrontCalc : WaitSlot()
 
     printlog " Format / Arrange / Bring forward"
@@ -390,7 +372,6 @@
     printlog " Format / Arrange / Send to back "
     FormatArrangeSendToBack : WaitSlot()
 
->>>>>>> e1d136dc
     printlog " Close active document"
     Call hCloseDocument
 endcase
@@ -408,25 +389,6 @@
     printlog " Insert a frame"
     Call wInsertFrame
     printlog " Format / Alignment / Left"
-<<<<<<< HEAD
-    FormatAlignmentLeft
-    WaitSlot()
-    printlog " Format / Alignment / Centered"
-    FormatAlignmentCentered
-    WaitSlot()
-    printlog " Format / Alignment / Right"
-    FormatAlignmentRight
-    WaitSlot()
-    printlog " Format / Alignment / Top"
-    FormatAlignmentTop
-    WaitSlot()
-    printlog " Format / Alignment / Center"
-    FormatAlignmentCenter
-    WaitSlot()
-    printlog " Format / Alignment / Bottom"
-    FormatAlignmentBottom
-    WaitSlot()
-=======
     FormatAlignmentLeft : WaitSlot()
 
     printlog " Format / Alignment / Centered"
@@ -444,7 +406,6 @@
     printlog " Format / Alignment / Bottom"
     FormatAlignmentBottom : WaitSlot()
 
->>>>>>> e1d136dc
     printlog " Close active document"
     Call hCloseDocument
 endcase
@@ -459,19 +420,6 @@
     printlog " Insert a frame"
     Call wInsertFrame
     printlog " Format / Anchor / to page"
-<<<<<<< HEAD
-    FormatAnchorToPage
-    WaitSlot()
-    printlog " Format / Anchor / to paragraph"
-    FormatAnchorToParagraph
-    WaitSlot()
-    printlog " Format / Anchor / to character"
-    FormatAnchorToCharacter
-    WaitSlot()
-    printlog " Format / Anchor / as character"
-    FormatAnchorAsCharacter
-    WaitSlot()
-=======
     FormatAnchorToPage : WaitSlot()
 
     printlog " Format / Anchor / to paragraph"
@@ -483,7 +431,6 @@
     printlog " Format / Anchor / as character"
     FormatAnchorAsCharacter : WaitSlot()
 
->>>>>>> e1d136dc
     printlog " Close active document"
     Call hCloseDocument
 endcase
@@ -493,12 +440,8 @@
 testcase tFormatWrapObject
 
     PrintLog "- Format / Wrap (Frame)"
-<<<<<<< HEAD
-    if gApplication = "HTML" then
-=======
     
     if ( gApplication = "HTML" ) then
->>>>>>> e1d136dc
         printlog "Not in WriterWeb!"
         goto endsub
     end if
@@ -508,48 +451,6 @@
     
     printlog " Insert a frame"
     Call wInsertFrame
-<<<<<<< HEAD
-    WaitSlot()
-    printlog " Format / Wrap / no wrap"
-    FormatWrapNoWrap
-    WaitSlot()
-    printlog " Format / Wrap / page wrap"
-    FormatWrapPageWrap
-    WaitSlot()
-    printlog " Format / Wrap / optimal page wrap"
-    FormatWrapOptimalPageWrap
-    WaitSlot()
-    printlog " Format / Wrap / through"
-    FormatWrapThrough
-    WaitSlot()
-    printlog " Format / Wrap / in background"
-    FormatWrapInBackground
-    WaitSlot()
-    printlog " Format / Wrap / first paragraph"
-    FormatWrapFirstParagraph
-    WaitSlot()
-    try
-        printlog " Format / Wrap / Contour"
-        FormatWrapContour
-        WaitSlot (500)
-        Warnlog "Wrap / Contour should not be enabled for frames ! (Bug#90964)"
-    catch
-    endcatch
-    Sleep 1
-    try
-        printlog " Format / Wrap / Edit Contour"
-        FormatWrapEditContour
-        Kontext "KonturEditor"
-        if ( KonturEditor.exists( 2 ) ) then
-            Warnlog "Wrap / Edit Contour should not be enabled for frames ! (Bug#90964)"
-            printlog " Close 'Contour Editor'"
-            KonturEditor.Close
-        else
-            warnlog( "Dialog <KonturEditor> is not available" )
-        endif
-    catch
-    endcatch
-=======
 
     printlog " Format / Wrap / no wrap"
     FormatWrapNoWrap : WaitSlot()
@@ -589,7 +490,6 @@
         endif
     endif    
 
->>>>>>> e1d136dc
     Kontext
     if ( Active.Exists( 2 ) ) then 
         qaerrorlog( "JSK: Undocumented active handled silently - fix it" )
@@ -619,11 +519,7 @@
     hUseAsyncSlot( "EditPaste" )
     
 
-<<<<<<< HEAD
-        printlog " Format / Line"
-=======
     printlog " Format / Line"
->>>>>>> e1d136dc
     if ( hUseAsyncSlot( "FormatLine" ) = -1 ) then
         Warnlog "Clipboard problem between applications!"
         Call wZeichenobjektEinfuegen ( "Rechteck", 40, 40, 50, 50 )
@@ -1072,12 +968,8 @@
     Dim y1%
 
     PrintLog "- Format / Group drawing objects"
-<<<<<<< HEAD
-    if gApplication = "HTML" then
-=======
     
     if ( gApplication = "HTML" ) then
->>>>>>> e1d136dc
         printlog "Not in WriterWeb!"
         goto endsub
     end if
@@ -1149,12 +1041,8 @@
 testcase tFormatFontwork
 
     PrintLog "- Format / Fontwork drawing objects"
-<<<<<<< HEAD
-    if gApplication = "HTML" then
-=======
     
     if ( gApplication = "HTML" ) then
->>>>>>> e1d136dc
         printlog "Not in WriterWeb!"
         goto endsub
     end if
@@ -1192,12 +1080,8 @@
 testcase tFormatPositionAndSizeLegend
 
     PrintLog "- Format / Position and Size in Legend"
-<<<<<<< HEAD
-    if gApplication = "HTML" then
-=======
     
     if ( gApplication = "HTML" ) then
->>>>>>> e1d136dc
         printlog "Not in WriterWeb!"
         goto endsub
     end if
@@ -1210,15 +1094,11 @@
     sleep (1)
     Call wObjektSelektieren(43, 33, 75, 75)
 
-<<<<<<< HEAD
-    if ( hUseAsyncSlot( "FormatPositionAndSize" = -1 ) ) then
-=======
     hUseAsyncSlot( "FormatPositionAndSize" )
     kontext "active"
     if ( active.exists( 1 ) ) then
         printlog( "Dialog open. Good" )
     else   
->>>>>>> e1d136dc
         Warnlog "Format / Position and Size does not work! Maybe object not selected!"
         printlog " Close active document"
         Call hCloseDocument
@@ -1251,12 +1131,8 @@
 testcase tFormatStyleEdit
 
     PrintLog "- Format / Style Text objects"
-<<<<<<< HEAD
-    if gApplication = "HTML" then
-=======
     
     if ( gApplication = "HTML" ) then
->>>>>>> e1d136dc
         printlog "Not in WriterWeb !"
         goto endsub
     end if
@@ -1349,11 +1225,7 @@
 
     Call wTypeKeys ("Ein Wort")
     printlog " Format / Alignment / Left"
-<<<<<<< HEAD
-    FormatAlignmentLeftText
-=======
     hUseAsyncSlot( "FormatAlignmentLeftText" )
->>>>>>> e1d136dc
     WaitSlot()
     printlog " Format / Alignment / Right"
     FormatAlignmentRightText
