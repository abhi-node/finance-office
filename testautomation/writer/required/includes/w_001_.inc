--- conflicted
+++ resolved
@@ -66,8 +66,6 @@
     Dim iType as integer
     Dim sTypes as integer
     Dim vTypes as integer
-<<<<<<< HEAD
-=======
     
     ' The brands have fixed names and should not change
     dim cBrandList( 10 ) as string
@@ -81,7 +79,6 @@
         cBrandList(  8 ) = "Herma endlos"
         cBrandList(  9 ) = "Leitz"
         cBrandList( 10 ) = "Sigel"
->>>>>>> e1d136dc
 
     PrintLog "Open Labels-dialog with File / New / Labels"
     if ( hCreateLabels ) then 
@@ -105,11 +102,7 @@
             PrintLog "There should be 10 brands in list"
             For iBrandIndex = 1 to Marke.GetItemCount
             
-<<<<<<< HEAD
-                Marke.Select iBrandIndex
-=======
                 Marke.Select( cBrandList( iBrandIndex ) )
->>>>>>> e1d136dc
                 printlog "- Brand: " & Marke.GetSelText
                 sTypes = Typ.GetItemCount
                 
@@ -135,15 +128,9 @@
                     PrintLog "Herlitz should have 6 types in list if 'Continous' is checked"
                     if ( iSheetFormat = 1 ) then vTypes = 6 else vTypes = 26
                 Case 6:
-<<<<<<< HEAD
-                    PrintLog "Herma A4 should have 491 types in list if 'Sheet' is checked"
-                    PrintLog "Herma A4 should have 1 type in list if 'Continous' is checked"
-                    if ( iSheetFormat = 1 ) then vTypes = 1 else vTypes = 491
-=======
                     PrintLog "Herma A4 should have 492 types in list if 'Sheet' is checked"
                     PrintLog "Herma A4 should have 1 type in list if 'Continous' is checked"
                     if ( iSheetFormat = 1 ) then vTypes = 1 else vTypes = 492
->>>>>>> e1d136dc
                 Case 7:
                     PrintLog "Herma A5 should have 18 types in list if 'Sheet' is checked"
                     PrintLog "Herma A5 should have 1 type in list if 'Continous' is checked"
@@ -371,94 +358,6 @@
             warnlog( "Dialog <TabEtiketteMedium> not available" )
         endif
 
-<<<<<<< HEAD
-    PrintLog "Open Business Cards dialog with File / New / Business Cards"
-    if ( hCreateBusinessCards ) then 
-    
-        PrintLog "Switch to Tabpage 'Medium'"
-        Kontext
-        Active.Setpage TabEtikettenMedium
-        
-        Kontext "TabEtikettenMedium"
-        if ( TabEtikettenMedium.exists( 1 ) ) then
-            Call DialogTest (TabEtikettenMedium)
-
-            PrintLog "Check number of brands and types (see #i44801# for details)"
-            For iFormat = 1 to 2
-                Select Case iFormat
-                Case 1
-                    Endlos.Check
-                    printlog "Continous is checked"
-                Case 2
-                    Bogen.Check
-                    printlog "Sheet is checked"
-                end select
-                
-                PrintLog "There should be 10 brands in list"
-                For iBrand = 1 to Marke.GetItemCount
-                    Marke.Select iBrand
-                    printlog "- Brand: " & Marke.GetSelText
-                    sTypes = Typ.GetItemCount
-                    Select Case iBrand
-                    Case 1:
-                        PrintLog "Avery/A4 should have 295 types in list if 'Sheet' is checked"
-                        PrintLog "Avery/A4 should have 1 type in list if 'Continous' is checked"
-                        if ( iFormat = 1 ) then vTypes = 1 else vTypes = 295
-                    Case 2:
-                        PrintLog "Avery A4/Asia should have 88 types in list if 'Sheet' is checked"
-                        PrintLog "Avery A4/Asia should have 1 type in list if 'Continous' is checked"
-                        if ( iFormat = 1 ) then vTypes = 1 else vTypes = 88
-                    Case 3:
-                        PrintLog "Avery Lettersize should have 251 types in list if 'Sheet' is checked"
-                        PrintLog "Avery Lettersize should have 45 types in list if 'Continous' is checked"
-                        if ( iFormat = 1 ) then vTypes = 45 else vTypes = 251
-                    Case 4:
-                        PrintLog "Avery Zweckform should have 333 types in list if 'Sheet' is checked"
-                        PrintLog "Avery Zweckform should have 67 types in list if 'Continous' is checked"
-                        if ( iFormat = 1 ) then vTypes = 67 else vTypes = 333
-                    Case 5:
-                        PrintLog "Herlitz should have 26 types in list if 'Sheet' is checked"
-                        PrintLog "Herlitz should have 6 types in list if 'Continous' is checked"
-                        if ( iFormat = 1 ) then vTypes = 6 else vTypes = 26
-                    Case 6:
-                        PrintLog "Herma A4 should have 491 types in list if 'Sheet' is checked"
-                        PrintLog "Herma A4 should have 1 type in list if 'Continous' is checked"
-                        if ( iFormat = 1 ) then vTypes = 1 else vTypes = 491
-                    Case 7:
-                        PrintLog "Herma A5 should have 18 types in list if 'Sheet' is checked"
-                        PrintLog "Herma A5 should have 1 type in list if 'Continous' is checked"
-                        if ( iFormat = 1 ) then vTypes = 1 else vTypes = 18
-                    Case 8:
-                        PrintLog "Herma endlos should have 1 type in list if 'Sheet' is checked"
-                        PrintLog "Herma endlos should have 119 types in list if 'Continous' is checked"
-                        if ( iFormat = 1 ) then vTypes = 119 else vTypes = 1
-                    Case 9:
-                        PrintLog "Leitz should have 13 types in list if 'Sheet' is checked"
-                        PrintLog "Leitz should have 1 type in list if 'Continous' is checked"
-                        if ( iFormat = 1 ) then vTypes = 1 else vTypes = 13
-                    Case 10:
-                        PrintLog "Sigel should have 20 types in list if 'Sheet' is checked"
-                        PrintLog "Sigel should have 1 type in list if 'Continous' is checked"
-                        if ( iFormat = 1 ) then vTypes = 1 else vTypes = 20
-                    Case else: 
-                        Warnlog "- There are more than 10 brands in list"
-                    end select
-                    
-                    if sTypes <> vTypes then Warnlog "-  Not " & sTypes & " types in list but " & vTypes
-                    For iType = 1 to Typ.GetItemCount
-                        Typ.Select iType
-                        printlog "-  Type: " & Typ.GetSelText
-                    next iType
-                next iBrand
-            next iFormat
-
-            PrintLog "Switch to Tabpage 'Business Cards'"
-            Kontext
-            Active.Setpage TabVisitenkarten
-        else
-            warnlog( "Dialog <TabEtiketteMedium> not available" )
-        endif
-
         Kontext "Active"
         if ( Active.GetRT = 304 ) then
             Warnlog( "UNexpected messagebox: " & Active.GetText() )
@@ -475,24 +374,6 @@
             endif
         next iWait
 
-=======
-        Kontext "Active"
-        if ( Active.GetRT = 304 ) then
-            Warnlog( "UNexpected messagebox: " & Active.GetText() )
-            Active.Ok
-        endif
-
-        Kontext "TabVisitenkarten"
-        for iWait = 1 to 100
-            if Inhalt.IsVisible then
-                Call DialogTest (TabVisitenkarten)
-                iWait = 101
-            else
-                wait( 100 )
-            endif
-        next iWait
-
->>>>>>> e1d136dc
         PrintLog "Switch to Tabpage 'Private'"
         Kontext
         Active.Setpage TabPrivat
