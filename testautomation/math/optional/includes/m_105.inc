'encoding UTF-8  Do not remove or change this line!
'**************************************************************************
' DO NOT ALTER OR REMOVE COPYRIGHT NOTICES OR THIS FILE HEADER.
'
' Copyright 2000, 2010 Oracle and/or its affiliates.
'
' OpenOffice.org - a multi-platform office productivity suite
'
' This file is part of OpenOffice.org.
'
' OpenOffice.org is free software: you can redistribute it and/or modify
' it under the terms of the GNU Lesser General Public License version 3
' only, as published by the Free Software Foundation.
'
' OpenOffice.org is distributed in the hope that it will be useful,
' but WITHOUT ANY WARRANTY; without even the implied warranty of
' MERCHANTABILITY or FITNESS FOR A PARTICULAR PURPOSE.  See the
' GNU Lesser General Public License version 3 for more details
' (a copy is included in the LICENSE file that accompanied this code).
'
' You should have received a copy of the GNU Lesser General Public License
' version 3 along with OpenOffice.org.  If not, see
' <http://www.openoffice.org/license.html>
' for a copy of the LGPLv3 License.
'
'/************************************************************************
'*
'* Owner : thorsten.bosbach@oracle.com
'*
'* short description :
'*
'********************************************************************
'*
' #1 tToolsOptions
' #1 tToolsConfigure
' #1 tToolsCatalog
' #1 tToolsCatalogNew
'*
'\******************************************************************

sub m_105
   printlog Chr(13) +  "--  m_105  --"
   Call tToolsOptions
   Call tToolsConfigure
'   tToolsCatalog get's called in m_101_.inc to get it also printed there!
   Call tToolsCatalogNew
end sub

testcase tToolsOptions
   dim irgendwas(7) as boolean
   dim sProzent as string
   dim sTemp as string
   dim i as integer
   dim iItemCount as integer

   '/// open application ///'
   Call hNewDocument
   '/// Tools->Options ///'
  printlog ("'/// - save states ///")
   ToolsOptions
   sleep 1
   hToolsOptions ("MATH", "SETTINGS")

      irgendwas(1) = DruckeTitelzeile.IsChecked
      irgendwas(2) = DruckeFormeltext.IsChecked
      irgendwas(3) = DruckeRahmen.IsChecked
      irgendwas(4) = Originalgroesse.IsChecked
      irgendwas(5) = DerSeiteAnpassen.IsChecked
      irgendwas(6) = Skalierung.IsChecked
      irgendwas(7) = Ignorieren.IsChecked
      if Skalierung.IsChecked then sProzent = Prozent.GetText

     printlog ("'/// - all states inverting ///")

      if irgendwas(1) Then DruckeTitelzeile.UnCheck Else DruckeTitelzeile.Check
      if irgendwas(2) Then DruckeFormeltext.UnCheck Else DruckeFormeltext.Check
      if irgendwas(3) Then DruckeRahmen.UnCheck Else     DruckeRahmen.Check
      if irgendwas(7) Then Ignorieren.UnCheck Else       Ignorieren.Check

      Skalierung.Check
      Prozent.ToMax
      sTemp = Prozent.GetText

   Kontext "OptionenDlg"
   OptionenDlg.OK

  printlog ("'/// - SO quit - start ///")

TBOrestart

  printlog ("'/// - checking states ///")
   ToolsOptions
   hToolsOptions ("MATH", "SETTINGS")

      If ( irgendwas(1) = DruckeTitelzeile.IsChecked ) Then WarnLog "DruckeTitelzeile state changed"
      If ( irgendwas(2) = DruckeFormeltext.IsChecked ) Then WarnLog "DruckeFormeltext state changed"
      If ( irgendwas(3) = DruckeRahmen.IsChecked     ) Then WarnLog "DruckeRahmen     state changed"
      If ( irgendwas(7) = Ignorieren.IsChecked       ) Then WarnLog "Ignorieren       state changed"

      If True <> Skalierung.IsChecked     Then WarnLog "Skalierung       state changed"
      If sTemp <> Prozent.GetText Then         WarnLog "Prozent          state changed"

  printlog ("'/// - all UnCheck -> o ///")

      DruckeTitelzeile.UnCheck
      DruckeFormeltext.UnCheck
      DruckeRahmen.UnCheck
      Ignorieren.UnCheck

   Kontext "OptionenDlg"
   OptionenDlg.OK

  printlog ("'/// - check if all UnChecked ///")
   ToolsOptions
   hToolsOptions ("MATH", "SETTINGS")

      If DruckeTitelzeile.IsChecked Then WarnLog "DruckeTitelzeil  x"
      If DruckeFormeltext.IsChecked Then WarnLog "DruckeFormeltext x"
      If DruckeRahmen.IsChecked     Then WarnLog "DruckeRahmen     x"
      If Ignorieren.IsChecked       Then WarnLog "Ignorieren       x"

      If sTemp <> Prozent.GetText Then         WarnLog "Prozent          state changed"

     Printlog ("'/// - all Check -> x ///")

      DruckeTitelzeile.Check
      DruckeFormeltext.Check
      DruckeRahmen.Check
      Ignorieren.Check

      DerSeiteAnpassen.Check

   Kontext "OptionenDlg"
   OptionenDlg.OK

  printlog ("'/// - check if all Checked ///")
      '----- WorkAround i48383 Tools->Options run on wrong window; Target OOo later ---------
      kontext "DocumentMath"
      DocumentMath.mouseDown 10,10
      DocumentMath.mouseUp 10,10
      '-----------------------------------------------
   ToolsOptions
   hToolsOptions ("MATH", "SETTINGS")

      try
          If True <> DruckeTitelzeile.IsChecked Then WarnLog "DruckeTitelzeil  o"
      catch
          Kontext "ExtrasOptionenDlg"
          warnlog "Getting source of error... TBO: " 
          iItemCount = Optionsliste.getItemCount
          for i = 1 to iItemCount
              printlog "("+i+"/"+iItemCount+"): '"+ Optionsliste.getItemText(i)+ "'"
          next i
          Kontext "TabDruckenMath"
      endcatch
      If True <> DruckeFormeltext.IsChecked Then WarnLog "DruckeFormeltext o"
      If True <> DruckeRahmen.IsChecked     Then WarnLog "DruckeRahmen     o"
      If True <> Ignorieren.IsChecked       Then WarnLog "Ignorieren       o"

      If True <> DerSeiteAnpassen.IsChecked       Then WarnLog "DerSeiteAnpassen    o"

  printlog ("'/// - restore states ///")

      If ( irgendwas(1) = TRUE ) Then  DruckeTitelzeile.Check Else DruckeTitelzeile.UnCheck
      If ( irgendwas(2) = TRUE ) Then  DruckeFormeltext.Check Else DruckeFormeltext.UnCheck
      If ( irgendwas(3) = TRUE ) Then  DruckeRahmen.Check Else     DruckeRahmen.UnCheck
      If ( irgendwas(4) = TRUE ) Then  Originalgroesse.Check
      If ( irgendwas(5) = TRUE ) Then  DerSeiteAnpassen.Check
      If ( irgendwas(6) = TRUE ) Then  Skalierung.Check
      If ( irgendwas(7) = TRUE ) Then  Ignorieren.Check Else       Ignorieren.UnCheck

      if Skalierung.IsChecked then Prozent.SetText (sProzent)

   '/// close dialog 'Options' with OK ///'
   Kontext "OptionenDlg"
   OptionenDlg.OK
   '/// close application ///'
   Call hCloseDocument
endcase

sub TBOrestart
    hCloseDocument
    sleep (5)
    ExitRestartTheOffice
    sleep (10)
    hNewDocument
    sleep (5)
end sub

testcase tToolsConfigure
    '/// idea from #108930 find double entries of keyboard-keys ///'
    dim sKeys(600,2) as string 
    dim i,a,b as integer
    dim sTemp, sTemp2 as string
    dim iBugCount(2) as integer
    dim c as integer
    
    '/// open application ///'
    Call hNewDocument
    sleep 2
    '/// Tools->Configure ///'
    ToolsCustomize
    sleep 3
    Kontext
    '/// switch to tabpage 'Keyboard' ///'
    Messagebox.SetPage TabTastatur         ' 2 ------------------
    Kontext "TabTastatur"
    '/// Check Checkbox 'StarOffice' ///'
    StarOffice.Check
    Printlog ("-------------------- Keylist for StarOpenOfficeSuite.org --------------------")
    i = Tastatur.GetItemCount
    sKeys(0,1) = i
    sKeys(0,2) = i
    for a = 1 to i
	try
            sKeys(a,1) = Tastatur.GetItemText(a,1)
	    c = 2
	catch
	    sKeys(a,1) = Tastatur.GetItemText(a,2)
	    c = 3
	endcatch
        try
	    sKeys(a,2) = Tastatur.GetItemText(a,c)
        catch
            sKeys(a,2) = ""
            iBugCount(1) = iBugCount(1) + 1
        endcatch
        printlog " " + a + " - '" + sKeys(a,1) + "' -- '" + sKeys(a,2) + "'"
    next a
    sortList(sKeys())
    sTemp2 = sKeys(1,1)
    for a = 1 to i
        sTemp = Stemp2
        sTemp2 = sKeys(a+1,1)
        if (sTemp = sTemp2) then
            qaErrorLog " " + a + ". This Key is double: '" + sTemp + "' - These Functions are assigned: '" + sKeys(a,2) + "' + '" + sKeys(a+1,2) + "'"
            iBugCount(2) = iBugCount(2) + 1
        endif
    next a

    '/// Check Checkbox 'Math' ///'
    Application.Check
    Printlog ("-------------------- Keylist for Formula ------------------------")
    i = Tastatur.GetItemCount
    sKeys(0,1) = i
    sKeys(0,2) = i
    for a = 1 to i
        sKeys(a,1) = Tastatur.GetItemText(a,c-1)
        try
            sKeys(a,2) = Tastatur.GetItemText(a,c)
        catch
            sKeys(a,2) = ""
            iBugCount(1) = iBugCount(1) + 1
        endcatch
        printlog " " + a + " - '" + sKeys(a,1) + "' -- '" + sKeys(a,2) + "'"
    next a
    sortList(sKeys())
    sTemp2 = sKeys(1,1)
    for a = 1 to i
        sTemp = Stemp2
        sTemp2 = sKeys(a+1,1)
        if (sTemp = sTemp2) then
            qaErrorLog " " + a + ". This Key is double: '" + sTemp + "' - These Functions are assigned: '" + sKeys(a,2) + "' + '" + sKeys(a+1,2) + "'"
            iBugCount(2) = iBugCount(2) + 1
        endif
    next a
    if (iBugCount(1) > 0) then warnlog "column-entry is empty -> testtool issue"
    if (iBugCount(2) > 0) then qaErrorLog "key-names are double"
    '/// cancel dialog 'Customize' ///'
    TabTastatur.cancel
    '/// close application ///'
    Call hCloseDocument
endcase

sub sortList(lsList() as String)
    '/// special variation of global routine, because this array is 2-dimensional ///'
    Dim Listenanzahl as Integer, i as Integer, j as Integer
    Dim Zwischenspeicher as String
    Dim Zwischenspeicher2 as String

    ListenAnzahl = Val(lsList(0,1))
    for i=ListenAnzahl-1 to 1 step -1
        for j=1 to i
            if uCase ( lsList(j,1) ) > uCase ( lsList(j+1,1) ) then            ' downward sorting
                Zwischenspeicher = lsList (j,1)                               ' invert value (i) with value (i+1)
                Zwischenspeicher2 = lsList (j,2)                              ' invert value (i) with value (i+1)
                lsList (j,1) = lsList(j+1,1)
                lsList (j,2) = lsList(j+1,2)
                lsList (j+1,1) = Zwischenspeicher
                lsList (j+1,2) = Zwischenspeicher2
            end if
        next j
    next i
end sub

testcase tToolsCatalog
'   tToolsCatalog get's called in m_101_.inc to get it also printed there!
    '/// idea from #111622 Crash on inserting 21. math ole-object ... ///'
    dim i, j, x(10), y, z as integer
    dim sTemp as string
    dim iSymbolSets as integer
    dim bChecked as boolean
    dim sFileName as string
    dim sAllSymbols as string
    dim lAllSymbols(200) as string
    dim lAllSymbolsSort(200) as string
    dim iTimeOut as integer
    dim sFilterName as string
    dim sFilter as string
    dim sFilterExt() as string
    dim sNotAllowed() as string
    
   '/// open Writer application ///'
    gApplication = "WRITER"
    Call hNewDocument
    '/// Insert->Object->Formula ///'
    InsertObjectFormulaWriter
    Kontext "MATH"
    '/// Tools->Catalog ///'
    try
        ToolsSymbolsCatalog
    catch
        warnlog "some slots in chart/math are not working."
        call hCloseDocument
        goto endsub
    endcatch
        Kontext "SymboleMath"
        symbols.typekeys "<right><right>"
        symbols.typekeys "<right><right>"
        '/// click button "Edit..." ///'
        Bearbeiten.Click
            Kontext "EditSymbols"
        symbols.typekeys "<right><right>"
        symbols.typekeys "<right><right>"
            '/// There are 2 Symbol sets: 1. 'Greek' with 54 entries and 2. 'Special' with 12 entries ///'
            '///+ These symbol set names are availble in 2 listboxes 1. 'Old Symbol Set' and 2. 'Symbol Set' ///'
            iSymbolSets = OldSymbolSet.GetItemCount
            if (iSymbolSets <> 3) then
                WarnLog "- OldSymbolSet: '" + iSymbolSets + "' is not 3; expected is 3. ('Special' and 'Greek' and 'iGreek')"
                for i = 1 to iSymbolSets
                    qaErrorLog "- " + i + ": '" + OldSymbolSet.GetItemText(i) + "'"
                next i
            else
                printlog "- OldSymbolSet: " + iSymbolSets
            endif
            OldSymbolSet.Select 1
            SymbolSet.Select 1
            x(1) = OldSymbol.GetItemCount
            printlog "- 1: OldSymbol: " + x(1)
            if (iSymbolSets <> SymbolSet.GetItemCount) then
                WarnLog "Count is different; OldSymbolSet: '" + iSymbolSets + "'; SymbolSet: '" + SymbolSet.GetItemCount + "'"
            endif
            printlog "- 1:    Symbol: " + Symbol.GetItemCount
            printlog "-    SymbolSet: " + SymbolSet.GetItemCount
            OldSymbolSet.Select 2
            SymbolSet.Select 2
            x(2) = OldSymbol.GetItemCount
            printlog "- 2: OldSymbol: " + x(2)
            printlog "- 2:    Symbol: " + Symbol.GetItemCount
            printlog "-    SymbolSet: " + SymbolSet.GetItemCount
            '/// cancel dialog 'Edit Symbols' ///'
            EditSymbols.Cancel
        Kontext "SymboleMath"
        '/// close dialog 'Symbols' ///'
        SymboleMath.close
    Kontext "DocumentWriter"
    '///+ click into writer document to leave math  ///'
    DocumentWriter.mouseDown 1,1
    DocumentWriter.mouseUp   1,1
    '/// type key [delete] in writer document to delete (emtpy) math object ///'
    DocumentWriter.typeKeys "<Delete>"
    sleep 1
        sAllSymbols = ""
        lAllSymbols(0) = "0"
        '/// for all symbol sets do... ///'
        for i = 1 to iSymbolSets
            '///+ insert for the count of symbols for each symbol set the symbol into the document  ///'
            for j = 1 to x(i)
                printlog "(" + i + "/" + iSymbolSets + ")(" + j + "/" + x(i) + ")"
                try
                    '///+ Insert->Object->Formula ///'
                    InsertObjectFormulaWriter ' culprint after 20 calls :-( in #111622
                catch
                    qaErrorLog "Can not leave object selection"
                    ' somehow not triggerable on macos
                    call hCloseDocument
                    goto endsub
                endcatch
                Kontext "DocumentMath"
                '///+ Tools->Catalog ///'
                ToolsSymbolsCatalog
                Kontext "SymboleMath"
                '///+ select the symbolset ///'
                Symbolset.Select i
                Kontext "SymboleMath"
                '///+ type key [home] on dialog 'Symbols'///'
                Symbols.TypeKeys "<Home>", true
                Symbols.TypeKeys "<right><left>", true ' because <home> doesn't select the first item
                '///+ type key [right] i++ times, to jump to next symbol///'
                for y = 2 to j
                    Symbols.TypeKeys "<right>", true
                next y
                '///+ click button 'Insert' ///'
                Uebernehmen.Click
                sleep 1
                '///+ close dialog 'Symbols' ///'
                try
                    SymboleMath.close
                catch
                    if ((2=i)AND(11=j))then
                        warnlog "#i42011# Expected: Timeout on closing Tools->Catalog with this character. (" + i + "/" + iSymbolSets + ")(" + j + "/" + x(i) + ")"
                    else
                        warnlog "Not Expected! Timeout on closing Tools->Catalog with this character. (" + i + "/" + iSymbolSets + ")(" + j + "/" + x(i) + ")"
                    endif
                    iTimeOut = 1
                    while ((iTimeOut > 0) AND (iTimeOut < 30))
                        try
                            Kontext "CommandsMath"
                            Commands.typeKeys "<mod1 a>"
                            iTimeOut = iTimeOut * (-1)
                        catch
                            sleep (10)
                            inc(iTimeOut)
                        endcatch
                    wend
                    printlog "Duration: " + (iTimeOut * 10)
                endcatch
                '///+ select text in 'Commands' window ///'
                Kontext "CommandsMath"
                Commands.typeKeys "<mod1 a>"
                '/// Edit->Copy ///'
                sleep 1
                try
                    EditCopy
                catch
                    commands.typekeys "<mod1 c>"
                    qaerrorlog "Workaround failed slot EditCopy with <Strg>+c:"+getClipboardText()
                endcatch
                sTemp = getClipboardText()
                Kontext "DocumentWriter"
                '///+ click into writer document to leave math  ///'
                DocumentWriter.mouseDown 1,1
                DocumentWriter.mouseUp   1,1
                '///+ click into writer document to diable selection of math object  ///'
                DocumentWriter.mouseDown 1,1
                DocumentWriter.mouseUp   1,1
                sleep 1
                '///+ insert the copied text into the document ///'
                DocumentWriter.typeKeys "<Mod1 End> - " + sTemp + ": " + j + "<Tab>"
                sAllSymbols = sAllSymbols + sTemp
<<<<<<< HEAD
                listAppend(lAllSymbols(), rtrim(sTemp))
=======
                listAppend(lAllSymbols(), rTrim(sTemp))
>>>>>>> 8fa18d9d
            next j
        next i

    if (listCount(lAllSymbols()) <> 106) then
        warnlog "There have to be 106 Symbols, but there are: " + listCount(lAllSymbols())
    endif
    ' TODO: check sAllSymbols for not allowed characters!
    listCopy(lAllSymbols(),lAllSymbolsSort())
    listSort(lAllSymbolsSort())
    sTemp = lAllSymbolsSort(1)
    for i = 2 to listCount(lAllSymbolsSort())
        if (sTemp = lAllSymbolsSort(i)) then
            warnlog "There are Symbol names double: '" + sTemp + "'"
            for j = 1 to listCount(lAllSymbols())
                 If (sTemp = lAllSymbols(j)) then
                    printlog "" + j + ": after: " + lAllSymbols(j-1)
                 endif
            next j
        endif
        sTemp = lAllSymbolsSort(i)
    next i
    ' Check for not allowed characters in strings
    sNotAllowed = array(" ","_","..")
    for i = 1 to listCount(lAllSymbols())
        for j = 0 to uBound(sNotAllowed())
            if inStr(lAllSymbols(i), sNotAllowed(j)) > 0 then
                warnlog "("+i+") Character '" + sNotAllowed(j) + "' is not allowed in string: '" + lAllSymbols(i) + "'"
            endif
        next j
    next i
    sFileName = convertpath( gOfficePath + "user/work/math/level1/ftc_a.odt")
    
    hFileSaveAsWithFilterKill (sFileName, "writer8")
    '/// close application ///'
    Call hCloseDocument
endcase

testcase tToolsCatalogNew
    dim i, j as integer
    dim sTemp as string
    dim iStartingSymbolSetCount as integer
    
    Call hNewDocument
'1
    Kontext "MATH"
    '/// Tools->Catalog ///'
    try
        ToolsSymbolsCatalog
    catch
        warnlog "some slots in chart/math are not working."
        call hCloseDocument
        goto endsub
    endcatch
        Kontext "SymboleMath"
        if SymboleMath.exists then
            '/// click button "Edit..." ///'
            Bearbeiten.Click
                Kontext "EditSymbols"
                if EditSymbols.exists then
                    iStartingSymbolSetCount = SymbolSet.getItemCount
                    if iStartingSymbolSetCount <> 3 then
                        qaErrorLog "There are already other symbolsets, instead of 3: " + iStartingSymbolSetCount
                        for i = 1 to iStartingSymbolSetCount
                            printlog "("+i+"/"+iStartingSymbolSetCount+"): '" + SymbolSet.getItemText (i) + "'"
                        next i
                    else
                        printlog "Entry condition met; 2 symbolsets only available"
                    endif
                    '/// type 'TBOnewSymbolSet' into the combobox 'Symbol set' ///'
                    SymbolSet.setText "TBOnewSymbolSet"
                    '/// press buton 'Modify' to add the new Symbolset ///'
                    modify.click
                    EditSymbols.ok
                else
                    warnlog "not there"
                endif
            Kontext "SymboleMath"
            if SymboleMath.exists then
            sleep 1
            '/// select the new symbol set ///'
            try
                Symbolset.select "TBOnewSymbolSet"
            catch
                j=Symbolset.getItemCount
                warnLog "New symbolset not created: " + "TBOnewSymbolSet"
                for i = 1 to j
                    printlog "("+i+"/"+j+"): '" + SymbolSet.getItemText (i) + "'"
                next i
            endcatch
            '/// close dialog 'Symbols' ///'
            SymboleMath.close
            else
                warnlog "no dialog"
            endif
        endif
    '/// exit and restart OOo ///'
    exitRestartTheOffice
'2    
    Call hNewDocument
    Kontext "MATH"
    '/// Tools->Catalog ///'
    try
        ToolsSymbolsCatalog
    catch
        warnlog "some slots in chart/math are not working."
        call hCloseDocument
        goto endsub
    endcatch
        Kontext "SymboleMath"
        if SymboleMath.exists then
            '/// click button "Edit..." ///'
            Bearbeiten.Click
                Kontext "EditSymbols"
                if EditSymbols.exists then
                    i = SymbolSet.getItemCount
                    if (iStartingSymbolSetCount +1) <> i then
                        WarnLog "the new symbolset is not available after restart: " + i + "; should be: " + (iStartingSymbolSetCount +1)
                    endif
                    try
                        SymbolSet.select "TBOnewSymbolSet"
                    catch
                        qaerrorlog "#i64504# Symbol set name is not saved on exiting OOo"
                        SymbolSet.select ""
                    endcatch
                    SymbolSet.setText "TBOnewSymbolSet"
                    Symbol.setText "ALPHANEWTBO"
                    try
                        add.click
                    catch
                        qaerrorlog "no add"
                    endcatch
                    EditSymbols.ok
                endif
            Kontext "SymboleMath"
            if SymboleMath.exists then
                sleep 1
                '/// select the new symbol set ///'
                Symbolset.select "TBOnewSymbolSet"
                '/// close dialog 'Symbols' ///'
                SymboleMath.close
            else
                warnlog "no dialog"
            endif
        endif
    '/// exit and restart OOo ///'
    exitRestartTheOffice
'3
    Call hNewDocument
    Kontext "MATH"
    '/// Tools->Catalog ///'
    try
        ToolsSymbolsCatalog
    catch
        warnlog "some slots in chart/math are not working."
        call hCloseDocument
        goto endsub
    endcatch
        Kontext "SymboleMath"
        if SymboleMath.exists then
            symbolset.select "TBOnewSymbolSet"
            '/// click button "Edit..." ///'
            Bearbeiten.Click
                Kontext "EditSymbols"
                if EditSymbols.exists then
                    i = SymbolSet.getItemCount
                    'if (iStartingSymbolSetCount +1) <> i then
                        'WarnLog "the new symbolset is not available after restart: " + i + "; should be: " + (iStartingSymbolSetCount +1)
                    'endif
                    try
                        SymbolSet.select "TBOnewSymbolSet"
                    catch
                        warnlog "Symbol set name is not saved on exiting OOo"
                        SymbolSet.select ""
                    endcatch
                    i = Symbol.getItemCount
                    if i < 2 then
                        warnlog "Symbol not available in new Symbolset: intsead of 1: " + i
                    endif
                    SymbolSet.setText "TBOnewSymbolSetdelete"
                    delete.click
                    EditSymbols.ok
                endif
            Kontext "SymboleMath"
        if SymboleMath.exists then
            'cleanup
            for i = 1 to symbolset.getItemCount
                sTemp = symbolset.getItemText(i)
                'if sTemp = "" then
                    'warnlog "Empty name"
                'endif
                printlog ""+i+": '"+sTemp+"'"
            next i
            try
                symbolset.select "TBOnewSymbolSet"
                printlog "found: TBOnewSymbolSet"
            catch
                try
                    symbolset.select ""
                    printlog "found: "
                catch
                    qaerrorlog "not expected"
                endcatch
            endcatch
            '/// click button "Edit..." ///'
            Bearbeiten.Click
                Kontext "EditSymbols"
                if EditSymbols.exists then
                    try
                        SymbolSet.select "TBOnewSymbolSet"
                    catch
                        try
                            symbolset.select ""
                        printlog "found: "
                        catch
                            qaerrorlog "not expected"
                        endcatch
                    endcatch
                    SymbolSet.setText "TBOnewSymbolSetdelete"
                    delete.click
                    EditSymbols.ok
                endif
        endif
            Kontext "SymboleMath"
            j = symbolset.getItemCount
            if j <> 3 then
                warnlog "There is a number != 3 of symbollists listed"
            else
                printlog "Everything is cleaned up."
            endif
            for i = 1 to j
                printlog ""+i+": '"+symbolset.getitemtext(i)+"'"
            next i
            '/// close dialog 'Symbols' ///'
            SymboleMath.close
        endif
    '/// close application ///'
    Call hCloseDocument
endcase
<|MERGE_RESOLUTION|>--- conflicted
+++ resolved
@@ -448,11 +448,7 @@
                 '///+ insert the copied text into the document ///'
                 DocumentWriter.typeKeys "<Mod1 End> - " + sTemp + ": " + j + "<Tab>"
                 sAllSymbols = sAllSymbols + sTemp
-<<<<<<< HEAD
                 listAppend(lAllSymbols(), rtrim(sTemp))
-=======
-                listAppend(lAllSymbols(), rTrim(sTemp))
->>>>>>> 8fa18d9d
             next j
         next i
 
