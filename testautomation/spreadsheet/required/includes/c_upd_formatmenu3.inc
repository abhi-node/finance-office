'encoding UTF-8  Do not remove or change this line!
'**************************************************************************
' DO NOT ALTER OR REMOVE COPYRIGHT NOTICES OR THIS FILE HEADER.
'
' Copyright 2000, 2010 Oracle and/or its affiliates.
'
' OpenOffice.org - a multi-platform office productivity suite
'
' This file is part of OpenOffice.org.
'
' OpenOffice.org is free software: you can redistribute it and/or modify
' it under the terms of the GNU Lesser General Public License version 3
' only, as published by the Free Software Foundation.
'
' OpenOffice.org is distributed in the hope that it will be useful,
' but WITHOUT ANY WARRANTY; without even the implied warranty of
' MERCHANTABILITY or FITNESS FOR A PARTICULAR PURPOSE.  See the
' GNU Lesser General Public License version 3 for more details
' (a copy is included in the LICENSE file that accompanied this code).
'
' You should have received a copy of the GNU Lesser General Public License
' version 3 along with OpenOffice.org.  If not, see
' <http://www.openoffice.org/license.html>
' for a copy of the LGPLv3 License.
'
'/***********************************************************************
'*
'* owner : oliver.craemer@oracle.com
'*
'* short description : Resource Test - Format Menu Part III
'*
'\***********************************************************************

sub c_upd_formatmenu3

    Printlog Chr(13) + "--------- Format Menu Part III (c_upd_formatmenu3.inc) ---------"
    
    call tFormatGraphicPositionAndSize
    call tFormatGraphicLine
    call tFormatGraphicArea
    call tFormatGraphicText
    call tFormatGraphicPoints

end sub

'-----------------------------------------------------------

testcase tFormatGraphicPositionAndSize
'///<u><b>Format - Graphic – Position and Size</b></u>

    '/// Load document from 'gTesttoolPath + "spreadsheet\required\input\twoobjects.ods"'
    printlog " Load document from 'gTesttoolPath + spreadsheet\required\input\twoobjects.ods"
    hFileOpenLocally( gTesttoolPath + "spreadsheet\required\input\twoobjects.ods" )
    '/// Select first object by Navigator
    printlog " Select first object by Navigator"
    Call fNavigatorSelectObject ("drawing objects", 1)
    '/// Open 'Position and Size' – dialog by 'Format – Graphic – Position and Size'
    printlog " Open 'Position and Size' – dialog by 'Format – Graphic – Position and Size'"
    FormatTransform
    
    printlog
    '/// Switch to tabpage 'Position and Size'
    printlog " Switch to tabpage 'Position and Size'"
    Kontext
    Active.SetPage TabPositionAndSize
    Kontext "TabPositionAndSize"
    Call DialogTest ( TabPositionAndSize )
    '/// Uncheck 'Position'
    printlog " Uncheck 'Position'"
    ProtectPosition.Uncheck
    '/// Check 'Size'
    printlog " Uncheck 'Size'"
    ProtectSize.Uncheck
    '/// Increase 'Position X'
    printlog " Increase 'Position X'"
    PositionX.More
    '/// Decrease 'Position Y'
    printlog " Decrease 'Position Y'"
    PositionY.Less
    '/// Increase 'Width'
    printlog " Increase 'Width'"
    Width.More
    '/// Decrease 'Height'
    printlog " Decrease 'Height'"
    Height.Less
    '/// Check 'Keep ratio'
    printlog " Check 'Keep ratio'"
    KeepRatio.Check
    
    printlog ""
    '/// Switch to tabpage 'Rotation'
    printlog " Switch to tabpage 'Rotation'"
    Kontext
    Active.SetPage TabDrehung
    Kontext "TabDrehung"
    Call DialogTest ( TabDrehung )
    '/// Increase 'Position X'
    printlog " Increase 'Position X'"
    PositionX.More
    '/// Decrease 'Position Y'
    printlog " Decrease 'Position Y'"
    PositionY.Less
    '/// Increase 'Angle'
    printlog " Increase 'Angle'"
    Winkel.More
    '/// Switch to tabpage 'Slant & Corner Radius'
    printlog " Switch to tabpage 'Slant & Corner Radius'"
    Kontext
    Active.SetPage TabSchraegstellen
    Kontext "TabSchraegstellen"
    Call DialogTest ( TabSchraegstellen )
    '/// Increase radius
    printlog " Increase radius"
    Radius.More
    '/// Increase angle
    printlog " Increase angle"
    Winkel.More
    '/// Close 'Position and Size' – dialog by 'Cancel'
    printlog " Close 'Position and Size' – dialog by 'Cancel'"
    TabSchraegstellen.Close
    '/// Close document
    printlog " Close document"
    call hCloseDocument
<<<<<<< HEAD
    hFileDelete ( gLastWorkFile )
=======
    hFileDelete( gLastWorkFile )
>>>>>>> eea74e89

endcase

'-----------------------------------------------------------

testcase tFormatGraphicLine
'///<u><b>Format - Graphic - Line</b></u>

    Dim sTitle as string

    '/// Load document from 'gTesttoolPath + "spreadsheet\required\input\twoobjects.ods"'
    printlog " Load document from 'gTesttoolPath + spreadsheet\required\input\twoobjects.ods"
    hFileOpenLocally( gTesttoolPath & "spreadsheet\required\input\twoobjects.ods" )
    
    '/// Select first object by Navigator
    printlog " Select first object by Navigator"
    Call fNavigatorSelectObject ("drawing objects", 1)
    '/// Open 'Format – Line' dialog by 'Format – Graphic – Line'
    printlog " Open 'Format – Line' dialog by 'Format – Graphic – Line'"
    FormatLine
    '/// Switch to tabpage 'Line'
    printlog " Switch to tabpage 'Line'"
    Kontext
    active.setpage TabLinie
    Kontext "TabLinie"
    Call DialogTest ( TabLinie )
    '/// Verify that the 'Style' listbox for 'Line properties' is not empty
    printlog " Verify that the 'Style' listbox for 'Line properties' is not empty"
    If Stil.GetItemCount < 1 then
        warnlog "The listbox for styles is empty"
    end if
    '/// Verify that the 'Color' listbox for 'Line properties' is not empty
    printlog " Verify that the 'Color' listbox for 'Line properties' is not empty"
    If Farbe.GetItemCount < 1 then
        warnlog "The listbox for colors is empty"
    end if
    '/// Increase 'Width'
    printlog " Increase 'Width'"
    Breite.More
    '/// Increase 'Transparency'
    printlog " Increase 'Transparency'"
    Transparenz.More
    '/// Uncheck 'Synchronize ends'
    printlog " Uncheck 'Synchronize ends'"
    EndenSynchronisieren.Uncheck
    '/// Verify that the left 'Style' listbox for 'Arrow Styles' is not empty
    printlog " Verify that the left 'Style' listbox for 'Arrow Styles' is not empty"
    If StilLinks.GetItemCount < 1 then
        warnlog "The listbox for styles is empty"
    end if
    printlog "Choose second entry"
    StilLinks.Select 2
    '/// Verify that the right 'Style' listbox for 'Arrow Styles' is not empty
    printlog " Verify that the right 'Style' listbox for 'Arrow Styles' is not empty"
    If StilRechts.GetItemCount < 1 then
        warnlog "The listbox for styles is empty"
    end if
    printlog "Choose second entry"
    StilRechts.Select 2
    '/// Check the left 'Center' checkbox
    printlog " Check the left 'Center' checkbox"
    ZentriertLinks.Check
    '/// Check the right 'Center' checkbox
    printlog " Check the right 'Center' checkbox"
    ZentriertRechts.Check
    '/// Verify that the 'Style' listbox for 'Corner Style' is not empty
    printlog " Verify that the 'Style' listbox for 'Corner Style' is not empty"
    If CornerStyle.GetItemCount < 1 then
        warnlog "The listbox for styles is empty"
    end if
    
    printlog ""
    '/// Switch to tabpage 'Line Styles'
    printlog " Switch to tabpage 'Line Styles'"
    Kontext
    active.setpage TabLinienstile
    Kontext "TabLinienstile"
    Call DialogTest ( TabLinienstile )
    '/// Verify that the 'Line Style' listbox is not empty
    printlog " Verify that the 'Line Style' listbox is not empty"
    If Linienstil.GetItemCount < 1 then
        warnlog "The listbox for styles is empty"
    end if
    '/// Choose first entry in left 'Type' listbox
    printlog " Choose second entry in left 'Type' listbox"
    TypLinks.Select 2
    '/// Choose second entry in right 'Type' listbox
    printlog " Choose second entry in right 'Type' listbox"
    TypRechts.Select 2
    '/// Increase left 'Number'
    printlog " Increase left 'Number'"
    AnzahlLinks.More
    '/// Decrease right 'Number'
    printlog " Decrease right 'Number'"
    AnzahlRechts.Less
    '/// Increase left 'Length'
    printlog " Increase left 'Length'"
    LaengeLinks.More
    '/// Decrease right 'Length'
    printlog " Decrease right 'Length'"
    LaengeRechts.Less
    '/// Increase 'Spacing'
    printlog " Increase 'Spacing'"
    Abstand.More
    '/// Check 'Fit to line width'
    printlog " Check 'Fit to line width'"
    AnLinienbreite.Check
    '/// Press 'Add' button
    printlog " Press 'Add' button"
    Hinzufuegen.Click
    Kontext "NameDlg"
    Call DialogTest ( NameDlg )
    '/// Enter string 'Testlinestyle'
    printlog " Enter string 'Testlinestyle'"
    Eingabefeld.SetText "Testlinestyle"
    '/// Close 'Name' dialog with 'Cancel'
    printlog " Close 'Name' dialog with 'Cancel'"
    NameDlg.Cancel
    Kontext "TabLinienstile"
    '/// Press 'Modify' button
    printlog " Press 'Modify' button"
    Aendern.Click
    Kontext "NameDlg"
    '/// Close 'Name' dialog with 'Cancel'
    printlog " Close 'Name' dialog with 'Cancel'"
    NameDlg.Cancel
    Kontext "TabLinienstile"
    '/// Press 'Delete' button
    printlog " Press 'Delete' button"
    Loeschen.Click
    Kontext "Active"
    '/// Close messagebox with 'No'
    printlog " Close messagebox with 'No'"
    Active.No
    Kontext "TabLinienstile"
    '/// Press 'Open' button
    printlog " Press 'Open' button"
    Oeffnen.click
    Kontext "OeffnenDlg"
    '/// Close 'Open' dialog with 'Cancel'
    printlog " Close 'Open' dialog with 'Cancel'"
    OeffnenDlg.Cancel
    Kontext "TabLinienstile"
    '/// Press 'Save' button
    printlog " Press 'Save' button"
    Speichern.click
    Kontext "SpeichernDlg"
    '/// Close 'Save' dialog with 'Cancel'
    printlog " Close 'Save' dialog with 'Cancel'"
    SpeichernDlg.Cancel
    Kontext "TabLinienstile"
    
    printlog ""
    '/// Switch to tabpage 'Arrow Styles'
    printlog " Switch to tabpage 'Arrow Styles'"
    Kontext
    active.setpage TabLinienenden
    Kontext "Active"
    If Active.Exists then 
        Kontext "Linienstil"
        Linienstil.Cancel
    end if
    Kontext "TabLinienenden"
    Call DialogTest ( TabLinienenden )
    '/// Set 'Titel' to 'Test'
    printlog " Set 'Titel' to 'Test'"
    'To get the Office back to the default the title must be memorized for restoring
    sTitle = Textfeld.GetText
    Textfeld.SetText "Test"
    '/// Verify that the 'Arrow style' listbox is not empty
    printlog " Verify that the 'Arrow style' listbox is not empty"
    If Liste.GetItemCount < 1 then
        warnlog "The style listbox is empty"
    end if
    '/// Press 'Add' button
    printlog " Press 'Add' button"
    Hinzufuegen.click
    Kontext "NameDlg"
    '/// Enter string 'Testlinestyle'
    printlog " Enter string 'Testlinestyle'"
    Eingabefeld.SetText "Testlinestyle"
    '/// Close 'Name' dialog with 'Cancel'
    printlog " Close 'Name' dialog with 'Cancel'"
    NameDlg.Cancel
    Kontext "TabLinienenden"
    '/// Press 'Modify' button
    printlog " Press 'Modify' button"
    Aendern.Click
    '/// Press 'Modify' button again
    printlog " Press 'Modify' button again"
    Aendern.Click
    '/// Close messagebox with 'OK'
    printlog " Close messagebox with 'OK'"
    Kontext
    if Active.exists (2) then
        active.OK
    end if
    Kontext "NameDlg"
    '/// Enter original title to restore defaults
    printlog " Enter original title to restore defaults"
    Eingabefeld.SetText sTitle
    '/// Close 'Name' dialog with 'OK'
    printlog " Close 'Name' dialog with 'OK'"
    NameDlg.OK
    Kontext "TabLinienenden"
    '/// Press 'Delete' button
    printlog " Press 'Delete' button"
    Loeschen.Click
    Kontext "Active"
    '/// Close messagebox with 'No'
    printlog " Close messagebox with 'No'"
    active.no
    Kontext "TabLinienenden"
    '/// Press 'Open' button
    printlog " Press 'Open' button"
    Oeffnen.Click
    Kontext "OeffnenDLG"
    Kontext "Active"
    If Active.Exists then 
        Active.No
    end if
    Kontext "OeffnenDLG"
    '/// Close 'Open' dialog with 'Cancel'
    printlog " Close 'Open' dialog with 'Cancel'"
    OeffnenDLG.Cancel
    Kontext "TabLinienenden"
    '/// Press 'Save' button
    printlog " Press 'Save' button"
    Speichern.click
    Kontext "SpeichernDLG"
    '/// Close 'Save' dialog with 'Cancel'
    printlog " Close 'Save' dialog with 'Cancel'"
    SpeichernDLg.Cancel
    Kontext "TabLinienenden"
    '/// Close dialog with 'Cancel'
    printlog " Close dialog with 'Cancel'"
    TabLinienenden.Cancel
    '/// Close document
    printlog " Close document"
    Call hCloseDocument
<<<<<<< HEAD
    hFileDelete ( gLastWorkFile )
=======
    hFileDelete( gLastWorkFile )
>>>>>>> eea74e89

endcase

'-----------------------------------------------------------

testcase tFormatGraphicArea
'///<u><b>Format -  - Graphic - Area</b></u>

    '/// Load document from 'gTesttoolPath + "spreadsheet\required\input\twoobjects.ods"'
    printlog " Load document from 'gTesttoolPath + spreadsheet\required\input\twoobjects.ods"
    hFileOpenLocally( gTesttoolPath & "spreadsheet\required\input\twoobjects.ods" )
    '/// Select first object by Navigator
    printlog " Select first object by Navigator"
    Call fNavigatorSelectObject ("drawing objects", 1)
    '/// Open 'Format – Area' dialog by 'Format – Area'
    printlog " Open 'Format – Area' dialog by 'Format – Area'"
    FormatArea
    
    printlog ""
    '/// Switch to tabpage 'Area'
    printlog " Switch to tabpage 'Area'"
    Kontext
    active.SetPage TabArea
    Kontext "TabArea" 
    '/// Choose first entry (None) in 'Fill' listbox
    printlog " Choose first entry (None) in 'Fill' listbox"
    FillOptions.Select 1
    Call DialogTest ( TabArea,1 )
    '/// Choose second entry (Color) in 'Fill' listbox
    printlog " Choose second entry (Color) in 'Fill' listbox"
    FillOptions.Select 2
    Call DialogTest ( TabArea,2 )
    '/// Verify that the 'Color' listbox has items
    printlog " Verify that the 'Color' listbox has items"
    If ColourList.GetItemCount < 1 then 
        warnlog "The color list is empty"
    end if
    '/// Choose third entry (Gradient) in 'Fill' listbox
    printlog " Choose third entry (Gradient) in 'Fill' listbox"
    FillOptions.Select 3
    Call DialogTest ( TabArea,3 )
    '/// Verify that the 'Gradient' listbox has items
    printlog " Verify that the 'Gradient' listbox has items"
    If GradientList.GetItemCount < 1 then 
        warnlog "The gradient list is empty"
    end if
    '/// Uncheck 'Automatic'
    printlog " Uncheck 'Automatic'"
    Automatic.UnCheck
    '/// Increase 'Increments'
    printlog " Increase 'Increments'"
    Increments.More
    '/// Choose fourth entry (Hatching) in 'Fill' listbox
    printlog " Choose fourth entry (Hatching) in 'Fill' listbox"
    FillOptions.Select 4
    Call DialogTest ( TabArea,4 )
    '/// Verify that the 'Hatching' listbox has items
    printlog " Verify that the 'Hatching' listbox has items"
    If HatchingList.GetItemCount < 1 then 
        warnlog "The hatching list is empty"
    end if
    '/// Check 'Background color'
    printlog " Check 'Background color'"
    BackgroundColour.Check
    '/// Verify that the 'Color' listbox has items
    printlog " Verify that the 'Color' listbox has items"
    If BackgroundColourList.GetItemCount < 1 then 
        warnlog "The color list is empty"
    end if
    '/// Choose fifth entry (Bitmaps) in 'Fill' listbox
    printlog " Choose fifth entry (Bitmaps) in 'Fill' listbox"
    FillOptions.Select 5
    Call DialogTest ( TabArea,5 )
    '/// Verify that the 'Bitmap' listbox has items
    printlog " Verify that the 'Bitmap' listbox has items"
    If BitmapList.GetItemCount < 1 then 
        warnlog "The bitmap list is empty"
    end if
    '/// Uncheck 'Original'
    printlog " Uncheck 'Original'"
    Original.UnCheck
    '/// Increase 'Width'
    printlog " Increase 'Width'"
    Width.More
    '/// Check 'Relative'
    printlog " Check 'Relative'"
    Relative.Check
    '/// Decrease 'Height'
    printlog " Decrease 'Height'"
    Height.Less
    '/// Check 'Tile'
    printlog " Check 'Tile'"
    Tile.Check
    '/// Increase 'X Offset'
    printlog " Increase 'X Offset'"
    XOffset.More
    '/// Increase 'Y Offset'
    printlog " Increase 'Y Offset'"
    YOffset.More
    '/// Uncheck 'Tile'
    printlog " Uncheck 'Tile'"
    Tile.UnCheck
    '/// Uncheck 'AutoFit'
    printlog " Uncheck 'AutoFit'"
    Stretch.UnCheck
    '/// Check 'Tile'
    printlog " Check 'Tile'"
    Tile.Check
    '/// Check 'Row'
    printlog " Check 'Row'"
    Row.Check
    '/// Check 'Column'
    printlog " Check 'Column'"
    Column.Check
    '/// Increase percentvalue
    printlog " Increase percentvalue"
    Offset.More

    printlog ""
    '/// Switch to tabpage 'Shadow'
    printlog " Switch to tabpage 'Shadow'"
    Kontext
    active.SetPage TabSchatten
    kontext "TabSchatten"
    Call DialogTest ( TabSchatten )
    '/// Check 'Use shadow'
    printlog " Check 'Use shadow'"
    Anzeigen.Check
    '/// Increase 'Distance'
    printlog " Increase 'Distance'"
    Entfernung.More
    '/// Verify that the 'Color' listbox has items
    printlog " Verify that the 'Color' listbox has items"
    if Farbe.getItemCount < 1 then
        warnlog "The listbox for colors is empty"
    end if
    '/// Increase 'Transparency'
    printlog " Increase 'Transparency'"
    Transparenz.More

    printlog ""
    '/// Switch to tabpage 'Transparency'
    printlog " Switch to tabpage 'Transparency'"
    Kontext
    active.SetPage TabTransparenz
    Kontext "TabTransparenz"
    Call DialogTest ( TabTransparenz )
    '/// Check 'Transparency'
    printlog " Check 'Transparency'"
    LineareTransparenz.Check
    '/// Increase percentvalue
    printlog " Increase percentvalue"
    MFLinTransparenz.More
    '/// Check 'Gradient'
    printlog " Check 'Gradient'"
    Transparenzverlauf.Check
    '/// Choose last entry (Square) for 'Type'
    printlog " Choose last entry (Square) for 'Type'"
    TransparenzverlaufTyp.Select 6
    '/// Increase 'Center X'
    printlog " Increase 'Center X'"
    MFZentrumX.More
    '/// Decrease 'Center Y'
    printlog " Decrease 'Center Y'"
    MFZentrumY.Less
    '/// Increase 'Angle'
    printlog " Increase 'Angle'"
    MFWinkel.More
    '/// Increase 'Border'
    printlog " Increase 'Border'"
    MFRand.More
    '/// Increase 'Start value'
    printlog " Increase 'Start value'"
    MFStartwert.More
    '/// Decrease 'End value'
    printlog " Decrease 'End value'"
    MFEndwert.Less

    printlog ""
    '/// Switch to tabpage 'Colors'
    printlog " Switch to tabpage 'Colors'"
    Kontext
    active.SetPage TabFarben
    Kontext "TabFarben"
    Call DialogTest ( TabFarben )
    '/// Enter colorname 'Color_added_by_Testtool'
    printlog " Enter colorname 'Color_added_by_Testtool'"
    FarbName.SetText "Color_added_by_Testtool"
    '/// Verify that the color listbox is not empty
    printlog " Verify that the color listbox is not empty"
    if Farbe.getItemCount < 1 then
        warnlog "The listbox for colors is empty"
    end if
    '/// Choose RGB
    printlog " Choose RGB"
    Farbmodell.Select 1
    '/// Increase 'R'
    printlog " Increase 'R'"
    R.More
    '/// Decrease 'G'
    printlog " Decrease 'G'"
    G.Less
    '/// Increase 'B'
    printlog " Increase 'B'"
    B.More
    '/// Choose 'CMYK'
    printlog " Choose 'CMYK'"
    Farbmodell.Select 2
    '/// Increase 'C'
    printlog " Increase 'C'"
    C.More
    '/// Decrease 'M'
    printlog " Decrease 'M'"
    M.Less
    '/// Increase 'Y'
    printlog " Increase 'Y'"
    Y.More
    '/// Decrease 'K'
    printlog " Decrease 'K'"
    K.Less
    '/// Press 'Add' button
    printlog " Press 'Add' button"
    Hinzufuegen.Click
    '/// Press 'Modify' button
    printlog " Press 'Modify' button"
    Aendern.Click
    '/// Press 'Edit' button
    printlog " Press 'Edit' button"
    Bearbeiten.Click
    Kontext "FarbeDlg"
    Call DialogTest ( FarbeDlg )
    '/// Increase 'Cyan'
    printlog " Increase 'Cyan'"
    Cyan.More
    '/// Decrease 'Magenta'
    printlog " Decrease 'Magenta'"
    Magenta.Less
    '/// Increase 'Yellow'
    printlog " Increase 'Yellow'"
    Yellow.More
    '/// Decrease 'Key'
    printlog " Decrease 'Key'"
    Key.Less
    '/// Increase 'Red'
    printlog " Increase 'Red'"
    Rot.More
    '/// Decrease 'Green'
    printlog " Decrease 'Green'"
    Gruen.Less
    '/// Increase 'Blue'
    printlog " Increase 'Blue'"
    Blau.More
    '/// Increase 'Hue'
    printlog " Increase 'Hue'"
    Farbton.More
    '/// Decrease 'Saturation'
    printlog " Decrease 'Saturation'"
    Saettigung.Less
    '/// Increase 'Brightness'
    printlog " Increase 'Brightness'"
    Hell.More
    '/// Press left arrow button
    printlog " Press left arrow button"
    Links.Click
    '/// Press right arrow button
    printlog " Press right arrow button"
    Rechts.Click
    '/// Close dialog with 'Cancel'
    printlog " Close dialog with 'Cancel'"
    FarbeDlg.Cancel
    Kontext "TabFarben"
    '/// Press 'Delete' button
    printlog " Press 'Delete' button"
    Loeschen.Click
    '/// Close messagebox with 'Yes'
    printlog " Close messagebox with 'Yes'"
    Kontext "Active"
    Active.Yes
    Kontext "TabFarben"
    '/// Press 'Open' button to open 'File open' dialog
    printlog " Press 'Open' button to open 'File open' dialog"
    Oeffnen.click
    '/// A messagebox that the modified list is not saved appears. Click 'No'
    printlog " A messagebox that the modified list is not saved appears. Click 'No'"
    Kontext "Active"
    Active.No
    '/// Close 'Open' dialog with 'Cancel'
    printlog " Close 'Open' dialog with 'Cancel'"
    Kontext "OeffnenDLG"
    OeffnenDLG.Cancel
    Kontext "TabFarben"
    '/// Press 'Save' button to open 'Save as' dialog
    printlog " Press 'Save' button to open 'Save as' dialog"
    Speichern.Click
    Kontext "SpeichernDLG"
    '/// Close 'Save' dialog with 'Cancel'
    printlog " Close 'Save' dialog with 'Cancel'"
    SpeichernDLG.Cancel

    printlog ""
    '/// Switch to tabpage 'Gradients'
    printlog " Switch to tabpage 'Gradients'"
    Kontext
    active.SetPage TabFarbverlaeufe
    Kontext "TabFarbverlaeufe"
    '/// Choose last entry (Rectangular) in 'Type' listbox
    printlog " Choose last entry (Rectangular) in 'Type' listbox"
    Typ.Select 6
    '/// Increase 'Center X'
    printlog " Increase 'Center X'"
    ZentrumX.More
    '/// Decrease 'Center Y'
    printlog " Decrease 'Center Y'"
    ZentrumY.Less
    '/// Increase 'Angle'
    printlog " Increase 'Angle'"
    Winkel.More
    '/// Increase 'Border'
    printlog " Increase 'Border'"
    Rand.More
    '/// Choose second entry in 'From' listbox
    printlog " Choose second entry in 'From' listbox"
    Von.Select 2
    '/// Decrease percentvalue
    printlog " Decrease percentvalue"
    VonWert.Less
    '/// Choose fifth entry in 'To' listbox
    printlog " Choose fifth entry in 'To' listbox"
    Bis.Select 5
    '/// Decrease percentvalue
    printlog " Decrease percentvalue"
    BisWert.Less
    '/// Press 'Add' button to open 'Name' dialog
    printlog " Press 'Add' button to open 'Name' dialog"
    Hinzufuegen.Click
    Kontext "NameDlg"
    '/// Close 'name' dialog with 'Cancel'
    printlog " Close 'name' dialog with 'Cancel'"
    NameDlg.Cancel
    Kontext "TabFarbverlaeufe"
    '/// Press 'Modify' button to open 'Name' dialog
    printlog " Press 'Modify' button to open 'Name' dialog"
    Aendern.Click
    Kontext "NameDlg"
    '/// Close 'name' dialog with 'Cancel'
    printlog " Close 'name' dialog with 'Cancel'"
    NameDlg.Cancel
    Kontext "TabFarbverlaeufe"
    '/// Press 'Delete' button
    printlog " Press 'Delete' button"
    Loeschen.Click
    '/// Close messagebox with 'No'
    printlog " Close messagebox with 'No'"
    kontext
    active.no
    Kontext "TabFarbverlaeufe"
    '/// Press 'Open' button to open 'File open' dialog
    printlog " Press 'Open' button to open 'File open' dialog"
    Oeffnen.Click
    Kontext "OeffnenDLG"
    '/// Close 'Open' dialog with 'Cancel'
    printlog " Close 'Open' dialog with 'Cancel'"
    OeffnenDLG.Cancel
    Kontext "TabFarbverlaeufe"
    '/// Press 'Save' button to open 'Save as' dialog
    printlog " Press 'Save' button to open 'Save as' dialog"
    Speichern.Click
    Kontext "SpeichernDLG"
    '/// Close 'Save' dialog with 'Cancel'
    printlog " Close 'Save' dialog with 'Cancel'"
    SpeichernDLG.Cancel

    printlog ""
    '/// Switch to tabpage 'Hatching'
    printlog " Switch to tabpage 'Hatching'"
    Kontext
    active.SetPage TabSchraffuren
    Kontext "TabSchraffuren"
    '/// If a messagebox appears, close messagebox with 'Cancel'
    printlog " If a messagebox appears, close messagebox with 'Cancel'"
    Kontext
    Kontext "Active"
    If Active.Exists then 
        Kontext "Linienstil"
        Linienstil.Cancel
    end if
    Kontext "TabSchraffuren"
    '/// Verify that there are sample hatchings
    printlog " Verify that there are sample hatchings"
    If Tabelle.GetItemCount < 1 then
        warnlog "There are no hatchings available"
    end if
    '/// Decrease 'Spacing'
    printlog " Decrease 'Spacing'"
    Abstand.Less
    '/// Increase 'Angle'
    printlog " Increase 'Angle'"
    Winkel.More
    '/// Verify that the 'Line type' listbox has three entries
    printlog " Verify that the 'Line type' listbox has three entries"
    If Linientyp.GetItemCount < 1 then
        warnlog "There are no linetypes available"
    end if
    '/// Verify that the color listbox is not empty
    printlog " Verify that the color listbox is not empty"
    If Linienfarbe.GetItemCount < 1 then
        warnlog "There are no linecolors available"
    end if
    '/// Press 'Add' button to open 'Name' dialog
    printlog " Press 'Add' button to open 'Name' dialog"
    Hinzufuegen.Click
    '/// Close 'name' dialog with 'Cancel'
    printlog " Close 'name' dialog with 'Cancel'"
    Kontext "NameDlg"
    NameDlg.Cancel
    Kontext "TabSchraffuren"
    '/// Press 'Modify' button to open 'Name' dialog
    printlog " Press 'Modify' button to open 'Name' dialog"
    Aendern.Click
    '/// Close 'name' dialog with 'Cancel'
    printlog " Close 'name' dialog with 'Cancel'"
    Kontext "NameDlg"
    NameDlg.Cancel
    Kontext "TabSchraffuren"
    '/// Press 'Delete' button
    printlog " Press 'Delete' button"
    Loeschen.Click
    '/// Close messagebox with 'No'
    printlog " Close messagebox with 'No'"
    Kontext
    if Active.exists then 
        Active.no
    end if
    Kontext "TabSchraffuren"
    '/// Press 'Open' button to open 'File open' dialog
    printlog " Press 'Open' button to open 'File open' dialog"
    Oeffnen.Click
    Kontext "OeffnenDLG"
    '/// Close 'Open' dialog with 'Cancel'
    printlog " Close 'Open' dialog with 'Cancel'"
    OeffnenDLG.Cancel
    Kontext "TabSchraffuren"
    '/// Press 'Save' button to open 'Save as' dialog
    printlog " Press 'Save' button to open 'Save as' dialog"
    Speichern.Click
    '/// Close 'Save' dialog with 'Cancel'
    printlog " Close 'Save' dialog with 'Cancel'"
    Kontext "SpeichernDLG"
    SpeichernDLG.Cancel
    
    printlog ""
    '/// Switch to tabpage 'Bitmaps'
    printlog " Switch to tabpage 'Bitmaps'"
    Kontext
    active.SetPage TabBitmap
    Kontext "TabBitmap"
    '/// If a messagebox appears, close messagebox with 'Cancel'
    printlog " If a messagebox appears, close messagebox with 'Cancel'"
    Kontext
    Kontext "Active"
    If Active.Exists then 
        Kontext "Linienstil"
        Linienstil.Cancel
    end if
    Kontext "TabBitmap"
    Call DialogTest ( TabBitmap )
    '/// Verify that the listbox for 'Foreground color' is not empty
    printlog " Verify that the listbox for 'Foreground color' is not empty"
    If Vordergrund.GetItemCount < 1 then
        warnlog "There are no colors available"
    end if
    '/// Verify that the listbox for Background color' is not empty
    printlog " Verify that the listbox for Background color' is not empty"
    If Hintergrund.GetItemCount < 1 then
        warnlog "There are no colors available"
    end if
    '/// Verify that the listbox for Bitmaps is not empty
    printlog " Verify that the listbox for Bitmaps is not empty"
    If Tabelle.GetItemCount < 1 then
        warnlog "There are no Bitmaps available"
    end if
    '/// Press 'Add' button to open 'Name' dialog
    printlog " Press 'Add' button to open 'Name' dialog"
    Hinzufuegen.Click
    '/// Close 'name' dialog with 'Cancel'
    printlog " Close 'name' dialog with 'Cancel'"
    Kontext "NameDlg"
    NameDlg.Cancel
    Kontext "TabBitmap"
    '/// Press 'Modify' button to open 'Name' dialog
    printlog " Press 'Modify' button to open 'Name' dialog"
    Aendern.Click
    '/// Close 'name' dialog with 'Cancel'
    printlog " Close 'name' dialog with 'Cancel'"
    Kontext "NameDlg"
    NameDlg.Cancel
    Kontext "TabBitmap"
    '/// Press 'Import' button to open 'Import' dialog
    printlog " Press 'Import' button to open 'Import' dialog"
    Import.Click
    Kontext "GrafikEinfuegenDlg"
    '/// Close 'Import' dialog with 'Cancel'
    printlog " Close 'Import' dialog with 'Cancel'"
    GrafikEinfuegenDlg.Cancel
    Kontext "TabBitmap"
    '/// Press 'Delete' button
    printlog " Press 'Delete' button"
    Loeschen.Click
    '/// Close messagebox with 'No'
    printlog " Close messagebox with 'No'"
    Kontext
    if Active.exists then 
        Active.no
    end if
    Kontext "TabBitmap"
    '/// Press 'Open' button to open 'File open' dialog
    printlog " Press 'Open' button to open 'File open' dialog"
    Oeffnen.Click
    '/// If a messagebox appears, close messagebox with 'No'
    printlog " If a messagebox appears, close messagebox with 'No'"
    Kontext "OeffnenDLG"
    '/// Close 'Open' dialog with 'Cancel'
    printlog " Close 'Open' dialog with 'Cancel'"
    OeffnenDLG.Cancel
    Kontext "TabBitmap"
    '/// Press 'Save' button to open 'Save as' dialog
    printlog " Press 'Save' button to open 'Save as' dialog"
    Speichern.Click
    Kontext "SpeichernDLG"
    '/// Close 'Save' dialog with 'Cancel'
    printlog " Close 'Save' dialog with 'Cancel'"
    SpeichernDLG.Cancel

    printlog ""
    '/// Close 'Area' dialog with 'Cancel'
    printlog " Close 'Area' dialog with 'Cancel'"
    Kontext "TabBitmap"
    TabBitmap.Cancel

    '/// Close document
    printlog " Close document"
    Call hCloseDocument
<<<<<<< HEAD
    hFileDelete ( gLastWorkFile )
=======
    hFileDelete( gLastWorkFile )
>>>>>>> eea74e89

endcase

'-----------------------------------------------------------

testcase tFormatGraphicText
'///<u><b>Format - Graphic - Text</b></u>

    '/// Load document from 'gTesttoolPath + "spreadsheet\required\input\twoobjects.ods"'
    printlog " Load document from 'gTesttoolPath + spreadsheet\required\input\twoobjects.ods"
    hFileOpenLocally( gTesttoolPath & "spreadsheet\required\input\twoobjects.ods" )
    '/// Select first object by Navigator
    printlog " Select first object by Navigator"
    Call fNavigatorSelectObject ("drawing objects", 1)
    '/// Open 'Format – Line' dialog by 'Format – Graphic – Line'
    printlog " Open 'Format – Text' dialog by 'Format – Graphic – Text'"
    FormatTextCalc
    '/// Switch to tabpage 'Text'
    printlog " Switch to tabpage 'Text'"
    Kontext
    Active.SetPage TabText
    Kontext "TabText"
    Call DialogTest ( TabText )
    '/// Verify that 'Fit width to text' is disabled
    printlog " Verify that 'Fit width to text' is disabled"
    If BreiteAnTextAnpassen.IsEnabled then
        warnlog "Fit width to text is enabled"
    end if
    '/// Verify that 'Fit heights to text' is disabled
    printlog " Verify that 'Fit heights to text' is disabled"
    If HoeheAnTextAnpassen.IsEnabled then
        warnlog "Fit heights to text is enabled"
    end if
    '/// Verify that 'Word wrap text in shape' is disabled
    printlog " Verify that 'Word wrap text in shape' is disabled"
    If WordWrap.IsEnabled then
        warnlog "Word wrap text in shape is enabled"
    end if
    '/// Verify that 'Resize shape to fit text' is disabled
    printlog " Verify that 'Resize shape to fit text' is disabled"
    If ResizeShape.IsEnabled then
        warnlog "Resize shape to fit textt is enabled"
    end if
    '/// Uncheck 'Fit to frame'
    printlog " Uncheck 'Fit to frame'"
    AmRahmenAnpassen.UnCheck
    '/// Uncheck 'Adjust to contour'
    printlog " Uncheck 'Adjust to contour'"
    Konturfluss.UnCheck
    '/// Increase 'Spacing Left'
    printlog " Increase 'Spacing Left'"
    Links.More
    '/// Increase 'Spacing Right'
    printlog " Increase 'Spacing Right'"
    Rechts.More
    '/// Increase 'Spacing Top'
    printlog " Increase 'Spacing Top'"
    Oben.More
    '/// Increase 'Spacing Bottom'
    printlog " Increase 'Spacing Bottom'"
    Unten.More
    '/// Check 'Full Width'
    printlog " Check 'Full Width'"
    GanzeBreite.Check
    
    '/// Switch to tabpage 'Text Animation'
    printlog " Switch to tabpage 'Text Animation'"
    Kontext
    Active.SetPage TabLauftext
    Kontext "TabLauftext"
    Call DialogTest ( TabLauftext )
    '/// Choose 'Effect' 4 (Scroll back and forth)
    Effekt.Select 4
    '/// Click button 'Up'
    printlog " Click button 'Up'"
    NachOben.Click
    '/// Click button 'Left'
    printlog " Click button 'Left'"
    NachLinks.Click
    '/// Click button 'Down'
    printlog " Click button 'Down'"
    NachUnten.Click
    '/// Click button 'Right'
    printlog " Click button 'Right'"
    NachRechts.Click
    '/// UnCheck 'Start inside'
    printlog " UnCheck 'Start inside'"
    TextSichtbarBeimStarten.UnCheck
    '/// UnCheck 'Text visible when exiting'
    printlog " UnCheck 'Text visible when exiting'"
    TextSichtbarBeimBeenden.UnCheck
    '/// Uncheck 'Continous'
    printlog " Uncheck 'Continous'"
    Endlos.UnCheck
    '/// Increase number
    printlog " Increase number"
    Anzahl.More
    '/// Check 'Pixels'
    printlog " Check 'Pixels'"
    Pixel.Check
    '/// Increase number
    printlog " Increase number"
    Schrittweite.More
    '/// Uncheck 'Automatic'
    printlog " Uncheck 'Automatic'"
    Automatisch.UnCheck
    '/// Increase time
    printlog " Increase time"
    Verzoegerung.More
    
    '/// Close dialog with 'Cancel'
    printlog " Close dialog with 'Cancel'"
    TabLauftext.Cancel
    '/// Close document
    printlog " Close document"
    call hCloseDocument
<<<<<<< HEAD
    hFileDelete ( gLastWorkFile )
=======
    hFileDelete( gLastWorkFile )
>>>>>>> eea74e89

endcase

'-----------------------------------------------------------

testcase tFormatGraphicPoints
'///<u><b>Format - Graphic - Points</b></u>

    '/// Load document from 'gTesttoolPath + "spreadsheet\required\input\twoobjects.ods"'
    printlog " Load document from 'gTesttoolPath + spreadsheet\required\input\twoobjects.ods"
    hFileOpenLocally( gTesttoolPath & "spreadsheet\required\input\twoobjects.ods" )
    '/// Select first object by Navigator
    printlog " Select first object by Navigator"
    Call fNavigatorSelectObject ("drawing objects", 1)
    '/// Toggle 'Points' by 'Format - Graphic - Points
    FormatPointsCalc
    FormatPointsCalc
    '/// Close document
    printlog " Close document"
    call hCloseDocument
<<<<<<< HEAD
    hFileDelete ( gLastWorkFile )
=======
    hFileDelete( gLastWorkFile )
>>>>>>> eea74e89

endcase

'-----------------------------------------------------------
<|MERGE_RESOLUTION|>--- conflicted
+++ resolved
@@ -121,11 +121,7 @@
     '/// Close document
     printlog " Close document"
     call hCloseDocument
-<<<<<<< HEAD
-    hFileDelete ( gLastWorkFile )
-=======
     hFileDelete( gLastWorkFile )
->>>>>>> eea74e89
 
 endcase
 
@@ -366,11 +362,7 @@
     '/// Close document
     printlog " Close document"
     Call hCloseDocument
-<<<<<<< HEAD
-    hFileDelete ( gLastWorkFile )
-=======
     hFileDelete( gLastWorkFile )
->>>>>>> eea74e89
 
 endcase
 
@@ -913,11 +905,7 @@
     '/// Close document
     printlog " Close document"
     Call hCloseDocument
-<<<<<<< HEAD
-    hFileDelete ( gLastWorkFile )
-=======
     hFileDelete( gLastWorkFile )
->>>>>>> eea74e89
 
 endcase
 
@@ -1034,11 +1022,7 @@
     '/// Close document
     printlog " Close document"
     call hCloseDocument
-<<<<<<< HEAD
-    hFileDelete ( gLastWorkFile )
-=======
     hFileDelete( gLastWorkFile )
->>>>>>> eea74e89
 
 endcase
 
@@ -1059,11 +1043,7 @@
     '/// Close document
     printlog " Close document"
     call hCloseDocument
-<<<<<<< HEAD
-    hFileDelete ( gLastWorkFile )
-=======
     hFileDelete( gLastWorkFile )
->>>>>>> eea74e89
 
 endcase
 
