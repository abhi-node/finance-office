'encoding UTF-8  Do not remove or change this line!
'**************************************************************************
'* DO NOT ALTER OR REMOVE COPYRIGHT NOTICES OR THIS FILE HEADER.
'* 
'* Copyright 2008 by Sun Microsystems, Inc.
'*
'* OpenOffice.org - a multi-platform office productivity suite
'*
'* $RCSfile: c_upd_datamenu.inc,v $
'*
'* $Revision: 1.2 $
'*
'* last change: $Author: rt $ $Date: 2008-09-04 09:18:19 $
'*
'* This file is part of OpenOffice.org.
'*
'* OpenOffice.org is free software: you can redistribute it and/or modify
'* it under the terms of the GNU Lesser General Public License version 3
'* only, as published by the Free Software Foundation.
'*
'* OpenOffice.org is distributed in the hope that it will be useful,
'* but WITHOUT ANY WARRANTY; without even the implied warranty of
'* MERCHANTABILITY or FITNESS FOR A PARTICULAR PURPOSE.  See the
'* GNU Lesser General Public License version 3 for more details
'* (a copy is included in the LICENSE file that accompanied this code).
'*
'* You should have received a copy of the GNU Lesser General Public License
'* version 3 along with OpenOffice.org.  If not, see
'* <http://www.openoffice.org/license.html>
'* for a copy of the LGPLv3 License.
'*
'/***********************************************************************
'*
'* owner : oliver.craemer@sun.com
'*
'* short description : Resource Test - Data Menu
'*
'************************************************************************
'*
' #1 tDataDefineRange
' #1 tDataSelectRange
' #1 tDataSort
' #1 tDataFilterAutoFilter
' #1 tDataFilterStandardFilter
' #1 tDataFilterAdvancedFilter
' #1 tDataFilterRemoveFilter
' #1 tDataFilterHideFilter
' #1 tDataSubtotals
' #1 tDataValidity
' #1 tDataMultipleOperations
' #1 tDataTexttoColumn
' #1 tDataConsolidate
' #1 tDataGroupandOutline
' #1 tDataDataPilot
' #1 tDataRefreshRange
'*
'\***********************************************************************

sub c_upd_datamenu

    Printlog Chr(13) + "--------- Data Menu (c_upd_datamenu.inc) ---------"
    
    call tDataDefineRange
    call tDataSelectRange
    call tDataSort
    call tDataFilterAutoFilter
    call tDataFilterStandardFilter
    call tDataFilterAdvancedFilter
    call tDataFilterRemoveFilter
    call tDataFilterHideFilter
    call tDataSubtotals
    call tDataValidity
    call tDataMultipleOperations
    call tDataTexttoColumn
    call tDataConsolidate
    call tDataGroupandOutline
    call tDataDataPilot
    call tDataRefreshRange
    

end sub

'-----------------------------------------------------------

testcase tDataDefineRange
'///<u><b>Data – Define Range</b></u>

    '/// Opening new spreadsheet document for getting defined starting environment
    printlog " Opening new spreadsheet document for getting defined starting environment"
    call hNewDocument
    '/// Open 'Define Database range' dialog by 'Data – Define Range'
    printlog " Open 'Define Database range' dialog by 'Data – Define Range'"
    DataDefineRange
    Kontext "DatenbankbereichFestlegen"
    '/// Enter name 'Testrange'
    printlog " Enter name 'Testrange'"
    BereichsName.SetText "Testrange_by_TT"
    '/// Click on 'More' button
    printlog " Click on 'More' button"
    Zusaetze.Click
    DialogTest ( DatenbankbereichFestlegen )
    '/// Click on 'Shrink' button to open rangechooser
    printlog " Click on 'Shrink' button to open rangechooser"
    BereichMin.Click
    '/// Close rangechooser by click on 'Shrink' button
    printlog " Close rangechooser by click on 'Shrink' button"
    BereichMin.Click
    '/// Click on 'Add' button
    printlog " Click on 'Add' button"
    Hinzufuegen.Click
    '/// Select 'Testrange_by_TT'
    printlog " Select 'Testrange_by_TT'"
    BereichsName.Select "Testrange_by_TT"
    '/// Click on 'Modify' button
    printlog " Click on 'Modify' button"
    Aendern.Click
    '/// Select 'Testrange_by_TT'
    printlog " Select 'Testrange_by_TT'"
    BereichsName.Select "Testrange_by_TT"
    '/// Click on 'Delete' button
    printlog " Click on 'Delete' button"
    Loeschen.Click
    '/// Close messagebox with 'Yes'
    printlog " Close messagebox with 'Yes'"
    Kontext
    if Active.exists then 
        Active.Yes
    end if
    Kontext "DatenbankbereichFestlegen"
    '/// Close 'Define Database range' dialog with 'Cancel'
    printlog " Close 'Define Database range' dialog with 'Cancel'"
    DatenbankbereichFestlegen.Cancel
    '/// Close document
    printlog " Close document"
    Call hCloseDocument

endcase

'-----------------------------------------------------------

testcase tDataSelectRange
'///<u><b>Data – Select Range</b></u>

    '/// Open new Spreadsheet document
    printlog " Open new Spreadsheet document"
    Call hNewDocument
    '/// Open 'Select Database range' dialog by 'Data – Select Range'
    printlog " Open 'Select Database range' dialog by 'Data – Select Range'"
    DataSelectRange
    Kontext "DatenbankbereichWaehlen"
    DialogTest ( DatenbankbereichWaehlen )
    '/// Close dialog with 'Cancel'
    printlog " Close dialog with 'Cancel'"
    DatenbankbereichWaehlen.Cancel
    '/// Close document
    printlog " Close document"
    Call hCloseDocument

endcase

'-----------------------------------------------------------

testcase tDataSort
'///<u><b>Data – Sort</b></u>

    '/// Open new Spreadsheet document
    printlog " Open new Spreadsheet document"
    Call hNewDocument
    '/// Open 'Sort' dialog by 'Data – Sort'
    printlog " Open 'Sort' dialog by 'Data – Sort'"
    DataSort
    '/// Switch to tabpage 'Sort Criteria'
    printlog " Switch to tabpage 'Sort Criteria'"
    Kontext
    active.SetPage TabSortierkriterien
    Kontext "TabSortierkriterien"
    Call DialogTest ( TabSortierkriterien )
    '/// Verify that combobox 'Sort by' has items
    printlog " Verify that combobox 'Sort by' has items"
    If SortierenNach.GetItemCount < 1 then
        warnlog "The Sortlist is empty"
    end if
    '/// Switch to tabpage 'Options'
    printlog " Switch to tabpage 'Options'"
    Kontext
    active.SetPage TabSortierenOptionen
    Kontext "TabSortierenOptionen"
    Call DialogTest ( TabSortierenOptionen )
    '/// Verify that the 'Language' combobox has items
    printlog " Verify that the 'Language' combobox has items"
    If Sprache.GetItemCount < 1 then
        warnlog "The Languagelist is empty"
    end if
    '/// Close 'Sort' dialog with 'Cancel
    printlog " Close 'Sort' dialog with 'Cancel"
    TabSortierenOptionen.Cancel
    '/// Close document
    printlog " Close document"
    Call hCloseDocument

endcase

'-----------------------------------------------------------

testcase tDataFilterAutoFilter
'///<u><b>Data – Filter – AutoFilter</b></u>

    '/// Open new Spreadsheet document
    printlog " Open new Spreadsheet document"
    Call hNewDocument
    '/// Enter 'Value' in A1, '1' in A2, '2' in A3
    printlog " Enter 'Value' in A1, '1' in A2, '2' in A3"
    DocumentCalc.TypeKeys "Value<Return>1<Return>2<Return><Up>"
    '/// Use 'AutoFilter' by 'Data – Filter – AutoFilter'
    printlog " Use 'AutoFilter' by 'Data – Filter – AutoFilter'"
    DataFilterAutoFilter
    '/// Remove 'AutoFilter' by 'Data – Filter – AutoFilter'
    printlog " Remove 'AutoFilter' by 'Data – Filter – AutoFilter'"
    DataFilterAutoFilter
    '/// Close document
    printlog " Close document"
    Call hCloseDocument

endcase

'-----------------------------------------------------------

testcase tDataFilterStandardFilter
'///<u><b>Data – Filter – Standard Filter</b></u>

    '/// Open new Spreadsheet document
    printlog " Open new Spreadsheet document"
    Call hNewDocument
    '/// Open 'Standard Filter' dialog by 'Data – Filter – Standard Filter'
    printlog " Open 'Standard Filter' dialog by 'Data – Filter – Standard Filter'"
    DataFilterStandardFilter
    Kontext "Standardfilter"
    '/// Click on 'More' button
    printlog " Click on 'More' button"
    Zusaetze.Click
    DialogTest ( Standardfilter )
    '/// Verify that the 'Field name' combobox has items
    printlog " Verify that the 'Field name' combobox has items"
    If FeldName1.GetItemCount < 1 then
        warnlog "The list is empty"
    end if
    '/// Verify that the 'Condition' combobox has items
    printlog " Verify that the 'Condition' combobox has items"
    If Bedingung1.GetItemCount < 1 then
        warnlog "The list is empty"
    end if
    '/// Verify that the 'Value' combobox has items
    printlog " Verify that the 'Value' combobox has items"
    If Wert1.GetItemCount < 1 then
        warnlog "The list is empty"
    end if
    '/// Choose first operator
    printlog " Choose first operator"
    Verknuepfung2.Select 1
    '/// Check option 'Case sensitive'
    printlog " Check option 'Case sensitive'"
    GrossKleinschreibung.Check
    '/// Check option 'Range contains column labels'
    printlog " Check option 'Range contains column labels'"
    BereicheEnthaeltSpaltenkoepfe.Check
    '/// Check option 'Regular expressions'
    printlog " Check option 'Regular expressions'"
    RegulaererAusdruck.Check
    '/// Check option 'No duplication'
    printlog " Check option 'No duplication'"
    KeineDuplikate.Check
    '/// Check option 'Copy results to'
    printlog " Check option 'Copy results to'"
    FilterergebnisNach.Check
    '/// Click on 'Shrink' button to open rangechooser
    printlog " Click on 'Shrink' button to open rangechooser"
    DialogMin.Click
    '/// Close rangechooser by click on 'Shrink' button
    printlog " Close rangechooser by click on 'Shrink' button"
    DialogMin.Click
    '/// Check option 'Keep filter criteria'
    printlog " Check option 'Keep filter criteria'"
    Persistent.Check
    '/// Close 'Standard Filter' dialog with 'Cancel'
    printlog " Close 'Standard Filter' dialog with 'Cancel'"
    Standardfilter.Cancel
    '/// Close document
    printlog " Close document"
    Call hCloseDocument

endcase

'-----------------------------------------------------------

testcase tDataFilterAdvancedFilter
'///<u><b>Data – Filter – Advanced Filter</b></u>

    '/// Open new Spreadsheet document
    printlog " Open new Spreadsheet document"
    Call hNewDocument
    '/// Open 'Advanced Filter' dialog by 'Data – Filter – Advanced Filter'
    printlog " Open 'Advanced Filter' dialog by 'Data – Filter – Advanced Filter'"
    DataFilterAdvancedFilter
    Kontext "Spezialfilter"
    '/// Click on 'More' button
    printlog " Click on 'More' button"
    Zusaetze.Click
    DialogTest ( Spezialfilter )
    '/// Click on 'Shrink' button to open rangechooser
    printlog " Click on 'Shrink' button to open rangechooser"
    FilterkriterienMin.Click
    '/// Close rangechooser by click on 'Shrink' button
    printlog " Close rangechooser by click on 'Shrink' button"
    FilterkriterienMin.Click
    '/// Check option 'Case sensitive'
    printlog " Check option 'Case sensitive'"
    GrossKleinschreibung.Check
    '/// Check if option 'Range contains column labels' is disabled
    printlog " Check if option 'Range contains column labels' is disabled"
    If BereichEnthaeltSpaltenkoepfe.IsEnabled then
        warnlog "The option is enabled"
    end if
    '/// Check option 'Regular expressions'
    printlog " Check option 'Regular expressions'"
    RegulaererAusdruck.Check
    '/// Check option 'No duplication'
    printlog " Check option 'No duplication'"
    KeineDuplikate.Check
    '/// Check option 'Copy results to'
    printlog " Check option 'Copy results to'"
    FilterergebnisAusgeben.Check
    '/// Click on 'Shrink' button to open rangechooser
    printlog " Click on 'Shrink' button to open rangechooser"
    FilterergebnisMin.Click
    '/// Close rangechooser by click on 'Shrink' button
    printlog " Close rangechooser by click on 'Shrink' button"
    FilterergebnisMin.Click
    '/// Check option 'Keep filter criteria'
    printlog " Check option 'Keep filter criteria'"
    Persistent.Check
    '/// Close 'Advanced Filter' dialog with 'Cancel'
    printlog " Close 'Advanced Filter' dialog with 'Cancel'"
    Spezialfilter.Cancel
    '/// Close document
    printlog " Close document"
    Call hCloseDocument

endcase

'-----------------------------------------------------------

testcase tDataFilterRemoveFilter
'///<u><b>Data – Filter – Remove Filter</b></u>

    '/// Open new Spreadsheet document
    printlog " Open new Spreadsheet document"
    Call hNewDocument
    '/// Enter 'Value' in A1, '1' in A2, '2' in A3
    printlog " Enter 'Value' in A1, '1' in A2, '2' in A3"
    DocumentCalc.TypeKeys "Value<Return>1<Return>2<Return><Up>"
    '/// Open 'Standard Filter' dialog by 'Data – Filter – Standard Filter'
    printlog " Open 'Standard Filter' dialog by 'Data – Filter – Standard Filter'"
    DataFilterStandardFilter
    Kontext "Standardfilter"
    '/// Set 'Field name' to 'Value'
    printlog " Set 'Field name' to 'Value'"
    Feldname1.select 2
    '/// Set 'Condition' to first entry
    printlog " Set 'Condition' to first entry"
    Bedingung1.select 1
    '/// Set 'Value' to last entry
    printlog " Set 'Value' to last entry"
    Wert1.select 2
    '/// Close 'Standard Filter' dialog with 'OK'
    printlog " Close 'Standard Filter' dialog with 'OK'"
    Standardfilter.Ok
    '/// Remove filter by 'Data – Filter – Remove Filter'
    printlog " Remove filter by 'Data – Filter – Remove Filter'"
    DataFilterRemoveFilter
    '/// Close document
    printlog " Close document"
    Call hCloseDocument

endcase

'-----------------------------------------------------------

testcase tDataFilterHideFilter
'///<u><b>Data – Filter – Hide Filter</b></u>

    '/// Open new Spreadsheet document
    printlog " Open new Spreadsheet document"
    Call hNewDocument
    '/// Enter 'Value' in A1, '1' in A2, '2' in A3
    printlog " Enter 'Value' in A1, '1' in A2, '2' in A3"
    DocumentCalc.TypeKeys "Value<Return>1<Return>2<Return><Up>"
    '/// Use 'AutoFilter' by 'Data – Filter – AutoFilter'
    printlog " Use 'AutoFilter' by 'Data – Filter – AutoFilter'"
    DataFilterAutoFilter
    '/// Hide 'AutoFilter' by 'Data – Filter – Hide Filter'
    printlog " Hide 'AutoFilter' by 'Data – Filter – Hide Filter'"
    DataFilterHideAutoFilter
    '/// Close document
    printlog " Close document"
    Call hCloseDocument

endcase

'-----------------------------------------------------------

testcase tDataSubtotals
'///<u><b>Data – Subtotals</b></u>

    '/// Open new Spreadsheet document
    printlog " Open new Spreadsheet document"
    Call hNewDocument
    '/// Open 'Subtotals' dialog by 'Data – Subtotals'
    printlog " Open 'Subtotals' dialog by 'Data – Subtotals'"
    DataSubtotals
    Kontext "Teilergebnisse"
    '/// Switch to tabpage '1st Group'
    printlog " Switch to tabpage '1st Group'"
    Kontext
    active.SetPage TabGruppe1
    Kontext "TabGruppe1"
    Call DialogTest ( TabGruppe1 )
    '/// Verify that the 'Group by' combobox has items
    printlog " Verify that the 'Group by' combobox has items"
    If GruppierenNach.GetItemCount < 1 then
        warnlog "The list is empty"
    end if
    '/// Verify that there are functions available in the  'Use function' control
    printlog " Verify that there are functions available in the  'Use function' control"
    If Berechnungsvorschrift.GetItemCount < 1 then
        warnlog "The list is empty"
    end if
    '/// Switch to tabpage '2nd Group'
    printlog " Switch to tabpage '2nd Group'"
    Kontext
    active.SetPage TabGruppe2
    Kontext "TabGruppe2"
    Call DialogTest ( TabGruppe2 )
    '/// Verify that the 'Group by' combobox has items
    printlog " Verify that the 'Group by' combobox has items"
    If GruppierenNach.GetItemCount < 1 then
        warnlog "The list is empty"
    end if
    '/// Verify that there are functions available in the  'Use function' control
    printlog " Verify that there are functions available in the  'Use function' control"
    If Berechnungsvorschrift.GetItemCount < 1 then
        warnlog "The list is empty"
    end if
    '/// Switch to tabpage '3rd Group'
    printlog " Switch to tabpage '3rd Group'"
    Kontext
    active.SetPage TabGruppe3
    Kontext "TabGruppe3"
    Call DialogTest ( TabGruppe3 )
    '/// Verify that the 'Group by' combobox has items
    printlog " Verify that the 'Group by' combobox has items"
    If GruppierenNach.GetItemCount < 1 then
        warnlog "The list is empty"
    end if
    '/// Verify that there are functions available in the  'Use function' control
    printlog " Verify that there are functions available in the  'Use function' control"
    If Berechnungsvorschrift.GetItemCount < 1 then
        warnlog "The list is empty"
    end if
    '/// Switch to tabpage 'Options'
    printlog " Switch to tabpage 'Options'"
    Kontext
    active.SetPage TabTeilergebnisseOptionen
    Kontext "TabTeilergebnisseOptionen"
    Call DialogTest ( TabTeilergebnisseOptionen )
    '/// Check option 'Page break between groups'
    printlog " Check option 'Page break between groups'"
    NeueSeiteBeiGruppenwechsel.Check
    '/// Check option 'Case sensitive'
    printlog " Check option 'Case sensitive'"
    GrossKleinschreibungBeachten.Check
    '/// Check option 'Pre-sort area according to groups'
    printlog " Check option 'Pre-sort area according to groups'"
    BereichVorherNachGruppenSortieren.Check
    '/// Check option 'Ascending'
    printlog " Check option 'Ascending'"
    Aufsteigend.Check
    '/// Check option 'Decending'
    printlog " Check option 'Decending'"
    Absteigend.Check
    '/// Check option 'Include formats'
    printlog " Check option 'Include formats'"
    FormateEinschliessen.Check
    '/// Check option 'Custom sort order'
    printlog " Check option 'Custom sort order'"
    BenutzerdefinierteSortierreihenfolge.Check
    '/// Verify that there are sortorders available
    printlog " Verify that there are sortorders available"
    If SortierreihenfolgeAnzeige.GetItemCount < 1 then
        warnlog "The list is empty"
    end if
    '/// Close 'Subtotals' dialog with 'Cancel'
    printlog " Close 'Subtotals' dialog with 'Cancel'"
    TabTeilergebnisseOptionen.Close
    '/// Close document
    printlog " Close document"
    hCloseDocument

endcase

'-----------------------------------------------------------

testcase tDataValidity
'///<u><b>Data – Validity</b></u>

    '/// Open new Spreadshet document
    printlog " Open new Spreadshet document"
    call hNewDocument
    '/// Open 'Validity' dialog by 'Data – Validity'
    printlog " Open 'Validity' dialog by 'Data – Validity'"
    DataValidity
    '/// Switch to tabpage 'Criteria'
    printlog " Switch to tabpage 'Criteria'"
    Kontext
    Active.SetPage TabWerte
    Kontext "TabWerte"
    Call DialogTest ( TabWerte,1 )
    '/// Choose 8th entry (Text length) in 'Allow' combobox
    printlog " Choose 8th entry (Text length) in 'Allow' combobox"
    Zulassen.select (8)
    Call DialogTest ( TabWerte,2 )
    '/// Choose last entry (not between) in 'Data' combobox
    printlog " Choose last entry (not between) in 'Data' combobox"
    Daten.select (8)
    Call DialogTest ( TabWerte,3 )
    '/// Choose 7th entry (Cell range) in 'Allow' combobox
    printlog " Choose 7th entry (Cell range) in 'Allow' combobox"
    Zulassen.select (7)
    Call DialogTest ( TabWerte,4 ) 
    '/// Choose 6th entry (List) in 'Allow' combobox
    printlog " Choose 6th entry (List) in 'Allow' combobox"
    Zulassen.select (6)
    Call DialogTest ( TabWerte,5 )
    '/// Switch to tabpage 'Input Help'
    printlog " Switch to tabpage 'Input Help'"
    Kontext
    Active.SetPage TabEingabehilfe
    Kontext "TabEingabehilfe"
    Call DialogTest ( TabEingabehilfe )
    '/// Switch to tabpage 'Error Alert'
    printlog " Switch to tabpage 'Error Alert'"
    Kontext
    Active.SetPage TabFehlermeldung
    Kontext "TabFehlermeldung"
    Call DialogTest ( TabFehlermeldung )
    '/// Choose last entry (Macro) in 'Action' combobox
    printlog " Choose last entry (Macro) in 'Action' combobox"
    Aktion.Select (4)
    '/// Click on 'Browse' button
    printlog " Click on 'Browse' button"
    Durchsuchen.Click
    Kontext "ScriptSelector"
    '/// Close 'Macro Selector' with 'Cancel'
    printlog " Close 'Macro Selector' with 'Cancel'"
    ScriptSelector.Cancel
    Kontext "TabFehlermeldung"
    '/// Close 'Validity' dialog with 'Cancel'
    printlog " Close 'Validity' dialog with 'Cancel'"
    TabFehlermeldung.Cancel
    '/// Close document
    printlog " Close document"
    Call hCloseDocument

endcase

'-----------------------------------------------------------

testcase tDataMultipleOperations
'///<u><b>Data – Multiple Operations</b></u>

    '/// Open new Spreadsheet ocument
    printlog " Open new Spreadsheet ocument"
    Call hNewDocument
    '/// Select cells A1:D4
    printlog " Select cells A1:D4"
    Call fCalcSelectRange ("A1:D4")
    '/// Open 'Multiple operations' dialog by 'Data – Multiple Operations'
    printlog " Open 'Multiple operations' dialog by 'Data – Multiple Operations'"
    DataMultipleOperations
    Kontext "Mehrfachoperationen"
    DialogTest ( Mehrfachoperationen )
    '/// Click on 'Shrink' button for Formulas' to open rangechooser
    printlog " Click on 'Shrink' button for Formulas' to open rangechooser"
    Vorgaben1.Click
    '/// Close rangechooser by click on 'Shrink' button
    printlog " Close rangechooser by click on 'Shrink' button"
    Vorgaben1.Click
    '/// Click on 'Shrink' button for 'Row input cell' to open rangechooser
    printlog " Click on 'Shrink' button for 'Row input cell' to open rangechooser"
    Vorgaben2.Click
    '/// Close rangechooser by click on 'Shrink' button
    printlog " Close rangechooser by click on 'Shrink' button"
    Vorgaben2.Click
    '/// Click on 'Shrink' button for 'Column Input Cell' to open rangechooser
    printlog " Click on 'Shrink' button for 'Column Input Cell' to open rangechooser"
    Vorgaben3.Click
    '/// Close rangechooser by click on 'Shrink' button
    printlog " Close rangechooser by click on 'Shrink' button"
    Vorgaben3.Click
    '/// Close 'Multiple operations' dialog with 'Cancel'
    printlog " Close 'Multiple operations' dialog with 'Cancel'"
    Mehrfachoperationen.Cancel
    '/// Close document
    printlog " Close document"
    Call hCloseDocument

endcase

'-----------------------------------------------------------

testcase tDataTexttoColumn
'///<u><b>Data – Text to Column</b></u>

    '/// Open new Spreadsheet document
    printlog " Open new Spreadsheet document"
    Call hNewDocument
    '/// In cell A1 enter string  'First Second'
    printlog " In cell A1 enter string  'First Second'"
    Call fCalcSelectRange ("A1")
    DocumentCalc.TypeKeys "First Second<Return>"
    '/// Select cell A1
    printlog " Select cell A1"
    Call fCalcSelectRange ("A1")
    '/// Open 'Text to Column' dialog by 'Data – Text to Columns'
    printlog " Open 'Text to Column' dialog by 'Data – Text to Columns'"
    DataTextToColumns
    Kontext "TextImport"
    '/// Close 'Text to Column' dialog
    printlog " Close 'Text to Column' dialog"
    TextImport.Cancel
    '/// Close document
    printlog " Close document"
    Call hCloseDocument

endcase

'-----------------------------------------------------------

testcase tDataConsolidate
'///<u><b>Data – Consolidate</b></u>

    '/// Open new Spreadsheet document
    printlog " Open new Spreadsheet document"
    Call hNewDocument
    '/// Open 'Consolidate' dialog by 'Data – Consolidate'
    printlog " Open 'Consolidate' dialog by 'Data – Consolidate'"
    DataConsolidate
    '/// Click on 'More' button
    printlog " Click on 'More' button"
    Kontext "Konsolidieren"
    Zusaetze.Click
    DialogTest ( Konsolidieren )
    '/// Verify that the 'Function' combobox has items
    printlog " Verify that the 'Function' combobox has items"
    If Berechnungsvorschrift.GetItemCount < 1 then
        warnlog "The list is empty"
    end if
    '/// Click on 'Shrink' button for 'Source data range' to open rangechooser
    printlog " Click on 'Shrink' button for 'Source data range' to open rangechooser"
    ButtonQuelldaten.Click
    '/// Close rangechooser by click on 'Shrink' button
    printlog " Close rangechooser by click on 'Shrink' button"
    ButtonQuelldaten.Click
    '/// Click on 'Shrink' button for 'Copy results to' to open rangechooser
    printlog " Click on 'Shrink' button for 'Copy results to' to open rangechooser"
    ButtonAusgeben.Click
    '/// Close rangechooser by click on 'Shrink' button
    printlog " Close rangechooser by click on 'Shrink' button"
    ButtonAusgeben.Click
    '/// Close 'Consolidate' dialog with 'Cancel'
    printlog " Close 'Consolidate' dialog with 'Cancel'"
    Konsolidieren.Cancel
    '/// Close document
    printlog " Close document"
    Call hCloseDocument

endcase

'-----------------------------------------------------------

testcase tDataGroupandOutline
'///<u><b>Data – Group and Outline</b></u>

    '/// Open new Spreadsheet document
    printlog " Open new Spreadsheet document"
    Call hNewDocument
    '/// Select cells A1:D9
    printlog " Select cells A1:D9"
    Call fCalcSelectRange ("A1:D9")
    '/// Open 'Group' dialog by 'Data – Group and Outline – Group'
    printlog " Open 'Group' dialog by 'Data – Group and Outline – Group'"
    DataOutlineGroup
    Kontext "GruppierungAktivieren"
    DialogTest ( GruppierungAktivieren )
    '/// Check option 'Rows'
    printlog " Check option 'Rows'"
    Zeilen.Check
    '/// Close dialog with 'OK'
    printlog " Close dialog with 'OK'"
    GruppierungAktivieren.OK
    '/// Open 'Group' dialog by 'Data – Group and Outline – Group'
    printlog " Open 'Group' dialog by 'Data – Group and Outline – Group'"
    DataOutlineGroup
    Kontext "GruppierungAktivieren"
    '/// Check option 'Rows'
    printlog " Check option 'Rows'"
    Spalten.Check
    '/// Close dialog with 'OK'
    printlog " Close dialog with 'OK'"
    GruppierungAktivieren.OK
    '/// Hide details by 'Data – Group and Outline – Hide details'
    printlog " Hide details by 'Data – Group and Outline – Hide details'"
    DataOutlineHideDetails
    '/// Show details by 'Data – Group and Outline – Show details'
    printlog " Show details by 'Data – Group and Outline – Show details'"
    DataOutlineShowDetails
    '/// Open 'Ungroup' dialog ' Data – Group and Outline – Ungroup'
    printlog " Open 'Ungroup' dialog by ' Data – Group and Outline – Ungroup'"
    DataOutlineUngroup
    Kontext "GruppierungAufheben"
    DialogTest ( GruppierungAufheben )
    '/// Check option 'Rows'
    printlog " Check option 'Rows'"
    Spalten.Check
    '/// Close dialog with 'OK'
    printlog " Close dialog with 'OK'"
    GruppierungAufheben.OK
    '/// Ungroup data by 'Data – Group and Outline – Ungroup'
    printlog " Ungroup data by 'Data – Group and Outline – Ungroup'"
    DataOutlineUngroup
    '/// Enter '1' in A1, '2' in A2, '3' in A3
    printlog " Enter '1' in A1, '2' in A2, '3' in A3"
    Call fCalcSelectRange ("A1")
    DocumentCalc.TypeKeys "1<Return>2<Return>3<Return>"
    '/// Select cell A4 and click on Autosum button on Formularbar
    printlog " Select cell A4 and click on Autosum button on Formularbar"
    Call fCalcSelectRange ("A4")
    Kontext "RechenleisteCalc"
    Summe.Click
    Kontext "DocumentCalc"
    DocumentCalc.TypeKeys "<Return>"
    '/// Select cells A1:A4
    printlog " Select cells A1:A4"
    Call fCalcSelectRange ("A1:A4")
    '/// Use 'AutoOutline' by 'Data – Group and Outline – AutoOutline'
    printlog " Use 'AutoOutline' by 'Data – Group and Outline – AutoOutline'"
    DataOutlineAutoOutline
    '/// Remove outline by 'Data – Group and Outline – Remove'
    printlog " Remove outline by 'Data – Group and Outline – Remove'"
    DataOutlineRemove
    '/// Close document
    printlog " Close document"
    Call hCloseDocument

endcase

'-----------------------------------------------------------

testcase tDataDataPilot
'///<u><b>Data – DataPilot</b></u>
    
    printlog " Close and restart the Office"
    ExitRestartTheOffice
    '/// Open new Spreadsheet document
    printlog " Open new Spreadsheet document"
    Call hNewDocument
    '/// Enter string 'Month' in A1, 'Value' in B1
    printlog " Enter string 'Month' in A1, 'Value' in B1"
    Call fCalcSelectRange ("A1")
    DocumentCalc.TypeKeys "Month<Right>Value<Return>"
    '/// Select A1:B1
    printlog " Select A1:B1"
    Call fCalcSelectRange ("A1:B1")
    '/// Start 'DataPilot' by 'Data – DataPilot'
    printlog " Start 'DataPilot' by 'Data – DataPilot'"
    DataDataPilotStart
    Kontext "QuelleAuswaehlen"
    DialogTest ( QuelleAuswaehlen )
    '/// Choose 'Current Selection' on 'Select Source' dialog
    printlog " Choose 'Current Selection' on 'Select Source' dialog"
    AktuelleSelektion.Check
    '/// Click 'OK' button
    printlog " Click 'OK' button"
    QuelleAuswaehlen.OK
    '/// On 'DataPilot' dialog click on 'More' button
    printlog " On 'DataPilot' dialog click on 'More' button"
    Kontext "Datenpilot"
    Zusaetze.Open
    DialogTest ( Datenpilot )
	'/// Verify that the 'Selection from' editfield is correct
	printlog "Verify that the 'Selection from' editfield has content"
    printlog "The Range is" & DataPilotRange.Gettext
    '/// Click on 'Shrink' button for 'Selection from' to open rangechooser
    printlog " Click on 'Shrink' button for 'Selection from' to open rangechooser"
    DataPilotRangeShrink.Click
    '/// Close rangechooser by click on 'Maximize' button
    printlog " Close rangechooser by click on 'Maximize' button"
    DataPilotRangeShrink.Click
    '/// Verify that the 'Results to' combobox has items
    printlog " Verify that the 'Results to' combobox has items"
    If AusgabeAb.GetItemCount < 1 then
        warnlog "The list is empty"
    end if
    '/// Click on 'Shrink' button for 'Source data range' to open rangechooser
    printlog " Click on 'Shrink' button for 'Source data range' to open rangechooser"
    Minimieren.Click
    '/// Close rangechooser by click on 'Shrink' button
    printlog " Close rangechooser by click on 'Shrink' button"
    Minimieren.Click
    '/// Check option 'Ignore empty rows'
    printlog " Check option 'Ignore empty rows'"
    LeerzeilenIgnorieren.Check
    '/// Check option 'Total columns'
    printlog " Check option 'Total columns'"
    GesamtSpalten.Check
    '/// Check option 'Add filter'
    printlog " Check option 'Add filter'"
    AddFilter.Check
    '/// Check option 'Identify categories'
    printlog " Check option 'Identify categories'"
    KategorieErkennung.Check
    '/// Check option 'Total rows'
    printlog " Check option 'Total rows'"
    GesamtZeilen.Check
    '/// Check option 'Enable drill to details'
    printlog " Check option 'Enable drill to details'"
    EnableDrillToDetails.Check
    '/// Close 'DataPilot' dialog with 'Cancel'
    printlog " Close 'DataPilot' dialog with 'Cancel'"
    DatenPilot.Cancel

    '/// Start datapilot by 'Data – DataPilot'
    printlog " Start datapilot by 'Data – DataPilot'"
    DataDataPilotStart
    Kontext "QuelleAuswaehlen"
    '/// Choose 'Data source registered in...' on 'Select Source' dialog
    printlog " Choose 'Data source registered in...' on 'Select Source' dialog"
    AngemeldeteDatenQuelle.Check
    '/// Click 'OK' button
    printlog " Click 'OK' button"
    QuelleAuswaehlen.OK
    Kontext "DatenquelleAuswaehlen"
    Call DialogTest ( DatenquelleAuswaehlen )
    '/// Count the entries in the 'Database' combobox
    printlog " Count the entries in the 'Database' combobox"
    Datenbank.GetItemCount
    '/// Count the entries in the 'Data source' combobox
    printlog " Count the entries in the 'Data source' combobox"
    Datenquelle.GetItemCount
    '/// Count the entries in the 'Type' combobox
    printlog " Count the entries in the 'Type' combobox"
    Art.GetItemCount
    '/// Close 'Select Data Source' dialog with 'Cancel'
    printlog " Close 'Select Data Source' dialog with 'Cancel'"
    DatenquelleAuswaehlen.Cancel
    '/// Close document
    printlog " Close document"
    call hCloseDocument
    
    '/// Open testdocument 'gTesttoolPath + spreadsheet\required\input\datapilot.ods'
    printlog " Open testdocument 'gTesttoolPath + spreadsheet\required\input\datapilot.ods'"
    Call hFileOpen (Convertpath (gTesttoolPath + "spreadsheet\required\input\datapilot.ods" ))
    '/// If the file is not editable, click the edit button on standardbar
    printlog " If the file is not editable, click the edit button on standardbar"
    Call sMakeReadOnlyDocumentEditable
    '/// Select cell C34
    printlog " Select cell C34"
    Call fCalcSelectRange ( "C34" )
    '/// Open 'DataPilot' dialog by 'Data – Datapilot – Start'
    printlog " Open 'DataPilot' dialog by 'Data – Datapilot – Start'"
    DataDataPilotStart
    sleep 1
    Kontext "Datenpilot"
    '/// Select 'Products' in 'Page Fields' by 5 <TAB>
    printlog " Select 'Products' in 'Page Fields' by 5 <TAB>"
    Datenpilot.TypeKeys "<TAB><TAB><TAB><TAB><TAB>",TRUE
    '/// Click on 'Options' button
    printlog " Click on 'Options' button"
    If Optionen.IsEnabled Then
        Optionen.Click
    else
        warnlog "Option button is not enabled. Aborting"
        Datenpilot.Cancel
        Call hCloseDocument
        goto endsub
    end if
    Kontext "Datenfeld"
    Call DialogTest ( Datenfeld )
    '/// On 'Data Field' dialog choose option 'User-defined'
    printlog " On 'Data Field' dialog choose option 'User-defined'"
    Benutzerdefiniert.Check
    '/// Verify that there are functions in the combobox
    printlog " Verify that there are functions in the combobox"
    If Funktionen.GetItemCount < 1 then
        warnlog "There are no functions available"
    end if
    '/// Check option 'Show items without data'
    printlog " Check option 'Show items without data'"
    OhneDatenAnzeigen.Check
    '/// Click on 'Options' button to open 'Data Filed Options' dialog
    printlog " Click on 'Options' button to open 'Data Filed Options' dialog"
    Options.Click
    Kontext "DataFieldsOptionsDlg"
    Call DialogTest ( DataFieldsOptionsDlg )
    '/// Choose option 'Ascending'
    printlog " Choose option 'Ascending'"
    Ascending.Check
    '/// Verify that there are items in the 'Sort by' combobox
    printlog " Verify that there are items in the 'Sort by' combobox"
    If Sortby.GetItemCount < 1 then
        warnlog "The list is empty"
    end if
    '/// Check option 'Show'
    printlog " Check option 'Show'"
    Show.Check
    '/// Increase 'Show Items'
    printlog " Increase 'Show Items'"
    ShowItems.More
    '/// Count items in combobox 'From'
    printlog " Count items in combobox 'From'"
    ShowFrom.GetItemCount
    '/// Count items in combobox 'Using field'
    printlog " Count items in combobox 'Using field'"
    UsingField.GetItemCount
    '/// Close 'Data Filed Options' dialog with 'Cancel'
    printlog " Close 'Data Filed Options' dialog with 'Cancel'"
    DataFieldsOptionsDlg.Cancel
    Kontext "Datenfeld"
    '/// Close 'Data Field' dialog with 'Cancel'
    printlog " Close 'Data Field' dialog with 'Cancel'"
    Datenfeld.Cancel
    sleep 2
    Kontext "Datenpilot"
<<<<<<< HEAD
    '/// Select second item (Sum – 2001) in 'Data Fields' by 4 <TAB>
    printlog " Select second item (Sum – 2001) in 'Data Fields' by 4 <TAB>"
    Datenpilot.TypeKeys "<TAB><TAB><TAB><TAB>",TRUE
=======
    '/// Select second item (Sum – 2001) in 'Data Fields' by 3 <TAB>
    printlog " Select second item (Sum – 2001) in 'Data Fields' by 3 <TAB>"
    Datenpilot.TypeKeys "<TAB><TAB><TAB>",TRUE
>>>>>>> e1d136dc
    Sleep 3
    '/// Click on 'Options' button to open 'Data Filed' dialog
    printlog " Click on 'Options' button to open 'Data Filed' dialog"
    If Optionen.IsEnabled Then
        Optionen.Click
    else
        warnlog "Option button is not enabled. Aborting"
        Datenpilot.Cancel
        Call hCloseDocument
        goto endsub
    end if
	sleep 3
    Kontext "DataFieldsFunctionDlg"
    '/// Click on 'More' button
    printlog " Click on 'More' button"
    More.Click
    Call DialogTest ( DataFieldsFunctionDlg )
    '/// Verify that the 'Function' list has items
    printlog " Verify that the 'Function' list has items"
    If FunctionList.GetItemCount < 1 then
        warnlog "The list is empty"
    end if
    '/// Choose second entry in 'Type' combobox to enable next both comboboxes
    printlog " Choose second entry in 'Type' combobox to enable next both comboboxes"
    ValueType.Select 2
    '/// Verify that the 'Base field' combobox has items
    printlog " Verify that the 'Base field' combobox has items"
    If BaseField.GetItemCount < 1 then
        warnlog "The list is empty"
    end if
    '/// Verify that the 'Base item' combobox has items
    printlog " Verify that the 'Base item' combobox has items"
    If BaseItem.GetItemCount < 1 then
        warnlog "The list is empty"
    end if
    '/// Close 'Data Field' dialog with 'Cancel'
    printlog " Close 'Data Field' dialog with 'Cancel'"
    DataFieldsFunctionDlg.Cancel
    Kontext "Datenpilot"
    '/// Close 'DataPilot' dialog with 'Cancel'
    printlog " Close 'DataPilot' dialog with 'Cancel'"
    Datenpilot.Cancel
    
    '/// Refresh 'DataPilot' by 'Data – DataPilot – Refresh'
    printlog " Refresh 'DataPilot' by 'Data – DataPilot – Refresh'"
    DataDataPilotRefresh
    
    '/// Delete 'DataPilot' by 'Data – DataPilot – Delete'
    printlog " Delete 'DataPilot' by 'Data – DataPilot – Delete'"
    DataDataPilotDelete

    '/// Close document without saving
    printlog " Close document without saving"
    Call hCloseDocument

endcase

'-----------------------------------------------------------

testcase tDataRefreshRange
'///<u><b>Data – Refresh Range</b></u>

    '/// Load testdocument Database_Refresh
    printlog " Load testdocument Database_Refresh"
    Call hFileOpen (Convertpath (gTesttoolPath + "spreadsheet\required\input\Database_Refresh.ods" ))
    '/// If the file is not editable, click the edit button on standardbar
    printlog " If the file is not editable, click the edit button on standardbar"
    Call sMakeReadOnlyDocumentEditable
    '/// Refresh Database by 'Data – Refresh Range'
    printlog " Refresh Database by 'Data – Refresh Range'"
    DataRefreshRange
    '/// Close document
    printlog " Close document"
    Call hCloseDocument

endcase

'-----------------------------------------------------------
<|MERGE_RESOLUTION|>--- conflicted
+++ resolved
@@ -940,15 +940,9 @@
     Datenfeld.Cancel
     sleep 2
     Kontext "Datenpilot"
-<<<<<<< HEAD
-    '/// Select second item (Sum – 2001) in 'Data Fields' by 4 <TAB>
-    printlog " Select second item (Sum – 2001) in 'Data Fields' by 4 <TAB>"
-    Datenpilot.TypeKeys "<TAB><TAB><TAB><TAB>",TRUE
-=======
     '/// Select second item (Sum – 2001) in 'Data Fields' by 3 <TAB>
     printlog " Select second item (Sum – 2001) in 'Data Fields' by 3 <TAB>"
     Datenpilot.TypeKeys "<TAB><TAB><TAB>",TRUE
->>>>>>> e1d136dc
     Sleep 3
     '/// Click on 'Options' button to open 'Data Filed' dialog
     printlog " Click on 'Options' button to open 'Data Filed' dialog"
