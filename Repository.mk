--- conflicted
+++ resolved
@@ -323,11 +323,8 @@
     ucb \
     ucpfile \
     unopkgapp \
-<<<<<<< HEAD
 	updchk \
-=======
 	unsafe_uno \
->>>>>>> a8feb5b1
 	xmlsecurity \
 	xsec_fw \
 	xsec_xmlsec \
