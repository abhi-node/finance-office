--- conflicted
+++ resolved
@@ -43,16 +43,9 @@
     -fs={$(subst,$(OUTPATH),$(COMMON_OUTDIR) $(BIN))/$(RESLIB$(TNR)NAME)$i.res} \
     $(foreach,j,$(subst,$(PRJ),$(SOLARDEFIMG)/$(PRJNAME) $(RESLIB$(TNR)IMAGES)) -lip={$j}/$i \
     -lip={$j} ) \
-<<<<<<< HEAD
     -lip=$(SOLARDEFIMG)/res/$i -lip=$(SOLARDEFIMG)/res ) \
     -subMODULE=$(SOLARDEFIMG) \
     -subGLOBALRES=$(SOLARDEFIMG)/res \
-=======
-    -lip=$(SOLARSRC)/$(RSCDEFIMG)/res/$i -lip=$(SOLARSRC)/$(RSCDEFIMG)/res \
-    -lip=$(SOLARSRC)/$(RSCDEFIMG)/$i -lip=$(SOLARSRC)/$(RSCDEFIMG) ) \
-    -subMODULE=$(SOLARSRC)/$(RSCDEFIMG) \
-    -subGLOBALRES=$(SOLARSRC)/$(RSCDEFIMG)/res \
->>>>>>> 853a5883
     -oil={$(subst,$(OUTPATH),$(COMMON_OUTDIR) $(BIN))} \
     -ft=$@ \
     $(RSC$(TNR)HEADER) $(RESLIB$(TNR)SRSFILES) \
@@ -65,16 +58,9 @@
     -fs={$(BIN)/$(RESLIB$(TNR)NAME)$i.res} \
     $(foreach,j,$(subst,$(PRJ),$(SOLARDEFIMG)/$(PRJNAME) $(RESLIB$(TNR)IMAGES)) -lip={$j}/$i \
     -lip={$j} ) \
-<<<<<<< HEAD
     -lip=$(SOLARDEFIMG)/res/$i -lip=$(SOLARDEFIMG)/res ) \
     -subMODULE=$(SOLARDEFIMG) \
     -subGLOBALRES=$(SOLARDEFIMG)/res \
-=======
-    -lip=$(SOLARSRC)/$(RSCDEFIMG)/res/$i -lip=$(SOLARSRC)/$(RSCDEFIMG)/res \
-    -lip=$(SOLARSRC)/$(RSCDEFIMG)/$i -lip=$(SOLARSRC)/$(RSCDEFIMG) ) \
-    -subMODULE=$(SOLARSRC)/$(RSCDEFIMG) \
-    -subGLOBALRES=$(SOLARSRC)/$(RSCDEFIMG)/res \
->>>>>>> 853a5883
     -oil=$(BIN) \
     -ft=$@ \
     $(RSC$(TNR)HEADER) $(RESLIB$(TNR)SRSFILES) \
