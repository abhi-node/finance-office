/*************************************************************************
 *
 * DO NOT ALTER OR REMOVE COPYRIGHT NOTICES OR THIS FILE HEADER.
 *
 * Copyright 2000, 2010 Oracle and/or its affiliates.
 *
 * OpenOffice.org - a multi-platform office productivity suite
 *
 * This file is part of OpenOffice.org.
 *
 * OpenOffice.org is free software: you can redistribute it and/or modify
 * it under the terms of the GNU Lesser General Public License version 3
 * only, as published by the Free Software Foundation.
 *
 * OpenOffice.org is distributed in the hope that it will be useful,
 * but WITHOUT ANY WARRANTY; without even the implied warranty of
 * MERCHANTABILITY or FITNESS FOR A PARTICULAR PURPOSE.  See the
 * GNU Lesser General Public License version 3 for more details
 * (a copy is included in the LICENSE file that accompanied this code).
 *
 * You should have received a copy of the GNU Lesser General Public License
 * version 3 along with OpenOffice.org.  If not, see
 * <http://www.openoffice.org/license.html>
 * for a copy of the LGPLv3 License.
 *
 ************************************************************************/

// MARKER(update_precomp.py): autogen include statement, do not remove
#include "precompiled_svl.hxx"

// compiled via include from itemset.cxx only!

//========================================================================

#ifdef DBG_UTIL

#define DBG_CHECK_RANGES(NUMTYPE, pArr)                                 \
    for ( const NUMTYPE *pRange = pArr; *pRange; pRange += 2 )          \
    {                                                                   \
        DBG_ASSERT( pRange[0] <= pRange[1], "ranges must be sorted" );  \
        DBG_ASSERT( !pRange[2] || ( pRange[2] - pRange[1] ) > 1,        \
                    "ranges must be sorted and discrete" );             \
    }

#else

#define DBG_CHECK_RANGES(NUMTYPE,pArr)

#endif

//============================================================================
inline void Swap_Impl(const NUMTYPE *& rp1, const NUMTYPE *& rp2)
{
    const NUMTYPE * pTemp = rp1;
    rp1 = rp2;
    rp2 = pTemp;
}

//========================================================================

NUMTYPE InitializeRanges_Impl( NUMTYPE *&rpRanges, va_list pArgs,
                               NUMTYPE nWh1, NUMTYPE nWh2, NUMTYPE nNull )

/** <H3>Description</H3>

    Creates an USHORT-ranges-array in 'rpRanges' using 'nWh1' and 'nWh2' as
    first range, 'nNull' as terminator or start of 2nd range and 'pArgs' as
    remaider.

    It returns the number of NUMTYPEs which are contained in the described
    set of NUMTYPEs.
*/

{
    NUMTYPE nSize = 0, nIns = 0;
    USHORT nCnt = 0;
    SvNums aNumArr( 11, 8 );
    aNumArr.Insert( nWh1, nCnt++ );
    aNumArr.Insert( nWh2, nCnt++ );
    DBG_ASSERT( nWh1 <= nWh2, "Ungueltiger Bereich" );
    nSize += nWh2 - nWh1 + 1;
    aNumArr.Insert( nNull, nCnt++ );
    while ( 0 !=
            ( nIns =
              sal::static_int_cast< NUMTYPE >(
                  va_arg( pArgs, NUMTYPE_ARG ) ) ) )
    {
        aNumArr.Insert( nIns, nCnt++ );
        if ( 0 == (nCnt & 1) )       // 4,6,8, usw.
        {
            DBG_ASSERT( aNumArr[ nCnt-2 ] <= nIns, "Ungueltiger Bereich" );
            nSize += nIns - aNumArr[ nCnt-2 ] + 1;
        }
    }
    va_end( pArgs );

    DBG_ASSERT( 0 == (nCnt & 1), "ungerade Anzahl von Which-Paaren!" );

    // so, jetzt sind alle Bereiche vorhanden und
    rpRanges = new NUMTYPE[ nCnt+1 ];
    memcpy( rpRanges, aNumArr.GetData(), sizeof(NUMTYPE) * nCnt );
    *(rpRanges+nCnt) = 0;

    return nSize;
}

//------------------------------------------------------------------------

NUMTYPE Count_Impl( const NUMTYPE *pRanges )

/** <H3>Description</H3>

    Determines the number of NUMTYPEs in an 0-terminated array of pairs of
    NUMTYPEs. The terminating 0 is not included in the count.
*/

{
    NUMTYPE nCount = 0;
    while ( *pRanges )
    {
        nCount += 2;
        pRanges += 2;
    }
    return nCount;
}

//------------------------------------------------------------------------

NUMTYPE Capacity_Impl( const NUMTYPE *pRanges )

/** <H3>Description</H3>

    Determines the total number of NUMTYPEs described in an 0-terminated
    array of pairs of NUMTYPEs, each representing an range of NUMTYPEs.
*/

{
    NUMTYPE nCount = 0;

    if ( pRanges )
    {
        while ( *pRanges )
        {
            nCount += pRanges[1] - pRanges[0] + 1;
            pRanges += 2;
        }
    }
    return nCount;
}

//------------------------------------------------------------------------

SfxNumRanges::SfxNumRanges( const SfxNumRanges &rOrig )

/** <H3>Description</H3>

    Copy-Ctor.
*/

{
    if ( rOrig._pRanges )
    {
        NUMTYPE nCount = Count_Impl( rOrig._pRanges ) + 1;
        _pRanges = new NUMTYPE[nCount];
        memcpy( _pRanges, rOrig._pRanges, sizeof(NUMTYPE) * nCount );
    }
    else
        _pRanges = 0;
}

//------------------------------------------------------------------------

SfxNumRanges::SfxNumRanges( NUMTYPE nWhich1, NUMTYPE nWhich2 )

/** <H3>Description</H3>

    Constructs an SfxNumRanges-instance from one range of NUMTYPEs.

    precondition:
        nWhich1 <= nWhich2
*/

:   _pRanges( new NUMTYPE[3] )
{
    _pRanges[0] = nWhich1;
    _pRanges[1] = nWhich2;
    _pRanges[2] = 0;
}

//------------------------------------------------------------------------

SfxNumRanges::SfxNumRanges( NUMTYPE_ARG nWh0, NUMTYPE_ARG nWh1, NUMTYPE_ARG nNull, ... )

/** <H3>Description</H3>

    Constructs an SfxNumRanges-instance from more than one sorted ranges of
    NUMTYPEs terminated with one 0.

    precondition: for each n >= 0 && n < nArgs
        nWh(2n) <= nWh(2n+1) && ( nWh(2n+2)-nWh(2n+1) ) > 1
*/

{
    va_list pArgs;
    va_start( pArgs, nNull );
    InitializeRanges_Impl(
        _pRanges, pArgs, sal::static_int_cast< NUMTYPE >(nWh0),
        sal::static_int_cast< NUMTYPE >(nWh1),
        sal::static_int_cast< NUMTYPE >(nNull));
    DBG_CHECK_RANGES(NUMTYPE, _pRanges);
}

//------------------------------------------------------------------------

SfxNumRanges::SfxNumRanges( const NUMTYPE* pArr )

/** <H3>Description</H3>

    Constcurts an SfxNumRanges-instance from an sorted ranges of NUMTYPEs,
    terminates with on 0.

    precondition: for each n >= 0 && n < (sizeof(pArr)-1)
        pArr[2n] <= pArr[2n+1] && ( pArr[2n+2]-pArr[2n+1] ) > 1
*/

{
    DBG_CHECK_RANGES(NUMTYPE, pArr);
    NUMTYPE nCount = Count_Impl(pArr) + 1;
    _pRanges = new NUMTYPE[ nCount ];
    memcpy( _pRanges, pArr, sizeof(NUMTYPE) * nCount );
}

//------------------------------------------------------------------------

BOOL SfxNumRanges::operator==( const SfxNumRanges &rOther ) const
{
    // Object pointers equal?
    if ( this == &rOther )
        return TRUE;

    // Ranges pointers equal?
    if ( _pRanges == rOther._pRanges )
        return TRUE;

    // Counts equal?
    NUMTYPE nCount = Count();
    if ( nCount != rOther.Count() )
        return FALSE;

    // Check arrays.
    NUMTYPE n = 0;
    while( _pRanges[ n ] != 0 )
    {
        // Elements at current position equal?
        if ( _pRanges[ n ] != rOther._pRanges[ n ] )
            return FALSE;

        ++n;
    }

    return TRUE;
}

//------------------------------------------------------------------------

SfxNumRanges& SfxNumRanges::operator =
(
    const SfxNumRanges &rRanges
)

/** <H3>Description</H3>

    Assigns ranges from 'rRanges' to '*this'.
*/

{
    // special case: assign itself
    if ( &rRanges == this )
        return *this;

    delete[] _pRanges;

    // special case: 'rRanges' is empty
    if ( rRanges.IsEmpty() )
        _pRanges = 0;
    else
    {
        // copy ranges
        NUMTYPE nCount = Count_Impl( rRanges._pRanges ) + 1;
        _pRanges = new NUMTYPE[ nCount ];
        memcpy( _pRanges, rRanges._pRanges, sizeof(NUMTYPE) * nCount );
    }
    return *this;
}

//------------------------------------------------------------------------

SfxNumRanges& SfxNumRanges::operator +=
(
    const SfxNumRanges &rRanges
)

/** <H3>Description</H3>

    Merges *this with 'rRanges'.

    for each NUMTYPE n:
        this->Contains( n ) || rRanges.Contains( n ) => this'->Contains( n )
        !this->Contains( n ) && !rRanges.Contains( n ) => !this'->Contains( n )
*/

{
    // special cases: one is empty
    if ( rRanges.IsEmpty() )
        return *this;
    if ( IsEmpty() )
        return *this = rRanges;

    // First, run thru _pRanges and rRanges._pRanges and determine the size of
    // the new, merged ranges:
    NUMTYPE nCount = 0;
    const NUMTYPE * pRA = _pRanges;
    const NUMTYPE * pRB = rRanges._pRanges;

    for (;;)
    {
        // The first pair of pRA has a lower lower bound than the first pair
        // of pRB:
        if (pRA[0] > pRB[0])
            Swap_Impl(pRA, pRB);

        // We are done with the merging if at least pRA is exhausted:
        if (!pRA[0])
            break;

        for (;;)
        {
            // Skip those pairs in pRB that completely lie in the first pair
            // of pRA:
            while (pRB[1] <= pRA[1])
            {
                pRB += 2;

                // Watch out for exhaustion of pRB:
                if (!pRB[0])
                {
                    Swap_Impl(pRA, pRB);
                    goto count_rest;
                }
            }

            // If the next pair of pRA does not at least touch the current new
            // pair, we are done with the current new pair:
            if (pRB[0] > pRA[1] + 1)
                break;

            // The next pair of pRB extends the current new pair; first,
            // extend the current new pair (we are done if pRB is then
            // exhausted); second, switch the roles of pRA and pRB in order to
            // merge in those following pairs of the original pRA that will
            // lie in the (now larger) current new pair or will even extend it
            // further:
            pRA += 2;
            if (!pRA[0])
                goto count_rest;
            Swap_Impl(pRA, pRB);
        }

        // Done with the current new pair:
        pRA += 2;
        nCount += 2;
    }

    // Only pRB has more pairs available, pRA is already exhausted:
count_rest:
    for (; pRB[0]; pRB += 2)
        nCount += 2;

    // Now, create new ranges of the correct size and, on a second run thru
    // _pRanges and rRanges._pRanges, copy the merged pairs into the new
    // ranges:
    NUMTYPE * pNew = new NUMTYPE[nCount + 1];
    pRA = _pRanges;
    pRB = rRanges._pRanges;
    NUMTYPE * pRN = pNew;

    for (;;)
    {
        // The first pair of pRA has a lower lower bound than the first pair
        // of pRB:
        if (pRA[0] > pRB[0])
            Swap_Impl(pRA, pRB);

        // We are done with the merging if at least pRA is exhausted:
        if (!pRA[0])
            break;

        // Lower bound of current new pair is already known:
        *pRN++ = pRA[0];

        for (;;)
        {
            // Skip those pairs in pRB that completely lie in the first pair
            // of pRA:
            while (pRB[1] <= pRA[1])
            {
                pRB += 2;

                // Watch out for exhaustion of pRB:
                if (!pRB[0])
                {
                    Swap_Impl(pRA, pRB);
                    ++pRB;
                    goto copy_rest;
                }
            }

            // If the next pair of pRA does not at least touch the current new
            // pair, we are done with the current new pair:
            if (pRB[0] > pRA[1] + 1)
                break;

            // The next pair of pRB extends the current new pair; first,
            // extend the current new pair (we are done if pRB is then
            // exhausted); second, switch the roles of pRA and pRB in order to
            // merge in those following pairs of the original pRA that will
            // lie in the (now larger) current new pair or will even extend it
            // further:
            pRA += 2;
            if (!pRA[0])
            {
                ++pRB;
                goto copy_rest;
            }
            Swap_Impl(pRA, pRB);
        }

        // Done with the current new pair, now upper bound is also known:
        *pRN++ = pRA[1];
        pRA += 2;
    }

    // Only pRB has more pairs available (which are copied to the new ranges
    // unchanged), pRA is already exhausted:
copy_rest:
    for (; *pRB;)
        *pRN++ = *pRB++;
    *pRN = 0;

    delete[] _pRanges;
    _pRanges = pNew;

    return *this;
}

//------------------------------------------------------------------------

SfxNumRanges& SfxNumRanges::operator -=
(
    const SfxNumRanges &rRanges
)

/** <H3>Description</H3>

    Removes 'rRanges' from '*this'.

    for each NUMTYPE n:
        this->Contains( n ) && rRanges.Contains( n ) => !this'->Contains( n )
        this->Contains( n ) && !rRanges.Contains( n ) => this'->Contains( n )
        !this->Contains( n ) => !this'->Contains( n )
*/

{
    // special cases: one is empty
    if ( rRanges.IsEmpty() || IsEmpty() )
        return *this;

    // differentiate 'rRanges' in a temporary copy of '*this'
    // (size is computed for maximal possibly split-count plus terminating 0)
    NUMTYPE nThisSize = Count_Impl(_pRanges);
    NUMTYPE nTargetSize = 1 + (  nThisSize + Count_Impl(rRanges._pRanges) );
    NUMTYPE *pTarget = new NUMTYPE[ nTargetSize ];
<<<<<<< HEAD
=======
    memset( pTarget, 0, sizeof(NUMTYPE)*nTargetSize );
>>>>>>> a812215a
    memcpy( pTarget, _pRanges, sizeof(NUMTYPE)*nThisSize );

    NUMTYPE nPos1 = 0, nPos2 = 0, nTargetPos = 0;
    while( _pRanges[ nPos1 ] )
    {
        NUMTYPE l1 = _pRanges[ nPos1 ];      // lower bound of interval 1
        NUMTYPE u1 = _pRanges[ nPos1+1 ];    // upper bound of interval 1
        NUMTYPE l2 = rRanges._pRanges[ nPos2 ];      // lower bound of interval 2
        NUMTYPE u2 = rRanges._pRanges[ nPos2+1 ];    // upper bound of interval 2

        // boundary cases
        // * subtrahend is empty -> copy the minuend
        if( !l2 )
        {
            pTarget[ nTargetPos ] = l1;
            pTarget[ nTargetPos+1 ] = u1;
            nTargetPos += 2;
            nPos1 += 2;
            continue;
        }
        // * next subtrahend interval is completely higher -> copy the minuend
        if( u1 < l2 )
        {
            pTarget[ nTargetPos ] = l1;
            pTarget[ nTargetPos+1 ] = u1;
            nTargetPos += 2;
            nPos1 += 2;
            continue;
        }

        // * next subtrahend interval is completely lower -> try next
        if( u2 < l1 )
        {
            nPos2 += 2;
            continue;
        }

        // intersecting cases
        // * subtrahend cuts out from the beginning of the minuend
        if( l2 <= l1 && u2 <= u1 )
        {
            // reduce minuend interval, try again (minuend might be affected by other subtrahend intervals)
            _pRanges[ nPos1 ] = u2 + 1;
            nPos2 += 2; // this cannot hurt any longer
            continue;
        }

        // * subtrahend cuts out from the end of the minuend
        if( l1 <= l2 && u1 <= u2 )
        {
            // copy remaining part of minuend (cannot be affected by other intervals)
            if( l1 < l2 ) // anything left at all?
            {
                pTarget[ nTargetPos ] = l1;
                pTarget[ nTargetPos+1 ] = l2 - 1;
                nTargetPos += 2;
                // do not increment nPos2, might affect next minuend interval, too
            }
            nPos1 += 2; // nothing left at all
            continue;
        }

        // * subtrahend completely deletes minuend (larger or same at both ends)
        if( l1 >= l2 && u1 <= u2 )
        {
            nPos1 += 2; // minuend deleted
            // do not increment nPos2, might affect next minuend interval, too
            continue;
        }

        // * subtrahend divides minuend into two pieces
        if( l1 <= l2 && u1 >= u2 ) // >= and <= since they may be something left only at one side
        {
            // left side
            if( l1 < l2 ) // anything left at all
            {
                pTarget[ nTargetPos ] = l1;
                pTarget[ nTargetPos+1 ] = l2 - 1;
                nTargetPos += 2;
            }

            // right side
            if( u1 > u2 ) // anything left at all
            {
                // reduce minuend interval, try again (minuend might be affected by other subtrahend itnervals )
                _pRanges[ nPos1 ] = u2 + 1;
            }

            // subtrahend is completely used
            nPos2 += 2;
            continue;
        }

        // we should never be here
        DBG_ERROR( "SfxNumRanges::operator-=: internal error" );
    } // while

    pTarget[ nTargetPos ] = 0;

    // assign the differentiated ranges
    delete[] _pRanges;

    NUMTYPE nUShorts = Count_Impl(pTarget) + 1;
    if ( 1 != nUShorts )
    {
        _pRanges = new NUMTYPE[ nUShorts ];
        memcpy( _pRanges, pTarget, nUShorts * sizeof(NUMTYPE) );
    }
    else
        _pRanges = 0;

    delete [] pTarget;
    return *this;

    /* untested code from MI commented out (MDA, 28.01.97)
    do
    {
        // 1st range is smaller than 2nd range?
        if ( pRange1[1] < pRange2[0] )
            // => keep 1st range
            pRange1 += 2;

        // 2nd range is smaller than 1st range?
        else if ( pRange2[1] < pRange1[0] )
            // => skip 2nd range
            pRange2 += 2;

        // 2nd range totally overlaps the 1st range?
        else if ( pRange2[0] <= pRange1[0] && pRange2[1] >= pRange1[1] )
            // => remove 1st range
            memmove( pRange1, pRange1+2, sizeof(NUMTYPE) * (pEndOfTarget-pRange1+2) );

        // 2nd range overlaps only the beginning of 1st range?
        else if ( pRange2[0] <= pRange1[0] && pRange2[1] < pRange1[1] )
        {
            // => cut the beginning of 1st range and goto next 2nd range
            pRange1[0] = pRange2[1] + 1;
            pRange2 += 2;
        }

        // 2nd range overlaps only the end of 1st range?
        else if ( pRange2[0] > pRange1[0] && pRange2[1] >= pRange1[0] )
            // => cut the beginning of 1st range
            pRange1[0] = pRange2[1]+1;

        // 2nd range is a real subset of 1st range
        else
        {
            // => split 1st range and goto next 2nd range
            memmove( pRange1+3, pRange1+1, sizeof(NUMTYPE) * (pEndOfTarget-pRange1-1) );
            pRange1[1] = pRange2[0] - 1;
            pRange1[2] = pRange2[1] + 1;
            pRange1 += 2;
            pRange2 += 2;
        }
    }
    while ( *pRange1 && *pRange2 );

    // assign the differentiated ranges
    delete[] _pRanges;
    NUMTYPE nUShorts = Count_Impl(pTarget) + 1;
    if ( 1 != nUShorts )
    {
        _pRanges = new NUMTYPE[ nUShorts ];
        memcpy( _pRanges, pTarget, nUShorts * sizeof(NUMTYPE) );
        _pRanges[ nUShorts-1 ] = 0;
    }
    else
        _pRanges = 0;
    return *this;
    */
}

//------------------------------------------------------------------------

SfxNumRanges& SfxNumRanges::operator /=
(
    const SfxNumRanges &rRanges
)

/** <H3>Description</H3>

    Determines intersection of '*this' with 'rRanges'.

    for each NUMTYPE n:
        this->Contains( n ) && rRanges.Contains( n ) => this'->Contains( n )
        !this->Contains( n ) => !this'->Contains( n )
        !rRanges.Contains( n ) => !this'->Contains( n )
*/

{
    // boundary cases
    // * first set is empty -> nothing to be done
    // * second set is empty -> delete first set
    if( rRanges.IsEmpty() )
    {
        delete[] _pRanges;

        _pRanges = new NUMTYPE[1];
        _pRanges[0] = 0;

        return *this;
    }

    // intersect 'rRanges' in a temporary copy of '*this'
    // (size is computed for maximal possibly split-count plus terminating 0)
    NUMTYPE nThisSize = Count_Impl(_pRanges);
    NUMTYPE nTargetSize = 1 + (  nThisSize + Count_Impl(rRanges._pRanges) );
    NUMTYPE *pTarget = new NUMTYPE[ nTargetSize ];
<<<<<<< HEAD
=======
    memset( pTarget, 0, sizeof(NUMTYPE)*nTargetSize );
>>>>>>> a812215a
    memcpy( pTarget, _pRanges, sizeof(NUMTYPE)*nThisSize );

    NUMTYPE nPos1 = 0, nPos2 = 0, nTargetPos = 0;
    while( _pRanges[ nPos1 ] != 0 && rRanges._pRanges[ nPos2 ] != 0 )
    {
        NUMTYPE l1 = _pRanges[ nPos1 ];      // lower bound of interval 1
        NUMTYPE u1 = _pRanges[ nPos1+1 ];    // upper bound of interval 1
        NUMTYPE l2 = rRanges._pRanges[ nPos2 ];      // lower bound of interval 2
        NUMTYPE u2 = rRanges._pRanges[ nPos2+1 ];    // upper bound of interval 2

        if( u1 < l2 )
        {
            // current interval in s1 is completely before ci in s2
            nPos1 += 2;
            continue;
        }
        if( u2 < l1 )
        {
            // ci in s2 is completely before ci in s1
            nPos2 += 2;
            continue;
        }

        // assert: there exists an intersection between ci1 and ci2

        if( l1 <= l2 )
        {
            // c1 "is more to the left" than c2

            if( u1 <= u2 )
            {
                pTarget[ nTargetPos ] = l2;
                pTarget[ nTargetPos+1 ] = u1;
                nTargetPos += 2;
                nPos1 += 2;
                continue;
            }
            else
            {
                pTarget[ nTargetPos ] = l2;
                pTarget[ nTargetPos+1 ] = u2;
                nTargetPos += 2;
                nPos2 += 2;
            }
        }
        else
        {
            // c2 "is more to the left" than c1"

            if( u1 > u2 )
            {
                pTarget[ nTargetPos ] = l1;
                pTarget[ nTargetPos+1 ] = u2;
                nTargetPos += 2;
                nPos2 += 2;
            }
            else
            {
                pTarget[ nTargetPos ] = l1;
                pTarget[ nTargetPos+1 ] = u1;
                nTargetPos += 2;
                nPos1 += 2;
            }
        }
    }; // while
    pTarget[ nTargetPos ] = 0;

    // assign the intersected ranges
    delete[] _pRanges;

    NUMTYPE nUShorts = Count_Impl(pTarget) + 1;
    if ( 1 != nUShorts )
    {
        _pRanges = new NUMTYPE[ nUShorts ];
        memcpy( _pRanges, pTarget, nUShorts * sizeof(NUMTYPE) );
    }
    else
        _pRanges = 0;

    delete [] pTarget;
    return *this;
}

//------------------------------------------------------------------------

BOOL SfxNumRanges::Intersects( const SfxNumRanges &rRanges ) const

/** <H3>Description</H3>

    Determines if at least one range in 'rRanges' intersects with one
    range in '*this'.

    TRUE, if there is at least one with:
        this->Contains( n ) && rRanges.Contains( n )
*/

{
    // special cases: one is empty
    if ( rRanges.IsEmpty() || IsEmpty() )
        return FALSE;

    // find at least one intersecting range
    const NUMTYPE *pRange1 = _pRanges;
    const NUMTYPE *pRange2 = rRanges._pRanges;

    do
    {
        // 1st range is smaller than 2nd range?
        if ( pRange1[1] < pRange2[0] )
            // => keep 1st range
            pRange1 += 2;

        // 2nd range is smaller than 1st range?
        else if ( pRange2[1] < pRange1[0] )
            // => skip 2nd range
            pRange2 += 2;

        // the ranges are overlappung
        else
            return TRUE;
    }
    while ( *pRange2 );

    // no intersection found
    return FALSE;
}

//------------------------------------------------------------------------

NUMTYPE SfxNumRanges::Count() const

/** <H3>Description</H3>

    Determines the number of USHORTs in the set described by the ranges
    of USHORTs in '*this'.
*/

{
    return Capacity_Impl( _pRanges );
}

//------------------------------------------------------------------------

BOOL SfxNumRanges::Contains( NUMTYPE n ) const

/** <H3>Description</H3>

    Determines if '*this' contains 'n'.
*/

{
    for ( NUMTYPE *pRange = _pRanges; *pRange && *pRange <= n; pRange += 2 )
        if ( pRange[0] <= n && n <= pRange[1] )
            return TRUE;
    return FALSE;

}<|MERGE_RESOLUTION|>--- conflicted
+++ resolved
@@ -480,10 +480,7 @@
     NUMTYPE nThisSize = Count_Impl(_pRanges);
     NUMTYPE nTargetSize = 1 + (  nThisSize + Count_Impl(rRanges._pRanges) );
     NUMTYPE *pTarget = new NUMTYPE[ nTargetSize ];
-<<<<<<< HEAD
-=======
     memset( pTarget, 0, sizeof(NUMTYPE)*nTargetSize );
->>>>>>> a812215a
     memcpy( pTarget, _pRanges, sizeof(NUMTYPE)*nThisSize );
 
     NUMTYPE nPos1 = 0, nPos2 = 0, nTargetPos = 0;
@@ -693,10 +690,7 @@
     NUMTYPE nThisSize = Count_Impl(_pRanges);
     NUMTYPE nTargetSize = 1 + (  nThisSize + Count_Impl(rRanges._pRanges) );
     NUMTYPE *pTarget = new NUMTYPE[ nTargetSize ];
-<<<<<<< HEAD
-=======
     memset( pTarget, 0, sizeof(NUMTYPE)*nTargetSize );
->>>>>>> a812215a
     memcpy( pTarget, _pRanges, sizeof(NUMTYPE)*nThisSize );
 
     NUMTYPE nPos1 = 0, nPos2 = 0, nTargetPos = 0;
