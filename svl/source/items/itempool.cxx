/* -*- Mode: C++; tab-width: 4; indent-tabs-mode: nil; c-basic-offset: 4 -*- */
/*************************************************************************
 *
 * DO NOT ALTER OR REMOVE COPYRIGHT NOTICES OR THIS FILE HEADER.
 *
 * Copyright 2000, 2010 Oracle and/or its affiliates.
 *
 * OpenOffice.org - a multi-platform office productivity suite
 *
 * This file is part of OpenOffice.org.
 *
 * OpenOffice.org is free software: you can redistribute it and/or modify
 * it under the terms of the GNU Lesser General Public License version 3
 * only, as published by the Free Software Foundation.
 *
 * OpenOffice.org is distributed in the hope that it will be useful,
 * but WITHOUT ANY WARRANTY; without even the implied warranty of
 * MERCHANTABILITY or FITNESS FOR A PARTICULAR PURPOSE.  See the
 * GNU Lesser General Public License version 3 for more details
 * (a copy is included in the LICENSE file that accompanied this code).
 *
 * You should have received a copy of the GNU Lesser General Public License
 * version 3 along with OpenOffice.org.  If not, see
 * <http://www.openoffice.org/license.html>
 * for a copy of the LGPLv3 License.
 *
 ************************************************************************/

// MARKER(update_precomp.py): autogen include statement, do not remove
#include "precompiled_svl.hxx"

#include <string.h>
#include <stdio.h>

#include <svl/itempool.hxx>
#include "whassert.hxx"
#include <svl/brdcst.hxx>
#include <svl/smplhint.hxx>
#include "poolio.hxx"

//========================================================================


void SfxItemPool::AddSfxItemPoolUser(SfxItemPoolUser& rNewUser)
{
    maSfxItemPoolUsers.push_back(&rNewUser);
}

void SfxItemPool::RemoveSfxItemPoolUser(SfxItemPoolUser& rOldUser)
{
    const SfxItemPoolUserVector::iterator aFindResult = ::std::find(maSfxItemPoolUsers.begin(), maSfxItemPoolUsers.end(), &rOldUser);
    if(aFindResult != maSfxItemPoolUsers.end())
    {
        maSfxItemPoolUsers.erase(aFindResult);
    }
}

const SfxPoolItem* SfxItemPool::GetPoolDefaultItem( sal_uInt16 nWhich ) const
{
    DBG_CHKTHIS(SfxItemPool, 0);
    const SfxPoolItem* pRet;
    if( IsInRange( nWhich ) )
        pRet = *(ppPoolDefaults + GetIndex_Impl( nWhich ));
    else if( pSecondary )
        pRet = pSecondary->GetPoolDefaultItem( nWhich );
    else
    {
        SFX_ASSERT( 0, nWhich, "unknown Which-Id - cannot get pool default" );
        pRet = 0;
    }
    return pRet;
}

// -----------------------------------------------------------------------

<<<<<<< HEAD
inline bool SfxItemPool::IsItemFlag_Impl( USHORT nPos, USHORT nFlag ) const
=======
inline FASTBOOL SfxItemPool::IsItemFlag_Impl( sal_uInt16 nPos, sal_uInt16 nFlag ) const
>>>>>>> e2a3d487
{
    sal_uInt16 nItemFlag = pItemInfos[nPos]._nFlags;
    return nFlag == (nItemFlag & nFlag);
}

// -----------------------------------------------------------------------

<<<<<<< HEAD
bool SfxItemPool::IsItemFlag( USHORT nWhich, USHORT nFlag ) const
=======
FASTBOOL SfxItemPool::IsItemFlag( sal_uInt16 nWhich, sal_uInt16 nFlag ) const
>>>>>>> e2a3d487
{
    for ( const SfxItemPool *pPool = this; pPool; pPool = pPool->pSecondary )
    {
        if ( pPool->IsInRange(nWhich) )
            return pPool->IsItemFlag_Impl( pPool->GetIndex_Impl(nWhich), nFlag);
    }
    DBG_ASSERT( !IsWhich(nWhich), "unknown which-id" );
    return sal_False;
}

// -----------------------------------------------------------------------

SfxBroadcaster& SfxItemPool::BC()
{
    return pImp->aBC;
}

// -----------------------------------------------------------------------


SfxItemPool::SfxItemPool
(
    UniString const &   rName,          /* Name des Pools zur Idetifikation
                                           im File-Format */
    sal_uInt16              nStartWhich,    /* erste Which-Id des Pools */
    sal_uInt16              nEndWhich,      /* letzte Which-Id des Pools */
#ifdef TF_POOLABLE
    const SfxItemInfo*  pInfos,         /* SID-Map und Item-Flags */
#endif
    SfxPoolItem**       pDefaults,      /* Pointer auf statische Defaults,
                                           wird direkt vom Pool referenziert,
                                           jedoch kein Eigent"umer"ubergang */
#ifndef TF_POOLABLE
    sal_uInt16*             pSlotIdArray,   /* Zuordnung von Slot-Ids zu Which-Ids */
#endif
    bool                bLoadRefCounts  /* Ref-Counts mitladen oder auf 1 setzen */
)

/*  [Beschreibung]

    Der im Normalfall verwendete Konstruktor der Klasse SfxItemPool. Es
    wird eine SfxItemPool-Instanz initialisiert, die Items im b"undigen
    Which-Bereich von 'nStartWhich' bis 'nEndWhich' verwalten kann.

    F"ur jede dieser Which-Ids mu\s ein statischer Default im Array 'pDefaults'
    vorhanden sein, die dort beginnend mit einem <SfxPoolItem> mit der
    Which-Id 'nStartWhich' nach Which-Ids sortiert aufeinanderfolgend
    eingetragen sein m"ussen.

    'pItemInfos' ist ein identisch angeordnetes Array von USHORTs, die
    Slot-Ids darstellen und Flags. Die Slot-Ids k"onnen 0 sein, wenn die
    betreffenden Items ausschlie\slich in der Core verwendet werden.
    "Uber die Flags kann z.B. bestimmt werden, ob Value-Sharing
    (SFX_ITEM_POOLABLE) stattfinden soll.

    [Anmerkung]

    Wenn der Pool <SfxSetItem>s enthalten soll, k"onnen im Konstruktor noch
    keine static-Defaults angegeben werden. Dies mu\s dann nachtr"aglich
    mit <SfxItemPool::SetDefaults(SfxItemPool**)> geschehen.


    [Querverweise]

    <SfxItemPool::SetDefaults(SfxItemPool**)>
    <SfxItemPool::ReleaseDefaults(SfxPoolItem**,sal_uInt16,sal_Bool)>
    <SfxItemPool::ReldaseDefaults(sal_Bool)>
*/

:   aName(rName),
    nStart(nStartWhich),
    nEnd(nEndWhich),
#ifdef TF_POOLABLE
    pItemInfos(pInfos),
#else
    pSlotIds(pSlotIdArray),
#endif
    pImp( new SfxItemPool_Impl( nStart, nEnd ) ),
    ppStaticDefaults(0),
    ppPoolDefaults(new SfxPoolItem* [ nEndWhich - nStartWhich + 1]),
    pSecondary(0),
    pMaster(this),
    _pPoolRanges( 0 ),
    bPersistentRefCounts(bLoadRefCounts),
    maSfxItemPoolUsers()
{
    DBG_CTOR(SfxItemPool, 0);
    DBG_ASSERT(nStart, "Start-Which-Id must be greater 0" );

    pImp->eDefMetric = SFX_MAPUNIT_TWIP;
    pImp->nVersion = 0;
    pImp->bStreaming = sal_False;
    pImp->nLoadingVersion = 0;
    pImp->nInitRefCount = 1;
    pImp->nVerStart = nStart;
    pImp->nVerEnd = nEnd;
<<<<<<< HEAD
    pImp->bInSetItem = false;
=======
    pImp->bInSetItem = sal_False;
>>>>>>> e2a3d487
    pImp->nStoringStart = nStartWhich;
    pImp->nStoringEnd = nEndWhich;

    memset( ppPoolDefaults, 0, sizeof( SfxPoolItem* ) * (nEnd - nStart + 1));

    if ( pDefaults )
        SetDefaults(pDefaults);
}

// -----------------------------------------------------------------------


SfxItemPool::SfxItemPool
(
    const SfxItemPool&  rPool,                  //  von dieser Instanz kopieren
    sal_Bool                bCloneStaticDefaults    /*  sal_True
                                                    statische Defaults kopieren

                                                    sal_False
                                                    statische Defaults
                                                    "ubernehehmen */
)

/*  [Beschreibung]

    Copy-Konstruktor der Klasse SfxItemPool.


    [Querverweise]

    <SfxItemPool::Clone()const>
*/

:   aName(rPool.aName),
    nStart(rPool.nStart),
    nEnd(rPool.nEnd),
#ifdef TF_POOLABLE
    pItemInfos(rPool.pItemInfos),
#else
    pSlotIds(rPool.pSlotIds),
#endif
    pImp( new SfxItemPool_Impl( nStart, nEnd ) ),
    ppStaticDefaults(0),
    ppPoolDefaults(new SfxPoolItem* [ nEnd - nStart + 1]),
    pSecondary(0),
    pMaster(this),
    _pPoolRanges( 0 ),
    bPersistentRefCounts(rPool.bPersistentRefCounts ),
    maSfxItemPoolUsers()
{
    DBG_CTOR(SfxItemPool, 0);
    pImp->eDefMetric = rPool.pImp->eDefMetric;
    pImp->nVersion = rPool.pImp->nVersion;
    pImp->bStreaming = sal_False;
    pImp->nLoadingVersion = 0;
    pImp->nInitRefCount = 1;
    pImp->nVerStart = rPool.pImp->nVerStart;
    pImp->nVerEnd = rPool.pImp->nVerEnd;
<<<<<<< HEAD
    pImp->bInSetItem = false;
=======
    pImp->bInSetItem = sal_False;
>>>>>>> e2a3d487
    pImp->nStoringStart = nStart;
    pImp->nStoringEnd = nEnd;

    memset( ppPoolDefaults, 0, sizeof( SfxPoolItem* ) * (nEnd - nStart + 1));

    // Static Defaults "ubernehmen
    if ( bCloneStaticDefaults )
    {
        SfxPoolItem **ppDefaults = new SfxPoolItem*[nEnd-nStart+1];
        for ( sal_uInt16 n = 0; n <= nEnd - nStart; ++n )
        {
            (*( ppDefaults + n )) = (*( rPool.ppStaticDefaults + n ))->Clone(this);
            (*( ppDefaults + n ))->SetKind( SFX_ITEMS_STATICDEFAULT );
        }

        SetDefaults( ppDefaults );
    }
    else
        SetDefaults( rPool.ppStaticDefaults );

    // Pool Defaults kopieren
    for ( sal_uInt16 n = 0; n <= nEnd - nStart; ++n )
        if ( (*( rPool.ppPoolDefaults + n )) )
        {
            (*( ppPoolDefaults + n )) = (*( rPool.ppPoolDefaults + n ))->Clone(this);
            (*( ppPoolDefaults + n ))->SetKind( SFX_ITEMS_POOLDEFAULT );
        }

    // Copy Version-Map
    for ( size_t nVer = 0; nVer < rPool.pImp->aVersions.size(); ++nVer )
    {
        const SfxPoolVersion_ImplPtr pOld = rPool.pImp->aVersions[nVer];
        SfxPoolVersion_ImplPtr pNew = SfxPoolVersion_ImplPtr( new SfxPoolVersion_Impl( *pOld ) );
        pImp->aVersions.push_back( pNew );
    }

    // Verkettung wiederherstellen
    if ( rPool.pSecondary )
        SetSecondaryPool( rPool.pSecondary->Clone() );
}

// -----------------------------------------------------------------------

void SfxItemPool::SetDefaults( SfxPoolItem **pDefaults )
{
    DBG_CHKTHIS(SfxItemPool, 0);
    DBG_ASSERT( pDefaults, "erst wollen, dann nichts geben..." );
    DBG_ASSERT( !ppStaticDefaults, "habe schon defaults" );

    ppStaticDefaults = pDefaults;
    //! if ( (*ppStaticDefaults)->GetKind() != SFX_ITEMS_STATICDEFAULT )
    //! geht wohl nicht im Zshg mit SetItems, die hinten stehen
    {
        DBG_ASSERT( (*ppStaticDefaults)->GetRefCount() == 0 ||
                    IsDefaultItem( (*ppStaticDefaults) ),
                    "das sind keine statics" );
        for ( sal_uInt16 n = 0; n <= nEnd - nStart; ++n )
        {
            SFX_ASSERT( (*( ppStaticDefaults + n ))->Which() == n + nStart,
                        n + nStart, "static defaults not sorted" );
            (*( ppStaticDefaults + n ))->SetKind( SFX_ITEMS_STATICDEFAULT );
            DBG_ASSERT( !(pImp->ppPoolItems[n]), "defaults with setitems with items?!" );
        }
    }
}

// -----------------------------------------------------------------------

void SfxItemPool::ReleaseDefaults
(
    sal_Bool    bDelete     /*  sal_True
                            l"oscht sowohl das Array als auch die einzelnen
                            statischen Defaults

                            sal_False
                            l"oscht weder das Array noch die einzelnen
                            statischen Defaults */
)

/*  [Beschreibung]

    Gibt die statischen Defaults der betreffenden SfxItemPool-Instanz frei
    und l"oscht ggf. die statischen Defaults.

    Nach Aufruf dieser Methode darf die SfxItemPool-Instanz nicht mehr
    verwendet werden, einzig ist der Aufruf des Destruktors zu"lassig.
*/

{
    DBG_ASSERT( ppStaticDefaults, "keine Arme keine Kekse" );
    ReleaseDefaults( ppStaticDefaults, nEnd - nStart + 1, bDelete );

    // KSO (22.10.98): ppStaticDefaults zeigt auf geloeschten Speicher,
    // wenn bDelete == sal_True.
    if ( bDelete )
        ppStaticDefaults = 0;
}

// -----------------------------------------------------------------------

void SfxItemPool::ReleaseDefaults
(
    SfxPoolItem**   pDefaults,  /*  freizugebende statische Defaults */

    sal_uInt16          nCount,     /*  Anzahl der statischen Defaults */

    sal_Bool            bDelete     /*  sal_True
                                    l"oscht sowohl das Array als auch die
                                    einzelnen statischen Defaults

                                    sal_False
                                    l"oscht weder das Array noch die
                                    einzelnen statischen Defaults */
)

/*  [Beschreibung]

    Gibt die angegebenen statischen Defaults frei und l"oscht ggf.
    die statischen Defaults.

    Diese Methode darf erst nach Zerst"orung aller SfxItemPool-Instanzen,
    welche die angegebenen statischen Defaults 'pDefault' verwenden,
    aufgerufen werden.
*/

{
    DBG_ASSERT( pDefaults, "erst wollen, dann nichts geben..." );

    for ( sal_uInt16 n = 0; n < nCount; ++n )
    {
        SFX_ASSERT( IsStaticDefaultItem( *(pDefaults+n) ),
                    n, "das ist kein static-default" );
        (*( pDefaults + n ))->SetRefCount( 0 );
        if ( bDelete )
            { delete *( pDefaults + n ); *(pDefaults + n) = 0; }
    }

    if ( bDelete )
        { delete[] pDefaults; pDefaults = 0; }
}

// -----------------------------------------------------------------------

SfxItemPool::~SfxItemPool()
{
    DBG_DTOR(SfxItemPool, 0);
    DBG_ASSERT( pMaster == this, "destroying active Secondary-Pool" );

    if ( pImp->ppPoolItems && ppPoolDefaults )
        Delete();
    delete[] _pPoolRanges;
    delete pImp;
}

void SfxItemPool::Free(SfxItemPool* pPool)
{
    if(pPool)
    {
        // tell all the registered SfxItemPoolUsers that the pool is in destruction
        SfxItemPoolUserVector aListCopy(pPool->maSfxItemPoolUsers.begin(), pPool->maSfxItemPoolUsers.end());
        for(SfxItemPoolUserVector::iterator aIterator = aListCopy.begin(); aIterator != aListCopy.end(); ++aIterator)
        {
            SfxItemPoolUser* pSfxItemPoolUser = *aIterator;
            DBG_ASSERT(pSfxItemPoolUser, "corrupt SfxItemPoolUser list (!)");
            pSfxItemPoolUser->ObjectInDestruction(*pPool);
        }

        // Clear the vector. This means that user do not need to call RemoveSfxItemPoolUser()
        // when they get called from ObjectInDestruction().
        pPool->maSfxItemPoolUsers.clear();

        // delete pool
        delete pPool;
    }
}

// -----------------------------------------------------------------------


void SfxItemPool::SetSecondaryPool( SfxItemPool *pPool )
{
    // ggf. an abgeh"angten Pools den Master zur"ucksetzen
    if ( pSecondary )
    {
#ifdef DBG_UTIL
        HACK( "fuer Image, dort gibt es derzeit keine Statics - Bug" )
        if ( ppStaticDefaults )
        {
            // Delete() ist noch nicht gelaufen?
            if ( pImp->ppPoolItems && pSecondary->pImp->ppPoolItems )
            {
                // hat der master SetItems?
                sal_Bool bHasSetItems = sal_False;
                for ( sal_uInt16 i = 0; !bHasSetItems && i < nEnd-nStart; ++i )
                    bHasSetItems = ppStaticDefaults[i]->ISA(SfxSetItem);

                // abgehaengte Pools muessen leer sein
                sal_Bool bOK = bHasSetItems;
                for ( sal_uInt16 n = 0;
                      bOK && n <= pSecondary->nEnd - pSecondary->nStart;
                      ++n )
                {
                    SfxPoolItemArray_Impl** ppItemArr =
                                                pSecondary->pImp->ppPoolItems + n;
                    if ( *ppItemArr )
                    {
                        SfxPoolItemArrayBase_Impl::iterator ppHtArr =   (*ppItemArr)->begin();
                        for( size_t i = (*ppItemArr)->size(); i; ++ppHtArr, --i )
                            if ( !(*ppHtArr) )
                            {
<<<<<<< HEAD
                                OSL_FAIL( "old secondary pool must be empty" );
                                bOK = FALSE;
=======
                                DBG_ERROR( "old secondary pool must be empty" );
                                bOK = sal_False;
>>>>>>> e2a3d487
                                break;
                            }
                    }
                }
            }
        }
#endif

        pSecondary->pMaster = pSecondary;
        for ( SfxItemPool *p = pSecondary->pSecondary; p; p = p->pSecondary )
            p->pMaster = pSecondary;
    }

    // ggf. den Master der neuen Secondary-Pools setzen
    DBG_ASSERT( !pPool || pPool->pMaster == pPool, "Secondary tanzt auf zwei Hochzeiten " );
    SfxItemPool *pNewMaster = pMaster ? pMaster : this;
    for ( SfxItemPool *p = pPool; p; p = p->pSecondary )
        p->pMaster = pNewMaster;

    // neuen Secondary-Pool merken
    pSecondary = pPool;
}

// -----------------------------------------------------------------------

SfxMapUnit SfxItemPool::GetMetric( sal_uInt16 ) const
{
    DBG_CHKTHIS(SfxItemPool, 0);

    return pImp->eDefMetric;
}

// -----------------------------------------------------------------------

void SfxItemPool::SetDefaultMetric( SfxMapUnit eNewMetric )
{
    DBG_CHKTHIS(SfxItemPool, 0);

    pImp->eDefMetric = eNewMetric;
}

// -----------------------------------------------------------------------

SfxItemPresentation SfxItemPool::GetPresentation
(
    const SfxPoolItem&  rItem,      /*  IN: <SfxPoolItem>, dessen textuelle
                                            Wert-Darstellung geliefert werden
                                            soll */
    SfxItemPresentation ePresent,   /*  IN: gew"unschte Art der Darstellung;
                                            siehe <SfxItemPresentation> */
    SfxMapUnit          eMetric,    /*  IN: gew"unschte Ma\seinheit der Darstellung */
    XubString&           rText,      /*  OUT: textuelle Darstellung von 'rItem' */
    const IntlWrapper * pIntlWrapper
)   const

/*  [Beschreibung]

    "Uber diese virtuelle Methode k"onnen textuelle Darstellungen der
    von der jeweilige SfxItemPool-Subklasse verwalteten SfxPoolItems
    angefordert werden.

    In Ableitungen sollte diese Methode "uberladen werden und auf
    SfxPoolItems reagiert werden, die bei <SfxPoolItem::GetPresentation()const>
    keine vollst"andige Information liefern k"onnen.

    Die Basisklasse liefert die unver"anderte Presentation von 'rItem'.
*/

{
    DBG_CHKTHIS(SfxItemPool, 0);
    return rItem.GetPresentation(
        ePresent, GetMetric(rItem.Which()), eMetric, rText, pIntlWrapper );
}


// -----------------------------------------------------------------------

SfxItemPool* SfxItemPool::Clone() const
{
    DBG_CHKTHIS(SfxItemPool, 0);

    SfxItemPool *pPool = new SfxItemPool( *this );
    return pPool;
}

// ----------------------------------------------------------------------

void SfxItemPool::Delete()
{
    DBG_CHKTHIS(SfxItemPool, 0);

    // schon deleted?
    if ( !pImp->ppPoolItems || !ppPoolDefaults )
        return;

    // z.B. laufenden Requests bescheidsagen
    pImp->aBC.Broadcast( SfxSimpleHint( SFX_HINT_DYING ) );

    //MA 16. Apr. 97: Zweimal durchlaufen, in der ersten Runde fuer die SetItems.
    //Der Klarheit halber wird das jetzt in zwei besser lesbare Schleifen aufgeteilt.

    SfxPoolItemArray_Impl** ppItemArr = pImp->ppPoolItems;
    SfxPoolItem** ppDefaultItem = ppPoolDefaults;
    SfxPoolItem** ppStaticDefaultItem = ppStaticDefaults;
    sal_uInt16 nArrCnt;

    //Erst die SetItems abraeumen
    HACK( "fuer Image, dort gibt es derzeit keine Statics - Bug" )
    if ( ppStaticDefaults )
    {
        for ( nArrCnt = GetSize_Impl();
                nArrCnt;
                --nArrCnt, ++ppItemArr, ++ppDefaultItem, ++ppStaticDefaultItem )
        {
            // KSO (22.10.98): *ppStaticDefaultItem kann im dtor einer
            // von SfxItemPool abgeleiteten Klasse bereits geloescht worden
            // sein! -> CHAOS Itempool
            if ( *ppStaticDefaultItem && (*ppStaticDefaultItem)->ISA(SfxSetItem) )
            {
                if ( *ppItemArr )
                {
                    SfxPoolItemArrayBase_Impl::iterator ppHtArr = (*ppItemArr)->begin();
                    for ( size_t n = (*ppItemArr)->size(); n; --n, ++ppHtArr )
                        if (*ppHtArr)
                        {
#ifdef DBG_UTIL
                            ReleaseRef( **ppHtArr, (*ppHtArr)->GetRefCount() );
#endif
                            delete *ppHtArr;
                        }
                    DELETEZ( *ppItemArr );
                }
                if ( *ppDefaultItem )
                {
#ifdef DBG_UTIL
                    SetRefCount( **ppDefaultItem, 0 );
#endif
                    DELETEZ( *ppDefaultItem );
                }
            }
        }
    }

    ppItemArr = pImp->ppPoolItems;
    ppDefaultItem = ppPoolDefaults;

    //Jetzt die 'einfachen' Items
    for ( nArrCnt = GetSize_Impl();
            nArrCnt;
            --nArrCnt, ++ppItemArr, ++ppDefaultItem )
    {
        if ( *ppItemArr )
        {
            SfxPoolItemArrayBase_Impl::iterator ppHtArr = (*ppItemArr)->begin();
            for ( size_t n = (*ppItemArr)->size(); n; --n, ++ppHtArr )
                if (*ppHtArr)
                {
#ifdef DBG_UTIL
                    ReleaseRef( **ppHtArr, (*ppHtArr)->GetRefCount() );
#endif
                    delete *ppHtArr;
                }
            delete *ppItemArr;
        }
        if ( *ppDefaultItem )
        {
#ifdef DBG_UTIL
            SetRefCount( **ppDefaultItem, 0 );
#endif
            delete *ppDefaultItem;
        }
    }

    pImp->DeleteItems();
    delete[] ppPoolDefaults; ppPoolDefaults = 0;
}

// ----------------------------------------------------------------------

void SfxItemPool::Cleanup()
{
    DBG_CHKTHIS(SfxItemPool, 0);

    //MA 16. Apr. 97: siehe ::Delete()

    SfxPoolItemArray_Impl** ppItemArr = pImp->ppPoolItems;
    SfxPoolItem** ppDefaultItem = ppPoolDefaults;
    SfxPoolItem** ppStaticDefaultItem = ppStaticDefaults;
    sal_uInt16 nArrCnt;

    HACK( "fuer Image, dort gibt es derzeit keine Statics - Bug" )
    if ( ppStaticDefaults ) //HACK fuer Image, dort gibt es keine Statics!!
    {
        for ( nArrCnt = GetSize_Impl();
                nArrCnt;
                --nArrCnt, ++ppItemArr, ++ppDefaultItem, ++ppStaticDefaultItem )
        {
            //Fuer jedes Item gibt es entweder ein Default oder ein static Default!
            if ( *ppItemArr &&
                 ((*ppDefaultItem && (*ppDefaultItem)->ISA(SfxSetItem)) ||
                  (*ppStaticDefaultItem)->ISA(SfxSetItem)) )
            {
                SfxPoolItemArrayBase_Impl::iterator ppHtArr = (*ppItemArr)->begin();
                for ( size_t n = (*ppItemArr)->size(); n; --n, ++ppHtArr )
                    if ( *ppHtArr && !(*ppHtArr)->GetRefCount() )
                    {
                         DELETEZ(*ppHtArr);
                    }
            }
        }
    }

    ppItemArr = pImp->ppPoolItems;

    for ( nArrCnt = GetSize_Impl();
          nArrCnt;
          --nArrCnt, ++ppItemArr )
    {
        if ( *ppItemArr )
        {
            SfxPoolItemArrayBase_Impl::iterator ppHtArr = (*ppItemArr)->begin();
            for ( size_t n = (*ppItemArr)->size(); n; --n, ++ppHtArr )
                if ( *ppHtArr && !(*ppHtArr)->GetRefCount() )
                    DELETEZ( *ppHtArr );
        }
    }
}

// ----------------------------------------------------------------------

void SfxItemPool::SetPoolDefaultItem(const SfxPoolItem &rItem)
{
    DBG_CHKTHIS(SfxItemPool, 0);
    if ( IsInRange(rItem.Which()) )
    {
        SfxPoolItem **ppOldDefault =
            ppPoolDefaults + GetIndex_Impl(rItem.Which());
        SfxPoolItem *pNewDefault = rItem.Clone(this);
        pNewDefault->SetKind(SFX_ITEMS_POOLDEFAULT);
        if ( *ppOldDefault )
        {
            (*ppOldDefault)->SetRefCount(0);
            DELETEZ( *ppOldDefault );
        }
        *ppOldDefault = pNewDefault;
    }
    else if ( pSecondary )
        pSecondary->SetPoolDefaultItem(rItem);
    else
    {
        SFX_ASSERT( 0, rItem.Which(), "unknown Which-Id - cannot set pool default" );
    }
}

/*
 * Resets the default of the given <Which-Id> back to the static default.
 * If a pool default exists it is removed.
 */
void SfxItemPool::ResetPoolDefaultItem( sal_uInt16 nWhichId )
{
    DBG_CHKTHIS(SfxItemPool, 0);
    if ( IsInRange(nWhichId) )
    {
        SfxPoolItem **ppOldDefault =
            ppPoolDefaults + GetIndex_Impl( nWhichId );
        if ( *ppOldDefault )
        {
            (*ppOldDefault)->SetRefCount(0);
            DELETEZ( *ppOldDefault );
        }
    }
    else if ( pSecondary )
        pSecondary->ResetPoolDefaultItem(nWhichId);
    else
    {
        SFX_ASSERT( 0, nWhichId, "unknown Which-Id - cannot set pool default" );
    }
}

// -----------------------------------------------------------------------

const SfxPoolItem& SfxItemPool::Put( const SfxPoolItem& rItem, sal_uInt16 nWhich )
{
    DBG_ASSERT( !rItem.ISA(SfxSetItem) ||
                0 != &((const SfxSetItem&)rItem).GetItemSet(),
                "SetItem without ItemSet" );

    DBG_CHKTHIS(SfxItemPool, 0);
    if ( 0 == nWhich )
        nWhich = rItem.Which();

    // richtigen Secondary-Pool finden
    sal_Bool bSID = nWhich > SFX_WHICH_MAX;
    if ( !bSID && !IsInRange(nWhich) )
    {
        if ( pSecondary )
            return pSecondary->Put( rItem, nWhich );
        OSL_FAIL( "unknown Which-Id - cannot put item" );
    }

    // SID oder nicht poolable (neue Definition)?
    sal_uInt16 nIndex = bSID ? USHRT_MAX : GetIndex_Impl(nWhich);
    if ( USHRT_MAX == nIndex ||
         IsItemFlag_Impl( nIndex, SFX_ITEM_NOT_POOLABLE ) )
    {
        SFX_ASSERT( USHRT_MAX != nIndex || rItem.Which() != nWhich ||
                    !IsDefaultItem(&rItem) || rItem.GetKind() == SFX_ITEMS_DELETEONIDLE,
                    nWhich, "ein nicht Pool-Item ist Default?!" );
        SfxPoolItem *pPoolItem = rItem.Clone(pMaster);
        pPoolItem->SetWhich(nWhich);
        AddRef( *pPoolItem );
        return *pPoolItem;
    }

    SFX_ASSERT( rItem.IsA(GetDefaultItem(nWhich).Type()), nWhich,
                "SFxItemPool: wrong item type in Put" );

    SfxPoolItemArray_Impl** ppItemArr = pImp->ppPoolItems + nIndex;
    if( !*ppItemArr )
        *ppItemArr = new SfxPoolItemArray_Impl;

    SfxPoolItemArrayBase_Impl::iterator ppFree;
    sal_Bool ppFreeIsSet = sal_False;
    SfxPoolItemArrayBase_Impl::iterator ppHtArray = (*ppItemArr)->begin();
    if ( IsItemFlag_Impl( nIndex, SFX_ITEM_POOLABLE ) )
    {
        // wenn es ueberhaupt gepoolt ist, koennte es schon drin sein
        if ( IsPooledItem(&rItem) )
        {
            // 1. Schleife: teste ob der Pointer vorhanden ist.
            for( size_t n = (*ppItemArr)->size(); n; ++ppHtArray, --n )
                if( &rItem == (*ppHtArray) )
                {
                    AddRef( **ppHtArray );
                    return **ppHtArray;
                }
        }

        // 2. Schleife: dann muessen eben die Attribute verglichen werden
        size_t n;
        for ( n = (*ppItemArr)->size(), ppHtArray = (*ppItemArr)->begin();
              n; ++ppHtArray, --n )
        {
            if ( *ppHtArray )
            {
                if( **ppHtArray == rItem )
                {
                    AddRef( **ppHtArray );
                    return **ppHtArray;
                }
            }
            else
                if ( ppFreeIsSet == sal_False )
                {
                    ppFree = ppHtArray;
                    ppFreeIsSet = sal_True;
                }
        }
    }
    else
    {
        // freien Platz suchen
        SfxPoolItemArrayBase_Impl::iterator ppHtArr;
        size_t n, nCount = (*ppItemArr)->size();
        for ( n = (*ppItemArr)->nFirstFree,
                  ppHtArr = (*ppItemArr)->begin() + n;
              n < nCount;
              ++ppHtArr, ++n )
            if ( !*ppHtArr )
            {
                ppFree = ppHtArr;
                ppFreeIsSet = sal_True;
                break;
            }

        // naechstmoeglichen freien Platz merken
        (*ppItemArr)->nFirstFree = n;
    }

    // nicht vorhanden, also im PtrArray eintragen
    SfxPoolItem* pNewItem = rItem.Clone(pMaster);
    pNewItem->SetWhich(nWhich);
#ifdef DBG_UTIL
    SFX_ASSERT( rItem.Type() == pNewItem->Type(), nWhich, "unequal types in Put(): no Clone()?" )
#ifdef TF_POOLABLE
    if ( !rItem.ISA(SfxSetItem) )
    {
        SFX_ASSERT( !IsItemFlag(nWhich, SFX_ITEM_POOLABLE) ||
                    rItem == *pNewItem,
                    nWhich, "unequal items in Put(): no operator==?" );
        SFX_ASSERT( !IsItemFlag(*pNewItem, SFX_ITEM_POOLABLE) ||
                    *pNewItem == rItem,
                    nWhich, "unequal items in Put(): no operator==?" );
    }
#endif
#endif
    AddRef( *pNewItem, pImp->nInitRefCount );
    SfxPoolItem* pTemp = pNewItem;
    if ( ppFreeIsSet == sal_False )
        (*ppItemArr)->push_back( pTemp );
    else
    {
        DBG_ASSERT( *ppFree == 0, "using surrogate in use" );
        *ppFree = pNewItem;
    }
    return *pNewItem;
}

// -----------------------------------------------------------------------

void SfxItemPool::Remove( const SfxPoolItem& rItem )
{
    DBG_CHKTHIS(SfxItemPool, 0);

    DBG_ASSERT( !rItem.ISA(SfxSetItem) ||
                0 != &((const SfxSetItem&)rItem).GetItemSet(),
                "SetItem without ItemSet" );

    SFX_ASSERT( !IsPoolDefaultItem(&rItem), rItem.Which(),
                "wo kommt denn hier ein Pool-Default her" );

    // richtigen Secondary-Pool finden
    const sal_uInt16 nWhich = rItem.Which();
    sal_Bool bSID = nWhich > SFX_WHICH_MAX;
    if ( !bSID && !IsInRange(nWhich) )
    {
        if ( pSecondary )
        {
            pSecondary->Remove( rItem );
            return;
        }
        OSL_FAIL( "unknown Which-Id - cannot remove item" );
    }

    // SID oder nicht poolable (neue Definition)?
    sal_uInt16 nIndex = bSID ? USHRT_MAX : GetIndex_Impl(nWhich);
    if ( bSID || IsItemFlag_Impl( nIndex, SFX_ITEM_NOT_POOLABLE ) )
    {
        SFX_ASSERT( USHRT_MAX != nIndex ||
                    !IsDefaultItem(&rItem), rItem.Which(),
                    "ein nicht Pool-Item ist Default?!" );
        if ( 0 == ReleaseRef(rItem) )
        {
            SfxPoolItem *pItem = &(SfxPoolItem &)rItem;
            delete pItem;
        }
        return;
    }

    SFX_ASSERT( rItem.GetRefCount(), rItem.Which(), "RefCount == 0, Remove unmoeglich" );

    // statische Defaults sind eben einfach da
    if ( rItem.GetKind() == SFX_ITEMS_STATICDEFAULT &&
         &rItem == *( ppStaticDefaults + GetIndex_Impl(nWhich) ) )
        return;

    // Item im eigenen Pool suchen
    SfxPoolItemArray_Impl** ppItemArr = (pImp->ppPoolItems + nIndex);
    SFX_ASSERT( *ppItemArr, rItem.Which(), "removing Item not in Pool" );
    SfxPoolItemArrayBase_Impl::iterator ppHtArr = (*ppItemArr)->begin();
    for( size_t n = (*ppItemArr)->size(); n; ++ppHtArr, --n )
        if( *ppHtArr == &rItem )
        {
            if ( (*ppHtArr)->GetRefCount() ) //!
                ReleaseRef( **ppHtArr );
            else
            {
                SFX_ASSERT( 0, rItem.Which(), "removing Item without ref" );
                SFX_TRACE( "to be removed, but not no refs: ", *ppHtArr );
            }

            // ggf. kleinstmoegliche freie Position merken
            size_t nPos = (*ppItemArr)->size() - n;
            if ( (*ppItemArr)->nFirstFree > nPos )
                (*ppItemArr)->nFirstFree = nPos;

            //! MI: Hack, solange wir das Problem mit dem Outliner haben
            //! siehe anderes MI-REF
            if ( 0 == (*ppHtArr)->GetRefCount() && nWhich < 4000 )
                DELETEZ(*ppHtArr);
            return;
        }

    // nicht vorhanden
    SFX_ASSERT( 0, rItem.Which(), "removing Item not in Pool" );
    SFX_TRACE( "to be removed, but not in pool: ", &rItem );
}

// -----------------------------------------------------------------------

const SfxPoolItem& SfxItemPool::GetDefaultItem( sal_uInt16 nWhich ) const
{
    DBG_CHKTHIS(SfxItemPool, 0);

    if ( !IsInRange(nWhich) )
    {
        if ( pSecondary )
            return pSecondary->GetDefaultItem( nWhich );
        SFX_ASSERT( 0, nWhich, "unknown which - dont ask me for defaults" );
    }

    DBG_ASSERT( ppStaticDefaults, "no defaults known - dont ask me for defaults" );
    sal_uInt16 nPos = GetIndex_Impl(nWhich);
    SfxPoolItem *pDefault = *(ppPoolDefaults + nPos);
    if ( pDefault )
        return *pDefault;
    return **(ppStaticDefaults + nPos);
}

// -----------------------------------------------------------------------


void SfxItemPool::FreezeIdRanges()

/*  [Beschreibung]

    This method should be called at the master pool, when all secondary
    pools are appended to it.

    It calculates the ranges of 'which-ids' for fast construction of
    item-sets, which contains all 'which-ids'.
*/

{
    FillItemIdRanges_Impl( _pPoolRanges );
}


// -----------------------------------------------------------------------

void SfxItemPool::FillItemIdRanges_Impl( sal_uInt16*& pWhichRanges ) const
{
    DBG_CHKTHIS(SfxItemPool, 0);
    DBG_ASSERT( !_pPoolRanges, "GetFrozenRanges() would be faster!" );

    const SfxItemPool *pPool;
    sal_uInt16 nLevel = 0;
    for( pPool = this; pPool; pPool = pPool->pSecondary )
        ++nLevel;

    pWhichRanges = new sal_uInt16[ 2*nLevel + 1 ];

    nLevel = 0;
    for( pPool = this; pPool; pPool = pPool->pSecondary )
    {
        *(pWhichRanges+(nLevel++)) = pPool->nStart;
        *(pWhichRanges+(nLevel++)) = pPool->nEnd;
        *(pWhichRanges+nLevel) = 0;
    }
}

// -----------------------------------------------------------------------

const SfxPoolItem *SfxItemPool::GetItem2(sal_uInt16 nWhich, sal_uInt32 nOfst) const
{
    DBG_CHKTHIS(SfxItemPool, 0);

    if ( !IsInRange(nWhich) )
    {
        if ( pSecondary )
            return pSecondary->GetItem2( nWhich, nOfst );
        SFX_ASSERT( 0, nWhich, "unknown Which-Id - cannot resolve surrogate" );
        return 0;
    }

    // dflt-Attribut?
    if ( nOfst == SFX_ITEMS_DEFAULT )
        return *(ppStaticDefaults + GetIndex_Impl(nWhich));

    SfxPoolItemArray_Impl* pItemArr = *(pImp->ppPoolItems + GetIndex_Impl(nWhich));
    if( pItemArr && nOfst < pItemArr->size() )
        return (*pItemArr)[nOfst];

    return 0;
}

// -----------------------------------------------------------------------

sal_uInt32 SfxItemPool::GetItemCount2(sal_uInt16 nWhich) const
{
    DBG_CHKTHIS(SfxItemPool, 0);

    if ( !IsInRange(nWhich) )
    {
        if ( pSecondary )
            return pSecondary->GetItemCount2( nWhich );
        SFX_ASSERT( 0, nWhich, "unknown Which-Id - cannot resolve surrogate" );
        return 0;
    }

    SfxPoolItemArray_Impl* pItemArr = *(pImp->ppPoolItems + GetIndex_Impl(nWhich));
    if  ( pItemArr )
        return pItemArr->size();
    return 0;
}

// -----------------------------------------------------------------------

sal_uInt16 SfxItemPool::GetWhich( sal_uInt16 nSlotId, sal_Bool bDeep ) const
{
    if ( !IsSlot(nSlotId) )
        return nSlotId;

#ifdef TF_POOLABLE
    sal_uInt16 nCount = nEnd - nStart + 1;
    for ( sal_uInt16 nOfs = 0; nOfs < nCount; ++nOfs )
        if ( pItemInfos[nOfs]._nSID == nSlotId )
            return nOfs + nStart;
#else
    if ( pSlotIds )
    {
        sal_uInt16 nCount = nEnd - nStart + 1;
        for ( sal_uInt16 nOfs = 0; nOfs < nCount; ++nOfs )
            if ( pSlotIds[nOfs] == nSlotId )
                return nOfs + nStart;
    }
#endif
    if ( pSecondary && bDeep )
        return pSecondary->GetWhich(nSlotId);
    return nSlotId;
}

// -----------------------------------------------------------------------

sal_uInt16 SfxItemPool::GetSlotId( sal_uInt16 nWhich, sal_Bool bDeep ) const
{
    if ( !IsWhich(nWhich) )
        return nWhich;

    if ( !IsInRange( nWhich ) )
    {
        if ( pSecondary && bDeep )
            return pSecondary->GetSlotId(nWhich);
        SFX_ASSERT( 0, nWhich, "unknown Which-Id - cannot get slot-id" );
        return 0;
    }
#ifdef TF_POOLABLE

    sal_uInt16 nSID = pItemInfos[nWhich - nStart]._nSID;
    return nSID ? nSID : nWhich;
#else
    else if ( pSlotIds )
        return pSlotIds[nWhich - nStart];
    return nWhich;
#endif
}

// -----------------------------------------------------------------------

sal_uInt16 SfxItemPool::GetTrueWhich( sal_uInt16 nSlotId, sal_Bool bDeep ) const
{
    if ( !IsSlot(nSlotId) )
        return 0;

#ifdef TF_POOLABLE
    sal_uInt16 nCount = nEnd - nStart + 1;
    for ( sal_uInt16 nOfs = 0; nOfs < nCount; ++nOfs )
        if ( pItemInfos[nOfs]._nSID == nSlotId )
            return nOfs + nStart;
#else
    if ( pSlotIds )
    {
        sal_uInt16 nCount = nEnd - nStart + 1;
        for ( sal_uInt16 nOfs = 0; nOfs < nCount; ++nOfs )
            if ( pSlotIds[nOfs] == nSlotId )
                return nOfs + nStart;
    }
#endif
    if ( pSecondary && bDeep )
        return pSecondary->GetTrueWhich(nSlotId);
    return 0;
}

// -----------------------------------------------------------------------

sal_uInt16 SfxItemPool::GetTrueSlotId( sal_uInt16 nWhich, sal_Bool bDeep ) const
{
    if ( !IsWhich(nWhich) )
        return 0;

    if ( !IsInRange( nWhich ) )
    {
        if ( pSecondary && bDeep )
            return pSecondary->GetTrueSlotId(nWhich);
        SFX_ASSERT( 0, nWhich, "unknown Which-Id - cannot get slot-id" );
        return 0;
    }
#ifdef TF_POOLABLE
    return pItemInfos[nWhich - nStart]._nSID;
#else
    else if ( pSlotIds )
        return pSlotIds[nWhich - nStart];
    else
        return 0;
#endif
}
// -----------------------------------------------------------------------
void SfxItemPool::SetFileFormatVersion( sal_uInt16 nFileFormatVersion )

/*  [Description]

    You must call this function to set the file format version after
    concatenating your secondary-pools but before you store any
    pool, itemset or item. Only set the version at the master pool,
    never at any secondary pool.
*/

{
    DBG_ASSERT( this == pMaster,
                "SfxItemPool::SetFileFormatVersion() but not a master pool" );
    for ( SfxItemPool *pPool = this; pPool; pPool = pPool->pSecondary )
        pPool->_nFileFormatVersion = nFileFormatVersion;
}


/* vim:set shiftwidth=4 softtabstop=4 expandtab: */<|MERGE_RESOLUTION|>--- conflicted
+++ resolved
@@ -73,11 +73,7 @@
 
 // -----------------------------------------------------------------------
 
-<<<<<<< HEAD
-inline bool SfxItemPool::IsItemFlag_Impl( USHORT nPos, USHORT nFlag ) const
-=======
-inline FASTBOOL SfxItemPool::IsItemFlag_Impl( sal_uInt16 nPos, sal_uInt16 nFlag ) const
->>>>>>> e2a3d487
+inline bool SfxItemPool::IsItemFlag_Impl( sal_uInt16 nPos, sal_uInt16 nFlag ) const
 {
     sal_uInt16 nItemFlag = pItemInfos[nPos]._nFlags;
     return nFlag == (nItemFlag & nFlag);
@@ -85,11 +81,7 @@
 
 // -----------------------------------------------------------------------
 
-<<<<<<< HEAD
-bool SfxItemPool::IsItemFlag( USHORT nWhich, USHORT nFlag ) const
-=======
-FASTBOOL SfxItemPool::IsItemFlag( sal_uInt16 nWhich, sal_uInt16 nFlag ) const
->>>>>>> e2a3d487
+bool SfxItemPool::IsItemFlag( sal_uInt16 nWhich, sal_uInt16 nFlag ) const
 {
     for ( const SfxItemPool *pPool = this; pPool; pPool = pPool->pSecondary )
     {
@@ -186,11 +178,7 @@
     pImp->nInitRefCount = 1;
     pImp->nVerStart = nStart;
     pImp->nVerEnd = nEnd;
-<<<<<<< HEAD
     pImp->bInSetItem = false;
-=======
-    pImp->bInSetItem = sal_False;
->>>>>>> e2a3d487
     pImp->nStoringStart = nStartWhich;
     pImp->nStoringEnd = nEndWhich;
 
@@ -249,11 +237,7 @@
     pImp->nInitRefCount = 1;
     pImp->nVerStart = rPool.pImp->nVerStart;
     pImp->nVerEnd = rPool.pImp->nVerEnd;
-<<<<<<< HEAD
     pImp->bInSetItem = false;
-=======
-    pImp->bInSetItem = sal_False;
->>>>>>> e2a3d487
     pImp->nStoringStart = nStart;
     pImp->nStoringEnd = nEnd;
 
@@ -464,13 +448,8 @@
                         for( size_t i = (*ppItemArr)->size(); i; ++ppHtArr, --i )
                             if ( !(*ppHtArr) )
                             {
-<<<<<<< HEAD
                                 OSL_FAIL( "old secondary pool must be empty" );
-                                bOK = FALSE;
-=======
-                                DBG_ERROR( "old secondary pool must be empty" );
                                 bOK = sal_False;
->>>>>>> e2a3d487
                                 break;
                             }
                     }
