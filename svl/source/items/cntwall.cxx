/* -*- Mode: C++; tab-width: 4; indent-tabs-mode: nil; c-basic-offset: 4 -*- */
/*************************************************************************
 *
 * DO NOT ALTER OR REMOVE COPYRIGHT NOTICES OR THIS FILE HEADER.
 *
 * Copyright 2000, 2010 Oracle and/or its affiliates.
 *
 * OpenOffice.org - a multi-platform office productivity suite
 *
 * This file is part of OpenOffice.org.
 *
 * OpenOffice.org is free software: you can redistribute it and/or modify
 * it under the terms of the GNU Lesser General Public License version 3
 * only, as published by the Free Software Foundation.
 *
 * OpenOffice.org is distributed in the hope that it will be useful,
 * but WITHOUT ANY WARRANTY; without even the implied warranty of
 * MERCHANTABILITY or FITNESS FOR A PARTICULAR PURPOSE.  See the
 * GNU Lesser General Public License version 3 for more details
 * (a copy is included in the LICENSE file that accompanied this code).
 *
 * You should have received a copy of the GNU Lesser General Public License
 * version 3 along with OpenOffice.org.  If not, see
 * <http://www.openoffice.org/license.html>
 * for a copy of the LGPLv3 License.
 *
 ************************************************************************/

// MARKER(update_precomp.py): autogen include statement, do not remove
#include "precompiled_svl.hxx"

#include <tools/debug.hxx>
#include <tools/string.hxx>
#include <tools/stream.hxx>
#include <tools/vcompat.hxx>

#include <svl/cntwall.hxx>

#define CNTWALLPAPERITEM_STREAM_MAGIC   ( (sal_uInt32)0xfefefefe )
#define CNTWALLPAPERITEM_STREAM_SEEKREL (-( (long)( sizeof( sal_uInt32 ) ) ) )

TYPEINIT1( CntWallpaperItem, SfxPoolItem );

// -----------------------------------------------------------------------
CntWallpaperItem::CntWallpaperItem( sal_uInt16 which )
    : SfxPoolItem( which ), _nColor( COL_TRANSPARENT ), _nStyle( 0 )
{
}

// -----------------------------------------------------------------------
CntWallpaperItem::CntWallpaperItem( sal_uInt16 which, SvStream& rStream, sal_uInt16 nVersion )
    : SfxPoolItem( which ), _nColor( COL_TRANSPARENT ), _nStyle( 0 )
{
    sal_uInt32 nMagic = 0;
    rStream >> nMagic;
    if ( nMagic == CNTWALLPAPERITEM_STREAM_MAGIC )
    {
        // Okay, data were stored by CntWallpaperItem.

        readUnicodeString(rStream, _aURL, nVersion >= 1);
        // !!! Color stream operators do not work - they discard any
        // transparency info !!!
        _nColor.Read( rStream, sal_True );
        rStream >> _nStyle;
    }
    else
    {
        rStream.SeekRel( CNTWALLPAPERITEM_STREAM_SEEKREL );

        // Data were stored by SfxWallpaperItem ( SO < 6.0 ). The only
        // thing we can do here is to get the URL and to position the stream.

        {
            // "Read" Wallpaper member - The version compat object positions
            // the stream after the wallpaper data in its dtor. We must use
            // this trick here as no VCL must be used here ( No Wallpaper
            // object allowed ).
            VersionCompat aCompat( rStream, STREAM_READ );
        }

        // Read SfxWallpaperItem's string member _aURL.
        readUnicodeString(rStream, _aURL, false);

        // "Read" SfxWallpaperItem's string member _aFilter.
        ByteString aDummy;
        rStream.ReadByteString(aDummy);
    }
}

// -----------------------------------------------------------------------
CntWallpaperItem::CntWallpaperItem( const CntWallpaperItem& rItem ) :
    SfxPoolItem( rItem ),
    _aURL( rItem._aURL ),
    _nColor( rItem._nColor ),
    _nStyle( rItem._nStyle )
{
}

// -----------------------------------------------------------------------
CntWallpaperItem::~CntWallpaperItem()
{
}

// -----------------------------------------------------------------------
int CntWallpaperItem::operator==( const SfxPoolItem& rItem ) const
{
    DBG_ASSERT( SfxPoolItem::operator==( rItem ), "unequal type" );

    const CntWallpaperItem& rWallItem = (const CntWallpaperItem&)rItem;

    if( ( rWallItem._nStyle == _nStyle ) &&
        ( rWallItem._nColor == _nColor ) &&
        ( rWallItem._aURL == _aURL ) )
        return sal_True;
    else
        return sal_False;
}

//============================================================================
// virtual
sal_uInt16 CntWallpaperItem::GetVersion(sal_uInt16) const
{
    return 1; // because it uses SfxPoolItem::read/writeUnicodeString()
}

// -----------------------------------------------------------------------
SfxPoolItem* CntWallpaperItem::Create( SvStream& rStream, sal_uInt16 nVersion) const
{
    return new CntWallpaperItem( Which(), rStream, nVersion );
}

// -----------------------------------------------------------------------
SvStream& CntWallpaperItem::Store( SvStream& rStream, sal_uInt16 ) const
{
    rStream << CNTWALLPAPERITEM_STREAM_MAGIC;
    writeUnicodeString(rStream, _aURL);
    // !!! Color stream operators do not work - they discard any
    // transparency info !!!
    // ??? Why the hell Color::Write(...) isn't const ???
    SAL_CONST_CAST( CntWallpaperItem*, this )->_nColor.Write( rStream, sal_True );
    rStream << _nStyle;

    return rStream;
}

// -----------------------------------------------------------------------
SfxPoolItem* CntWallpaperItem::Clone( SfxItemPool* ) const
{
    return new CntWallpaperItem( *this );
}

//----------------------------------------------------------------------------
// virtual
<<<<<<< HEAD
bool CntWallpaperItem::QueryValue( com::sun::star::uno::Any&,BYTE ) const
{
    OSL_FAIL("Not implemented!");
    return false;
=======
sal_Bool CntWallpaperItem::QueryValue( com::sun::star::uno::Any&,sal_uInt8 ) const
{
    DBG_ERROR("Not implemented!");
    return sal_False;
>>>>>>> e2a3d487
}

//----------------------------------------------------------------------------
// virtual
<<<<<<< HEAD
bool CntWallpaperItem::PutValue( const com::sun::star::uno::Any&,BYTE )
{
    OSL_FAIL("Not implemented!");
    return false;
=======
sal_Bool CntWallpaperItem::PutValue( const com::sun::star::uno::Any&,sal_uInt8 )
{
    DBG_ERROR("Not implemented!");
    return sal_False;
>>>>>>> e2a3d487
}


/* vim:set shiftwidth=4 softtabstop=4 expandtab: */<|MERGE_RESOLUTION|>--- conflicted
+++ resolved
@@ -151,32 +151,18 @@
 
 //----------------------------------------------------------------------------
 // virtual
-<<<<<<< HEAD
-bool CntWallpaperItem::QueryValue( com::sun::star::uno::Any&,BYTE ) const
+bool CntWallpaperItem::QueryValue( com::sun::star::uno::Any&, sal_uInt8) const
 {
     OSL_FAIL("Not implemented!");
     return false;
-=======
-sal_Bool CntWallpaperItem::QueryValue( com::sun::star::uno::Any&,sal_uInt8 ) const
-{
-    DBG_ERROR("Not implemented!");
-    return sal_False;
->>>>>>> e2a3d487
 }
 
 //----------------------------------------------------------------------------
 // virtual
-<<<<<<< HEAD
-bool CntWallpaperItem::PutValue( const com::sun::star::uno::Any&,BYTE )
+bool CntWallpaperItem::PutValue( const com::sun::star::uno::Any&, sal_uInt8)
 {
     OSL_FAIL("Not implemented!");
     return false;
-=======
-sal_Bool CntWallpaperItem::PutValue( const com::sun::star::uno::Any&,sal_uInt8 )
-{
-    DBG_ERROR("Not implemented!");
-    return sal_False;
->>>>>>> e2a3d487
 }
 
 
