--- conflicted
+++ resolved
@@ -4118,11 +4118,7 @@
 {
     sal_uInt16 nAnz = NumFor[1].GetCount();
     if (!nAnz)
-<<<<<<< HEAD
-         return FALSE;
-=======
         return sal_False;
->>>>>>> e1028d92
 
     String *tmpStr = NumFor[1].Info().sStrArray;
     return (tmpStr[0] == '(' && tmpStr[nAnz-1] == ')' );
