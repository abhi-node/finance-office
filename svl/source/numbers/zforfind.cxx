/* -*- Mode: C++; tab-width: 4; indent-tabs-mode: nil; c-basic-offset: 4 -*- */
/*************************************************************************
 *
 * DO NOT ALTER OR REMOVE COPYRIGHT NOTICES OR THIS FILE HEADER.
 *
 * Copyright 2000, 2010 Oracle and/or its affiliates.
 *
 * OpenOffice.org - a multi-platform office productivity suite
 *
 * This file is part of OpenOffice.org.
 *
 * OpenOffice.org is free software: you can redistribute it and/or modify
 * it under the terms of the GNU Lesser General Public License version 3
 * only, as published by the Free Software Foundation.
 *
 * OpenOffice.org is distributed in the hope that it will be useful,
 * but WITHOUT ANY WARRANTY; without even the implied warranty of
 * MERCHANTABILITY or FITNESS FOR A PARTICULAR PURPOSE.  See the
 * GNU Lesser General Public License version 3 for more details
 * (a copy is included in the LICENSE file that accompanied this code).
 *
 * You should have received a copy of the GNU Lesser General Public License
 * version 3 along with OpenOffice.org.  If not, see
 * <http://www.openoffice.org/license.html>
 * for a copy of the LGPLv3 License.
 *
 ************************************************************************/

// MARKER(update_precomp.py): autogen include statement, do not remove
#include "precompiled_svl.hxx"

#include <ctype.h>
#include <stdlib.h>
#include <float.h>
#include <errno.h>
#include <tools/date.hxx>
#include <tools/debug.hxx>
#include <rtl/math.hxx>
#include <unotools/charclass.hxx>
#include <unotools/calendarwrapper.hxx>
#include <unotools/localedatawrapper.hxx>
#include <com/sun/star/i18n/CalendarFieldIndex.hpp>
#include <unotools/digitgroupingiterator.hxx>

#include <svl/zforlist.hxx>         // NUMBERFORMAT_XXX
#include "zforscan.hxx"
#include <svl/zformat.hxx>

#define _ZFORFIND_CXX
#include "zforfind.hxx"
#undef _ZFORFIND_CXX


#ifndef DBG_UTIL
#define NF_TEST_CALENDAR 0
#else
#define NF_TEST_CALENDAR 0
#endif
#if NF_TEST_CALENDAR
#include <comphelper/processfactory.hxx>
#include <com/sun/star/i18n/XExtendedCalendar.hpp>
#endif


const sal_uInt8 ImpSvNumberInputScan::nMatchedEndString    = 0x01;
const sal_uInt8 ImpSvNumberInputScan::nMatchedMidString    = 0x02;
const sal_uInt8 ImpSvNumberInputScan::nMatchedStartString  = 0x04;
const sal_uInt8 ImpSvNumberInputScan::nMatchedVirgin       = 0x08;
const sal_uInt8 ImpSvNumberInputScan::nMatchedUsedAsReturn = 0x10;

/* It is not clear how we want timezones to be handled. Convert them to local
 * time isn't wanted, as it isn't done in any other place and timezone
 * information isn't stored anywhere. Ignoring them and pretending local time
 * may be wrong too and might not be what the user expects. Keep the input as
 * string so that no information is lost.
 * Anyway, defining NF_RECOGNIZE_ISO8601_TIMEZONES to 1 would be the way how it
 * would work, together with the nTimezonePos handling in GetTimeRef(). */
#define NF_RECOGNIZE_ISO8601_TIMEZONES 0

//---------------------------------------------------------------------------
//      Konstruktor

ImpSvNumberInputScan::ImpSvNumberInputScan( SvNumberFormatter* pFormatterP )
        :
        pUpperMonthText( NULL ),
        pUpperAbbrevMonthText( NULL ),
        pUpperDayText( NULL ),
        pUpperAbbrevDayText( NULL ),
        eScannedType( NUMBERFORMAT_UNDEFINED ),
        eSetType( NUMBERFORMAT_UNDEFINED )
{
    pFormatter = pFormatterP;
    pNullDate = new Date(30,12,1899);
    nYear2000 = SvNumberFormatter::GetYear2000Default();
    Reset();
    ChangeIntl();
}


//---------------------------------------------------------------------------
//      Destruktor

ImpSvNumberInputScan::~ImpSvNumberInputScan()
{
    Reset();
    delete pNullDate;
    delete [] pUpperMonthText;
    delete [] pUpperAbbrevMonthText;
    delete [] pUpperDayText;
    delete [] pUpperAbbrevDayText;
}


//---------------------------------------------------------------------------
//      Reset

void ImpSvNumberInputScan::Reset()
{
<<<<<<< HEAD
=======
#if 0
// ER 16.06.97 18:56 Vorbelegung erfolgt jetzt in NumberStringDivision,
// wozu immer alles loeschen wenn einiges wieder benutzt oder gar nicht
// gebraucht wird..
    for (sal_uInt16 i = 0; i < SV_MAX_ANZ_INPUT_STRINGS; i++)
    {
        sStrArray[i].Erase();
        nNums[i] = SV_MAX_ANZ_INPUT_STRINGS-1;
        IsNum[i] = sal_False;
    }
#endif
>>>>>>> e2a3d487
    nMonth       = 0;
    nMonthPos    = 0;
    nTimePos     = 0;
    nSign        = 0;
    nESign       = 0;
    nDecPos      = 0;
    nNegCheck    = 0;
    nAnzStrings  = 0;
    nAnzNums     = 0;
    nThousand    = 0;
    eScannedType = NUMBERFORMAT_UNDEFINED;
    nAmPm        = 0;
    nPosThousandString = 0;
    nLogical     = 0;
    nStringScanNumFor = 0;
    nStringScanSign = 0;
    nMatchedAllStrings = nMatchedVirgin;
    nMayBeIso8601 = 0;
    nTimezonePos = 0;
}


//---------------------------------------------------------------------------
//
// static
inline sal_Bool ImpSvNumberInputScan::MyIsdigit( sal_Unicode c )
{
<<<<<<< HEAD
=======
    // If the input string wouldn't be converted using TransformInput() we'd
    // to use something similar to the following and to adapt many places.
#if 0
    // use faster isdigit() if possible
    if ( c < 128 )
        return isdigit( (unsigned char) c ) != 0;
    if ( c < 256 )
        return sal_False;
    String aTmp( c );
    return pFormatter->GetCharClass()->isDigit( aTmp, 0 );
#else
>>>>>>> e2a3d487
    return c < 128 && isdigit( (unsigned char) c );
}


//---------------------------------------------------------------------------
//
void ImpSvNumberInputScan::TransformInput( String& rStr )
{
    xub_StrLen nPos, nLen;
    for ( nPos = 0, nLen = rStr.Len(); nPos < nLen; ++nPos )
    {
        if ( 256 <= rStr.GetChar( nPos ) &&
                pFormatter->GetCharClass()->isDigit( rStr, nPos ) )
            break;
    }
    if ( nPos < nLen )
        rStr = pFormatter->GetNatNum()->getNativeNumberString( rStr,
                pFormatter->GetLocale(), 0 );
}


//---------------------------------------------------------------------------
//      StringToDouble
//
// Only simple unsigned floating point values without any error detection,
// decimal separator has to be '.'

double ImpSvNumberInputScan::StringToDouble( const String& rStr, sal_Bool bForceFraction )
{
    double fNum = 0.0;
    double fFrac = 0.0;
    int nExp = 0;
    xub_StrLen nPos = 0;
    xub_StrLen nLen = rStr.Len();
    sal_Bool bPreSep = !bForceFraction;

    while (nPos < nLen)
    {
        if (rStr.GetChar(nPos) == '.')
            bPreSep = sal_False;
        else if (bPreSep)
            fNum = fNum * 10.0 + (double) (rStr.GetChar(nPos) - '0');
        else
        {
            fFrac = fFrac * 10.0 + (double) (rStr.GetChar(nPos) - '0');
            --nExp;
        }
        nPos++;
    }
    if ( fFrac )
        return fNum + ::rtl::math::pow10Exp( fFrac, nExp );
    return fNum;
}


//---------------------------------------------------------------------------
//       NextNumberStringSymbol
//
// Zerlegt die Eingabe in Zahlen und Strings fuer die weitere
// Verarbeitung (Turing-Maschine).
//---------------------------------------------------------------------------
// Ausgangs Zustand = GetChar
//---------------+-------------------+-----------------------+---------------
// Alter Zustand | gelesenes Zeichen | Aktion                | Neuer Zustand
//---------------+-------------------+-----------------------+---------------
// GetChar       | Ziffer            | Symbol=Zeichen        | GetValue
//               | Sonst             | Symbol=Zeichen        | GetString
//---------------|-------------------+-----------------------+---------------
// GetValue      | Ziffer            | Symbol=Symbol+Zeichen | GetValue
//               | Sonst             | Dec(CharPos)          | Stop
//---------------+-------------------+-----------------------+---------------
// GetString     | Ziffer            | Dec(CharPos)          | Stop
//               | Sonst             | Symbol=Symbol+Zeichen | GetString
//---------------+-------------------+-----------------------+---------------

enum ScanState              // States der Turing-Maschine
{
    SsStop      = 0,
    SsStart     = 1,
    SsGetValue  = 2,
    SsGetString = 3
};

sal_Bool ImpSvNumberInputScan::NextNumberStringSymbol(
        const sal_Unicode*& pStr,
        String& rSymbol )
{
    sal_Bool isNumber = sal_False;
    sal_Unicode cToken;
    ScanState eState = SsStart;
    register const sal_Unicode* pHere = pStr;
    register xub_StrLen nChars = 0;

    while ( ((cToken = *pHere) != 0) && eState != SsStop)
    {
        pHere++;
        switch (eState)
        {
            case SsStart:
                if ( MyIsdigit( cToken ) )
                {
                    eState = SsGetValue;
                    isNumber = sal_True;
                }
                else
                    eState = SsGetString;
                nChars++;
                break;
            case SsGetValue:
                if ( MyIsdigit( cToken ) )
                    nChars++;
                else
                {
                    eState = SsStop;
                    pHere--;
                }
                break;
            case SsGetString:
                if ( !MyIsdigit( cToken ) )
                    nChars++;
                else
                {
                    eState = SsStop;
                    pHere--;
                }
                break;
            default:
                break;
        }   // switch
    }   // while

    if ( nChars )
        rSymbol.Assign( pStr, nChars );
    else
        rSymbol.Erase();

    pStr = pHere;

    return isNumber;
}


//---------------------------------------------------------------------------
//      SkipThousands

// FIXME: should be grouping; it is only used though in case nAnzStrings is
// near SV_MAX_ANZ_INPUT_STRINGS, in NumberStringDivision().

sal_Bool ImpSvNumberInputScan::SkipThousands(
        const sal_Unicode*& pStr,
        String& rSymbol )
{
    sal_Bool res = sal_False;
    sal_Unicode cToken;
    const String& rThSep = pFormatter->GetNumThousandSep();
    register const sal_Unicode* pHere = pStr;
    ScanState eState = SsStart;
    xub_StrLen nCounter = 0;                                // counts 3 digits

    while ( ((cToken = *pHere) != 0) && eState != SsStop)
    {
        pHere++;
        switch (eState)
        {
            case SsStart:
                if ( StringPtrContains( rThSep, pHere-1, 0 ) )
                {
                    nCounter = 0;
                    eState = SsGetValue;
                    pHere += rThSep.Len()-1;
                }
                else
                {
                    eState = SsStop;
                    pHere--;
                }
                break;
            case SsGetValue:
                if ( MyIsdigit( cToken ) )
                {
                    rSymbol += cToken;
                    nCounter++;
                    if (nCounter == 3)
                    {
                        eState = SsStart;
                        res = sal_True;                 // .000 combination found
                    }
                }
                else
                {
                    eState = SsStop;
                    pHere--;
                }
                break;
            default:
                break;
        }   // switch
    }   // while

    if (eState == SsGetValue)               // break witth less than 3 digits
    {
        if ( nCounter )
            rSymbol.Erase( rSymbol.Len() - nCounter, nCounter );
        pHere -= nCounter + rThSep.Len();       // put back ThSep also
    }
    pStr = pHere;

    return res;
}


//---------------------------------------------------------------------------
//      NumberStringDivision

void ImpSvNumberInputScan::NumberStringDivision( const String& rString )
{
    const sal_Unicode* pStr = rString.GetBuffer();
    const sal_Unicode* const pEnd = pStr + rString.Len();
    while ( pStr < pEnd && nAnzStrings < SV_MAX_ANZ_INPUT_STRINGS )
    {
        if ( NextNumberStringSymbol( pStr, sStrArray[nAnzStrings] ) )
        {                                               // Zahl
            IsNum[nAnzStrings] = sal_True;
            nNums[nAnzNums] = nAnzStrings;
            nAnzNums++;
            if (nAnzStrings >= SV_MAX_ANZ_INPUT_STRINGS - 7 &&
                nPosThousandString == 0)                // nur einmal
                if ( SkipThousands( pStr, sStrArray[nAnzStrings] ) )
                    nPosThousandString = nAnzStrings;
        }
        else
        {
            IsNum[nAnzStrings] = sal_False;
        }
        nAnzStrings++;
    }
}


//---------------------------------------------------------------------------
// Whether rString contains rWhat at nPos

sal_Bool ImpSvNumberInputScan::StringContainsImpl( const String& rWhat,
            const String& rString, xub_StrLen nPos )
{
    if ( nPos + rWhat.Len() <= rString.Len() )
        return StringPtrContainsImpl( rWhat, rString.GetBuffer(), nPos );
    return sal_False;
}


//---------------------------------------------------------------------------
// Whether pString contains rWhat at nPos

sal_Bool ImpSvNumberInputScan::StringPtrContainsImpl( const String& rWhat,
            const sal_Unicode* pString, xub_StrLen nPos )
{
    if ( rWhat.Len() == 0 )
        return sal_False;
    register const sal_Unicode* pWhat = rWhat.GetBuffer();
    register const sal_Unicode* const pEnd = pWhat + rWhat.Len();
    register const sal_Unicode* pStr = pString + nPos;
    while ( pWhat < pEnd )
    {
        if ( *pWhat != *pStr )
            return sal_False;
        pWhat++;
        pStr++;
    }
    return sal_True;
}


//---------------------------------------------------------------------------
//      SkipChar
//
// ueberspringt genau das angegebene Zeichen

inline sal_Bool ImpSvNumberInputScan::SkipChar( sal_Unicode c, const String& rString,
        xub_StrLen& nPos )
{
    if ((nPos < rString.Len()) && (rString.GetChar(nPos) == c))
    {
        nPos++;
        return sal_True;
    }
    return sal_False;
}


//---------------------------------------------------------------------------
//      SkipBlanks
//
// Ueberspringt Leerzeichen

inline void ImpSvNumberInputScan::SkipBlanks( const String& rString,
        xub_StrLen& nPos )
{
    if ( nPos < rString.Len() )
    {
        register const sal_Unicode* p = rString.GetBuffer() + nPos;
        while ( *p == ' ' )
        {
            nPos++;
            p++;
        }
    }
}


//---------------------------------------------------------------------------
//      SkipString
//
// jump over rWhat in rString at nPos

inline sal_Bool ImpSvNumberInputScan::SkipString( const String& rWhat,
        const String& rString, xub_StrLen& nPos )
{
    if ( StringContains( rWhat, rString, nPos ) )
    {
        nPos = nPos + rWhat.Len();
        return sal_True;
    }
    return sal_False;
}


//---------------------------------------------------------------------------
//      GetThousandSep
//
// recognizes exactly ,111 in {3} and {3,2} or ,11 in {3,2} grouping

inline sal_Bool ImpSvNumberInputScan::GetThousandSep(
        const String& rString,
        xub_StrLen& nPos,
        sal_uInt16 nStringPos )
{
    const String& rSep = pFormatter->GetNumThousandSep();
    // Is it an ordinary space instead of a non-breaking space?
    bool bSpaceBreak = rSep.GetChar(0) == 0xa0 && rString.GetChar(0) == 0x20 &&
        rSep.Len() == 1 && rString.Len() == 1;
    if (!( (rString == rSep || bSpaceBreak)             // nothing else
                && nStringPos < nAnzStrings - 1         // safety first!
                && IsNum[nStringPos+1] ))               // number follows
        return sal_False;                                   // no? => out

    utl::DigitGroupingIterator aGrouping(
            pFormatter->GetLocaleData()->getDigitGrouping());
    // Match ,### in {3} or ,## in {3,2}
    /* FIXME: this could be refined to match ,## in {3,2} only if ,##,## or
     * ,##,### and to match ,### in {3,2} only if it's the last. However,
     * currently there is no track kept where group separators occur. In {3,2}
     * #,###,### and #,##,## would be valid input, which maybe isn't even bad
     * for #,###,###. Other combinations such as #,###,## maybe not. */
    xub_StrLen nLen = sStrArray[nStringPos+1].Len();
    if (nLen == aGrouping.get()                         // with 3 (or so) digits
            || nLen == aGrouping.advance().get()        // or with 2 (or 3 or so) digits
            || nPosThousandString == nStringPos+1       // or concatenated
       )
    {
        nPos = nPos + rSep.Len();
        return sal_True;
    }
    return sal_False;
}


//---------------------------------------------------------------------------
//      GetLogical
//
// Conversion of text to logial value
// "sal_True" =>  1:
// "sal_False"=> -1:
// else   =>  0:

short ImpSvNumberInputScan::GetLogical( const String& rString )
{
    short res;

    const ImpSvNumberformatScan* pFS = pFormatter->GetFormatScanner();
    if ( rString == pFS->GetTrueString() )
        res = 1;
    else if ( rString == pFS->GetFalseString() )
        res = -1;
    else
        res = 0;

    return res;
}


//---------------------------------------------------------------------------
//      GetMonth
//
// Converts a string containing a month name (JAN, January) at nPos into the
// month number (negative if abbreviated), returns 0 if nothing found

short ImpSvNumberInputScan::GetMonth( const String& rString, xub_StrLen& nPos )
{
    // #102136# The correct English form of month September abbreviated is
    // SEPT, but almost every data contains SEP instead.
    static const String aSeptCorrect( RTL_CONSTASCII_USTRINGPARAM( "SEPT" ) );
    static const String aSepShortened( RTL_CONSTASCII_USTRINGPARAM( "SEP" ) );

    short res = 0;      // no month found

    if (rString.Len() > nPos)                           // only if needed
    {
        if ( !bTextInitialized )
            InitText();
        sal_Int16 nMonths = pFormatter->GetCalendar()->getNumberOfMonthsInYear();
        for ( sal_Int16 i = 0; i < nMonths; i++ )
        {
            if ( StringContains( pUpperMonthText[i], rString, nPos ) )
            {                                           // full names first
                nPos = nPos + pUpperMonthText[i].Len();
                res = i+1;
                break;  // for
            }
            else if ( StringContains( pUpperAbbrevMonthText[i], rString, nPos ) )
            {                                           // abbreviated
                nPos = nPos + pUpperAbbrevMonthText[i].Len();
                res = sal::static_int_cast< short >(-(i+1)); // negative
                break;  // for
            }
            else if ( i == 8 && pUpperAbbrevMonthText[i] == aSeptCorrect &&
                    StringContains( aSepShortened, rString, nPos ) )
            {                                           // #102136# SEPT/SEP
                nPos = nPos + aSepShortened.Len();
                res = sal::static_int_cast< short >(-(i+1)); // negative
                break;  // for
            }
        }
    }

    return res;
}


//---------------------------------------------------------------------------
//      GetDayOfWeek
//
// Converts a string containing a DayOfWeek name (Mon, Monday) at nPos into the
// DayOfWeek number + 1 (negative if abbreviated), returns 0 if nothing found

int ImpSvNumberInputScan::GetDayOfWeek( const String& rString, xub_StrLen& nPos )
{
    int res = 0;      // no day found

    if (rString.Len() > nPos)                           // only if needed
    {
        if ( !bTextInitialized )
            InitText();
        sal_Int16 nDays = pFormatter->GetCalendar()->getNumberOfDaysInWeek();
        for ( sal_Int16 i = 0; i < nDays; i++ )
        {
            if ( StringContains( pUpperDayText[i], rString, nPos ) )
            {                                           // full names first
                nPos = nPos + pUpperDayText[i].Len();
                res = i + 1;
                break;  // for
            }
            if ( StringContains( pUpperAbbrevDayText[i], rString, nPos ) )
            {                                           // abbreviated
                nPos = nPos + pUpperAbbrevDayText[i].Len();
                res = -(i + 1);                         // negative
                break;  // for
            }
        }
    }

    return res;
}


//---------------------------------------------------------------------------
//      GetCurrency
//
// Lesen eines Waehrungssysmbols
// '$'   => sal_True
// sonst => sal_False

sal_Bool ImpSvNumberInputScan::GetCurrency( const String& rString, xub_StrLen& nPos,
            const SvNumberformat* pFormat )
{
    if ( rString.Len() > nPos )
    {
        if ( !aUpperCurrSymbol.Len() )
        {   // if no format specified the currency of the initialized formatter
            LanguageType eLang = (pFormat ? pFormat->GetLanguage() :
                pFormatter->GetLanguage());
            aUpperCurrSymbol = pFormatter->GetCharClass()->upper(
                SvNumberFormatter::GetCurrencyEntry( eLang ).GetSymbol() );
        }
        if ( StringContains( aUpperCurrSymbol, rString, nPos ) )
        {
            nPos = nPos + aUpperCurrSymbol.Len();
            return sal_True;
        }
        if ( pFormat )
        {
            String aSymbol, aExtension;
            if ( pFormat->GetNewCurrencySymbol( aSymbol, aExtension ) )
            {
                if ( aSymbol.Len() <= rString.Len() - nPos )
                {
                    pFormatter->GetCharClass()->toUpper( aSymbol );
                    if ( StringContains( aSymbol, rString, nPos ) )
                    {
                        nPos = nPos + aSymbol.Len();
                        return sal_True;
                    }
                }
            }
        }
    }

    return sal_False;
}


//---------------------------------------------------------------------------
//      GetTimeAmPm
//
// Lesen des Zeitsymbols (AM od. PM) f. kurze Zeitangabe
//
// Rueckgabe:
//  "AM" od. "PM" => sal_True
//  sonst         => sal_False
//
// nAmPos:
//  "AM"  =>  1
//  "PM"  => -1
//  sonst =>  0

sal_Bool ImpSvNumberInputScan::GetTimeAmPm( const String& rString, xub_StrLen& nPos )
{

    if ( rString.Len() > nPos )
    {
        const CharClass* pChr = pFormatter->GetCharClass();
        const LocaleDataWrapper* pLoc = pFormatter->GetLocaleData();
        if ( StringContains( pChr->upper( pLoc->getTimeAM() ), rString, nPos ) )
        {
            nAmPm = 1;
            nPos = nPos + pLoc->getTimeAM().Len();
            return sal_True;
        }
        else if ( StringContains( pChr->upper( pLoc->getTimePM() ), rString, nPos ) )
        {
            nAmPm = -1;
            nPos = nPos + pLoc->getTimePM().Len();
            return sal_True;
        }
    }

    return sal_False;
}


//---------------------------------------------------------------------------
//      GetDecSep
//
// Lesen eines Dezimaltrenners (',')
// ','   => sal_True
// sonst => sal_False

inline sal_Bool ImpSvNumberInputScan::GetDecSep( const String& rString, xub_StrLen& nPos )
{
    if ( rString.Len() > nPos )
    {
        const String& rSep = pFormatter->GetNumDecimalSep();
        if ( rString.Equals( rSep, nPos, rSep.Len() ) )
        {
            nPos = nPos + rSep.Len();
            return sal_True;
        }
    }
    return sal_False;
}


//---------------------------------------------------------------------------
// read a hundredth seconds separator

inline sal_Bool ImpSvNumberInputScan::GetTime100SecSep( const String& rString, xub_StrLen& nPos )
{
    if ( rString.Len() > nPos )
    {
        const String& rSep = pFormatter->GetLocaleData()->getTime100SecSep();
        if ( rString.Equals( rSep, nPos, rSep.Len() ) )
        {
            nPos = nPos + rSep.Len();
            return sal_True;
        }
    }
    return sal_False;
}


//---------------------------------------------------------------------------
//      GetSign
//
// Lesen eines Vorzeichens, auch Klammer !?!
// '+'   =>  1
// '-'   => -1
// '('   => -1, nNegCheck = 1
// sonst =>  0

int ImpSvNumberInputScan::GetSign( const String& rString, xub_StrLen& nPos )
{
    if (rString.Len() > nPos)
        switch (rString.GetChar(nPos))
        {
            case '+':
                nPos++;
                return 1;
            case '(':               // '(' aehnlich wie '-' ?!?
                nNegCheck = 1;
                //! fallthru
            case '-':
                nPos++;
                return -1;
            default:
                break;
        }

    return 0;
}


//---------------------------------------------------------------------------
//      GetESign
//
// Lesen eines Vorzeichens, gedacht fuer Exponent ?!?
// '+'   =>  1
// '-'   => -1
// sonst =>  0

short ImpSvNumberInputScan::GetESign( const String& rString, xub_StrLen& nPos )
{
    if (rString.Len() > nPos)
        switch (rString.GetChar(nPos))
        {
            case '+':
                nPos++;
                return 1;
            case '-':
                nPos++;
                return -1;
            default:
                break;
        }

    return 0;
}


//---------------------------------------------------------------------------
//      GetNextNumber
//
// i counts string portions, j counts numbers thereof.
// It should had been called SkipNumber instead.

inline sal_Bool ImpSvNumberInputScan::GetNextNumber( sal_uInt16& i, sal_uInt16& j )
{
    if ( i < nAnzStrings && IsNum[i] )
    {
        j++;
        i++;
        return sal_True;
    }
    return sal_False;
}


//---------------------------------------------------------------------------
//      GetTimeRef

void ImpSvNumberInputScan::GetTimeRef(
        double& fOutNumber,
        sal_uInt16 nIndex,          // j-value of the first numeric time part of input, default 0
        sal_uInt16 nAnz )           // count of numeric time parts
{
    sal_uInt16 nHour;
    sal_uInt16 nMinute = 0;
    sal_uInt16 nSecond = 0;
    double fSecond100 = 0.0;
    sal_uInt16 nStartIndex = nIndex;

    if (nTimezonePos)
    {
        // find first timezone number index and adjust count
        for (sal_uInt16 j=0; j<nAnzNums; ++j)
        {
            if (nNums[j] == nTimezonePos)
            {
                // nAnz is not total count, but count of time relevant strings.
                if (nStartIndex < j && j - nStartIndex < nAnz)
                    nAnz = j - nStartIndex;
                break;  // for
            }
        }
    }

    if (nDecPos == 2 && (nAnz == 3 || nAnz == 2))   // 20:45.5 or 45.5
        nHour = 0;
    else if (nIndex - nStartIndex < nAnz)
        nHour   = (sal_uInt16) sStrArray[nNums[nIndex++]].ToInt32();
    else
    {
        nHour = 0;
        DBG_ERRORFILE( "ImpSvNumberInputScan::GetTimeRef: bad number index");
    }
    if (nDecPos == 2 && nAnz == 2)                  // 45.5
        nMinute = 0;
    else if (nIndex - nStartIndex < nAnz)
        nMinute = (sal_uInt16) sStrArray[nNums[nIndex++]].ToInt32();
    if (nIndex - nStartIndex < nAnz)
        nSecond = (sal_uInt16) sStrArray[nNums[nIndex++]].ToInt32();
    if (nIndex - nStartIndex < nAnz)
        fSecond100 = StringToDouble( sStrArray[nNums[nIndex]], sal_True );
    if (nAmPm == -1 && nHour != 12)             // PM
        nHour += 12;
    else if (nAmPm == 1 && nHour == 12)         // 12 AM
        nHour = 0;

    fOutNumber = ((double)nHour*3600 +
                  (double)nMinute*60 +
                  (double)nSecond +
                  fSecond100)/86400.0;
}


//---------------------------------------------------------------------------
//      ImplGetDay

sal_uInt16 ImpSvNumberInputScan::ImplGetDay( sal_uInt16 nIndex )
{
    sal_uInt16 nRes = 0;

    if (sStrArray[nNums[nIndex]].Len() <= 2)
    {
        sal_uInt16 nNum = (sal_uInt16) sStrArray[nNums[nIndex]].ToInt32();
        if (nNum <= 31)
            nRes = nNum;
    }

    return nRes;
}


//---------------------------------------------------------------------------
//      ImplGetMonth

sal_uInt16 ImpSvNumberInputScan::ImplGetMonth( sal_uInt16 nIndex )
{
    // preset invalid month number
    sal_uInt16 nRes = pFormatter->GetCalendar()->getNumberOfMonthsInYear();

    if (sStrArray[nNums[nIndex]].Len() <= 2)
    {
        sal_uInt16 nNum = (sal_uInt16) sStrArray[nNums[nIndex]].ToInt32();
        if ( 0 < nNum && nNum <= nRes )
            nRes = nNum - 1;        // zero based for CalendarFieldIndex::MONTH
    }

    return nRes;
}


//---------------------------------------------------------------------------
//      ImplGetYear
//
// 30 -> 1930, 29 -> 2029, oder 56 -> 1756, 55 -> 1855, ...

sal_uInt16 ImpSvNumberInputScan::ImplGetYear( sal_uInt16 nIndex )
{
    sal_uInt16 nYear = 0;

    if (sStrArray[nNums[nIndex]].Len() <= 4)
    {
        nYear = (sal_uInt16) sStrArray[nNums[nIndex]].ToInt32();
        nYear = SvNumberFormatter::ExpandTwoDigitYear( nYear, nYear2000 );
    }

    return nYear;
}

//---------------------------------------------------------------------------

bool ImpSvNumberInputScan::MayBeIso8601()
{
    if (nMayBeIso8601 == 0)
    {
        if (nAnzNums >= 3 && nNums[0] < nAnzStrings &&
                sStrArray[nNums[0]].ToInt32() > 31)
            nMayBeIso8601 = 1;
        else
            nMayBeIso8601 = 2;
    }
    return nMayBeIso8601 == 1;
}

//---------------------------------------------------------------------------
//      GetDateRef

sal_Bool ImpSvNumberInputScan::GetDateRef( double& fDays, sal_uInt16& nCounter,
        const SvNumberformat* pFormat )
{
    using namespace ::com::sun::star::i18n;
    NfEvalDateFormat eEDF;
    int nFormatOrder;
    if ( pFormat && ((pFormat->GetType() & NUMBERFORMAT_DATE) == NUMBERFORMAT_DATE) )
    {
        eEDF = pFormatter->GetEvalDateFormat();
        switch ( eEDF )
        {
            case NF_EVALDATEFORMAT_INTL :
            case NF_EVALDATEFORMAT_FORMAT :
                nFormatOrder = 1;       // only one loop
            break;
            default:
                nFormatOrder = 2;
                if ( nMatchedAllStrings )
                    eEDF = NF_EVALDATEFORMAT_FORMAT_INTL;
                    // we have a complete match, use it
        }
    }
    else
    {
        eEDF = NF_EVALDATEFORMAT_INTL;
        nFormatOrder = 1;
    }
    sal_Bool res = sal_True;

    const LocaleDataWrapper* pLoc = pFormatter->GetLocaleData();
    CalendarWrapper* pCal = pFormatter->GetCalendar();
    for ( int nTryOrder = 1; nTryOrder <= nFormatOrder; nTryOrder++ )
    {
        pCal->setGregorianDateTime( Date() );       // today
        String aOrgCalendar;        // empty => not changed yet
        DateFormat DateFmt;
        sal_Bool bFormatTurn;
        switch ( eEDF )
        {
            case NF_EVALDATEFORMAT_INTL :
                bFormatTurn = sal_False;
                DateFmt = pLoc->getDateFormat();
            break;
            case NF_EVALDATEFORMAT_FORMAT :
                bFormatTurn = sal_True;
                DateFmt = pFormat->GetDateOrder();
            break;
            case NF_EVALDATEFORMAT_INTL_FORMAT :
                if ( nTryOrder == 1 )
                {
                    bFormatTurn = sal_False;
                    DateFmt = pLoc->getDateFormat();
                }
                else
                {
                    bFormatTurn = sal_True;
                    DateFmt = pFormat->GetDateOrder();
                }
            break;
            case NF_EVALDATEFORMAT_FORMAT_INTL :
                if ( nTryOrder == 2 )
                {
                    bFormatTurn = sal_False;
                    DateFmt = pLoc->getDateFormat();
                }
                else
                {
                    bFormatTurn = sal_True;
                    DateFmt = pFormat->GetDateOrder();
                }
            break;
            default:
                OSL_FAIL( "ImpSvNumberInputScan::GetDateRef: unknown NfEvalDateFormat" );
                DateFmt = YMD;
                bFormatTurn = sal_False;
        }
        if ( bFormatTurn )
        {
#if 0
/* TODO:
We are currently not able to fully support a switch to another calendar during
input for the following reasons:
1. We do have a problem if both (locale's default and format's) calendars
   define the same YMD order and use the same date separator, there is no way
   to distinguish between them if the input results in valid calendar input for
   both calendars. How to solve? Would NfEvalDateFormat be sufficient? Should
   it always be set to NF_EVALDATEFORMAT_FORMAT_INTL and thus the format's
   calendar be preferred? This could be confusing if a Calc cell was formatted
   different to the locale's default and has no content yet, then the user has
   no clue about the format or calendar being set.
2. In Calc cell edit mode a date is always displayed and edited using the
   default edit format of the default calendar (normally being Gregorian). If
   input was ambiguous due to issue #1 we'd need a mechanism to tell that a
   date was edited and not newly entered. Not feasible. Otherwise we'd need a
   mechanism to use a specific edit format with a specific calendar according
   to the format set.
3. For some calendars like Japanese Gengou we'd need era input, which isn't
   implemented at all. Though this is a rare and special case, forcing a
   calendar dependent edit format as suggested in item #2 might require era
   input, if it shouldn't result in a fallback to Gregorian calendar.
4. Last and least: the GetMonth() method currently only matches month names of
   the default calendar. Alternating month names of the actual format's
   calendar would have to be implemented. No problem.

*/
            if ( pFormat->IsOtherCalendar( nStringScanNumFor ) )
                pFormat->SwitchToOtherCalendar( aOrgCalendar, fOrgDateTime );
            else
                pFormat->SwitchToSpecifiedCalendar( aOrgCalendar, fOrgDateTime,
                        nStringScanNumFor );
#endif
        }

        res = sal_True;
        nCounter = 0;
        // For incomplete dates, always assume first day of month if not specified.
        pCal->setValue( CalendarFieldIndex::DAY_OF_MONTH, 1 );

        switch (nAnzNums)       // count of numbers in string
        {
            case 0:                 // none
                if (nMonthPos)          // only month (Jan)
                    pCal->setValue( CalendarFieldIndex::MONTH, Abs(nMonth)-1 );
                else
                    res = sal_False;
                break;

            case 1:                 // only one number
                nCounter = 1;
                switch (nMonthPos)  // where is the month
                {
                    case 0:             // not found => only day entered
                        pCal->setValue( CalendarFieldIndex::DAY_OF_MONTH, ImplGetDay(0) );
                        break;
                    case 1:             // month at the beginning (Jan 01)
                        pCal->setValue( CalendarFieldIndex::MONTH, Abs(nMonth)-1 );
                        switch (DateFmt)
                        {
                            case MDY:
                            case YMD: {
                                USHORT nDay = ImplGetDay(0);
                                USHORT nYear = ImplGetYear(0);
                                if (nDay == 0 || nDay > 32) {
                                    pCal->setValue( CalendarFieldIndex::YEAR, nYear);
                                }
                                else
                                    pCal->setValue( CalendarFieldIndex::DAY_OF_MONTH, ImplGetDay(0) );
                                break;
                            }
                            case DMY:
                                pCal->setValue( CalendarFieldIndex::YEAR, ImplGetYear(0) );
                                break;
                            default:
                                res = sal_False;
                                break;
                        }
                        break;
                    case 3:             // month at the end (10 Jan)
                        pCal->setValue( CalendarFieldIndex::MONTH, Abs(nMonth)-1 );
                        switch (DateFmt)
                        {
                            case DMY:
                                pCal->setValue( CalendarFieldIndex::DAY_OF_MONTH, ImplGetDay(0) );
                                break;
                            case YMD:
                                pCal->setValue( CalendarFieldIndex::YEAR, ImplGetYear(0) );
                                break;
                            default:
                                res = sal_False;
                                break;
                        }
                        break;
                    default:
                        res = sal_False;
                        break;
                }   // switch (nMonthPos)
                break;

            case 2:                 // 2 numbers
                nCounter = 2;
                switch (nMonthPos)  // where is the month
                {
                    case 0:             // not found
                    {
                        bool bHadExact;
                        sal_uInt32 nExactDateOrder = (bFormatTurn ? pFormat->GetExactDateOrder() : 0);
                        if ( 0xff < nExactDateOrder && nExactDateOrder <= 0xffff )
                        {   // formatted as date and exactly 2 parts
                            bHadExact = true;
                            switch ( (nExactDateOrder >> 8) & 0xff )
                            {
                                case 'Y':
                                    pCal->setValue( CalendarFieldIndex::YEAR, ImplGetYear(0) );
                                break;
                                case 'M':
                                    pCal->setValue( CalendarFieldIndex::MONTH, ImplGetMonth(0) );
                                break;
                                case 'D':
                                    pCal->setValue( CalendarFieldIndex::DAY_OF_MONTH, ImplGetDay(0) );
                                break;
                                default:
                                    bHadExact = false;
                            }
                            switch ( nExactDateOrder & 0xff )
                            {
                                case 'Y':
                                    pCal->setValue( CalendarFieldIndex::YEAR, ImplGetYear(1) );
                                break;
                                case 'M':
                                    pCal->setValue( CalendarFieldIndex::MONTH, ImplGetMonth(1) );
                                break;
                                case 'D':
                                    pCal->setValue( CalendarFieldIndex::DAY_OF_MONTH, ImplGetDay(1) );
                                break;
                                default:
                                    bHadExact = false;
                            }
                        }
                        else
                            bHadExact = false;
                        if ( !bHadExact || !pCal->isValid() )
                        {
                            if ( !bHadExact && nExactDateOrder )
                                pCal->setGregorianDateTime( Date() );   // reset today
                            switch (DateFmt)
                            {
                                case MDY:
                                    // M D
                                    pCal->setValue( CalendarFieldIndex::DAY_OF_MONTH, ImplGetDay(1) );
                                    pCal->setValue( CalendarFieldIndex::MONTH, ImplGetMonth(0) );
                                    if ( !pCal->isValid() )             // 2nd try
                                    {                                   // M Y
                                        pCal->setValue( CalendarFieldIndex::DAY_OF_MONTH, 1 );
                                        pCal->setValue( CalendarFieldIndex::MONTH, ImplGetMonth(0) );
                                        pCal->setValue( CalendarFieldIndex::YEAR, ImplGetYear(1) );
                                    }
                                    break;
                                case DMY:
                                    // D M
                                    pCal->setValue( CalendarFieldIndex::DAY_OF_MONTH, ImplGetDay(0) );
                                    pCal->setValue( CalendarFieldIndex::MONTH, ImplGetMonth(1) );
                                    if ( !pCal->isValid() )             // 2nd try
                                    {                                   // M Y
                                        pCal->setValue( CalendarFieldIndex::DAY_OF_MONTH, 1 );
                                        pCal->setValue( CalendarFieldIndex::MONTH, ImplGetMonth(0) );
                                        pCal->setValue( CalendarFieldIndex::YEAR, ImplGetYear(1) );
                                    }
                                    break;
                                case YMD:
                                    // M D
                                    pCal->setValue( CalendarFieldIndex::DAY_OF_MONTH, ImplGetDay(1) );
                                    pCal->setValue( CalendarFieldIndex::MONTH, ImplGetMonth(0) );
                                    if ( !pCal->isValid() )             // 2nd try
                                    {                                   // Y M
                                        pCal->setValue( CalendarFieldIndex::DAY_OF_MONTH, 1 );
                                        pCal->setValue( CalendarFieldIndex::MONTH, ImplGetMonth(1) );
                                        pCal->setValue( CalendarFieldIndex::YEAR, ImplGetYear(0) );
                                    }
                                    break;
                                default:
                                    res = sal_False;
                                    break;
                            }
                        }
                    }
                    break;
                    case 1:             // month at the beginning (Jan 01 01)
                    {
                        // The input is valid as MDY in almost any
                        // constellation, there is no date order (M)YD except if
                        // set in a format applied.
                        pCal->setValue( CalendarFieldIndex::MONTH, Abs(nMonth)-1 );
                        sal_uInt32 nExactDateOrder = (bFormatTurn ? pFormat->GetExactDateOrder() : 0);
                        if ((((nExactDateOrder >> 8) & 0xff) == 'Y') && ((nExactDateOrder & 0xff) == 'D'))
                        {
                            pCal->setValue( CalendarFieldIndex::DAY_OF_MONTH, ImplGetDay(1) );
                            pCal->setValue( CalendarFieldIndex::YEAR, ImplGetYear(0) );
                        }
                        else
                        {
                            pCal->setValue( CalendarFieldIndex::DAY_OF_MONTH, ImplGetDay(0) );
                            pCal->setValue( CalendarFieldIndex::YEAR, ImplGetYear(1) );
                        }
                    }
                    break;
                    case 2:             // month in the middle (10 Jan 94)
                        pCal->setValue( CalendarFieldIndex::MONTH, Abs(nMonth)-1 );
                        switch (DateFmt)
                        {
                            case MDY:   // yes, "10-Jan-94" is valid
                            case DMY:
                                pCal->setValue( CalendarFieldIndex::DAY_OF_MONTH, ImplGetDay(0) );
                                pCal->setValue( CalendarFieldIndex::YEAR, ImplGetYear(1) );
                                break;
                            case YMD:
                                pCal->setValue( CalendarFieldIndex::DAY_OF_MONTH, ImplGetDay(1) );
                                pCal->setValue( CalendarFieldIndex::YEAR, ImplGetYear(0) );
                                break;
                            default:
                                res = sal_False;
                                break;
                        }
                        break;
                    default:            // else, e.g. month at the end (94 10 Jan)
                        res = sal_False;
                        break;
                }   // switch (nMonthPos)
                break;

            default:                // more than two numbers (31.12.94 8:23) (31.12. 8:23)
                switch (nMonthPos)  // where is the month
                {
                    case 0:             // not found
                    {
                        nCounter = 3;
                        if ( nTimePos > 1 )
                        {   // find first time number index (should only be 3 or 2 anyway)
                            for ( sal_uInt16 j = 0; j < nAnzNums; j++ )
                            {
                                if ( nNums[j] == nTimePos - 2 )
                                {
                                    nCounter = j;
                                    break;  // for
                                }
                            }
                        }
                        // ISO 8601 yyyy-mm-dd forced recognition
                        DateFormat eDF = (MayBeIso8601() ? YMD : DateFmt);
                        switch (eDF)
                        {
                            case MDY:
                                pCal->setValue( CalendarFieldIndex::DAY_OF_MONTH, ImplGetDay(1) );
                                pCal->setValue( CalendarFieldIndex::MONTH, ImplGetMonth(0) );
                                if ( nCounter > 2 )
                                    pCal->setValue( CalendarFieldIndex::YEAR, ImplGetYear(2) );
                                break;
                            case DMY:
                                pCal->setValue( CalendarFieldIndex::DAY_OF_MONTH, ImplGetDay(0) );
                                pCal->setValue( CalendarFieldIndex::MONTH, ImplGetMonth(1) );
                                if ( nCounter > 2 )
                                    pCal->setValue( CalendarFieldIndex::YEAR, ImplGetYear(2) );
                                break;
                            case YMD:
                                if ( nCounter > 2 )
                                    pCal->setValue( CalendarFieldIndex::DAY_OF_MONTH, ImplGetDay(2) );
                                pCal->setValue( CalendarFieldIndex::MONTH, ImplGetMonth(1) );
                                pCal->setValue( CalendarFieldIndex::YEAR, ImplGetYear(0) );
                                break;
                            default:
                                res = sal_False;
                                break;
                        }
                    }
                        break;
                    case 1:             // month at the beginning (Jan 01 01 8:23)
                        nCounter = 2;
                        switch (DateFmt)
                        {
                            case MDY:
                                pCal->setValue( CalendarFieldIndex::DAY_OF_MONTH, ImplGetDay(0) );
                                pCal->setValue( CalendarFieldIndex::MONTH, Abs(nMonth)-1 );
                                pCal->setValue( CalendarFieldIndex::YEAR, ImplGetYear(1) );
                                break;
                            default:
                                res = sal_False;
                                break;
                        }
                        break;
                    case 2:             // month in the middle (10 Jan 94 8:23)
                        nCounter = 2;
                        pCal->setValue( CalendarFieldIndex::MONTH, Abs(nMonth)-1 );
                        switch (DateFmt)
                        {
                            case DMY:
                                pCal->setValue( CalendarFieldIndex::DAY_OF_MONTH, ImplGetDay(0) );
                                pCal->setValue( CalendarFieldIndex::YEAR, ImplGetYear(1) );
                                break;
                            case YMD:
                                pCal->setValue( CalendarFieldIndex::DAY_OF_MONTH, ImplGetDay(1) );
                                pCal->setValue( CalendarFieldIndex::YEAR, ImplGetYear(0) );
                                break;
                            default:
                                res = sal_False;
                                break;
                        }
                        break;
                    default:            // else, e.g. month at the end (94 10 Jan 8:23)
                        nCounter = 2;
                        res = sal_False;
                        break;
                }   // switch (nMonthPos)
                break;
        }   // switch (nAnzNums)

        if ( res && pCal->isValid() )
        {
            double fDiff = DateTime(*pNullDate) - pCal->getEpochStart();
            fDays = ::rtl::math::approxFloor( pCal->getLocalDateTime() );
            fDays -= fDiff;
            nTryOrder = nFormatOrder;   // break for
        }
        else
            res = sal_False;

        if ( aOrgCalendar.Len() )
            pCal->loadCalendar( aOrgCalendar, pLoc->getLocale() );  // restore calendar

#if NF_TEST_CALENDAR
{
    using namespace ::com::sun::star;
    struct entry { const char* lan; const char* cou; const char* cal; };
    const entry cals[] = {
        { "en", "US",  "gregorian" },
        { "ar", "TN",      "hijri" },
        { "he", "IL",     "jewish" },
        { "ja", "JP",     "gengou" },
        { "ko", "KR", "hanja_yoil" },
        { "th", "TH",   "buddhist" },
        { "zh", "TW",        "ROC" },
        {0,0,0}
    };
    lang::Locale aLocale;
    sal_Bool bValid;
    sal_Int16 nDay, nMyMonth, nYear, nHour, nMinute, nSecond;
    sal_Int16 nDaySet, nMonthSet, nYearSet, nHourSet, nMinuteSet, nSecondSet;
    sal_Int16 nZO, nDST1, nDST2, nDST, nZOmillis, nDST1millis, nDST2millis, nDSTmillis;
    sal_Int32 nZoneInMillis, nDST1InMillis, nDST2InMillis;
    uno::Reference< lang::XMultiServiceFactory > xSMgr =
        ::comphelper::getProcessServiceFactory();
    uno::Reference< ::com::sun::star::i18n::XExtendedCalendar > xCal(
            xSMgr->createInstance( ::rtl::OUString(
                    RTL_CONSTASCII_USTRINGPARAM(
                        "com.sun.star.i18n.LocaleCalendar" ) ) ),
            uno::UNO_QUERY );
    for ( const entry* p = cals; p->lan; ++p )
    {
        aLocale.Language = ::rtl::OUString::createFromAscii( p->lan );
        aLocale.Country  = ::rtl::OUString::createFromAscii( p->cou );
        xCal->loadCalendar( ::rtl::OUString::createFromAscii( p->cal ),
                aLocale );
        double nDateTime = 0.0;     // 1-Jan-1970 00:00:00
        nZO           = xCal->getValue( i18n::CalendarFieldIndex::ZONE_OFFSET );
        nZOmillis     = xCal->getValue( i18n::CalendarFieldIndex::ZONE_OFFSET_SECOND_MILLIS );
        nZoneInMillis = static_cast<sal_Int32>(nZO) * 60000 +
            (nZO < 0 ? -1 : 1) * static_cast<sal_uInt16>(nZOmillis);
        nDST1         = xCal->getValue( i18n::CalendarFieldIndex::DST_OFFSET );
        nDST1millis   = xCal->getValue( i18n::CalendarFieldIndex::DST_OFFSET_SECOND_MILLIS );
        nDST1InMillis = static_cast<sal_Int32>(nDST1) * 60000 +
            (nDST1 < 0 ? -1 : 1) * static_cast<sal_uInt16>(nDST1millis);
        nDateTime    -= (double)(nZoneInMillis + nDST1InMillis) / 1000.0 / 60.0 / 60.0 / 24.0;
        xCal->setDateTime( nDateTime );
        nDST2         = xCal->getValue( i18n::CalendarFieldIndex::DST_OFFSET );
        nDST2millis   = xCal->getValue( i18n::CalendarFieldIndex::DST_OFFSET_SECOND_MILLIS );
        nDST2InMillis = static_cast<sal_Int32>(nDST2) * 60000 +
            (nDST2 < 0 ? -1 : 1) * static_cast<sal_uInt16>(nDST2millis);
        if ( nDST1InMillis != nDST2InMillis )
        {
            nDateTime = 0.0 - (double)(nZoneInMillis + nDST2InMillis) / 1000.0 / 60.0 / 60.0 / 24.0;
            xCal->setDateTime( nDateTime );
        }
        nDaySet    = xCal->getValue( i18n::CalendarFieldIndex::DAY_OF_MONTH );
        nMonthSet  = xCal->getValue( i18n::CalendarFieldIndex::MONTH );
        nYearSet   = xCal->getValue( i18n::CalendarFieldIndex::YEAR );
        nHourSet   = xCal->getValue( i18n::CalendarFieldIndex::HOUR );
        nMinuteSet = xCal->getValue( i18n::CalendarFieldIndex::MINUTE );
        nSecondSet = xCal->getValue( i18n::CalendarFieldIndex::SECOND );
        nZO        = xCal->getValue( i18n::CalendarFieldIndex::ZONE_OFFSET );
        nZOmillis  = xCal->getValue( i18n::CalendarFieldIndex::ZONE_OFFSET_SECOND_MILLIS );
        nDST       = xCal->getValue( i18n::CalendarFieldIndex::DST_OFFSET );
        nDSTmillis = xCal->getValue( i18n::CalendarFieldIndex::DST_OFFSET_SECOND_MILLIS );
        xCal->setValue( i18n::CalendarFieldIndex::DAY_OF_MONTH, nDaySet );
        xCal->setValue( i18n::CalendarFieldIndex::MONTH, nMonthSet );
        xCal->setValue( i18n::CalendarFieldIndex::YEAR, nYearSet );
        xCal->setValue( i18n::CalendarFieldIndex::HOUR, nHourSet );
        xCal->setValue( i18n::CalendarFieldIndex::MINUTE, nMinuteSet );
        xCal->setValue( i18n::CalendarFieldIndex::SECOND, nSecondSet );
        bValid  = xCal->isValid();
        nDay    = xCal->getValue( i18n::CalendarFieldIndex::DAY_OF_MONTH );
        nMyMonth= xCal->getValue( i18n::CalendarFieldIndex::MONTH );
        nYear   = xCal->getValue( i18n::CalendarFieldIndex::YEAR );
        nHour   = xCal->getValue( i18n::CalendarFieldIndex::HOUR );
        nMinute = xCal->getValue( i18n::CalendarFieldIndex::MINUTE );
        nSecond = xCal->getValue( i18n::CalendarFieldIndex::SECOND );
        bValid = bValid && nDay == nDaySet && nMyMonth == nMonthSet && nYear ==
            nYearSet && nHour == nHourSet && nMinute == nMinuteSet && nSecond
            == nSecondSet;
    }
}
#endif  // NF_TEST_CALENDAR

    }

    return res;
}


//---------------------------------------------------------------------------
//      ScanStartString
//
// ersten String analysieren
// Alles weg => sal_True
// sonst     => sal_False

sal_Bool ImpSvNumberInputScan::ScanStartString( const String& rString,
        const SvNumberformat* pFormat )
{
    xub_StrLen nPos = 0;

    // First of all, eat leading blanks
    SkipBlanks(rString, nPos);

    // Yes, nMatchedAllStrings should know about the sign position
    nSign = GetSign(rString, nPos);
    if ( nSign )           // sign?
        SkipBlanks(rString, nPos);

    // #102371# match against format string only if start string is not a sign character
    if ( nMatchedAllStrings && !(nSign && rString.Len() == 1) )
    {   // Match against format in any case, so later on for a "x1-2-3" input
        // we may distinguish between a xy-m-d (or similar) date and a x0-0-0
        // format. No sign detection here!
        if ( ScanStringNumFor( rString, nPos, pFormat, 0, sal_True ) )
            nMatchedAllStrings |= nMatchedStartString;
        else
            nMatchedAllStrings = 0;
    }

    if ( GetDecSep(rString, nPos) )                 // decimal separator in start string
    {
        nDecPos = 1;
        SkipBlanks(rString, nPos);
    }
    else if ( GetCurrency(rString, nPos, pFormat) ) // currency (DM 1)?
    {
        eScannedType = NUMBERFORMAT_CURRENCY;       // !!! it IS currency !!!
        SkipBlanks(rString, nPos);
        if (nSign == 0)                             // no sign yet
        {
            nSign = GetSign(rString, nPos);
            if ( nSign )   // DM -1
                SkipBlanks(rString, nPos);
        }
    }
    else
    {
        nMonth = GetMonth(rString, nPos);
        if ( nMonth )    // month (Jan 1)?
        {
            eScannedType = NUMBERFORMAT_DATE;       // !!! it IS a date !!!
            nMonthPos = 1;                          // month at the beginning
            if ( nMonth < 0 )
                SkipChar( '.', rString, nPos );     // abbreviated
            SkipBlanks(rString, nPos);
        }
        else
        {
            int nDayOfWeek = GetDayOfWeek( rString, nPos );
            if ( nDayOfWeek )
            {   // day of week is just parsed away
                eScannedType = NUMBERFORMAT_DATE;       // !!! it IS a date !!!
                if ( nPos < rString.Len() )
                {
                    if ( nDayOfWeek < 0 )
                    {   // abbreviated
                        if ( rString.GetChar( nPos ) == '.' )
                            ++nPos;
                    }
                    else
                    {   // full long name
                        SkipBlanks(rString, nPos);
                        SkipString( pFormatter->GetLocaleData()->getLongDateDayOfWeekSep(), rString, nPos );
                    }
                    SkipBlanks(rString, nPos);
                    nMonth = GetMonth(rString, nPos);
                    if ( nMonth ) // month (Jan 1)?
                    {
                        nMonthPos = 1;                  // month a the beginning
                        if ( nMonth < 0 )
                            SkipChar( '.', rString, nPos ); // abbreviated
                        SkipBlanks(rString, nPos);
                    }
                }
            }
        }
    }

    // skip any trailing '-' or '/' chars
    if (nPos < rString.Len())
    {
        while (SkipChar ('-', rString, nPos) || SkipChar ('/', rString, nPos)) {
            // do nothing
        }
    }
    if (nPos < rString.Len())                       // not everything consumed
    {
        // Does input StartString equal StartString of format?
        // This time with sign detection!
        if ( !ScanStringNumFor( rString, nPos, pFormat, 0 ) )
            return MatchedReturn();
    }

    return sal_True;
}


//---------------------------------------------------------------------------
//      ScanMidString
//
// String in der Mitte analysieren
// Alles weg => sal_True
// sonst     => sal_False

sal_Bool ImpSvNumberInputScan::ScanMidString( const String& rString,
        sal_uInt16 nStringPos, const SvNumberformat* pFormat )
{
    xub_StrLen nPos = 0;
    short eOldScannedType = eScannedType;

    if ( nMatchedAllStrings )
    {   // Match against format in any case, so later on for a "1-2-3-4" input
        // we may distinguish between a y-m-d (or similar) date and a 0-0-0-0
        // format.
        if ( ScanStringNumFor( rString, 0, pFormat, nStringPos ) )
            nMatchedAllStrings |= nMatchedMidString;
        else
            nMatchedAllStrings = 0;
    }

    SkipBlanks(rString, nPos);
    if (GetDecSep(rString, nPos))                   // decimal separator?
    {
        if (nDecPos == 1 || nDecPos == 3)           // .12.4 or 1.E2.1
            return MatchedReturn();
        else if (nDecPos == 2)                      // . dup: 12.4.
        {
            if (bDecSepInDateSeps)                  // . also date separator
            {
                if (    eScannedType != NUMBERFORMAT_UNDEFINED &&
                        eScannedType != NUMBERFORMAT_DATE &&
                        eScannedType != NUMBERFORMAT_DATETIME)  // already another type
                    return MatchedReturn();
                if (eScannedType == NUMBERFORMAT_UNDEFINED)
                    eScannedType = NUMBERFORMAT_DATE;   // !!! it IS a date
                SkipBlanks(rString, nPos);
            }
            else
                return MatchedReturn();
        }
        else
        {
            nDecPos = 2;                            // . in mid string
            SkipBlanks(rString, nPos);
        }
    }
    else if ( ((eScannedType & NUMBERFORMAT_TIME) == NUMBERFORMAT_TIME)
            && GetTime100SecSep( rString, nPos ) )
    {                                               // hundredth seconds separator
        if ( nDecPos )
            return MatchedReturn();
        nDecPos = 2;                                // . in mid string
        SkipBlanks(rString, nPos);
    }

    if (SkipChar('/', rString, nPos))               // fraction?
    {
        if (   eScannedType != NUMBERFORMAT_UNDEFINED   // already another type
            && eScannedType != NUMBERFORMAT_DATE)       // except date
            return MatchedReturn();                               // => jan/31/1994
        else if (    eScannedType != NUMBERFORMAT_DATE      // analyzed date until now
                 && (    eSetType == NUMBERFORMAT_FRACTION  // and preset was fraction
                     || (nAnzNums == 3                      // or 3 numbers
                         && nStringPos > 2) ) )             // and what ???
        {
            SkipBlanks(rString, nPos);
            eScannedType = NUMBERFORMAT_FRACTION;   // !!! it IS a fraction
        }
        else
            nPos--;                                 // put '/' back
    }

    if (GetThousandSep(rString, nPos, nStringPos))  // 1,000
    {
        if (   eScannedType != NUMBERFORMAT_UNDEFINED   // already another type
            && eScannedType != NUMBERFORMAT_CURRENCY)   // except currency
            return MatchedReturn();
        nThousand++;
    }

    const LocaleDataWrapper* pLoc = pFormatter->GetLocaleData();
    const String& rDate = pFormatter->GetDateSep();
    const String& rTime = pLoc->getTimeSep();
    sal_Unicode cTime = rTime.GetChar(0);
    SkipBlanks(rString, nPos);
    if (                      SkipString(rDate, rString, nPos)  // 10., 10-, 10/
        || ((cTime != '.') && SkipChar('.',   rString, nPos))   // TRICKY:
        || ((cTime != '/') && SkipChar('/',   rString, nPos))   // short boolean
        || ((cTime != '-') && SkipChar('-',   rString, nPos)) ) // evaluation!
    {
        if (   eScannedType != NUMBERFORMAT_UNDEFINED   // already another type
            && eScannedType != NUMBERFORMAT_DATE)       // except date
            return MatchedReturn();
        SkipBlanks(rString, nPos);
        eScannedType = NUMBERFORMAT_DATE;           // !!! it IS a date
        short nTmpMonth = GetMonth(rString, nPos);  // 10. Jan 94
        if (nMonth && nTmpMonth)                    // month dup
            return MatchedReturn();
        if (nTmpMonth)
        {
            nMonth = nTmpMonth;
            nMonthPos = 2;                          // month in the middle
            if ( nMonth < 0 && SkipChar( '.', rString, nPos ) )
                ;   // short month may be abbreviated Jan.
            else if ( SkipChar( '-', rString, nPos ) )
                ;   // #79632# recognize 17-Jan-2001 to be a date
                    // #99065# short and long month name
            else
                SkipString( pLoc->getLongDateMonthSep(), rString, nPos );
            SkipBlanks(rString, nPos);
        }
    }

    short nTempMonth = GetMonth(rString, nPos);     // month in the middle (10 Jan 94)
    if (nTempMonth)
    {
        if (nMonth != 0)                            // month dup
            return MatchedReturn();
        if (   eScannedType != NUMBERFORMAT_UNDEFINED   // already another type
            && eScannedType != NUMBERFORMAT_DATE)       // except date
            return MatchedReturn();
        eScannedType = NUMBERFORMAT_DATE;           // !!! it IS a date
        nMonth = nTempMonth;
        nMonthPos = 2;                              // month in the middle
        if ( nMonth < 0 )
            SkipChar( '.', rString, nPos );         // abbreviated
        SkipString( pLoc->getLongDateMonthSep(), rString, nPos );
        SkipBlanks(rString, nPos);
    }

    if (    SkipChar('E', rString, nPos)            // 10E, 10e, 10,Ee
         || SkipChar('e', rString, nPos) )
    {
        if (eScannedType != NUMBERFORMAT_UNDEFINED) // already another type
            return MatchedReturn();
        else
        {
            SkipBlanks(rString, nPos);
            eScannedType = NUMBERFORMAT_SCIENTIFIC; // !!! it IS scientific
            if (    nThousand+2 == nAnzNums         // special case 1.E2
                 && nDecPos == 2 )
                nDecPos = 3;                        // 1,100.E2 1,100,100.E3
        }
        nESign = GetESign(rString, nPos);           // signed exponent?
        SkipBlanks(rString, nPos);
    }

    if ( SkipString(rTime, rString, nPos) )         // time separator?
    {
        if (nDecPos)                                // already . => maybe error
        {
            if (bDecSepInDateSeps)                  // . also date sep
            {
                if (    eScannedType != NUMBERFORMAT_DATE &&    // already another type than date
                        eScannedType != NUMBERFORMAT_DATETIME)  // or date time
                    return MatchedReturn();
                if (eScannedType == NUMBERFORMAT_DATE)
                    nDecPos = 0;                    // reset for time transition
            }
            else
                return MatchedReturn();
        }
        if (   (   eScannedType == NUMBERFORMAT_DATE        // already date type
                || eScannedType == NUMBERFORMAT_DATETIME)   // or date time
            && nAnzNums > 3)                                // and more than 3 numbers? (31.Dez.94 8:23)
        {
            SkipBlanks(rString, nPos);
            eScannedType = NUMBERFORMAT_DATETIME;   // !!! it IS date with time
        }
        else if (   eScannedType != NUMBERFORMAT_UNDEFINED  // already another type
                 && eScannedType != NUMBERFORMAT_TIME)      // except time
            return MatchedReturn();
        else
        {
            SkipBlanks(rString, nPos);
            eScannedType = NUMBERFORMAT_TIME;       // !!! it IS a time
        }
        if ( !nTimePos )
            nTimePos = nStringPos + 1;
    }

    if (nPos < rString.Len())
    {
        switch (eScannedType)
        {
            case NUMBERFORMAT_DATE:
                if (nMonthPos == 1 && pLoc->getLongDateFormat() == MDY)
                {
                    // #68232# recognize long date separators like ", " in "September 5, 1999"
                    if (SkipString( pLoc->getLongDateDaySep(), rString, nPos ))
                        SkipBlanks( rString, nPos );
                }
                else if (nStringPos == 5 && nPos == 0 && rString.Len() == 1 &&
                        rString.GetChar(0) == 'T' && MayBeIso8601())
                {
                    // ISO 8601 combined date and time, yyyy-mm-ddThh:mm
                    ++nPos;
                }
                break;
#if NF_RECOGNIZE_ISO8601_TIMEZONES
            case NUMBERFORMAT_DATETIME:
                if (nPos == 0 && rString.Len() == 1 && nStringPos >= 9 &&
                        MayBeIso8601())
                {
                    // ISO 8601 timezone offset
                    switch (rString.GetChar(0))
                    {
                        case '+':
                        case '-':
                            if (nStringPos == nAnzStrings-2 ||
                                    nStringPos == nAnzStrings-4)
                            {
                                ++nPos;     // yyyy-mm-ddThh:mm[:ss]+xx[[:]yy]
                                // nTimezonePos needed for GetTimeRef()
                                if (!nTimezonePos)
                                    nTimezonePos = nStringPos + 1;
                            }
                            break;
                        case ':':
                            if (nTimezonePos && nStringPos >= 11 &&
                                    nStringPos == nAnzStrings-2)
                                ++nPos;     // yyyy-mm-ddThh:mm[:ss]+xx:yy
                            break;
                    }
                }
                break;
#endif
        }
    }

    if (nPos < rString.Len())                       // not everything consumed?
    {
        if ( nMatchedAllStrings & ~nMatchedVirgin )
            eScannedType = eOldScannedType;
        else
            return sal_False;
    }

    return sal_True;
}


//---------------------------------------------------------------------------
//      ScanEndString
//
// Schlussteil analysieren
// Alles weg => sal_True
// sonst     => sal_False

sal_Bool ImpSvNumberInputScan::ScanEndString( const String& rString,
        const SvNumberformat* pFormat )
{
    xub_StrLen nPos = 0;

    if ( nMatchedAllStrings )
    {   // Match against format in any case, so later on for a "1-2-3-4" input
        // we may distinguish between a y-m-d (or similar) date and a 0-0-0-0
        // format.
        if ( ScanStringNumFor( rString, 0, pFormat, 0xFFFF ) )
            nMatchedAllStrings |= nMatchedEndString;
        else
            nMatchedAllStrings = 0;
    }

    SkipBlanks(rString, nPos);
    if (GetDecSep(rString, nPos))                   // decimal separator?
    {
        if (nDecPos == 1 || nDecPos == 3)           // .12.4 or 12.E4.
            return MatchedReturn();
        else if (nDecPos == 2)                      // . dup: 12.4.
        {
            if (bDecSepInDateSeps)                  // . also date sep
            {
                if (    eScannedType != NUMBERFORMAT_UNDEFINED &&
                        eScannedType != NUMBERFORMAT_DATE &&
                        eScannedType != NUMBERFORMAT_DATETIME)  // already another type
                    return MatchedReturn();
                if (eScannedType == NUMBERFORMAT_UNDEFINED)
                    eScannedType = NUMBERFORMAT_DATE;   // !!! it IS a date
                SkipBlanks(rString, nPos);
            }
            else
                return MatchedReturn();
        }
        else
        {
            nDecPos = 3;                            // . in end string
            SkipBlanks(rString, nPos);
        }
    }

    if (   nSign == 0                               // conflict - not signed
        && eScannedType != NUMBERFORMAT_DATE)       // and not date
//!? catch time too?
    {                                               // not signed yet
        nSign = GetSign(rString, nPos);             // 1- DM
        if (nNegCheck)                              // '(' as sign
            return MatchedReturn();
    }

    SkipBlanks(rString, nPos);
    if (nNegCheck && SkipChar(')', rString, nPos))  // skip ')' if appropriate
    {
        nNegCheck = 0;
        SkipBlanks(rString, nPos);
    }

    if ( GetCurrency(rString, nPos, pFormat) )      // currency symbol?
    {
        if (eScannedType != NUMBERFORMAT_UNDEFINED) // currency dup
            return MatchedReturn();
        else
        {
            SkipBlanks(rString, nPos);
            eScannedType = NUMBERFORMAT_CURRENCY;
        }                                           // behind currency a '-' is allowed
        if (nSign == 0)                             // not signed yet
        {
            nSign = GetSign(rString, nPos);         // DM -
            SkipBlanks(rString, nPos);
            if (nNegCheck)                          // 3 DM (
                return MatchedReturn();
        }
        if ( nNegCheck && eScannedType == NUMBERFORMAT_CURRENCY
                       && SkipChar(')', rString, nPos) )
        {
            nNegCheck = 0;                          // ')' skipped
            SkipBlanks(rString, nPos);              // only if currency
        }
    }

    if ( SkipChar('%', rString, nPos) )             // 1 %
    {
        if (eScannedType != NUMBERFORMAT_UNDEFINED) // already another type
            return MatchedReturn();
        SkipBlanks(rString, nPos);
        eScannedType = NUMBERFORMAT_PERCENT;
    }

    const LocaleDataWrapper* pLoc = pFormatter->GetLocaleData();
    const String& rDate = pFormatter->GetDateSep();
    const String& rTime = pLoc->getTimeSep();
    if ( SkipString(rTime, rString, nPos) )         // 10:
    {
        if (nDecPos)                                // already , => error
            return MatchedReturn();
        if (eScannedType == NUMBERFORMAT_DATE && nAnzNums > 2) // 31.Dez.94 8:
        {
            SkipBlanks(rString, nPos);
            eScannedType = NUMBERFORMAT_DATETIME;
        }
        else if (eScannedType != NUMBERFORMAT_UNDEFINED &&
                 eScannedType != NUMBERFORMAT_TIME) // already another type
            return MatchedReturn();
        else
        {
            SkipBlanks(rString, nPos);
            eScannedType = NUMBERFORMAT_TIME;
        }
        if ( !nTimePos )
            nTimePos = nAnzStrings;
    }

    sal_Unicode cTime = rTime.GetChar(0);
    if (                      SkipString(rDate, rString, nPos)  // 10., 10-, 10/
        || ((cTime != '.') && SkipChar('.',   rString, nPos))   // TRICKY:
        || ((cTime != '/') && SkipChar('/',   rString, nPos))   // short boolean
        || ((cTime != '-') && SkipChar('-',   rString, nPos)) ) // evaluation!
    {
        if (eScannedType != NUMBERFORMAT_UNDEFINED &&
            eScannedType != NUMBERFORMAT_DATE)          // already another type
            return MatchedReturn();
        else
        {
            SkipBlanks(rString, nPos);
            eScannedType = NUMBERFORMAT_DATE;
        }
        short nTmpMonth = GetMonth(rString, nPos);  // 10. Jan
        if (nMonth && nTmpMonth)                    // month dup
            return MatchedReturn();
        if (nTmpMonth)
        {
            nMonth = nTmpMonth;
            nMonthPos = 3;                          // month at end
            if ( nMonth < 0 )
                SkipChar( '.', rString, nPos );     // abbreviated
            SkipBlanks(rString, nPos);
        }
    }

    short nTempMonth = GetMonth(rString, nPos);     // 10 Jan
    if (nTempMonth)
    {
        if (nMonth)                                 // month dup
            return MatchedReturn();
        if (eScannedType != NUMBERFORMAT_UNDEFINED &&
            eScannedType != NUMBERFORMAT_DATE)      // already another type
            return MatchedReturn();
        eScannedType = NUMBERFORMAT_DATE;
        nMonth = nTempMonth;
        nMonthPos = 3;                              // month at end
        if ( nMonth < 0 )
            SkipChar( '.', rString, nPos );         // abbreviated
        SkipBlanks(rString, nPos);
    }

    xub_StrLen nOrigPos = nPos;
    if (GetTimeAmPm(rString, nPos))
    {
        if (eScannedType != NUMBERFORMAT_UNDEFINED &&
            eScannedType != NUMBERFORMAT_TIME &&
            eScannedType != NUMBERFORMAT_DATETIME)  // already another type
            return MatchedReturn();
        else
        {
            // If not already scanned as time, 6.78am does not result in 6
            // seconds and 78 hundredths in the morning. Keep as suffix.
            if (eScannedType != NUMBERFORMAT_TIME && nDecPos == 2 && nAnzNums == 2)
                nPos = nOrigPos;     // rewind am/pm
            else
            {
                SkipBlanks(rString, nPos);
                if ( eScannedType != NUMBERFORMAT_DATETIME )
                    eScannedType = NUMBERFORMAT_TIME;
            }
        }
    }

    if ( nNegCheck && SkipChar(')', rString, nPos) )
    {
        if (eScannedType == NUMBERFORMAT_CURRENCY)  // only if currency
        {
            nNegCheck = 0;                          // skip ')'
            SkipBlanks(rString, nPos);
        }
        else
            return MatchedReturn();
    }

    if ( nPos < rString.Len() &&
            (eScannedType == NUMBERFORMAT_DATE
            || eScannedType == NUMBERFORMAT_DATETIME) )
    {   // day of week is just parsed away
        xub_StrLen nOldPos = nPos;
        const String& rSep = pFormatter->GetLocaleData()->getLongDateDayOfWeekSep();
        if ( StringContains( rSep, rString, nPos ) )
        {
            nPos = nPos + rSep.Len();
            SkipBlanks(rString, nPos);
        }
        int nDayOfWeek = GetDayOfWeek( rString, nPos );
        if ( nDayOfWeek )
        {
            if ( nPos < rString.Len() )
            {
                if ( nDayOfWeek < 0 )
                {   // short
                    if ( rString.GetChar( nPos ) == '.' )
                        ++nPos;
                }
                SkipBlanks(rString, nPos);
            }
        }
        else
            nPos = nOldPos;
    }

#if NF_RECOGNIZE_ISO8601_TIMEZONES
    if (nPos == 0 && eScannedType == NUMBERFORMAT_DATETIME &&
            rString.Len() == 1 && rString.GetChar(0) == 'Z' && MayBeIso8601())
    {
        // ISO 8601 timezone UTC yyyy-mm-ddThh:mmZ
        ++nPos;
    }
#endif

    if (nPos < rString.Len())                       // everything consumed?
    {
        // does input EndString equal EndString in Format?
        if ( !ScanStringNumFor( rString, nPos, pFormat, 0xFFFF ) )
            return sal_False;
    }

    return sal_True;
}


sal_Bool ImpSvNumberInputScan::ScanStringNumFor(
        const String& rString,          // String to scan
        xub_StrLen nPos,                // Position until which was consumed
        const SvNumberformat* pFormat,  // The format to match
        sal_uInt16 nString,                 // Substring of format, 0xFFFF => last
        sal_Bool bDontDetectNegation        // Suppress sign detection
        )
{
    if ( !pFormat )
        return sal_False;
    const ::utl::TransliterationWrapper* pTransliteration = pFormatter->GetTransliteration();
    const String* pStr;
    String aString( rString );
    sal_Bool bFound = sal_False;
    sal_Bool bFirst = sal_True;
    sal_Bool bContinue = sal_True;
    sal_uInt16 nSub;
    do
    {
        // Don't try "lower" subformats ff the very first match was the second
        // or third subformat.
        nSub = nStringScanNumFor;
        do
        {   // Step through subformats, first positive, then negative, then
            // other, but not the last (text) subformat.
            pStr = pFormat->GetNumForString( nSub, nString, sal_True );
            if ( pStr && pTransliteration->isEqual( aString, *pStr ) )
            {
                bFound = sal_True;
                bContinue = sal_False;
            }
            else if ( nSub < 2 )
                ++nSub;
            else
                bContinue = sal_False;
        } while ( bContinue );
        if ( !bFound && bFirst && nPos )
        {   // try remaining substring
            bFirst = sal_False;
            aString.Erase( 0, nPos );
            bContinue = sal_True;
        }
    } while ( bContinue );

    if ( !bFound )
    {
        if ( !bDontDetectNegation && (nString == 0) && !bFirst && (nSign < 0)
                && pFormat->IsNegativeRealNegative() )
        {   // simply negated twice? --1
            aString.EraseAllChars( ' ' );
            if ( (aString.Len() == 1) && (aString.GetChar(0) == '-') )
            {
                bFound = sal_True;
                nStringScanSign = -1;
                nSub = 0;       //! not 1
            }
        }
        if ( !bFound )
            return sal_False;
    }
    else if ( !bDontDetectNegation && (nSub == 1) &&
            pFormat->IsNegativeRealNegative() )
    {   // negative
        if ( nStringScanSign < 0 )
        {
            if ( (nSign < 0) && (nStringScanNumFor != 1) )
                nStringScanSign = 1;        // triple negated --1 yyy
        }
        else if ( nStringScanSign == 0 )
        {
            if ( nSign < 0 )
            {   // nSign and nStringScanSign will be combined later,
                // flip sign if doubly negated
                if ( (nString == 0) && !bFirst
                        && SvNumberformat::HasStringNegativeSign( aString ) )
                    nStringScanSign = -1;   // direct double negation
                else if ( pFormat->IsNegativeWithoutSign() )
                    nStringScanSign = -1;   // indirect double negation
            }
            else
                nStringScanSign = -1;
        }
        else    // > 0
            nStringScanSign = -1;
    }
    nStringScanNumFor = nSub;
    return sal_True;
}


//---------------------------------------------------------------------------
//      IsNumberFormatMain
//
// Recognizes types of number, exponential, fraction, percent, currency, date, time.
// Else text => return sal_False

sal_Bool ImpSvNumberInputScan::IsNumberFormatMain(
        const String& rString,                  // string to be analyzed
        double& ,                               // OUT: result as number, if possible
        const SvNumberformat* pFormat )         // maybe number format set to match against
{
    Reset();
    NumberStringDivision( rString );            // breakdown into strings and numbers
    if (nAnzStrings >= SV_MAX_ANZ_INPUT_STRINGS) // too many elements
        return sal_False;                           // Njet, Nope, ...

    if (nAnzNums == 0)                          // no number in input
    {
        if ( nAnzStrings > 0 )
        {
            // Here we may change the original, we don't need it anymore.
            // This saves copies and ToUpper() in GetLogical() and is faster.
            String& rStrArray = sStrArray[0];
            rStrArray.EraseTrailingChars( ' ' );
            rStrArray.EraseLeadingChars( ' ' );
            nLogical = GetLogical( rStrArray );
            if ( nLogical )
            {
                eScannedType = NUMBERFORMAT_LOGICAL; // !!! it's a BOOLEAN
                nMatchedAllStrings &= ~nMatchedVirgin;
                return sal_True;
            }
            else
                return sal_False;                   // simple text
        }
        else
            return sal_False;                       // simple text
    }

    sal_uInt16 i = 0;                               // mark any symbol
    sal_uInt16 j = 0;                               // mark only numbers

    switch ( nAnzNums )
    {
        case 1 :                                // Exactly 1 number in input
        {                                       // nAnzStrings >= 1
            if (GetNextNumber(i,j))             // i=1,0
            {                                   // Number at start
                if (eSetType == NUMBERFORMAT_FRACTION)  // Fraction 1 = 1/1
                {
                    if (i >= nAnzStrings ||     // no end string nor decimal separator
                        sStrArray[i] == pFormatter->GetNumDecimalSep())
                    {
                        eScannedType = NUMBERFORMAT_FRACTION;
                        nMatchedAllStrings &= ~nMatchedVirgin;
                        return sal_True;
                    }
                }
            }
            else
            {                                   // Analyze start string
                if (!ScanStartString( sStrArray[i], pFormat ))  // i=0
                    return sal_False;               // already an error
                i++;                            // next symbol, i=1
            }
            GetNextNumber(i,j);                 // i=1,2
            if (eSetType == NUMBERFORMAT_FRACTION)  // Fraction -1 = -1/1
            {
                if (nSign && !nNegCheck &&      // Sign +, -
                    eScannedType == NUMBERFORMAT_UNDEFINED &&   // not date or currency
                    nDecPos == 0 &&             // no previous decimal separator
                    (i >= nAnzStrings ||        // no end string nor decimal separator
                        sStrArray[i] == pFormatter->GetNumDecimalSep())
                )
                {
                    eScannedType = NUMBERFORMAT_FRACTION;
                    nMatchedAllStrings &= ~nMatchedVirgin;
                    return sal_True;
                }
            }
            if (i < nAnzStrings && !ScanEndString( sStrArray[i], pFormat ))
                    return sal_False;
        }
        break;
        case 2 :                                // Exactly 2 numbers in input
        {                                       // nAnzStrings >= 3
            if (!GetNextNumber(i,j))            // i=1,0
            {                                   // Analyze start string
                if (!ScanStartString( sStrArray[i], pFormat ))
                    return sal_False;               // already an error
                i++;                            // i=1
            }
            GetNextNumber(i,j);                 // i=1,2
            if ( !ScanMidString( sStrArray[i], i, pFormat ) )
                return sal_False;
            i++;                                // next symbol, i=2,3
            GetNextNumber(i,j);                 // i=3,4
            if (i < nAnzStrings && !ScanEndString( sStrArray[i], pFormat ))
                return sal_False;
            if (eSetType == NUMBERFORMAT_FRACTION)  // -1,200. as fraction
            {
                if (!nNegCheck  &&                  // no sign '('
                    eScannedType == NUMBERFORMAT_UNDEFINED &&
                    (nDecPos == 0 || nDecPos == 3)  // no decimal separator or at end
                    )
                {
                    eScannedType = NUMBERFORMAT_FRACTION;
                    nMatchedAllStrings &= ~nMatchedVirgin;
                    return sal_True;
                }
            }
        }
        break;
        case 3 :                                // Exactly 3 numbers in input
        {                                       // nAnzStrings >= 5
            if (!GetNextNumber(i,j))            // i=1,0
            {                                   // Analyze start string
                if (!ScanStartString( sStrArray[i], pFormat ))
                    return sal_False;               // already an error
                i++;                            // i=1
                if (nDecPos == 1)               // decimal separator at start => error
                    return sal_False;
            }
            GetNextNumber(i,j);                 // i=1,2
            if ( !ScanMidString( sStrArray[i], i, pFormat ) )
                return sal_False;
            i++;                                // i=2,3
            if (eScannedType == NUMBERFORMAT_SCIENTIFIC)    // E only at end
                return sal_False;
            GetNextNumber(i,j);                 // i=3,4
            if ( !ScanMidString( sStrArray[i], i, pFormat ) )
                return sal_False;
            i++;                                // i=4,5
            GetNextNumber(i,j);                 // i=5,6
            if (i < nAnzStrings && !ScanEndString( sStrArray[i], pFormat ))
                return sal_False;
            if (eSetType == NUMBERFORMAT_FRACTION)  // -1,200,100. as fraction
            {
                if (!nNegCheck  &&                  // no sign '('
                    eScannedType == NUMBERFORMAT_UNDEFINED &&
                    (nDecPos == 0 || nDecPos == 3)  // no decimal separator or at end
                )
                {
                    eScannedType = NUMBERFORMAT_FRACTION;
                    nMatchedAllStrings &= ~nMatchedVirgin;
                    return sal_True;
                }
            }
            if ( eScannedType == NUMBERFORMAT_FRACTION && nDecPos )
                return sal_False;                   // #36857# not a real fraction
        }
        break;
        default:                                // More than 3 numbers in input
        {                                       // nAnzStrings >= 7
            if (!GetNextNumber(i,j))            // i=1,0
            {                                   // Analyze startstring
                if (!ScanStartString( sStrArray[i], pFormat ))
                    return sal_False;               // already an error
                i++;                            // i=1
                if (nDecPos == 1)               // decimal separator at start => error
                    return sal_False;
            }
            GetNextNumber(i,j);                 // i=1,2
            if ( !ScanMidString( sStrArray[i], i, pFormat ) )
                return sal_False;
            i++;                                // i=2,3
            sal_uInt16 nThOld = 10;                 // just not 0 or 1
            while (nThOld != nThousand && j < nAnzNums-1)
                                                // Execute at least one time
                                                // but leave one number.
            {                                   // Loop over group separators
                nThOld = nThousand;
                if (eScannedType == NUMBERFORMAT_SCIENTIFIC)    // E only at end
                    return sal_False;
                GetNextNumber(i,j);
                if ( i < nAnzStrings && !ScanMidString( sStrArray[i], i, pFormat ) )
                    return sal_False;
                i++;
            }
            if (eScannedType == NUMBERFORMAT_DATE ||    // long date or
                eScannedType == NUMBERFORMAT_TIME ||    // long time or
                eScannedType == NUMBERFORMAT_UNDEFINED) // long number
            {
                for (sal_uInt16 k = j; k < nAnzNums-1; k++)
                {
                    if (eScannedType == NUMBERFORMAT_SCIENTIFIC)    // E only at endd
                        return sal_False;
                    GetNextNumber(i,j);
                    if ( i < nAnzStrings && !ScanMidString( sStrArray[i], i, pFormat ) )
                        return sal_False;
                    i++;
                }
            }
            GetNextNumber(i,j);
            if (i < nAnzStrings && !ScanEndString( sStrArray[i], pFormat ))
                return sal_False;
            if (eSetType == NUMBERFORMAT_FRACTION)  // -1,200,100. as fraction
            {
                if (!nNegCheck  &&                  // no sign '('
                    eScannedType == NUMBERFORMAT_UNDEFINED &&
                    (nDecPos == 0 || nDecPos == 3)  // no decimal separator or at end
                )
                {
                    eScannedType = NUMBERFORMAT_FRACTION;
                    nMatchedAllStrings &= ~nMatchedVirgin;
                    return sal_True;
                }
            }
            if ( eScannedType == NUMBERFORMAT_FRACTION && nDecPos )
                return sal_False;                       // #36857# not a real fraction
        }
    }

    if (eScannedType == NUMBERFORMAT_UNDEFINED)
    {
        nMatchedAllStrings &= ~nMatchedVirgin;
        // did match including nMatchedUsedAsReturn
        sal_Bool bDidMatch = (nMatchedAllStrings != 0);
        if ( nMatchedAllStrings )
        {
            sal_Bool bMatch = (pFormat ? pFormat->IsNumForStringElementCountEqual(
                        nStringScanNumFor, nAnzStrings, nAnzNums ) : sal_False);
            if ( !bMatch )
                nMatchedAllStrings = 0;
        }
        if ( nMatchedAllStrings )
            eScannedType = eSetType;
        else if ( bDidMatch )
            return sal_False;
        else
            eScannedType = NUMBERFORMAT_NUMBER;
            // everything else should have been recognized by now
    }
    else if ( eScannedType == NUMBERFORMAT_DATE )
    {   // the very relaxed date input checks may interfere with a preset format
        nMatchedAllStrings &= ~nMatchedVirgin;
        sal_Bool bWasReturn = ((nMatchedAllStrings & nMatchedUsedAsReturn) != 0);
        if ( nMatchedAllStrings )
        {
            sal_Bool bMatch = (pFormat ? pFormat->IsNumForStringElementCountEqual(
                        nStringScanNumFor, nAnzStrings, nAnzNums ) : sal_False);
            if ( !bMatch )
                nMatchedAllStrings = 0;
        }
        if ( nMatchedAllStrings )
            eScannedType = eSetType;
        else if ( bWasReturn )
            return sal_False;
    }
    else
        nMatchedAllStrings = 0;  // reset flag to no substrings matched

    return sal_True;
}


//---------------------------------------------------------------------------
// return sal_True or sal_False depending on the nMatched... state and remember usage
sal_Bool ImpSvNumberInputScan::MatchedReturn()
{
    if ( nMatchedAllStrings & ~nMatchedVirgin )
    {
        nMatchedAllStrings |= nMatchedUsedAsReturn;
        return sal_True;
    }
    return sal_False;
}


//---------------------------------------------------------------------------
// Initialize uppercase months and weekdays

void ImpSvNumberInputScan::InitText()
{
    sal_Int32 j, nElems;
    const CharClass* pChrCls = pFormatter->GetCharClass();
    const CalendarWrapper* pCal = pFormatter->GetCalendar();
    delete [] pUpperMonthText;
    delete [] pUpperAbbrevMonthText;
    ::com::sun::star::uno::Sequence< ::com::sun::star::i18n::CalendarItem > xElems
        = pCal->getMonths();
    nElems = xElems.getLength();
    pUpperMonthText = new String[nElems];
    pUpperAbbrevMonthText = new String[nElems];
    for ( j=0; j<nElems; j++ )
    {
        pUpperMonthText[j] = pChrCls->upper( xElems[j].FullName );
        pUpperAbbrevMonthText[j] = pChrCls->upper( xElems[j].AbbrevName );
    }
    delete [] pUpperDayText;
    delete [] pUpperAbbrevDayText;
    xElems = pCal->getDays();
    nElems = xElems.getLength();
    pUpperDayText = new String[nElems];
    pUpperAbbrevDayText = new String[nElems];
    for ( j=0; j<nElems; j++ )
    {
        pUpperDayText[j] = pChrCls->upper( xElems[j].FullName );
        pUpperAbbrevDayText[j] = pChrCls->upper( xElems[j].AbbrevName );
    }
    bTextInitialized = sal_True;
}


//===========================================================================
//          P U B L I C

//---------------------------------------------------------------------------
//      ChangeIntl
//
// MUST be called if International/Locale is changed

void ImpSvNumberInputScan::ChangeIntl()
{
    sal_Unicode cDecSep = pFormatter->GetNumDecimalSep().GetChar(0);
    bDecSepInDateSeps = ( cDecSep == '-' ||
                          cDecSep == '/' ||
                          cDecSep == '.' ||
                          cDecSep == pFormatter->GetDateSep().GetChar(0) );
    bTextInitialized = sal_False;
    aUpperCurrSymbol.Erase();
}


//---------------------------------------------------------------------------
//      ChangeNullDate

void ImpSvNumberInputScan::ChangeNullDate(
        const sal_uInt16 Day,
        const sal_uInt16 Month,
        const sal_uInt16 Year )
{
    if ( pNullDate )
        *pNullDate = Date(Day, Month, Year);
    else
        pNullDate = new Date(Day, Month, Year);
}


//---------------------------------------------------------------------------
//      IsNumberFormat
//
// => does rString represent a number (also date, time et al)

sal_Bool ImpSvNumberInputScan::IsNumberFormat(
        const String& rString,                  // string to be analyzed
        short& F_Type,                          // IN: old type, OUT: new type
        double& fOutNumber,                     // OUT: number if convertable
        const SvNumberformat* pFormat )         // maybe a number format to match against
{
    String sResString;
    String aString;
    sal_Bool res;                                   // return value
    eSetType = F_Type;                          // old type set

    if ( !rString.Len() )
        res = sal_False;
    else if (rString.Len() > 308)               // arbitrary
        res = sal_False;
    else
    {
        // NoMoreUpperNeeded, all comparisons on UpperCase
        aString = pFormatter->GetCharClass()->upper( rString );
        // convert native number to ASCII if necessary
        TransformInput( aString );
        res = IsNumberFormatMain( aString, fOutNumber, pFormat );
    }

    if (res)
    {
        if ( nNegCheck                              // ')' not found for '('
                || (nSign && (eScannedType == NUMBERFORMAT_DATE
                    || eScannedType == NUMBERFORMAT_DATETIME))
            )                                       // signed date/datetime
            res = sal_False;
        else
        {                                           // check count of partial number strings
            switch (eScannedType)
            {
                case NUMBERFORMAT_PERCENT:
                case NUMBERFORMAT_CURRENCY:
                case NUMBERFORMAT_NUMBER:
                    if (nDecPos == 1)               // .05
                    {
                        // matched MidStrings function like group separators
                        if ( nMatchedAllStrings )
                            nThousand = nAnzNums - 1;
                        else if ( nAnzNums != 1 )
                            res = sal_False;
                    }
                    else if (nDecPos == 2)          // 1.05
                    {
                        // matched MidStrings function like group separators
                        if ( nMatchedAllStrings )
                            nThousand = nAnzNums - 1;
                        else if ( nAnzNums != nThousand+2 )
                            res = sal_False;
                    }
                    else                            // 1,100 or 1,100.
                    {
                        // matched MidStrings function like group separators
                        if ( nMatchedAllStrings )
                            nThousand = nAnzNums - 1;
                        else if ( nAnzNums != nThousand+1 )
                            res = sal_False;
                    }
                    break;

                case NUMBERFORMAT_SCIENTIFIC:       // 1.0e-2
                    if (nDecPos == 1)               // .05
                    {
                        if (nAnzNums != 2)
                            res = sal_False;
                    }
                    else if (nDecPos == 2)          // 1.05
                    {
                        if (nAnzNums != nThousand+3)
                            res = sal_False;
                    }
                    else                            // 1,100 or 1,100.
                    {
                        if (nAnzNums != nThousand+2)
                            res = sal_False;
                    }
                    break;

                case NUMBERFORMAT_DATE:
                    if (nMonth)
                    {                               // month name and numbers
                        if (nAnzNums > 2)
                            res = sal_False;
                    }
                    else
                    {
                        if (nAnzNums > 3)
                            res = sal_False;
                    }
                    break;

                case NUMBERFORMAT_TIME:
                    if (nDecPos)
                    {                               // hundredth seconds included
                        if (nAnzNums > 4)
                            res = sal_False;
                    }
                    else
                    {
                        if (nAnzNums > 3)
                            res = sal_False;
                    }
                    break;

                case NUMBERFORMAT_DATETIME:
                    if (nMonth)
                    {                               // month name and numbers
                        if (nDecPos)
                        {                           // hundredth seconds included
                            if (nAnzNums > 6)
                                res = sal_False;
                        }
                        else
                        {
                            if (nAnzNums > 5)
                                res = sal_False;
                        }
                    }
                    else
                    {
                        if (nDecPos)
                        {                           // hundredth seconds included
                            if (nAnzNums > 7)
                                res = sal_False;
                        }
                        else
                        {
                            if (nAnzNums > 6)
                                res = sal_False;
                        }
                    }
                    break;

                default:
                    break;
            }   // switch
        }   // else
    }   // if (res)

    if (res)
    {                                           // we finally have a number
        switch (eScannedType)
        {
            case NUMBERFORMAT_LOGICAL:
                if      (nLogical ==  1)
                    fOutNumber = 1.0;           // True
                else if (nLogical == -1)
                    fOutNumber = 0.0;           // False
                else
                    res = sal_False;                // Oops
                break;

            case NUMBERFORMAT_PERCENT:
            case NUMBERFORMAT_CURRENCY:
            case NUMBERFORMAT_NUMBER:
            case NUMBERFORMAT_SCIENTIFIC:
            case NUMBERFORMAT_DEFINED:          // if no category detected handle as number
            {
                if ( nDecPos == 1 )                         // . at start
                    sResString.AssignAscii( RTL_CONSTASCII_STRINGPARAM( "0." ) );
                else
                    sResString.Erase();
                sal_uInt16 k;
                for ( k = 0; k <= nThousand; k++)
                    sResString += sStrArray[nNums[k]];  // integer part
                if ( nDecPos == 2 && k < nAnzNums )     // . somewhere
                {
                    sResString += '.';
                    sal_uInt16 nStop = (eScannedType == NUMBERFORMAT_SCIENTIFIC ?
                            nAnzNums-1 : nAnzNums);
                    for ( ; k < nStop; k++)
                        sResString += sStrArray[nNums[k]];  // fractional part
                }

                if (eScannedType != NUMBERFORMAT_SCIENTIFIC)
                    fOutNumber = StringToDouble(sResString);
                else
                {                                           // append exponent
                    sResString += 'E';
                    if ( nESign == -1 )
                        sResString += '-';
                    sResString += sStrArray[nNums[nAnzNums-1]];
                    rtl_math_ConversionStatus eStatus;
                    fOutNumber = ::rtl::math::stringToDouble(
                        sResString, '.', ',', &eStatus, NULL );
                    if ( eStatus == rtl_math_ConversionStatus_OutOfRange )
                    {
                        F_Type = NUMBERFORMAT_TEXT;         // overflow/underflow -> Text
                        if (nESign == -1)
                            fOutNumber = 0.0;
                        else
                            fOutNumber = DBL_MAX;
/*!*/                   return sal_True;
                    }
                }

                if ( nStringScanSign )
                {
                    if ( nSign )
                        nSign *= nStringScanSign;
                    else
                        nSign = nStringScanSign;
                }
                if ( nSign < 0 )
                    fOutNumber = -fOutNumber;

                if (eScannedType == NUMBERFORMAT_PERCENT)
                    fOutNumber/= 100.0;
            }
            break;

            case NUMBERFORMAT_FRACTION:
                if (nAnzNums == 1)
                    fOutNumber = StringToDouble(sStrArray[nNums[0]]);
                else if (nAnzNums == 2)
                {
                    if (nThousand == 1)
                    {
                        sResString = sStrArray[nNums[0]];
                        sResString += sStrArray[nNums[1]];  // integer part
                        fOutNumber = StringToDouble(sResString);
                    }
                    else
                    {
                        double fZaehler = StringToDouble(sStrArray[nNums[0]]);
                        double fNenner = StringToDouble(sStrArray[nNums[1]]);
                        if (fNenner != 0.0)
                            fOutNumber = fZaehler/fNenner;
                        else
                            res = sal_False;
                    }
                }
                else                                        // nAnzNums > 2
                {
                    sal_uInt16 k = 1;
                    sResString = sStrArray[nNums[0]];
                    if (nThousand > 0)
                        for (k = 1; k <= nThousand; k++)
                            sResString += sStrArray[nNums[k]];
                    fOutNumber = StringToDouble(sResString);

                    if (k == nAnzNums-2)
                    {
                        double fZaehler = StringToDouble(sStrArray[nNums[k]]);
                        double fNenner = StringToDouble(sStrArray[nNums[k+1]]);
                        if (fNenner != 0.0)
                            fOutNumber += fZaehler/fNenner;
                        else
                            res = sal_False;
                    }
                }

                if ( nStringScanSign )
                {
                    if ( nSign )
                        nSign *= nStringScanSign;
                    else
                        nSign = nStringScanSign;
                }
                if ( nSign < 0 )
                    fOutNumber = -fOutNumber;
                break;

            case NUMBERFORMAT_TIME:
                GetTimeRef(fOutNumber, 0, nAnzNums);
                if ( nSign < 0 )
                    fOutNumber = -fOutNumber;
                break;

            case NUMBERFORMAT_DATE:
            {
                sal_uInt16 nCounter = 0;                        // dummy here
                res = GetDateRef( fOutNumber, nCounter, pFormat );
            }
            break;

            case NUMBERFORMAT_DATETIME:
            {
                sal_uInt16 nCounter = 0;                        // needed here
                res = GetDateRef( fOutNumber, nCounter, pFormat );
                if ( res )
                {
                    double fTime;
                    GetTimeRef( fTime, nCounter, nAnzNums - nCounter );
                    fOutNumber += fTime;
                }
            }
            break;

            default:
                DBG_ERRORFILE( "Some number recognized but what's it?" );
                fOutNumber = 0.0;
                break;
        }
    }

    if (res)        // overflow/underflow -> Text
    {
        if      (fOutNumber < -DBL_MAX) // -1.7E308
        {
            F_Type = NUMBERFORMAT_TEXT;
            fOutNumber = -DBL_MAX;
            return sal_True;
        }
        else if (fOutNumber >  DBL_MAX) // 1.7E308
        {
            F_Type = NUMBERFORMAT_TEXT;
            fOutNumber = DBL_MAX;
            return sal_True;
        }
    }

    if (res == sal_False)
    {
        eScannedType = NUMBERFORMAT_TEXT;
        fOutNumber = 0.0;
    }

    F_Type = eScannedType;
    return res;
}



/* vim:set shiftwidth=4 softtabstop=4 expandtab: */<|MERGE_RESOLUTION|>--- conflicted
+++ resolved
@@ -116,20 +116,6 @@
 
 void ImpSvNumberInputScan::Reset()
 {
-<<<<<<< HEAD
-=======
-#if 0
-// ER 16.06.97 18:56 Vorbelegung erfolgt jetzt in NumberStringDivision,
-// wozu immer alles loeschen wenn einiges wieder benutzt oder gar nicht
-// gebraucht wird..
-    for (sal_uInt16 i = 0; i < SV_MAX_ANZ_INPUT_STRINGS; i++)
-    {
-        sStrArray[i].Erase();
-        nNums[i] = SV_MAX_ANZ_INPUT_STRINGS-1;
-        IsNum[i] = sal_False;
-    }
-#endif
->>>>>>> e2a3d487
     nMonth       = 0;
     nMonthPos    = 0;
     nTimePos     = 0;
@@ -157,20 +143,6 @@
 // static
 inline sal_Bool ImpSvNumberInputScan::MyIsdigit( sal_Unicode c )
 {
-<<<<<<< HEAD
-=======
-    // If the input string wouldn't be converted using TransformInput() we'd
-    // to use something similar to the following and to adapt many places.
-#if 0
-    // use faster isdigit() if possible
-    if ( c < 128 )
-        return isdigit( (unsigned char) c ) != 0;
-    if ( c < 256 )
-        return sal_False;
-    String aTmp( c );
-    return pFormatter->GetCharClass()->isDigit( aTmp, 0 );
-#else
->>>>>>> e2a3d487
     return c < 128 && isdigit( (unsigned char) c );
 }
 
@@ -1118,8 +1090,8 @@
                         {
                             case MDY:
                             case YMD: {
-                                USHORT nDay = ImplGetDay(0);
-                                USHORT nYear = ImplGetYear(0);
+                                sal_uInt16 nDay = ImplGetDay(0);
+                                sal_uInt16 nYear = ImplGetYear(0);
                                 if (nDay == 0 || nDay > 32) {
                                     pCal->setValue( CalendarFieldIndex::YEAR, nYear);
                                 }
