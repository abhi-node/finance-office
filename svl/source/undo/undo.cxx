/* -*- Mode: C++; tab-width: 4; indent-tabs-mode: nil; c-basic-offset: 4 -*- */
/*************************************************************************
 *
 * DO NOT ALTER OR REMOVE COPYRIGHT NOTICES OR THIS FILE HEADER.
 *
 * Copyright 2000, 2010 Oracle and/or its affiliates.
 *
 * OpenOffice.org - a multi-platform office productivity suite
 *
 * This file is part of OpenOffice.org.
 *
 * OpenOffice.org is free software: you can redistribute it and/or modify
 * it under the terms of the GNU Lesser General Public License version 3
 * only, as published by the Free Software Foundation.
 *
 * OpenOffice.org is distributed in the hope that it will be useful,
 * but WITHOUT ANY WARRANTY; without even the implied warranty of
 * MERCHANTABILITY or FITNESS FOR A PARTICULAR PURPOSE.  See the
 * GNU Lesser General Public License version 3 for more details
 * (a copy is included in the LICENSE file that accompanied this code).
 *
 * You should have received a copy of the GNU Lesser General Public License
 * version 3 along with OpenOffice.org.  If not, see
 * <http://www.openoffice.org/license.html>
 * for a copy of the LGPLv3 License.
 *
 ************************************************************************/

// MARKER(update_precomp.py): autogen include statement, do not remove
#include "precompiled_svl.hxx"

#include <com/sun/star/uno/Exception.hpp>

#include <comphelper/flagguard.hxx>
#include <tools/debug.hxx>
#include <tools/diagnose_ex.h>

#include <svl/undo.hxx>

#include <vector>
#include <list>
#include <limits>

using ::com::sun::star::uno::Exception;

// STATIC DATA -----------------------------------------------------------

DBG_NAME(SfxUndoAction)

//========================================================================

TYPEINIT0(SfxUndoAction);
TYPEINIT0(SfxListUndoAction);
TYPEINIT0(SfxLinkUndoAction);
TYPEINIT0(SfxRepeatTarget);

//------------------------------------------------------------------------

SfxRepeatTarget::~SfxRepeatTarget()
{
}

//------------------------------------------------------------------------

SfxUndoContext::~SfxUndoContext()
{
}

//------------------------------------------------------------------------

sal_Bool SfxUndoAction::IsLinked()
{
    return bLinked;
}

//------------------------------------------------------------------------

void SfxUndoAction::SetLinked( sal_Bool bIsLinked )
{
    bLinked = bIsLinked;
}

//------------------------------------------------------------------------

SfxUndoAction::~SfxUndoAction()
{
    DBG_DTOR(SfxUndoAction, 0);
    DBG_ASSERT( !IsLinked(), "Gelinkte Action geloescht" );
}


SfxUndoAction::SfxUndoAction()
{
    DBG_CTOR(SfxUndoAction, 0);
    SetLinked( sal_False );
}

//------------------------------------------------------------------------

sal_Bool SfxUndoAction::Merge( SfxUndoAction * )
{
    DBG_CHKTHIS(SfxUndoAction, 0);
    return sal_False;
}

//------------------------------------------------------------------------

XubString SfxUndoAction::GetComment() const
{
    DBG_CHKTHIS(SfxUndoAction, 0);
    return XubString();
}

//------------------------------------------------------------------------


sal_uInt16 SfxUndoAction::GetId() const
{
    DBG_CHKTHIS(SfxUndoAction, 0);
    return 0;
}

//------------------------------------------------------------------------

XubString SfxUndoAction::GetRepeatComment(SfxRepeatTarget&) const
{
    DBG_CHKTHIS(SfxUndoAction, 0);
    return GetComment();
}

//------------------------------------------------------------------------

void SfxUndoAction::Undo()
{
    // die sind nur konzeptuell pure virtual
    OSL_FAIL( "pure virtual function called: SfxUndoAction::Undo()" );
}

//------------------------------------------------------------------------

void SfxUndoAction::UndoWithContext( SfxUndoContext& i_context )
{
    (void)i_context;
    Undo();
}

//------------------------------------------------------------------------

void SfxUndoAction::Redo()
{
    // die sind nur konzeptuell pure virtual
    OSL_FAIL( "pure virtual function called: SfxUndoAction::Redo()" );
}

//------------------------------------------------------------------------

void SfxUndoAction::RedoWithContext( SfxUndoContext& i_context )
{
    (void)i_context;
    Redo();
}

//------------------------------------------------------------------------

void SfxUndoAction::Repeat(SfxRepeatTarget&)
{
    // die sind nur konzeptuell pure virtual
    OSL_FAIL( "pure virtual function called: SfxUndoAction::Repeat()" );
}

//------------------------------------------------------------------------


sal_Bool SfxUndoAction::CanRepeat(SfxRepeatTarget&) const
{
    return sal_True;
}

//========================================================================

typedef ::std::vector< SfxUndoListener* >   UndoListeners;

struct SVL_DLLPRIVATE SfxUndoManager_Data
{
    ::osl::Mutex    aMutex;
    SfxUndoArray*   pUndoArray;
    SfxUndoArray*   pActUndoArray;
    SfxUndoArray*   pFatherUndoArray;

    sal_Int32       mnLockCount;
    sal_Int32       mnMarks;
    sal_Int32       mnEmptyMark;
    bool            mbDoing;
    bool            mbClearUntilTopLevel;

    UndoListeners   aListeners;

    SfxUndoManager_Data( size_t i_nMaxUndoActionCount )
        :pUndoArray( new SfxUndoArray( i_nMaxUndoActionCount ) )
        ,pActUndoArray( NULL )
        ,pFatherUndoArray( NULL )
        ,mnLockCount( 0 )
        ,mnMarks( 0 )
        ,mnEmptyMark(MARK_INVALID)
        ,mbDoing( false )
        ,mbClearUntilTopLevel( false )
    {
        pActUndoArray = pUndoArray;
    }

    ~SfxUndoManager_Data()
    {
        delete pUndoArray;
    }
};

//========================================================================

namespace svl { namespace undo { namespace impl
{
    //--------------------------------------------------------------------
    class SVL_DLLPRIVATE LockGuard
    {
    public:
        LockGuard( SfxUndoManager& i_manager )
            :m_manager( i_manager )
        {
            m_manager.ImplEnableUndo_Lock( false );
        }

        ~LockGuard()
        {
            m_manager.ImplEnableUndo_Lock( true );
        }

    private:
        SfxUndoManager& m_manager;
    };

    //--------------------------------------------------------------------
    typedef void ( SfxUndoListener::*UndoListenerVoidMethod )();
    typedef void ( SfxUndoListener::*UndoListenerStringMethod )( const String& );

    //--------------------------------------------------------------------
    struct SVL_DLLPRIVATE NotifyUndoListener : public ::std::unary_function< SfxUndoListener*, void >
    {
        NotifyUndoListener()
            :m_notificationMethod( NULL )
            ,m_altNotificationMethod( NULL )
            ,m_sActionComment()
        {
        }

        NotifyUndoListener( UndoListenerVoidMethod i_notificationMethod )
            :m_notificationMethod( i_notificationMethod )
            ,m_altNotificationMethod( NULL )
            ,m_sActionComment()
        {
        }

        NotifyUndoListener( UndoListenerStringMethod i_notificationMethod, const String& i_actionComment )
            :m_notificationMethod( NULL )
            ,m_altNotificationMethod( i_notificationMethod )
            ,m_sActionComment( i_actionComment )
        {
        }

        bool is() const
        {
            return ( m_notificationMethod != NULL ) || ( m_altNotificationMethod != NULL );
        }

        void operator()( SfxUndoListener* i_listener ) const
        {
            OSL_PRECOND( is(), "NotifyUndoListener: this will crash!" );
            if ( m_altNotificationMethod != NULL )
            {
                ( i_listener->*m_altNotificationMethod )( m_sActionComment );
            }
            else
            {
                ( i_listener->*m_notificationMethod )();
            }
        }

    private:
        UndoListenerVoidMethod      m_notificationMethod;
        UndoListenerStringMethod    m_altNotificationMethod;
        String                      m_sActionComment;
    };

    //--------------------------------------------------------------------
    class SVL_DLLPRIVATE UndoManagerGuard
    {
    public:
        UndoManagerGuard( SfxUndoManager_Data& i_managerData )
            :m_rManagerData( i_managerData )
            ,m_aGuard( i_managerData.aMutex )
            ,m_notifiers()
        {
        }

        ~UndoManagerGuard();

        void clear()
        {
            m_aGuard.clear();
        }

        void reset()
        {
            m_aGuard.reset();
        }

        void cancelNotifications()
        {
            m_notifiers.clear();
        }

        /** marks the given Undo action for deletion

            The Undo action will be put into a list, whose members will be deleted from within the destructor of the
            UndoManagerGuard. This deletion will happen without the UndoManager's mutex locked.
        */
        void    markForDeletion( SfxUndoAction* i_action )
        {
            // remember
            if ( i_action )
                m_aUndoActionsCleanup.push_back( i_action );
        }

        /** schedules the given SfxUndoListener method to be called for all registered listeners.

            The notification will happen after the Undo manager's mutex has been released, and after all pending
            deletions of Undo actions are done.
        */
        void    scheduleNotification( UndoListenerVoidMethod i_notificationMethod )
        {
            m_notifiers.push_back( NotifyUndoListener( i_notificationMethod ) );
        }

        void    scheduleNotification( UndoListenerStringMethod i_notificationMethod, const String& i_actionComment )
        {
            m_notifiers.push_back( NotifyUndoListener( i_notificationMethod, i_actionComment ) );
        }

    private:
        SfxUndoManager_Data&                m_rManagerData;
        ::osl::ResettableMutexGuard         m_aGuard;
        ::std::list< SfxUndoAction* >       m_aUndoActionsCleanup;
        ::std::list< NotifyUndoListener >   m_notifiers;
    };

    UndoManagerGuard::~UndoManagerGuard()
    {
        // copy members
        UndoListeners aListenersCopy( m_rManagerData.aListeners );

        // release mutex
        m_aGuard.clear();

        // delete all actions
        while ( !m_aUndoActionsCleanup.empty() )
        {
            SfxUndoAction* pAction = m_aUndoActionsCleanup.front();
            m_aUndoActionsCleanup.pop_front();
            try
            {
                delete pAction;
            }
            catch( const Exception& )
            {
                DBG_UNHANDLED_EXCEPTION();
            }
        }

        // handle scheduled notification
        for (   ::std::list< NotifyUndoListener >::const_iterator notifier = m_notifiers.begin();
                notifier != m_notifiers.end();
                ++notifier
             )
        {
            if ( notifier->is() )
                ::std::for_each( aListenersCopy.begin(), aListenersCopy.end(), *notifier );
        }
    }
} } }

using namespace ::svl::undo::impl;

//========================================================================

SfxUndoManager::SfxUndoManager( size_t nMaxUndoActionCount )
    :m_pData( new SfxUndoManager_Data( nMaxUndoActionCount ) )
{
}

//------------------------------------------------------------------------

SfxUndoManager::~SfxUndoManager()
{
    UndoListeners aListenersCopy;
    {
        UndoManagerGuard aGuard( *m_pData );
        aListenersCopy = m_pData->aListeners;
    }

    ::std::for_each( aListenersCopy.begin(), aListenersCopy.end(),
        NotifyUndoListener( &SfxUndoListener::undoManagerDying ) );
}

//------------------------------------------------------------------------

void SfxUndoManager::EnableUndo( bool i_enable )
{
    UndoManagerGuard aGuard( *m_pData );
    ImplEnableUndo_Lock( i_enable );

}

//------------------------------------------------------------------------

void SfxUndoManager::ImplEnableUndo_Lock( bool const i_enable )
{
    if ( !i_enable )
        ++m_pData->mnLockCount;
    else
    {
        OSL_PRECOND( m_pData->mnLockCount > 0, "SfxUndoManager::ImplEnableUndo_NoNotify: not disabled, so why enabling?" );
        if ( m_pData->mnLockCount > 0 )
            --m_pData->mnLockCount;
    }
}

//------------------------------------------------------------------------

bool SfxUndoManager::IsUndoEnabled() const
{
    UndoManagerGuard aGuard( *m_pData );
    return ImplIsUndoEnabled_Lock();
}

//------------------------------------------------------------------------

bool SfxUndoManager::ImplIsUndoEnabled_Lock() const
{
    return m_pData->mnLockCount == 0;
}

//------------------------------------------------------------------------

void SfxUndoManager::SetMaxUndoActionCount( size_t nMaxUndoActionCount )
{
    UndoManagerGuard aGuard( *m_pData );

    // Remove entries from the pActUndoArray when we have to reduce
    // the number of entries due to a lower nMaxUndoActionCount.
    // Both redo and undo action entries will be removed until we reached the
    // new nMaxUndoActionCount.

    long nNumToDelete = m_pData->pActUndoArray->aUndoActions.size() - nMaxUndoActionCount;
    while ( nNumToDelete > 0 )
    {
        size_t nPos = m_pData->pActUndoArray->aUndoActions.size();
        if ( nPos > m_pData->pActUndoArray->nCurUndoAction )
        {
            SfxUndoAction* pAction = m_pData->pActUndoArray->aUndoActions[nPos-1].pAction;
            if ( !pAction->IsLinked() )
            {
                aGuard.markForDeletion( pAction );
                m_pData->pActUndoArray->aUndoActions.Remove( nPos-1 );
                --nNumToDelete;
            }
        }

        if ( nNumToDelete > 0 && m_pData->pActUndoArray->nCurUndoAction > 0 )
        {
            SfxUndoAction* pAction = m_pData->pActUndoArray->aUndoActions[0].pAction;
            if ( !pAction->IsLinked() )
            {
                aGuard.markForDeletion( pAction );
                m_pData->pActUndoArray->aUndoActions.Remove(0);
                --m_pData->pActUndoArray->nCurUndoAction;
                --nNumToDelete;
            }
        }

        if ( nPos == m_pData->pActUndoArray->aUndoActions.size() )
            break; // Cannot delete more entries
    }

    m_pData->pActUndoArray->nMaxUndoActions = nMaxUndoActionCount;
}

//------------------------------------------------------------------------

size_t SfxUndoManager::GetMaxUndoActionCount() const
{
    UndoManagerGuard aGuard( *m_pData );
    return m_pData->pActUndoArray->nMaxUndoActions;
}

//------------------------------------------------------------------------

void SfxUndoManager::ImplClearCurrentLevel_NoNotify( UndoManagerGuard& i_guard )
{
    // clear array
    while ( !m_pData->pActUndoArray->aUndoActions.empty() )
    {
        size_t deletePos = m_pData->pActUndoArray->aUndoActions.size() - 1;
        SfxUndoAction* pAction = m_pData->pActUndoArray->aUndoActions[ deletePos ].pAction;
        i_guard.markForDeletion( pAction );
        m_pData->pActUndoArray->aUndoActions.Remove( deletePos );
    }

    m_pData->pActUndoArray->nCurUndoAction = 0;

    m_pData->mnMarks = 0;
    m_pData->mnEmptyMark = MARK_INVALID;
}

//------------------------------------------------------------------------

void SfxUndoManager::Clear()
{
    UndoManagerGuard aGuard( *m_pData );

    OSL_ENSURE( !ImplIsInListAction_Lock(), "SfxUndoManager::Clear: suspicious call - do you really wish to clear the current level?" );
    ImplClearCurrentLevel_NoNotify( aGuard );

    // notify listeners
    aGuard.scheduleNotification( &SfxUndoListener::cleared );
}

//------------------------------------------------------------------------

void SfxUndoManager::ClearAllLevels()
{
    UndoManagerGuard aGuard( *m_pData );
    ImplClearCurrentLevel_NoNotify( aGuard );

    if ( ImplIsInListAction_Lock() )
    {
        m_pData->mbClearUntilTopLevel = true;
    }
    else
    {
        aGuard.scheduleNotification( &SfxUndoListener::cleared );
    }
}

//------------------------------------------------------------------------

void SfxUndoManager::ImplClearRedo_NoLock( bool const i_currentLevel )
{
    UndoManagerGuard aGuard( *m_pData );
    ImplClearRedo( aGuard, i_currentLevel );
}

//------------------------------------------------------------------------

void SfxUndoManager::ClearRedo()
{
    OSL_ENSURE( !IsInListAction(), "SfxUndoManager::ClearRedo: suspicious call - do you really wish to clear the current level?" );
    ImplClearRedo_NoLock( CurrentLevel );
}

//------------------------------------------------------------------------

void SfxUndoManager::Reset()
{
    UndoManagerGuard aGuard( *m_pData );

    // clear all locks
    while ( !ImplIsUndoEnabled_Lock() )
        ImplEnableUndo_Lock( true );

    // cancel all list actions
    while ( IsInListAction() )
        ImplLeaveListAction( false, aGuard );

    // clear both stacks
    ImplClearCurrentLevel_NoNotify( aGuard );

    // cancel the notifications scheduled by ImplLeaveListAction,
    // as we want to do an own, dedicated notification
    aGuard.cancelNotifications();

    // schedule notification
    aGuard.scheduleNotification( &SfxUndoListener::resetAll );
}

//------------------------------------------------------------------------

void SfxUndoManager::ImplClearUndo( UndoManagerGuard& i_guard )
{
    while ( m_pData->pActUndoArray->nCurUndoAction > 0 )
    {
        SfxUndoAction* pUndoAction = m_pData->pActUndoArray->aUndoActions[0].pAction;
        m_pData->pActUndoArray->aUndoActions.Remove( 0 );
        i_guard.markForDeletion( pUndoAction );
        --m_pData->pActUndoArray->nCurUndoAction;
    }
    // TODO: notifications? We don't have clearedUndo, only cleared and clearedRedo at the SfxUndoListener
}

//------------------------------------------------------------------------

void SfxUndoManager::ImplClearRedo( UndoManagerGuard& i_guard, bool const i_currentLevel )
{
    SfxUndoArray* pUndoArray = ( i_currentLevel == IUndoManager::CurrentLevel ) ? m_pData->pActUndoArray : m_pData->pUndoArray;

    // clearance
    while ( pUndoArray->aUndoActions.size() > pUndoArray->nCurUndoAction )
    {
        size_t deletePos = pUndoArray->aUndoActions.size() - 1;
        SfxUndoAction* pAction = pUndoArray->aUndoActions[ deletePos ].pAction;
        pUndoArray->aUndoActions.Remove( deletePos );
        i_guard.markForDeletion( pAction );
    }

    // notification - only if the top level's stack was cleared
    if ( i_currentLevel == IUndoManager::TopLevel )
        i_guard.scheduleNotification( &SfxUndoListener::clearedRedo );
}

//------------------------------------------------------------------------

bool SfxUndoManager::ImplAddUndoAction_NoNotify( SfxUndoAction *pAction, bool bTryMerge, bool bClearRedo, UndoManagerGuard& i_guard )
{
    if ( !ImplIsUndoEnabled_Lock() || ( m_pData->pActUndoArray->nMaxUndoActions == 0 ) )
    {
        i_guard.markForDeletion( pAction );
        return false;
    }

    // merge, if required
    SfxUndoAction* pMergeWithAction = m_pData->pActUndoArray->nCurUndoAction ?
        m_pData->pActUndoArray->aUndoActions[m_pData->pActUndoArray->nCurUndoAction-1].pAction : NULL;
    if ( bTryMerge && ( !pMergeWithAction || !pMergeWithAction->Merge( pAction ) ) )
    {
        i_guard.markForDeletion( pAction );
        return false;
    }

    // clear redo stack, if requested
    if ( bClearRedo && ( ImplGetRedoActionCount_Lock( CurrentLevel ) > 0 ) )
        ImplClearRedo( i_guard, IUndoManager::CurrentLevel );

    // respect max number
    if( m_pData->pActUndoArray == m_pData->pUndoArray )
    {
        while( m_pData->pActUndoArray->aUndoActions.size() >=
               m_pData->pActUndoArray->nMaxUndoActions &&
               !m_pData->pActUndoArray->aUndoActions[0].pAction->IsLinked() )
        {
            i_guard.markForDeletion( m_pData->pActUndoArray->aUndoActions[0].pAction );
            m_pData->pActUndoArray->aUndoActions.Remove(0);
            --m_pData->pActUndoArray->nCurUndoAction;
        }
    }

    // append new action
    m_pData->pActUndoArray->aUndoActions.Insert( pAction, m_pData->pActUndoArray->nCurUndoAction++ );
    return true;
}

//------------------------------------------------------------------------

void SfxUndoManager::AddUndoAction( SfxUndoAction *pAction, sal_Bool bTryMerge )
{
    UndoManagerGuard aGuard( *m_pData );

    // add
    if ( ImplAddUndoAction_NoNotify( pAction, bTryMerge, true, aGuard ) )
    {
        // notify listeners
        aGuard.scheduleNotification( &SfxUndoListener::undoActionAdded, pAction->GetComment() );
    }
}

//------------------------------------------------------------------------

size_t SfxUndoManager::GetUndoActionCount( bool const i_currentLevel ) const
{
    UndoManagerGuard aGuard( *m_pData );
    const SfxUndoArray* pUndoArray = i_currentLevel ? m_pData->pActUndoArray : m_pData->pUndoArray;
    return pUndoArray->nCurUndoAction;
}

//------------------------------------------------------------------------

XubString SfxUndoManager::GetUndoActionComment( size_t nNo, bool const i_currentLevel ) const
{
    UndoManagerGuard aGuard( *m_pData );

    String sComment;
    const SfxUndoArray* pUndoArray = i_currentLevel ? m_pData->pActUndoArray : m_pData->pUndoArray;
    DBG_ASSERT( nNo < pUndoArray->nCurUndoAction, "svl::SfxUndoManager::GetUndoActionComment: illegal index!" );
    if( nNo < pUndoArray->nCurUndoAction )
    {
        sComment = pUndoArray->aUndoActions[ pUndoArray->nCurUndoAction - 1 - nNo ].pAction->GetComment();
    }
    return sComment;
}

//------------------------------------------------------------------------

sal_uInt16 SfxUndoManager::GetUndoActionId() const
{
    UndoManagerGuard aGuard( *m_pData );

    DBG_ASSERT( m_pData->pActUndoArray->nCurUndoAction > 0, "svl::SfxUndoManager::GetUndoActionId(), illegal id!" );
    if ( m_pData->pActUndoArray->nCurUndoAction == 0 )
        return NULL;
    return m_pData->pActUndoArray->aUndoActions[m_pData->pActUndoArray->nCurUndoAction-1].pAction->GetId();
}

//------------------------------------------------------------------------

SfxUndoAction* SfxUndoManager::GetUndoAction( size_t nNo ) const
{
    UndoManagerGuard aGuard( *m_pData );

    DBG_ASSERT( nNo < m_pData->pActUndoArray->nCurUndoAction, "svl::SfxUndoManager::GetUndoAction(), illegal id!" );
    if( nNo >= m_pData->pActUndoArray->nCurUndoAction )
        return NULL;
    return m_pData->pActUndoArray->aUndoActions[m_pData->pActUndoArray->nCurUndoAction-1-nNo].pAction;
}

//------------------------------------------------------------------------

/** clears the redo stack and removes the top undo action */
void SfxUndoManager::RemoveLastUndoAction()
{
    UndoManagerGuard aGuard( *m_pData );

    ENSURE_OR_RETURN_VOID( m_pData->pActUndoArray->nCurUndoAction, "svl::SfxUndoManager::RemoveLastUndoAction(), no action to remove?!" );

    m_pData->pActUndoArray->nCurUndoAction--;

    // delete redo-actions and top action
    for ( size_t nPos = m_pData->pActUndoArray->aUndoActions.size(); nPos > m_pData->pActUndoArray->nCurUndoAction; --nPos )
    {
        aGuard.markForDeletion( m_pData->pActUndoArray->aUndoActions[nPos-1].pAction );
    }

    m_pData->pActUndoArray->aUndoActions.Remove(
        m_pData->pActUndoArray->nCurUndoAction,
        m_pData->pActUndoArray->aUndoActions.size() - m_pData->pActUndoArray->nCurUndoAction );
}

//------------------------------------------------------------------------

bool SfxUndoManager::IsDoing() const
{
    UndoManagerGuard aGuard( *m_pData );
    return m_pData->mbDoing;
}

//------------------------------------------------------------------------

sal_Bool SfxUndoManager::Undo()
{
    return ImplUndo( NULL );
}

//------------------------------------------------------------------------

sal_Bool SfxUndoManager::UndoWithContext( SfxUndoContext& i_context )
{
    return ImplUndo( &i_context );
}

//------------------------------------------------------------------------

sal_Bool SfxUndoManager::ImplUndo( SfxUndoContext* i_contextOrNull )
{
    UndoManagerGuard aGuard( *m_pData );
    OSL_ENSURE( !IsDoing(), "SfxUndoManager::Undo: *nested* Undo/Redo actions? How this?" );

    ::comphelper::FlagGuard aDoingGuard( m_pData->mbDoing );
    LockGuard aLockGuard( *this );

    if ( ImplIsInListAction_Lock() )
    {
        OSL_ENSURE( false, "SfxUndoManager::Undo: not possible when within a list action!" );
        return sal_False;
    }

    if ( m_pData->pActUndoArray->nCurUndoAction == 0 )
    {
        OSL_ENSURE( false, "SfxUndoManager::Undo: undo stack is empty!" );
        return sal_False;
    }

    SfxUndoAction* pAction = m_pData->pActUndoArray->aUndoActions[ --m_pData->pActUndoArray->nCurUndoAction ].pAction;
    const String sActionComment = pAction->GetComment();
    try
    {
        // clear the guard/mutex before calling into the SfxUndoAction - this can be an extension-implemented UNO component
        // nowadays ...
        aGuard.clear();
        if ( i_contextOrNull != NULL )
            pAction->UndoWithContext( *i_contextOrNull );
        else
            pAction->Undo();
        aGuard.reset();
    }
    catch( ... )
    {
        aGuard.reset();

        // in theory, somebody might have tampered with all of *m_pData while the mutex was unlocked. So, see if
        // we still find pAction in our current Undo array
        size_t nCurAction = 0;
        while ( nCurAction < m_pData->pActUndoArray->aUndoActions.size() )
        {
            if ( m_pData->pActUndoArray->aUndoActions[ nCurAction++ ].pAction == pAction )
            {
                // the Undo action is still there ...
                // assume the error is a permanent failure, and clear the Undo stack
                ImplClearUndo( aGuard );
                throw;
            }
        }
        OSL_ENSURE( false, "SfxUndoManager::Undo: can't clear the Undo stack after the failure - some other party was faster ..." );
        throw;
    }

    aGuard.scheduleNotification( &SfxUndoListener::actionUndone, sActionComment );

    return sal_True;
}

//------------------------------------------------------------------------

size_t SfxUndoManager::GetRedoActionCount( bool const i_currentLevel ) const
{
    UndoManagerGuard aGuard( *m_pData );
    return ImplGetRedoActionCount_Lock( i_currentLevel );
}

//------------------------------------------------------------------------

size_t SfxUndoManager::ImplGetRedoActionCount_Lock( bool const i_currentLevel ) const
{
    const SfxUndoArray* pUndoArray = i_currentLevel ? m_pData->pActUndoArray : m_pData->pUndoArray;
    return pUndoArray->aUndoActions.size() - pUndoArray->nCurUndoAction;
}

//------------------------------------------------------------------------

XubString SfxUndoManager::GetRedoActionComment( size_t nNo, bool const i_currentLevel ) const
{
    UndoManagerGuard aGuard( *m_pData );
    const SfxUndoArray* pUndoArray = i_currentLevel ? m_pData->pActUndoArray : m_pData->pUndoArray;
    return pUndoArray->aUndoActions[ pUndoArray->nCurUndoAction + nNo ].pAction->GetComment();
}

//------------------------------------------------------------------------

sal_Bool SfxUndoManager::Redo()
{
    return ImplRedo( NULL );
}

//------------------------------------------------------------------------

sal_Bool SfxUndoManager::RedoWithContext( SfxUndoContext& i_context )
{
    return ImplRedo( &i_context );
}

//------------------------------------------------------------------------

sal_Bool SfxUndoManager::ImplRedo( SfxUndoContext* i_contextOrNull )
{
    UndoManagerGuard aGuard( *m_pData );
    OSL_ENSURE( !IsDoing(), "SfxUndoManager::Redo: *nested* Undo/Redo actions? How this?" );

    ::comphelper::FlagGuard aDoingGuard( m_pData->mbDoing );
    LockGuard aLockGuard( *this );

    if ( ImplIsInListAction_Lock() )
    {
        OSL_ENSURE( false, "SfxUndoManager::Redo: not possible when within a list action!" );
        return sal_False;
    }

    if ( m_pData->pActUndoArray->nCurUndoAction >= m_pData->pActUndoArray->aUndoActions.size() )
    {
        OSL_ENSURE( false, "SfxUndoManager::Redo: redo stack is empty!" );
        return sal_False;
    }

    SfxUndoAction* pAction = m_pData->pActUndoArray->aUndoActions[ m_pData->pActUndoArray->nCurUndoAction++ ].pAction;
    const String sActionComment = pAction->GetComment();
    try
    {
        // clear the guard/mutex before calling into the SfxUndoAction - this can be a extension-implemented UNO component
        // nowadays ...
        aGuard.clear();
        if ( i_contextOrNull != NULL )
            pAction->RedoWithContext( *i_contextOrNull );
        else
            pAction->Redo();
        aGuard.reset();
    }
    catch( ... )
    {
        aGuard.reset();

        // in theory, somebody might have tampered with all of *m_pData while the mutex was unlocked. So, see if
        // we still find pAction in our current Undo array
        size_t nCurAction = 0;
        while ( nCurAction < m_pData->pActUndoArray->aUndoActions.size() )
        {
            if ( m_pData->pActUndoArray->aUndoActions[ nCurAction ].pAction == pAction )
            {
                // the Undo action is still there ...
                // assume the error is a permanent failure, and clear the Undo stack
                ImplClearRedo( aGuard, IUndoManager::CurrentLevel );
                throw;
            }
            ++nCurAction;
        }
        OSL_ENSURE( false, "SfxUndoManager::Redo: can't clear the Undo stack after the failure - some other party was faster ..." );
        throw;
    }

    aGuard.scheduleNotification( &SfxUndoListener::actionRedone, sActionComment );

    return sal_True;
}

//------------------------------------------------------------------------

size_t SfxUndoManager::GetRepeatActionCount() const
{
    UndoManagerGuard aGuard( *m_pData );
    return m_pData->pActUndoArray->aUndoActions.size();
}

//------------------------------------------------------------------------

XubString SfxUndoManager::GetRepeatActionComment( SfxRepeatTarget &rTarget) const
{
    UndoManagerGuard aGuard( *m_pData );
    return m_pData->pActUndoArray->aUndoActions[ m_pData->pActUndoArray->aUndoActions.size() - 1 ].pAction
        ->GetRepeatComment(rTarget);
}

//------------------------------------------------------------------------

sal_Bool SfxUndoManager::Repeat( SfxRepeatTarget &rTarget )
{
    UndoManagerGuard aGuard( *m_pData );
    if ( !m_pData->pActUndoArray->aUndoActions.empty() )
    {
        SfxUndoAction* pAction = m_pData->pActUndoArray->aUndoActions[ m_pData->pActUndoArray->aUndoActions.size() - 1 ].pAction;
        aGuard.clear();
        if ( pAction->CanRepeat( rTarget ) )
            pAction->Repeat( rTarget );
        return sal_True;
    }

    return sal_False;
}

//------------------------------------------------------------------------

sal_Bool SfxUndoManager::CanRepeat( SfxRepeatTarget &rTarget ) const
{
    UndoManagerGuard aGuard( *m_pData );
    if ( !m_pData->pActUndoArray->aUndoActions.empty() )
    {
        size_t nActionNo = m_pData->pActUndoArray->aUndoActions.size() - 1;
        return m_pData->pActUndoArray->aUndoActions[nActionNo].pAction->CanRepeat(rTarget);
    }
    return sal_False;
}

//------------------------------------------------------------------------

void SfxUndoManager::AddUndoListener( SfxUndoListener& i_listener )
{
    UndoManagerGuard aGuard( *m_pData );
    m_pData->aListeners.push_back( &i_listener );
}

//------------------------------------------------------------------------

void SfxUndoManager::RemoveUndoListener( SfxUndoListener& i_listener )
{
    UndoManagerGuard aGuard( *m_pData );
    for (   UndoListeners::iterator lookup = m_pData->aListeners.begin();
            lookup != m_pData->aListeners.end();
            ++lookup
        )
    {
        if ( (*lookup) == &i_listener )
        {
            m_pData->aListeners.erase( lookup );
            break;
        }
    }
}

//------------------------------------------------------------------------

void SfxUndoManager::EnterListAction(
    const XubString& rComment, const XubString &rRepeatComment, sal_uInt16 nId )

/*  [Beschreibung]

    Fuegt eine ListUndoAction ein und setzt dessen UndoArray als aktuelles.
*/

{
    UndoManagerGuard aGuard( *m_pData );

    if( !ImplIsUndoEnabled_Lock() )
        return;

    if ( !m_pData->pUndoArray->nMaxUndoActions )
        return;

    m_pData->pFatherUndoArray = m_pData->pActUndoArray;
    SfxListUndoAction* pAction = new SfxListUndoAction( rComment, rRepeatComment, nId, m_pData->pActUndoArray );
    OSL_VERIFY( ImplAddUndoAction_NoNotify( pAction, false, false, aGuard ) );
        // expected to succeed: all conditions under which it could fail should have been checked already
    m_pData->pActUndoArray = pAction;

    // notification
    aGuard.scheduleNotification( &SfxUndoListener::listActionEntered, rComment );
}

//------------------------------------------------------------------------

bool SfxUndoManager::IsInListAction() const
{
    UndoManagerGuard aGuard( *m_pData );
    return ImplIsInListAction_Lock();
}

//------------------------------------------------------------------------

bool SfxUndoManager::ImplIsInListAction_Lock() const
{
    return ( m_pData->pActUndoArray != m_pData->pUndoArray );
}

//------------------------------------------------------------------------

size_t SfxUndoManager::GetListActionDepth() const
{
    UndoManagerGuard aGuard( *m_pData );
    size_t nDepth(0);

    SfxUndoArray* pLookup( m_pData->pActUndoArray );
    while ( pLookup != m_pData->pUndoArray )
    {
<<<<<<< HEAD
        OSL_FAIL( "svl::SfxUndoManager::LeaveListAction(), called without calling EnterListAction()!" );
        return;
=======
        pLookup = pLookup->pFatherUndoArray;
        ++nDepth;
>>>>>>> e2a3d487
    }

    return nDepth;
}

//------------------------------------------------------------------------

size_t SfxUndoManager::LeaveListAction()
{
    UndoManagerGuard aGuard( *m_pData );
    size_t nCount = ImplLeaveListAction( false, aGuard );

    if ( m_pData->mbClearUntilTopLevel )
    {
        ImplClearCurrentLevel_NoNotify( aGuard );
        if ( !ImplIsInListAction_Lock() )
        {
            m_pData->mbClearUntilTopLevel = false;
            aGuard.scheduleNotification( &SfxUndoListener::cleared );
        }
        nCount = 0;
    }

    return nCount;
}

//------------------------------------------------------------------------

size_t SfxUndoManager::LeaveAndMergeListAction()
{
    UndoManagerGuard aGuard( *m_pData );
    return ImplLeaveListAction( true, aGuard );
}

//------------------------------------------------------------------------

size_t SfxUndoManager::ImplLeaveListAction( const bool i_merge, UndoManagerGuard& i_guard )
{
    if ( !ImplIsUndoEnabled_Lock() )
        return 0;

    if ( !m_pData->pUndoArray->nMaxUndoActions )
        return 0;

    if( !ImplIsInListAction_Lock() )
    {
        DBG_ERROR( "svl::SfxUndoManager::ImplLeaveListAction, called without calling EnterListAction()!" );
        return 0;
    }

    DBG_ASSERT( m_pData->pActUndoArray->pFatherUndoArray, "SfxUndoManager::ImplLeaveListAction, no father undo array!?" );

    // the array/level which we're about to leave
    SfxUndoArray* pArrayToLeave = m_pData->pActUndoArray;
    // one step up
    m_pData->pActUndoArray = m_pData->pActUndoArray->pFatherUndoArray;

    // If no undo actions were added to the list, delete the list action
    const size_t nListActionElements = pArrayToLeave->nCurUndoAction;
    if ( nListActionElements == 0 )
    {
        SfxUndoAction* pCurrentAction= m_pData->pActUndoArray->aUndoActions[ m_pData->pActUndoArray->nCurUndoAction-1 ].pAction;
        m_pData->pActUndoArray->aUndoActions.Remove( --m_pData->pActUndoArray->nCurUndoAction );
        i_guard.markForDeletion( pCurrentAction );

        i_guard.scheduleNotification( &SfxUndoListener::listActionCancelled );
        return 0;
    }

    // now that it is finally clear the list action is non-trivial, and does participate in the Undo stack, clear
    // the redo stack
    ImplClearRedo( i_guard, IUndoManager::CurrentLevel );

    SfxUndoAction* pCurrentAction= m_pData->pActUndoArray->aUndoActions[ m_pData->pActUndoArray->nCurUndoAction-1 ].pAction;
    SfxListUndoAction* pListAction = dynamic_cast< SfxListUndoAction * >( pCurrentAction );
    ENSURE_OR_RETURN( pListAction, "SfxUndoManager::ImplLeaveListAction: list action expected at this position!", nListActionElements );

    if ( i_merge )
    {
        // merge the list action with its predecessor on the same level
        OSL_ENSURE( m_pData->pActUndoArray->nCurUndoAction > 1,
            "SfxUndoManager::ImplLeaveListAction: cannot merge the list action if there's no other action on the same level - check this beforehand!" );
        if ( m_pData->pActUndoArray->nCurUndoAction > 1 )
        {
            SfxUndoAction* pPreviousAction = m_pData->pActUndoArray->aUndoActions[ m_pData->pActUndoArray->nCurUndoAction - 2 ].pAction;
            m_pData->pActUndoArray->aUndoActions.Remove( m_pData->pActUndoArray->nCurUndoAction - 2 );
            --m_pData->pActUndoArray->nCurUndoAction;
            pListAction->aUndoActions.Insert( pPreviousAction, 0 );
            ++pListAction->nCurUndoAction;

            pListAction->SetComment( pPreviousAction->GetComment() );
        }
    }

    // if the undo array has no comment, try to get it from its children
    if ( pListAction->GetComment().Len() == 0 )
    {
        for( size_t n = 0; n < pListAction->aUndoActions.size(); n++ )
        {
            if( pListAction->aUndoActions[n].pAction->GetComment().Len() )
            {
                pListAction->SetComment( pListAction->aUndoActions[n].pAction->GetComment() );
                break;
            }
        }
    }

    // notify listeners
    i_guard.scheduleNotification( &SfxUndoListener::listActionLeft, pListAction->GetComment() );

    // outta here
    return nListActionElements;
}

//------------------------------------------------------------------------
UndoStackMark SfxUndoManager::MarkTopUndoAction()
{
    UndoManagerGuard aGuard( *m_pData );

    OSL_ENSURE( !IsInListAction(),
            "SfxUndoManager::MarkTopUndoAction(): suspicious call!" );
    OSL_ENSURE((m_pData->mnMarks + 1) < (m_pData->mnEmptyMark - 1),
            "SfxUndoManager::MarkTopUndoAction(): mark overflow!");

    size_t const nActionPos = m_pData->pUndoArray->nCurUndoAction;
    if (0 == nActionPos)
    {
        --m_pData->mnEmptyMark;
        return m_pData->mnEmptyMark;
    }

    m_pData->pUndoArray->aUndoActions[ nActionPos-1 ].aMarks.push_back(
            ++m_pData->mnMarks );
    return m_pData->mnMarks;
}

//------------------------------------------------------------------------
void SfxUndoManager::RemoveMark( UndoStackMark const i_mark )
{
    UndoManagerGuard aGuard( *m_pData );

    if ((m_pData->mnEmptyMark < i_mark) || (MARK_INVALID == i_mark))
    {
        return; // nothing to remove
    }
    else if (i_mark == m_pData->mnEmptyMark)
    {
        --m_pData->mnEmptyMark; // never returned from MarkTop => invalid
        return;
    }

    for ( size_t i=0; i<m_pData->pUndoArray->aUndoActions.size(); ++i )
    {
        MarkedUndoAction& rAction = m_pData->pUndoArray->aUndoActions[i];
        for (   ::std::vector< UndoStackMark >::iterator markPos = rAction.aMarks.begin();
                markPos != rAction.aMarks.end();
                ++markPos
            )
        {
            if ( *markPos == i_mark )
            {
                rAction.aMarks.erase( markPos );
                return;
            }
        }
    }
    OSL_ENSURE( false, "SfxUndoManager::RemoveMark: mark not found!" );
        // TODO: this might be too offensive. There are situations where we implicitly remove marks
        // without our clients, in particular the client which created the mark, having a chance to know
        // about this.
}

//------------------------------------------------------------------------
bool SfxUndoManager::HasTopUndoActionMark( UndoStackMark const i_mark )
{
    UndoManagerGuard aGuard( *m_pData );

    size_t nActionPos = m_pData->pUndoArray->nCurUndoAction;
    if ( nActionPos == 0 )
    {
        return (i_mark == m_pData->mnEmptyMark);
    }

    const MarkedUndoAction& rAction =
            m_pData->pUndoArray->aUndoActions[ nActionPos-1 ];
    for (   ::std::vector< UndoStackMark >::const_iterator markPos = rAction.aMarks.begin();
            markPos != rAction.aMarks.end();
            ++markPos
        )
    {
        if ( *markPos == i_mark )
            return true;
    }

    return false;
}

//------------------------------------------------------------------------

void SfxUndoManager::RemoveOldestUndoActions( size_t const i_count )
{
    UndoManagerGuard aGuard( *m_pData );

    size_t nActionsToRemove = i_count;
    while ( nActionsToRemove )
    {
        SfxUndoAction* pActionToRemove = m_pData->pUndoArray->aUndoActions[0].pAction;

        if ( IsInListAction() && ( m_pData->pUndoArray->nCurUndoAction == 1 ) )
        {
            OSL_ENSURE( false, "SfxUndoManager::RemoveOldestUndoActions: cannot remove a not-yet-closed list action!" );
            return;
        }

        aGuard.markForDeletion( pActionToRemove );
        m_pData->pUndoArray->aUndoActions.Remove( 0 );
        --m_pData->pUndoArray->nCurUndoAction;
        --nActionsToRemove;
    }
}

//------------------------------------------------------------------------

sal_uInt16 SfxListUndoAction::GetId() const
{
    return nId;
}

//------------------------------------------------------------------------

XubString SfxListUndoAction::GetComment() const
{
    return aComment;
}

//------------------------------------------------------------------------

void SfxListUndoAction::SetComment( const UniString& rComment )
{
    aComment = rComment;
}

//------------------------------------------------------------------------

XubString SfxListUndoAction::GetRepeatComment(SfxRepeatTarget &) const
{
    return aRepeatComment;
}


//------------------------------------------------------------------------

SfxListUndoAction::SfxListUndoAction
(
    const XubString &rComment,
    const XubString rRepeatComment,
    sal_uInt16 Id,
    SfxUndoArray *pFather
)
: nId(Id), aComment(rComment), aRepeatComment(rRepeatComment)
{
    pFatherUndoArray = pFather;
    nMaxUndoActions = USHRT_MAX;
}

//------------------------------------------------------------------------

void SfxListUndoAction::Undo()
{
    for(size_t i=nCurUndoAction;i>0;)
        aUndoActions[--i].pAction->Undo();
    nCurUndoAction=0;
}

//------------------------------------------------------------------------

void SfxListUndoAction::UndoWithContext( SfxUndoContext& i_context )
{
    for(size_t i=nCurUndoAction;i>0;)
        aUndoActions[--i].pAction->UndoWithContext( i_context );
    nCurUndoAction=0;
}

//------------------------------------------------------------------------

void SfxListUndoAction::Redo()
{
    for(size_t i=nCurUndoAction;i<aUndoActions.size();i++)
        aUndoActions[i].pAction->Redo();
    nCurUndoAction = aUndoActions.size();
}

//------------------------------------------------------------------------

void SfxListUndoAction::RedoWithContext( SfxUndoContext& i_context )
{
    for(size_t i=nCurUndoAction;i<aUndoActions.size();i++)
        aUndoActions[i].pAction->RedoWithContext( i_context );
    nCurUndoAction = aUndoActions.size();
}

//------------------------------------------------------------------------

void SfxListUndoAction::Repeat(SfxRepeatTarget&rTarget)
{
    for(size_t i=0;i<nCurUndoAction;i++)
        aUndoActions[i].pAction->Repeat(rTarget);
}

//------------------------------------------------------------------------

sal_Bool SfxListUndoAction::CanRepeat(SfxRepeatTarget&r)  const
{
    for(size_t i=0;i<nCurUndoAction;i++)
        if(!aUndoActions[i].pAction->CanRepeat(r))
            return sal_False;
    return sal_True;
}

//------------------------------------------------------------------------

sal_Bool SfxListUndoAction::Merge( SfxUndoAction *pNextAction )
{
    return !aUndoActions.empty() && aUndoActions[aUndoActions.size()-1].pAction->Merge( pNextAction );
}

//------------------------------------------------------------------------

SfxLinkUndoAction::SfxLinkUndoAction(::svl::IUndoManager *pManager)
/*  [Beschreibung]

    Richtet eine LinkAction ein, die auf einen weiteren UndoManager zeigt.
    Holt sich als zugehoerige Action des weiteren UndoManagers dessen
    aktuelle Action.
*/

{
    pUndoManager = pManager;
    SfxUndoManager* pUndoManagerImplementation = dynamic_cast< SfxUndoManager* >( pManager );
    ENSURE_OR_THROW( pUndoManagerImplementation != NULL, "unsupported undo manager implementation!" );
        // yes, this cast is dirty. But reaching into the the SfxUndoManager's implementation,
        // directly accessing its internal stack, and tampering with an action on that stack
        // is dirty, too.
    if ( pManager->GetMaxUndoActionCount() )
    {
        size_t nPos = pManager->GetUndoActionCount()-1;
        pAction = pUndoManagerImplementation->m_pData->pActUndoArray->aUndoActions[nPos].pAction;
        pAction->SetLinked();
    }
    else
        pAction = 0;
}

//------------------------------------------------------------------------

void SfxLinkUndoAction::Undo()
{
    if ( pAction )
        pUndoManager->Undo();
}

//------------------------------------------------------------------------

void SfxLinkUndoAction::Redo()
{
    if ( pAction )
        pUndoManager->Redo();
}

//------------------------------------------------------------------------


sal_Bool SfxLinkUndoAction::CanRepeat(SfxRepeatTarget& r) const
{
    return pAction && pAction->CanRepeat(r);
}


//------------------------------------------------------------------------


void SfxLinkUndoAction::Repeat(SfxRepeatTarget&r)
{
    if ( pAction && pAction->CanRepeat( r ) )
        pAction->Repeat( r );
}


//------------------------------------------------------------------------

XubString SfxLinkUndoAction::GetComment() const
{
    if ( pAction )
        return pAction->GetComment();
    else
        return XubString();
}


//------------------------------------------------------------------------

XubString SfxLinkUndoAction::GetRepeatComment(SfxRepeatTarget&r) const
{
    if ( pAction )
        return pAction->GetRepeatComment(r);
    else
        return XubString();
}

//------------------------------------------------------------------------

SfxLinkUndoAction::~SfxLinkUndoAction()
{
    if( pAction )
        pAction->SetLinked( sal_False );
}


//------------------------------------------------------------------------

SfxUndoArray::~SfxUndoArray()
{
    while ( !aUndoActions.empty() )
    {
        SfxUndoAction *pAction = aUndoActions[ aUndoActions.size() - 1 ].pAction;
        aUndoActions.Remove( aUndoActions.size() - 1 );
        delete pAction;
    }
}


sal_uInt16 SfxLinkUndoAction::GetId() const
{
      return pAction ? pAction->GetId() : 0;
<<<<<<< HEAD
}



/* vim:set shiftwidth=4 softtabstop=4 expandtab: */
=======
}
>>>>>>> e2a3d487
<|MERGE_RESOLUTION|>--- conflicted
+++ resolved
@@ -1061,13 +1061,8 @@
     SfxUndoArray* pLookup( m_pData->pActUndoArray );
     while ( pLookup != m_pData->pUndoArray )
     {
-<<<<<<< HEAD
-        OSL_FAIL( "svl::SfxUndoManager::LeaveListAction(), called without calling EnterListAction()!" );
-        return;
-=======
         pLookup = pLookup->pFatherUndoArray;
         ++nDepth;
->>>>>>> e2a3d487
     }
 
     return nDepth;
@@ -1502,12 +1497,6 @@
 sal_uInt16 SfxLinkUndoAction::GetId() const
 {
       return pAction ? pAction->GetId() : 0;
-<<<<<<< HEAD
-}
-
-
-
-/* vim:set shiftwidth=4 softtabstop=4 expandtab: */
-=======
-}
->>>>>>> e2a3d487
+}
+
+/* vim:set shiftwidth=4 softtabstop=4 expandtab: */