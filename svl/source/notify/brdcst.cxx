/* -*- Mode: C++; tab-width: 4; indent-tabs-mode: nil; c-basic-offset: 4 -*- */
/*************************************************************************
 *
 * DO NOT ALTER OR REMOVE COPYRIGHT NOTICES OR THIS FILE HEADER.
 *
 * Copyright 2000, 2010 Oracle and/or its affiliates.
 *
 * OpenOffice.org - a multi-platform office productivity suite
 *
 * This file is part of OpenOffice.org.
 *
 * OpenOffice.org is free software: you can redistribute it and/or modify
 * it under the terms of the GNU Lesser General Public License version 3
 * only, as published by the Free Software Foundation.
 *
 * OpenOffice.org is distributed in the hope that it will be useful,
 * but WITHOUT ANY WARRANTY; without even the implied warranty of
 * MERCHANTABILITY or FITNESS FOR A PARTICULAR PURPOSE.  See the
 * GNU Lesser General Public License version 3 for more details
 * (a copy is included in the LICENSE file that accompanied this code).
 *
 * You should have received a copy of the GNU Lesser General Public License
 * version 3 along with OpenOffice.org.  If not, see
 * <http://www.openoffice.org/license.html>
 * for a copy of the LGPLv3 License.
 *
 ************************************************************************/

// MARKER(update_precomp.py): autogen include statement, do not remove
#include "precompiled_svl.hxx"

#include <tools/debug.hxx>
#include <osl/diagnose.h>

#include <svl/hint.hxx>
#include <svl/smplhint.hxx>
#include <svl/lstner.hxx>

SV_DECL_PTRARR( SfxListenerArr_Impl, SfxListener*, 0, 2 )

#define _SFX_BRDCST_CXX
#include <svl/brdcst.hxx>

//====================================================================
DBG_NAME(SfxBroadcaster)
TYPEINIT0(SfxBroadcaster);

//====================================================================

//====================================================================
// broadcast immediately


void SfxBroadcaster::Broadcast( const SfxHint &rHint )
{
    DBG_CHKTHIS(SfxBroadcaster, 0);

    // is anybody to notify?
    if ( aListeners.Count() /*! || aGlobListeners.Count() */ )
    {
        // notify all registered listeners exactly once
        for ( sal_uInt16 n = 0; n < aListeners.Count(); ++n )
        {
            SfxListener* pListener = aListeners[n];
            if ( pListener )
                pListener->Notify( *this, rHint );
        }
    }
}

//--------------------------------------------------------------------

// broadcast after a timeout


void SfxBroadcaster::BroadcastDelayed( const SfxHint& rHint )
{
    DBG_WARNING( "not implemented" );
    Broadcast(rHint);
}
//--------------------------------------------------------------------

// broadcast in idle-handler

void SfxBroadcaster::BroadcastInIdle( const SfxHint& rHint )
{
    DBG_WARNING( "not implemented" );
    Broadcast(rHint);
}
//--------------------------------------------------------------------

// unregister all listeners

SfxBroadcaster::~SfxBroadcaster()
{
    DBG_DTOR(SfxBroadcaster, 0);

    Broadcast( SfxSimpleHint(SFX_HINT_DYING) );

    // remove all still registered listeners
    for ( sal_uInt16 nPos = 0; nPos < aListeners.Count(); ++nPos )
    {
        SfxListener *pListener = aListeners[nPos];
        if ( pListener )
            pListener->RemoveBroadcaster_Impl(*this);
    }
}

//--------------------------------------------------------------------

// simple ctor of class SfxBroadcaster

SfxBroadcaster::SfxBroadcaster()
{
    DBG_CTOR(SfxBroadcaster, 0);
}

//--------------------------------------------------------------------

// copy ctor of class SfxBroadcaster


SfxBroadcaster::SfxBroadcaster( const SfxBroadcaster &rBC )
{
    DBG_CTOR(SfxBroadcaster, 0);

    for ( sal_uInt16 n = 0; n < rBC.aListeners.Count(); ++n )
    {
        SfxListener *pListener = rBC.aListeners[n];
        if ( pListener )
            pListener->StartListening( *this );
    }
}

//--------------------------------------------------------------------

// add a new SfxListener to the list

sal_Bool SfxBroadcaster::AddListener( SfxListener& rListener )
{
    DBG_CHKTHIS(SfxBroadcaster, 0);
    const SfxListener *pListener = &rListener;
    const SfxListener *pNull = 0;
    sal_uInt16 nFreePos = aListeners.GetPos( pNull );
    if ( nFreePos < aListeners.Count() )
        aListeners.GetData()[nFreePos] = pListener;
    else if ( aListeners.Count() < (USHRT_MAX-1) )
        aListeners.Insert( pListener, aListeners.Count() );
    else
    {
<<<<<<< HEAD
        OSL_FAIL( "array overflow" );
        return FALSE;
=======
        DBG_ERROR( "array overflow" );
        return sal_False;
>>>>>>> e2a3d487
    }

    DBG_ASSERT( USHRT_MAX != aListeners.GetPos(pListener),
                "AddListener failed" );
    return sal_True;
}

//--------------------------------------------------------------------

// called, if no more listeners exists

void SfxBroadcaster::ListenersGone()
{
    DBG_CHKTHIS(SfxBroadcaster,0);
}

//--------------------------------------------------------------------

// forward a notification to all registered listeners

void SfxBroadcaster::Forward(SfxBroadcaster& rBC, const SfxHint& rHint)
{
    const sal_uInt16 nCount = aListeners.Count();
    for ( sal_uInt16 i = 0; i < nCount; ++i )
    {
        SfxListener *pListener = aListeners[i];
        if ( pListener )
            pListener->Notify( rBC, rHint );
    }
}

//--------------------------------------------------------------------

// remove one SfxListener from the list

void SfxBroadcaster::RemoveListener( SfxListener& rListener )
{
    {DBG_CHKTHIS(SfxBroadcaster, 0);}
    const SfxListener *pListener = &rListener;
    sal_uInt16 nPos = aListeners.GetPos(pListener);
    DBG_ASSERT( nPos != USHRT_MAX, "RemoveListener: Listener unknown" );
    aListeners.GetData()[nPos] = 0;
    if ( !HasListeners() )
        ListenersGone();
}

//--------------------------------------------------------------------

sal_Bool SfxBroadcaster::HasListeners() const
{
    for ( sal_uInt16 n = 0; n < aListeners.Count(); ++n )
        if ( aListeners.GetObject(n) != 0 )
            return sal_True;
    return sal_False;
}

//--------------------------------------------------------------------

/* vim:set shiftwidth=4 softtabstop=4 expandtab: */<|MERGE_RESOLUTION|>--- conflicted
+++ resolved
@@ -148,13 +148,8 @@
         aListeners.Insert( pListener, aListeners.Count() );
     else
     {
-<<<<<<< HEAD
         OSL_FAIL( "array overflow" );
-        return FALSE;
-=======
-        DBG_ERROR( "array overflow" );
         return sal_False;
->>>>>>> e2a3d487
     }
 
     DBG_ASSERT( USHRT_MAX != aListeners.GetPos(pListener),
