/* -*- Mode: C++; tab-width: 4; indent-tabs-mode: nil; c-basic-offset: 4 -*- */
/*************************************************************************
 *
 * DO NOT ALTER OR REMOVE COPYRIGHT NOTICES OR THIS FILE HEADER.
 *
 * Copyright 2000, 2010 Oracle and/or its affiliates.
 *
 * OpenOffice.org - a multi-platform office productivity suite
 *
 * This file is part of OpenOffice.org.
 *
 * OpenOffice.org is free software: you can redistribute it and/or modify
 * it under the terms of the GNU Lesser General Public License version 3
 * only, as published by the Free Software Foundation.
 *
 * OpenOffice.org is distributed in the hope that it will be useful,
 * but WITHOUT ANY WARRANTY; without even the implied warranty of
 * MERCHANTABILITY or FITNESS FOR A PARTICULAR PURPOSE.  See the
 * GNU Lesser General Public License version 3 for more details
 * (a copy is included in the LICENSE file that accompanied this code).
 *
 * You should have received a copy of the GNU Lesser General Public License
 * version 3 along with OpenOffice.org.  If not, see
 * <http://www.openoffice.org/license.html>
 * for a copy of the LGPLv3 License.
 *
 ************************************************************************/

// MARKER(update_precomp.py): autogen include statement, do not remove
#include "precompiled_svl.hxx"
#include <tools/inetmime.hxx>
#include <svl/adrparse.hxx>

namespace unnamed_svl_adrparse {}
using namespace unnamed_svl_adrparse;
    // unnamed namespaces don't work well yet

//============================================================================
namespace unnamed_svl_adrparse {

enum ElementType { ELEMENT_START, ELEMENT_DELIM, ELEMENT_ITEM, ELEMENT_END };

//============================================================================
struct ParsedAddrSpec
{
    sal_Unicode const * m_pBegin;
    sal_Unicode const * m_pEnd;
    ElementType m_eLastElem;
    bool m_bAtFound;
    bool m_bReparse;

    ParsedAddrSpec() { reset(); }

    bool isPoorlyValid() const { return m_eLastElem >= ELEMENT_ITEM; }

    bool isValid() const { return isPoorlyValid() && m_bAtFound; }

    inline void reset();

    inline void finish();
};

inline void ParsedAddrSpec::reset()
{
    m_pBegin = 0;
    m_pEnd = 0;
    m_eLastElem = ELEMENT_START;
    m_bAtFound = false;
    m_bReparse = false;
}

inline void ParsedAddrSpec::finish()
{
    if (isPoorlyValid())
        m_eLastElem = ELEMENT_END;
    else
        reset();
}

}

//============================================================================
class SvAddressParser_Impl
{
    enum State { BEFORE_COLON, BEFORE_LESS, AFTER_LESS, AFTER_GREATER };

    enum TokenType { TOKEN_QUOTED = 0x80000000, TOKEN_DOMAIN, TOKEN_COMMENT,
                     TOKEN_ATOM };

    sal_Unicode const * m_pInputPos;
    sal_Unicode const * m_pInputEnd;
    sal_uInt32 m_nCurToken;
    sal_Unicode const * m_pCurTokenBegin;
    sal_Unicode const * m_pCurTokenEnd;
    sal_Unicode const * m_pCurTokenContentBegin;
    sal_Unicode const * m_pCurTokenContentEnd;
    bool m_bCurTokenReparse;
    ParsedAddrSpec m_aOuterAddrSpec;
    ParsedAddrSpec m_aInnerAddrSpec;
    ParsedAddrSpec * m_pAddrSpec;
    sal_Unicode const * m_pRealNameBegin;
    sal_Unicode const * m_pRealNameEnd;
    sal_Unicode const * m_pRealNameContentBegin;
    sal_Unicode const * m_pRealNameContentEnd;
    bool m_bRealNameReparse;
    bool m_bRealNameFinished;
    sal_Unicode const * m_pFirstCommentBegin;
    sal_Unicode const * m_pFirstCommentEnd;
    bool m_bFirstCommentReparse;
    State m_eState;
    TokenType m_eType;

    inline void resetRealNameAndFirstComment();

    inline void reset();

    inline void addTokenToAddrSpec(ElementType eTokenElem);

    inline void addTokenToRealName();

    bool readToken();

    static UniString reparse(sal_Unicode const * pBegin,
                             sal_Unicode const * pEnd, bool bAddrSpec);

    static UniString reparseComment(sal_Unicode const * pBegin,
                                    sal_Unicode const * pEnd);

public:
    SvAddressParser_Impl(SvAddressParser * pParser, UniString const & rInput);
};

inline void SvAddressParser_Impl::resetRealNameAndFirstComment()
{
    m_pRealNameBegin = 0;
    m_pRealNameEnd = 0;
    m_pRealNameContentBegin = 0;
    m_pRealNameContentEnd = 0;
    m_bRealNameReparse = false;
    m_bRealNameFinished = false;
    m_pFirstCommentBegin = 0;
    m_pFirstCommentEnd = 0;
    m_bFirstCommentReparse = false;
}

inline void SvAddressParser_Impl::reset()
{
    m_aOuterAddrSpec.reset();
    m_aInnerAddrSpec.reset();
    m_pAddrSpec = &m_aOuterAddrSpec;
    resetRealNameAndFirstComment();
    m_eState = BEFORE_COLON;
    m_eType = TOKEN_ATOM;
}

inline void SvAddressParser_Impl::addTokenToAddrSpec(ElementType eTokenElem)
{
    if (!m_pAddrSpec->m_pBegin)
        m_pAddrSpec->m_pBegin = m_pCurTokenBegin;
    else if (m_pAddrSpec->m_pEnd < m_pCurTokenBegin)
        m_pAddrSpec->m_bReparse = true;
    m_pAddrSpec->m_pEnd = m_pCurTokenEnd;
    m_pAddrSpec->m_eLastElem = eTokenElem;
}

inline void SvAddressParser_Impl::addTokenToRealName()
{
    if (!m_bRealNameFinished && m_eState != AFTER_LESS)
    {
        if (!m_pRealNameBegin)
            m_pRealNameBegin = m_pRealNameContentBegin = m_pCurTokenBegin;
        else if (m_pRealNameEnd < m_pCurTokenBegin - 1
                 || (m_pRealNameEnd == m_pCurTokenBegin - 1
                    && *m_pRealNameEnd != ' '))
            m_bRealNameReparse = true;
        m_pRealNameEnd = m_pRealNameContentEnd = m_pCurTokenEnd;
    }
}

//============================================================================
//
//  SvAddressParser_Impl
//
//============================================================================

bool SvAddressParser_Impl::readToken()
{
    m_nCurToken = m_eType;
    m_bCurTokenReparse = false;
    switch (m_eType)
    {
        case TOKEN_QUOTED:
        {
            m_pCurTokenBegin = m_pInputPos - 1;
            m_pCurTokenContentBegin = m_pInputPos;
            bool bEscaped = false;
            for (;;)
            {
                if (m_pInputPos >= m_pInputEnd)
                    return false;
                sal_Unicode cChar = *m_pInputPos++;
                if (bEscaped)
                {
                    m_bCurTokenReparse = true;
                    bEscaped = false;
                }
                else if (cChar == '"')
                {
                    m_pCurTokenEnd = m_pInputPos;
                    m_pCurTokenContentEnd = m_pInputPos - 1;
                    return true;
                }
                else if (cChar == '\\')
                    bEscaped = true;
            }
        }

        case TOKEN_DOMAIN:
        {
            m_pCurTokenBegin = m_pInputPos - 1;
            m_pCurTokenContentBegin = m_pInputPos;
            bool bEscaped = false;
            for (;;)
            {
                if (m_pInputPos >= m_pInputEnd)
                    return false;
                sal_Unicode cChar = *m_pInputPos++;
                if (bEscaped)
                    bEscaped = false;
                else if (cChar == ']')
                {
                    m_pCurTokenEnd = m_pInputPos;
                    return true;
                }
                else if (cChar == '\\')
                    bEscaped = true;
            }
        }

        case TOKEN_COMMENT:
        {
            m_pCurTokenBegin = m_pInputPos - 1;
            m_pCurTokenContentBegin = 0;
            m_pCurTokenContentEnd = 0;
            bool bEscaped = false;
            xub_StrLen nLevel = 0;
            for (;;)
            {
                if (m_pInputPos >= m_pInputEnd)
                    return false;
                sal_Unicode cChar = *m_pInputPos++;
                if (bEscaped)
                {
                    m_bCurTokenReparse = true;
                    m_pCurTokenContentEnd = m_pInputPos;
                    bEscaped = false;
                }
                else if (cChar == '(')
                {
                    if (!m_pCurTokenContentBegin)
                        m_pCurTokenContentBegin = m_pInputPos - 1;
                    m_pCurTokenContentEnd = m_pInputPos;
                    ++nLevel;
                }
                else if (cChar == ')')
                    if (nLevel)
                    {
                        m_pCurTokenContentEnd = m_pInputPos;
                        --nLevel;
                    }
                    else
                        return true;
                else if (cChar == '\\')
                {
                    if (!m_pCurTokenContentBegin)
                        m_pCurTokenContentBegin = m_pInputPos - 1;
                    bEscaped = true;
                }
                else if (cChar > ' ' && cChar != 0x7F) // DEL
                {
                    if (!m_pCurTokenContentBegin)
                        m_pCurTokenContentBegin = m_pInputPos - 1;
                    m_pCurTokenContentEnd = m_pInputPos;
                }
            }
        }

        default:
        {
            sal_Unicode cChar;
            for (;;)
            {
                if (m_pInputPos >= m_pInputEnd)
                    return false;
                cChar = *m_pInputPos++;
                if (cChar > ' ' && cChar != 0x7F) // DEL
                    break;
            }
            m_pCurTokenBegin = m_pInputPos - 1;
            if (cChar == '"' || cChar == '(' || cChar == ')' || cChar == ','
                || cChar == '.' || cChar == ':' || cChar == ';'
                || cChar == '<' || cChar == '>' || cChar == '@'
                || cChar == '[' || cChar == '\\' || cChar == ']')
            {
                m_nCurToken = cChar;
                m_pCurTokenEnd = m_pInputPos;
                return true;
            }
            else
                for (;;)
                {
                    if (m_pInputPos >= m_pInputEnd)
                    {
                        m_pCurTokenEnd = m_pInputPos;
                        return true;
                    }
                    cChar = *m_pInputPos++;
                    if (cChar <= ' ' || cChar == '"' || cChar == '('
                        || cChar == ')' || cChar == ',' || cChar == '.'
                        || cChar == ':' || cChar == ';' || cChar == '<'
                        || cChar == '>' || cChar == '@' || cChar == '['
                        || cChar == '\\' || cChar == ']'
                        || cChar == 0x7F) // DEL
                    {
                        m_pCurTokenEnd = --m_pInputPos;
                        return true;
                    }
                }
        }
    }
}

//============================================================================
// static
UniString SvAddressParser_Impl::reparse(sal_Unicode const * pBegin,
                                        sal_Unicode const * pEnd,
                                        bool bAddrSpec)
{
    UniString aResult;
    TokenType eMode = TOKEN_ATOM;
    bool bEscaped = false;
    bool bEndsWithSpace = false;
    xub_StrLen nLevel = 0;
    while (pBegin < pEnd)
    {
        sal_Unicode cChar = *pBegin++;
        switch (eMode)
        {
            case TOKEN_QUOTED:
                if (bEscaped)
                {
                    aResult += cChar;
                    bEscaped = false;
                }
                else if (cChar == '"')
                {
                    if (bAddrSpec)
                        aResult += cChar;
                    eMode = TOKEN_ATOM;
                }
                else if (cChar == '\\')
                {
                    if (bAddrSpec)
                        aResult += cChar;
                    bEscaped = true;
                }
                else
                    aResult += cChar;
                break;

            case TOKEN_DOMAIN:
                if (bEscaped)
                {
                    aResult += cChar;
                    bEscaped = false;
                }
                else if (cChar == ']')
                {
                    aResult += cChar;
                    eMode = TOKEN_ATOM;
                }
                else if (cChar == '\\')
                {
                    if (bAddrSpec)
                        aResult += cChar;
                    bEscaped = true;
                }
                else
                    aResult += cChar;
                break;

            case TOKEN_COMMENT:
                if (bEscaped)
                    bEscaped = false;
                else if (cChar == '(')
                    ++nLevel;
                else if (cChar == ')')
                    if (nLevel)
                        --nLevel;
                    else
                        eMode = TOKEN_ATOM;
                else if (cChar == '\\')
                    bEscaped = true;
                break;

            case TOKEN_ATOM:
                if (cChar <= ' ' || cChar == 0x7F) // DEL
                {
                    if (!bAddrSpec && !bEndsWithSpace)
                    {
                        aResult += ' ';
                        bEndsWithSpace = true;
                    }
                }
                else if (cChar == '(')
                {
                    if (!bAddrSpec && !bEndsWithSpace)
                    {
                        aResult += ' ';
                        bEndsWithSpace = true;
                    }
                    eMode = TOKEN_COMMENT;
                }
                else
                {
                    bEndsWithSpace = false;
                    if (cChar == '"')
                    {
                        if (bAddrSpec)
                            aResult += cChar;
                        eMode = TOKEN_QUOTED;
                    }
                    else if (cChar == '[')
                    {
                        aResult += cChar;
                        eMode = TOKEN_QUOTED;
                    }
                    else
                        aResult += cChar;
                }
                break;
        }
    }
    return aResult;
}

//============================================================================
// static
UniString SvAddressParser_Impl::reparseComment(sal_Unicode const * pBegin,
                                               sal_Unicode const * pEnd)
{
    UniString aResult;
    while (pBegin < pEnd)
    {
        sal_Unicode cChar = *pBegin++;
        if (cChar == '\\')
            cChar = *pBegin++;
        aResult += cChar;
    }
    return aResult;
}

//============================================================================
SvAddressParser_Impl::SvAddressParser_Impl(SvAddressParser * pParser,
                                           UniString const & rInput)
{
    m_pInputPos = rInput.GetBuffer();
    m_pInputEnd = m_pInputPos + rInput.Len();

    reset();
    bool bDone = false;
    for (;;)
    {
        if (!readToken())
        {
            m_bRealNameFinished = true;
            if (m_eState == AFTER_LESS)
                m_nCurToken = '>';
            else
            {
                m_nCurToken = ',';
                bDone = true;
            }
        }
        switch (m_nCurToken)
        {
            case TOKEN_QUOTED:
                if (m_pAddrSpec->m_eLastElem != ELEMENT_END)
                {
                    if (m_pAddrSpec->m_bAtFound
                        || m_pAddrSpec->m_eLastElem <= ELEMENT_DELIM)
                        m_pAddrSpec->reset();
                    addTokenToAddrSpec(ELEMENT_ITEM);
                }
                if (!m_bRealNameFinished && m_eState != AFTER_LESS)
                {
                    if (m_bCurTokenReparse)
                    {
                        if (!m_pRealNameBegin)
                            m_pRealNameBegin = m_pCurTokenBegin;
                        m_pRealNameEnd = m_pCurTokenEnd;
                        m_bRealNameReparse = true;
                    }
                    else if (m_bRealNameReparse)
                        m_pRealNameEnd = m_pCurTokenEnd;
                    else if (!m_pRealNameBegin)
                    {
                        m_pRealNameBegin = m_pCurTokenBegin;
                        m_pRealNameContentBegin = m_pCurTokenContentBegin;
                        m_pRealNameEnd = m_pRealNameContentEnd
                            = m_pCurTokenContentEnd;
                    }
                    else
                    {
                        m_pRealNameEnd = m_pCurTokenEnd;
                        m_bRealNameReparse = true;
                    }
                }
                m_eType = TOKEN_ATOM;
                break;

            case TOKEN_DOMAIN:
                if (m_pAddrSpec->m_eLastElem != ELEMENT_END)
                {
                    if (m_pAddrSpec->m_bAtFound
                        && m_pAddrSpec->m_eLastElem == ELEMENT_DELIM)
                        addTokenToAddrSpec(ELEMENT_ITEM);
                    else
                        m_pAddrSpec->reset();
                }
                addTokenToRealName();
                m_eType = TOKEN_ATOM;
                break;

            case TOKEN_COMMENT:
                if (!m_bRealNameFinished && m_eState != AFTER_LESS
                    && !m_pFirstCommentBegin && m_pCurTokenContentBegin)
                {
                    m_pFirstCommentBegin = m_pCurTokenContentBegin;
                    m_pFirstCommentEnd = m_pCurTokenContentEnd;
                    m_bFirstCommentReparse = m_bCurTokenReparse;
                }
                m_eType = TOKEN_ATOM;
                break;

            case TOKEN_ATOM:
                if (m_pAddrSpec->m_eLastElem != ELEMENT_END)
                {
                    if (m_pAddrSpec->m_eLastElem != ELEMENT_DELIM)
                        m_pAddrSpec->reset();
                    addTokenToAddrSpec(ELEMENT_ITEM);
                }
                addTokenToRealName();
                break;

            case '(':
                m_eType = TOKEN_COMMENT;
                break;

            case ')':
            case '\\':
            case ']':
                m_pAddrSpec->finish();
                addTokenToRealName();
                break;

            case '<':
                switch (m_eState)
                {
                    case BEFORE_COLON:
                    case BEFORE_LESS:
                        m_aOuterAddrSpec.finish();
                        if (m_pRealNameBegin)
                            m_bRealNameFinished = true;
                        m_pAddrSpec = &m_aInnerAddrSpec;
                        m_eState = AFTER_LESS;
                        break;

                    case AFTER_LESS:
                        m_aInnerAddrSpec.finish();
                        break;

                    case AFTER_GREATER:
                        m_aOuterAddrSpec.finish();
                        addTokenToRealName();
                        break;
                }
                break;

            case '>':
                if (m_eState == AFTER_LESS)
                {
                    m_aInnerAddrSpec.finish();
                    if (m_aInnerAddrSpec.isValid())
                        m_aOuterAddrSpec.m_eLastElem = ELEMENT_END;
                    m_pAddrSpec = &m_aOuterAddrSpec;
                    m_eState = AFTER_GREATER;
                }
                else
                {
                    m_aOuterAddrSpec.finish();
                    addTokenToRealName();
                }
                break;

            case '@':
                if (m_pAddrSpec->m_eLastElem != ELEMENT_END)
                {
                    if (!m_pAddrSpec->m_bAtFound
                        && m_pAddrSpec->m_eLastElem == ELEMENT_ITEM)
                    {
                        addTokenToAddrSpec(ELEMENT_DELIM);
                        m_pAddrSpec->m_bAtFound = true;
                    }
                    else
                        m_pAddrSpec->reset();
                }
                addTokenToRealName();
                break;

            case ',':
            case ';':
                if (m_eState == AFTER_LESS)
                    if (m_nCurToken == ',')
                    {
                        if (m_aInnerAddrSpec.m_eLastElem
                             != ELEMENT_END)
                            m_aInnerAddrSpec.reset();
                    }
                    else
                        m_aInnerAddrSpec.finish();
                else
                {
                    m_pAddrSpec = m_aInnerAddrSpec.isValid()
                                  || (!m_aOuterAddrSpec.isValid()
                                         && m_aInnerAddrSpec.isPoorlyValid()) ?
                                      &m_aInnerAddrSpec :
                                  m_aOuterAddrSpec.isPoorlyValid() ?
                                      &m_aOuterAddrSpec : 0;
                    if (m_pAddrSpec)
                    {
                        UniString aTheAddrSpec;
                        if (m_pAddrSpec->m_bReparse)
                            aTheAddrSpec = reparse(m_pAddrSpec->m_pBegin,
                                                   m_pAddrSpec->m_pEnd, true);
                        else
                        {
                            xub_StrLen nLen =
                                sal::static_int_cast< xub_StrLen >(
                                    m_pAddrSpec->m_pEnd
                                    - m_pAddrSpec->m_pBegin);
                            if (nLen == rInput.Len())
                                aTheAddrSpec = rInput;
                            else
                                aTheAddrSpec
                                    = rInput.Copy(
                                        sal::static_int_cast< xub_StrLen >(
                                            m_pAddrSpec->m_pBegin
                                            - rInput.GetBuffer()),
                                        nLen);
                        }
                        UniString aTheRealName;
                        if (!m_pRealNameBegin
                            || (m_pAddrSpec == &m_aOuterAddrSpec
                               && m_pRealNameBegin
                                      == m_aOuterAddrSpec.m_pBegin
                               && m_pRealNameEnd == m_aOuterAddrSpec.m_pEnd
                               && m_pFirstCommentBegin))
                            if (!m_pFirstCommentBegin)
                                aTheRealName = aTheAddrSpec;
                            else if (m_bFirstCommentReparse)
                                aTheRealName
                                    = reparseComment(m_pFirstCommentBegin,
                                                     m_pFirstCommentEnd);
                            else
                                aTheRealName
                                    = rInput.Copy(
                                        sal::static_int_cast< xub_StrLen >(
                                            m_pFirstCommentBegin
                                            - rInput.GetBuffer()),
                                        sal::static_int_cast< xub_StrLen >(
                                            m_pFirstCommentEnd
                                            - m_pFirstCommentBegin));
                        else if (m_bRealNameReparse)
                            aTheRealName = reparse(m_pRealNameBegin,
                                                   m_pRealNameEnd, false);
                        else
                        {
                            xub_StrLen nLen =
                                sal::static_int_cast< xub_StrLen >(
                                    m_pRealNameContentEnd
                                    - m_pRealNameContentBegin);
                            if (nLen == rInput.Len())
                                aTheRealName = rInput;
                            else
                                aTheRealName
                                    = rInput.Copy(
                                        sal::static_int_cast< xub_StrLen >(
                                            m_pRealNameContentBegin
                                            - rInput.GetBuffer()),
                                        nLen);
                        }
                        if (pParser->m_bHasFirst)
                            pParser->m_aRest.push_back(new SvAddressEntry_Impl(
                                                            aTheAddrSpec,
                                                            aTheRealName)
                                                      );
                        else
                        {
                            pParser->m_bHasFirst = true;
                            pParser->m_aFirst.m_aAddrSpec = aTheAddrSpec;
                            pParser->m_aFirst.m_aRealName = aTheRealName;
                        }
                    }
                    if (bDone)
                        return;
                    reset();
                }
                break;

            case ':':
                switch (m_eState)
                {
                    case BEFORE_COLON:
                        m_aOuterAddrSpec.reset();
                        resetRealNameAndFirstComment();
                        m_eState = BEFORE_LESS;
                        break;

                    case BEFORE_LESS:
                    case AFTER_GREATER:
                        m_aOuterAddrSpec.finish();
                        addTokenToRealName();
                        break;

                    case AFTER_LESS:
                        m_aInnerAddrSpec.reset();
                        break;
                }
                break;

            case '"':
                m_eType = TOKEN_QUOTED;
                break;

            case '.':
                if (m_pAddrSpec->m_eLastElem != ELEMENT_END)
                {
                    if (m_pAddrSpec->m_eLastElem != ELEMENT_DELIM)
                        addTokenToAddrSpec(ELEMENT_DELIM);
                    else
                        m_pAddrSpec->reset();
                }
                addTokenToRealName();
                break;

            case '[':
                m_eType = TOKEN_DOMAIN;
                break;
        }
    }
}

//============================================================================
//
//  SvAddressParser
//
//============================================================================

SvAddressParser::SvAddressParser(UniString const & rInput): m_bHasFirst(false)
{
    SvAddressParser_Impl aDoParse(this, rInput);
}

//============================================================================
SvAddressParser::~SvAddressParser()
{
<<<<<<< HEAD
    for ( size_t i = m_aRest.size(); i > 0; )
        delete m_aRest[ --i ];
    m_aRest.clear();
=======
    for (sal_uLong i = m_aRest.Count(); i != 0;)
        delete m_aRest.Remove(--i);
>>>>>>> e2a3d487
}

//============================================================================
// static
bool SvAddressParser::createRFC822Mailbox(String const & rPhrase,
                                          String const & rAddrSpec,
                                          String & rMailbox)
{
    String aTheAddrSpec;
    sal_Unicode const * p = rAddrSpec.GetBuffer();
    sal_Unicode const * pEnd = p + rAddrSpec.Len();
    {for (bool bSegment = false;;)
    {
        p = INetMIME::skipLinearWhiteSpaceComment(p, pEnd);
        if (p == pEnd)
            return false;
        if (bSegment)
        {
            sal_Unicode c = *p++;
            if (c == '@')
                break;
            else if (c != '.')
                return false;
            aTheAddrSpec += '.';
            p = INetMIME::skipLinearWhiteSpaceComment(p, pEnd);
            if (p == pEnd)
                return false;
        }
        else
            bSegment = true;
        if (*p == '"')
        {
            aTheAddrSpec += *p++;
            for (;;)
            {
                if (INetMIME::startsWithLineFolding(p, pEnd))
                    p += 2;
                if (p == pEnd)
                    return false;
                if (*p == '"')
                    break;
                if (*p == '\x0D' || (*p == '\\' && ++p == pEnd)
                    || !INetMIME::isUSASCII(*p))
                    return false;
                if (INetMIME::needsQuotedStringEscape(*p))
                    aTheAddrSpec += '\\';
                aTheAddrSpec += *p++;
            }
            aTheAddrSpec += *p++;
        }
        else if (INetMIME::isAtomChar(*p))
            while (p != pEnd && INetMIME::isAtomChar(*p))
                aTheAddrSpec += *p++;
        else
            return false;
    }}
    aTheAddrSpec += '@';
    {for (bool bSegment = false;;)
    {
        p = INetMIME::skipLinearWhiteSpaceComment(p, pEnd);
        if (p == pEnd)
        {
            if (bSegment)
                break;
            else
                return false;
        }
        if (bSegment)
        {
            if (*p++ != '.')
                return false;
            aTheAddrSpec += '.';
            p = INetMIME::skipLinearWhiteSpaceComment(p, pEnd);
            if (p == pEnd)
                return false;
        }
        else
            bSegment = true;
        if (*p == '[')
        {
            aTheAddrSpec += *p++;
            for (;;)
            {
                if (INetMIME::startsWithLineFolding(p, pEnd))
                    p += 2;
                if (p == pEnd)
                    return false;
                if (*p == ']')
                    break;
                if (*p == '\x0D' || *p == '[' || (*p == '\\' && ++p == pEnd)
                    || !INetMIME::isUSASCII(*p))
                    return false;
                if (*p >= '[' && *p <= ']')
                    aTheAddrSpec += '\\';
                aTheAddrSpec += *p++;
            }
            aTheAddrSpec += *p++;
        }
        else if (INetMIME::isAtomChar(*p))
            while (p != pEnd && INetMIME::isAtomChar(*p))
                aTheAddrSpec += *p++;
        else
            return false;
    }}

    if (rPhrase.Len() == 0)
        rMailbox = aTheAddrSpec;
    else
    {
        bool bQuotedString = false;
        p = rPhrase.GetBuffer();
        pEnd = p + rPhrase.Len();
        for (;p != pEnd; ++p)
            if (!(INetMIME::isAtomChar(*p)))
            {
                bQuotedString = true;
                break;
            }
        String aTheMailbox;
        if (bQuotedString)
        {
            aTheMailbox = '"';
            for (p = rPhrase.GetBuffer(); p != pEnd; ++p)
            {
                if (INetMIME::needsQuotedStringEscape(*p))
                    aTheMailbox += '\\';
                aTheMailbox += *p;
            }
            aTheMailbox += '"';
        }
        else
            aTheMailbox = rPhrase;
        aTheMailbox.AppendAscii(RTL_CONSTASCII_STRINGPARAM(" <"));
        aTheMailbox += aTheAddrSpec;
        aTheMailbox += '>';
        rMailbox = aTheMailbox;
    }
    return true;
}

/* vim:set shiftwidth=4 softtabstop=4 expandtab: */<|MERGE_RESOLUTION|>--- conflicted
+++ resolved
@@ -775,14 +775,9 @@
 //============================================================================
 SvAddressParser::~SvAddressParser()
 {
-<<<<<<< HEAD
     for ( size_t i = m_aRest.size(); i > 0; )
         delete m_aRest[ --i ];
     m_aRest.clear();
-=======
-    for (sal_uLong i = m_aRest.Count(); i != 0;)
-        delete m_aRest.Remove(--i);
->>>>>>> e2a3d487
 }
 
 //============================================================================
