--- conflicted
+++ resolved
@@ -457,13 +457,8 @@
 // SORTARR - Begin
 
 #define _SORT_CLASS_DEF(nm, AE, IS, GS, vis)\
-<<<<<<< HEAD
-typedef BOOL (*FnForEach_##nm)( const AE&, void* );\
+typedef sal_Bool (*FnForEach_##nm)( const AE&, void* );\
 class vis nm : private nm##_SAR \
-=======
-typedef sal_Bool (*FnForEach_##nm)( const AE&, void* );\
-class vis nm : __MWERKS__PRIVATE nm##_SAR \
->>>>>>> e2a3d487
 {\
 public:\
     nm(sal_uInt16 nSize = IS, sal_uInt8 nG = GS)\
@@ -632,24 +627,6 @@
         nm##_SAR::Remove( nP, nL);\
 }\
 
-<<<<<<< HEAD
-=======
-#if defined(TCPP)
-
-#define _SORTARR_BLC_CASTS(nm, AE )\
-    sal_Bool Insert(  AE &aE ) {\
-        return Insert( (const AE&)aE );\
-    }\
-    sal_uInt16 GetPos( AE& aE ) const { \
-        return SvPtrarr::GetPos((const VoidPtr&)aE);\
-    }\
-    void Remove( AE& aE, sal_uInt16 nL = 1 ) { \
-        Remove( (const AE&) aE, nL  );\
-    }
-
-#else
-
->>>>>>> e2a3d487
 #define _SORTARR_BLC_CASTS(nm, AE )\
     sal_uInt16 GetPos( const AE& aE ) const { \
         return SvPtrarr::GetPos((const VoidPtr&)aE);\
