--- conflicted
+++ resolved
@@ -214,18 +214,6 @@
             xChartData->setColumnDescriptions( uno::Sequence< ::rtl::OUString >() );
             if ( m_xInternal->hasDataByRangeRepresentation( ::rtl::OUString::valueOf( sal_Int32(0) ) ) )
                 m_xInternal->deleteSequence(0);
-<<<<<<< HEAD
-        }
-        catch( const uno::Exception& )
-        {
-            DBG_UNHANDLED_EXCEPTION();
-        }
-
-        ::comphelper::NamedValueCollection aArgs( _aArguments );
-        const sal_Bool bHasCategories = aArgs.getOrDefault( "HasCategories", sal_True );
-        uno::Sequence< uno::Sequence< ::rtl::OUString > > aColumnNames =
-            aArgs.getOrDefault( "ComplexColumnDescriptions", uno::Sequence< uno::Sequence< ::rtl::OUString > >() );
-=======
         }
         catch( const uno::Exception& )
         {
@@ -236,7 +224,6 @@
         const sal_Bool bHasCategories = aArgs.getOrDefault( "HasCategories", sal_True );
         uno::Sequence< ::rtl::OUString > aColumnNames =
             aArgs.getOrDefault( "ColumnDescriptions", uno::Sequence< ::rtl::OUString >() );
->>>>>>> 467abe4b
 
         bool bRet = false;
         if ( m_Command.getLength() != 0 && m_xActiveConnection.is() )
