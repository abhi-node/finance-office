--- conflicted
+++ resolved
@@ -178,13 +178,6 @@
         m_pParent.clear();
         vcl::Window::dispose();
     }
-<<<<<<< HEAD
-=======
-    bool OConnectionLineAccess::isEditable() const
-    {
-        return m_pLine ? !m_pLine->GetParent()->getDesignView()->getController().isReadOnly() : sal_False;
-    }
->>>>>>> 0cde74f7
     Reference< XAccessibleContext > SAL_CALL OConnectionLineAccess::getAccessibleContext(  ) throw (::com::sun::star::uno::RuntimeException, std::exception)
     {
         return this;
