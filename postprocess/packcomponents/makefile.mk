#*************************************************************************
#
# DO NOT ALTER OR REMOVE COPYRIGHT NOTICES OR THIS FILE HEADER.
#
# Copyright 2000, 2010 Oracle and/or its affiliates.
#
# OpenOffice.org - a multi-platform office productivity suite
#
# This file is part of OpenOffice.org.
#
# OpenOffice.org is free software: you can redistribute it and/or modify
# it under the terms of the GNU Lesser General Public License version 3
# only, as published by the Free Software Foundation.
#
# OpenOffice.org is distributed in the hope that it will be useful,
# but WITHOUT ANY WARRANTY; without even the implied warranty of
# MERCHANTABILITY or FITNESS FOR A PARTICULAR PURPOSE.  See the
# GNU Lesser General Public License version 3 for more details
# (a copy is included in the LICENSE file that accompanied this code).
#
# You should have received a copy of the GNU Lesser General Public License
# version 3 along with OpenOffice.org.  If not, see
# <http://www.openoffice.org/license.html>
# for a copy of the LGPLv3 License.
#
#***********************************************************************/

PRJ = ..
PRJNAME = postprocess
TARGET = packcomponents

.INCLUDE: settings.mk

#TODO (copied from scp2/source/ooo/makefile.mk):
.IF "$(OS)" != "MACOSX" && "$(OS)" != "WNT" && "$(ENABLE_GTK)" != ""
PKGCONFIG_MODULES=gtk+-2.0
.INCLUDE: pkg_config.mk
GTK_TWO_FOUR=$(shell @+-$(PKG_CONFIG) --exists 'gtk+-2.0 >= 2.4.0' && echo YES)
.END

my_components = \
    abp \
    analysis \
    animcore \
    avmedia \
    basctl \
    basprov \
    bib \
    cached1 \
    calc \
<<<<<<< HEAD
    chartcontroller \
    chartmodel \
    charttools \
    chartview \
    component/canvas/source/factory/canvasfactory \
    component/canvas/source/simplecanvas/simplecanvas \
    component/canvas/source/vcl/vclcanvas \
    component/comphelper/util/comphelp \
	component/dbaccess/source/ext/adabas/adabasui \
	component/dbaccess/source/ext/macromigration/dbmm \
	component/dbaccess/source/filter/xml/dbaxml \
	component/dbaccess/util/dba \
	component/dbaccess/util/dbu \
	component/dbaccess/util/sdbt \
    component/framework/util/fwk \
    component/framework/util/fwl \
    component/framework/util/fwm \
    component/linguistic/source/lng \
    component/oox/oox \
	component/reportdesign/source/filter/xml/rptxml \
   	component/reportdesign/util/rpt \
    	component/reportdesign/util/rptui \
    component/vbahelper/util/msforms \
    component/sax/source/expatwrap/expwrap \
    component/sax/source/fastparser/fastsax \
=======
    canvasfactory \
    component/chart2/source/controller/chartcontroller \
    component/chart2/source/model/chartmodel \
    component/chart2/source/tools/charttools \
    component/chart2/source/view/chartview \
    component/comphelper/util/comphelp \
    component/cui/util/cui \
    component/dbaccess/source/ext/adabas/adabasui \
    component/dbaccess/source/ext/macromigration/dbmm \
    component/dbaccess/source/filter/xml/dbaxml \
    component/dbaccess/util/dba \
    component/dbaccess/util/dbu \
    component/dbaccess/util/sdbt \
    component/fileaccess/source/fileacc \
    component/forms/util/frm \
    component/formula/util/for \
    component/framework/util/fwk \
    component/framework/util/fwl \
    component/framework/util/fwm \
    component/hwpfilter/source/hwp \
    component/lotuswordpro/util/lwpfilter \
    component/oox/util/oox \
    component/reportdesign/util/rpt \
    component/reportdesign/util/rptui \
    component/reportdesign/util/rptxml \
    component/sc/util/sc \
    component/sc/util/scd \
    component/sc/util/scfilt \
    component/sc/util/vbaobj \
    component/sd/util/sd \
    component/sd/util/sdd \
    component/sd/util/sdfilt \
>>>>>>> 0be7aba3
    component/sfx2/util/sfx \
    component/slideshow/util/slideshow \
    component/sot/util/sot \
    component/starmath/util/sm \
    component/starmath/util/smd \
    component/svl/source/fsstor/fsstorage \
    component/svl/source/passwordcontainer/passwordcontainer \
    component/svl/util/svl \
    component/svtools/source/hatchwindow/hatchwindowfactory \
    component/svtools/source/productregistration/productregistration.uno \
    component/svtools/util/svt \
    component/svx/util/svx \
    component/svx/util/svxcore \
    component/svx/util/textconversiondlgs \
    component/sw/util/msword \
    component/sw/util/sw \
    component/sw/util/swd \
    component/sw/util/vbaswobj \
    component/unotools/util/utl \
    component/toolkit/util/tk \
    component/unotools/util/utl \
    component/unoxml/source/rdf/unordf \
    component/unoxml/source/service/unoxml \
<<<<<<< HEAD
=======
    component/vbahelper/util/msforms \
    component/vcl/vcl \
>>>>>>> 0be7aba3
    component/writerfilter/util/writerfilter \
    component/xmloff/source/transform/xof \
    component/xmloff/util/xo \
    component/xmlscript/util/xcr \
    configmgr \
    ctl \
    date \
    dbase \
    dbp \
    dbpool2 \
    dbtools \
    deployment \
    deploymentgui \
    dlgprov \
    embobj \
    evtatt \
<<<<<<< HEAD
    fileacc \
=======
    fastsax \
>>>>>>> 0be7aba3
    filterconfig1 \
    flash \
    flat \
    fpicker \
    fps_office \
    guesslang \
    hyphen \
    i18npool \
    i18nsearch \
    lnth \
    localebe1 \
    log \
    mcnttype \
    migrationoo2 \
    mtfrenderer \
    msfilter \
    msworksfilter \
    mysql \
    odbc \
    odfflatxml \
    offacc \
    oooimprovecore \
    package2 \
    pcr \
    pdffilter \
    placeware \
    preload \
    protocolhandler \
    res \
<<<<<<< HEAD
=======
    sax \
>>>>>>> 0be7aba3
    sb \
    scn \
    scriptframe \
    sdbc2 \
<<<<<<< HEAD
    sdd \
    slideshow \
=======
    simplecanvas \
>>>>>>> 0be7aba3
    solver \
    spell \
    spl \
    srtrs1 \
    stringresource \
    svgfilter \
    syssh \
    t602filter \
    tvhlp1 \
    ucb1 \
    ucpchelp1 \
    ucpexpand1 \
    ucpext \
    ucpfile1 \
    ucpftp1 \
    ucphier1 \
    ucppkg1 \
    ucptdoc1 \
    updatefeed \
    updchk \
    updchk.uno \
    uui \
    vbaevents \
<<<<<<< HEAD
    vbaobj \
    wpft \
=======
    vclcanvas \
    visiofilter \
    wpft \
    wpgfilter \
    xcr \
>>>>>>> 0be7aba3
    xmlfa \
    xmlfd \
    xmx \
    xsltdlg \
    xsltfilter \
    xstor

.IF "$(DISABLE_PYTHON)" != "TRUE"
my_components += pythonloader
.ENDIF

.IF "$(OS)" != "WNT" && "$(OS)" != "MACOSX"
my_components += splash
.ENDIF
    
.IF "$(BUILD_SPECIAL)" != ""
my_components += oooimprovement
.END

.IF "$(DISABLE_ATL)" == ""
my_components += emboleobj
.END

.IF "$(DISABLE_NEON)" != "TRUE"
my_components += ucpdav1
.END

.IF "$(ENABLE_CAIRO_CANVAS)" == "TRUE"
my_components += component/canvas/source/cairo/cairocanvas
.END

.IF "$(ENABLE_GCONF)" != ""
my_components += gconfbe1
.END

.IF "$(ENABLE_GIO)" != ""
my_components += ucpgio
.END

.IF "$(ENABLE_GNOMEVFS)" != ""
my_components += ucpgvfs
.END

.IF "$(ENABLE_KAB)" != ""
my_components += kab1
.END

.IF "$(ENABLE_KDE)" != ""
my_components += kdebe1
.END

.IF "$(ENABLE_KDE4)" != ""
my_components += kde4be1
.END

.IF "$(ENABLE_OGL)" == "TRUE"
my_components += component/slideshow/source/engine/OGLTrans/ogltrans
.END

.IF "$(ENABLE_SVCTAGS)" == "YES"
my_components += productregistration.jar
.END

.IF "$(ENABLE_LOMENUBAR)" == "TRUE"
my_components += component/framework/util/lomenubar
.END

.IF "$(SOLAR_JAVA)" == "TRUE"
my_components += \
    LuceneHelpWrapper \
    ScriptFramework \
    ScriptProviderForJava \
    XMergeBridge \
    XSLTFilter.jar \
    XSLTValidate \
    component/wizards/com/sun/star/wizards/agenda/agenda \
    component/wizards/com/sun/star/wizards/fax/fax \
    component/wizards/com/sun/star/wizards/form/form \
    hsqldb \
    jdbc \
    component/wizards/com/sun/star/wizards/letter/letter \
    component/wizards/com/sun/star/wizards/query/query \
    component/wizards/com/sun/star/wizards/report/report \
    component/wizards/com/sun/star/wizards/table/table \
    component/wizards/com/sun/star/wizards/web/web
.END

.IF "$(WITH_BINFILTER)" != "NO"
my_components += \
    bf_migratefilter \
    bindet
.END

.IF "$(WITH_LDAP)" == "YES"
my_components += ldapbe2
.END

.IF "$(WITH_MOZILLA)" != "NO"
my_components += \
    xmlsecurity \
    xsec_fw \
    xsec_xmlsec \
    pl
.END

.IF "$(OS)" == "MACOSX"
my_components += \
    MacOSXSpell \
    avmediaQuickTime \
    fps_aqua \
    macab1 \
    macbe1
.END

.IF "$(OS)" == "WNT"
my_components += \
    ado \
    dnd \
    dtrans \
    fop \
    fps \
    ftransl \
    java_uno_accessbridge \
    smplmail \
    sysdtrans \
    wininetbe1
.END

.IF "$(OS)" == "WNT" && "$(DISABLE_ATL)" == ""
my_components += \
    emser \
    oleautobridge
.END

.IF "$(OS)" == "WNT" && "$(ENABLE_DIRECTX)" != ""
my_components += \
    avmediawin \
    component/canvas/source/directx/directx9canvas \
    component/canvas/source/directx/gdipluscanvas
.END

.IF "$(OS)" == "WNT" && "$(ENABLE_DIRECTX)" != "" && "$(USE_DIRECTX5)" != ""
my_components += component/canvas/source/directx/directx5canvas
.END

.IF "$(OS)" == "LINUX" || "$(OS)" == "NETBSD" || \
    ("$(OS)" == "SOLARIS" && "$(CPU)" == "S") || "$(OS)" == "WNT"
my_components += adabas
.END

.IF "$(OS)" != "MACOSX" && "$(SYSTEM_MOZILLA)" != "YES" && \
    "$(WITH_MOZILLA)" != "NO"
my_components += mozab
.ELSE
my_components += mozbootstrap
.END

.IF "$(OS)" != "MACOSX" && "$(OS)" != "WNT"
my_components += desktopbe1
.END

.IF "$(GTK_TWO_FOUR)" != ""
my_components += fps_gnome
.END

.IF "$(OS)" != "MACOSX" && "$(OS)" != "WNT" && "$(ENABLE_KDE4)" != ""
my_components += fps_kde4
.END

.IF "$(OS)" != "WNT"
my_components += cmdmail
.END

.IF "$(OS)" != "WNT" && "$(ENABLE_EVOAB2)" != ""
my_components += evoab
.END

.IF "$(OS)" != "WNT" && "$(ENABLE_GSTREAMER)" != ""
my_components += avmediagstreamer
.END

.IF "$(OS)" != "WNT" && "$(SOLAR_JAVA)" == "TRUE"
my_components += avmedia.jar
.END

my_ooo_components = mailmerge

.INCLUDE: target.mk

ALLTAR : $(MISC)/services.rdb $(MISC)/ooo-services.rdb

$(MISC)/services.rdb .ERRREMOVE : $(SOLARENV)/bin/packcomponents.xslt \
        $(MISC)/services.input $(my_components:^"$(SOLARXMLDIR)/":+".component")
    $(XSLTPROC) --nonet --stringparam prefix $(SOLARXMLDIR)/ -o $@ \
        $(SOLARENV)/bin/packcomponents.xslt $(MISC)/services.input

$(MISC)/services.input : makefile.mk
    echo \
        '<list>$(my_components:^"<filename>":+".component</filename>")</list>' \
        > $@

$(MISC)/ooo-services.rdb .ERRREMOVE : $(SOLARENV)/bin/packcomponents.xslt \
        $(MISC)/ooo-services.input \
        $(my_ooo_components:^"$(SOLARXMLDIR)/":+".component")
    $(XSLTPROC) --nonet --stringparam prefix $(SOLARXMLDIR)/ -o $@ \
        $(SOLARENV)/bin/packcomponents.xslt $(MISC)/ooo-services.input

$(MISC)/ooo-services.input : makefile.mk
    echo '<list>' \
        '$(my_ooo_components:^"<filename>":+".component</filename>")' \
        '</list>' > $@<|MERGE_RESOLUTION|>--- conflicted
+++ resolved
@@ -48,38 +48,13 @@
     bib \
     cached1 \
     calc \
-<<<<<<< HEAD
-    chartcontroller \
-    chartmodel \
-    charttools \
-    chartview \
-    component/canvas/source/factory/canvasfactory \
-    component/canvas/source/simplecanvas/simplecanvas \
-    component/canvas/source/vcl/vclcanvas \
-    component/comphelper/util/comphelp \
-	component/dbaccess/source/ext/adabas/adabasui \
-	component/dbaccess/source/ext/macromigration/dbmm \
-	component/dbaccess/source/filter/xml/dbaxml \
-	component/dbaccess/util/dba \
-	component/dbaccess/util/dbu \
-	component/dbaccess/util/sdbt \
-    component/framework/util/fwk \
-    component/framework/util/fwl \
-    component/framework/util/fwm \
-    component/linguistic/source/lng \
-    component/oox/oox \
-	component/reportdesign/source/filter/xml/rptxml \
-   	component/reportdesign/util/rpt \
-    	component/reportdesign/util/rptui \
-    component/vbahelper/util/msforms \
-    component/sax/source/expatwrap/expwrap \
-    component/sax/source/fastparser/fastsax \
-=======
-    canvasfactory \
     component/chart2/source/controller/chartcontroller \
     component/chart2/source/model/chartmodel \
     component/chart2/source/tools/charttools \
     component/chart2/source/view/chartview \
+    component/canvas/source/factory/canvasfactory \
+    component/canvas/source/simplecanvas/simplecanvas \
+    component/canvas/source/vcl/vclcanvas \
     component/comphelper/util/comphelp \
     component/cui/util/cui \
     component/dbaccess/source/ext/adabas/adabasui \
@@ -107,7 +82,6 @@
     component/sd/util/sd \
     component/sd/util/sdd \
     component/sd/util/sdfilt \
->>>>>>> 0be7aba3
     component/sfx2/util/sfx \
     component/slideshow/util/slideshow \
     component/sot/util/sot \
@@ -131,11 +105,8 @@
     component/unotools/util/utl \
     component/unoxml/source/rdf/unordf \
     component/unoxml/source/service/unoxml \
-<<<<<<< HEAD
-=======
     component/vbahelper/util/msforms \
     component/vcl/vcl \
->>>>>>> 0be7aba3
     component/writerfilter/util/writerfilter \
     component/xmloff/source/transform/xof \
     component/xmloff/util/xo \
@@ -152,11 +123,6 @@
     dlgprov \
     embobj \
     evtatt \
-<<<<<<< HEAD
-    fileacc \
-=======
-    fastsax \
->>>>>>> 0be7aba3
     filterconfig1 \
     flash \
     flat \
@@ -186,20 +152,10 @@
     preload \
     protocolhandler \
     res \
-<<<<<<< HEAD
-=======
-    sax \
->>>>>>> 0be7aba3
     sb \
     scn \
     scriptframe \
     sdbc2 \
-<<<<<<< HEAD
-    sdd \
-    slideshow \
-=======
-    simplecanvas \
->>>>>>> 0be7aba3
     solver \
     spell \
     spl \
@@ -223,16 +179,9 @@
     updchk.uno \
     uui \
     vbaevents \
-<<<<<<< HEAD
-    vbaobj \
-    wpft \
-=======
-    vclcanvas \
     visiofilter \
     wpft \
     wpgfilter \
-    xcr \
->>>>>>> 0be7aba3
     xmlfa \
     xmlfd \
     xmx \
