/* -*- Mode: C++; tab-width: 4; indent-tabs-mode: nil; c-basic-offset: 4 -*- */
/*
 * This file is part of the LibreOffice project.
 *
 * This Source Code Form is subject to the terms of the Mozilla Public
 * License, v. 2.0. If a copy of the MPL was not distributed with this
 * file, You can obtain one at http://mozilla.org/MPL/2.0/.
 *
 * This file incorporates work covered by the following license notice:
 *
 *   Licensed to the Apache Software Foundation (ASF) under one or more
 *   contributor license agreements. See the NOTICE file distributed
 *   with this work for additional information regarding copyright
 *   ownership. The ASF licenses this file to you under the Apache
 *   License, Version 2.0 (the "License"); you may not use this file
 *   except in compliance with the License. You may obtain a copy of
 *   the License at http://www.apache.org/licenses/LICENSE-2.0 .
 */

#ifndef INCLUDED_EXTENSIONS_SOURCE_PROPCTRLR_PROPERTYEDITOR_HXX
#define INCLUDED_EXTENSIONS_SOURCE_PROPCTRLR_PROPERTYEDITOR_HXX

#include "pcrcommon.hxx"

#include <com/sun/star/inspection/XPropertyControl.hpp>
#include <vcl/tabctrl.hxx>
<<<<<<< HEAD
=======
#include <vcl/vclptr.hxx>
#include <boost/mem_fn.hpp>
>>>>>>> 0cde74f7
#include <map>


namespace pcr
{


    class IPropertyLineListener;
    class IPropertyControlObserver;
    class OBrowserPage;
    struct OLineDescriptor;
    class OBrowserListBox;


    //= OPropertyEditor

    class OPropertyEditor : public Control
    {
    private:
        typedef ::std::map< OUString, sal_uInt16 >   MapStringToPageId;
        struct HiddenPage
        {
            sal_uInt16  nPos;
            VclPtr<TabPage>    pPage;
            HiddenPage() : nPos( 0 ), pPage( NULL ) { }
            HiddenPage( sal_uInt16 _nPos, TabPage* _pPage ) : nPos( _nPos ), pPage( _pPage ) { }
        };

    private:
        VclPtr<TabControl>          m_aTabControl;
        IPropertyLineListener*      m_pListener;
        IPropertyControlObserver*   m_pObserver;
        sal_uInt16                  m_nNextId;
        Link                        m_aPageActivationHandler;
        bool                        m_bHasHelpSection;
        sal_Int32                   m_nMinHelpLines;
        sal_Int32                   m_nMaxHelpLines;

        MapStringToPageId                       m_aPropertyPageIds;
        ::std::map< sal_uInt16, HiddenPage >    m_aHiddenPages;

    protected:
        void                        Resize() SAL_OVERRIDE;
        void                        GetFocus() SAL_OVERRIDE;

    public:
                                    OPropertyEditor (vcl::Window* pParent, WinBits nWinStyle = WB_DIALOGCONTROL);

                                    virtual ~OPropertyEditor();
        virtual void                dispose() SAL_OVERRIDE;

        void                        EnableUpdate();
        void                        DisableUpdate();

        void                        SetLineListener( IPropertyLineListener* );
        void                        SetControlObserver( IPropertyControlObserver* );

        void                        EnableHelpSection( bool _bEnable );
        bool                        HasHelpSection() const { return m_bHasHelpSection; }
        void                        SetHelpText( const OUString& _rHelpText );
        void                        SetHelpLineLimites( sal_Int32 _nMinLines, sal_Int32 _nMaxLines );

        void                        SetHelpId( const OString& sHelpId );
        sal_uInt16                  AppendPage( const OUString& r, const OString& _rHelpId );
        void                        SetPage( sal_uInt16 );
        void                        RemovePage(sal_uInt16 nID);
        sal_uInt16                  GetCurPage();
        void                        ClearAll();

        void                        SetPropertyValue(const OUString& _rEntryName, const ::com::sun::star::uno::Any& _rValue, bool _bUnknownValue );
        ::com::sun::star::uno::Any  GetPropertyValue(const OUString& rEntryName ) const;
        sal_uInt16                  GetPropertyPos(const OUString& rEntryName ) const;
        ::com::sun::star::uno::Reference< ::com::sun::star::inspection::XPropertyControl >
                                    GetPropertyControl( const OUString& rEntryName );
        void                        EnablePropertyLine( const OUString& _rEntryName, bool _bEnable );
        void                        EnablePropertyControls( const OUString& _rEntryName, sal_Int16 _nControls, bool _bEnable );

        void                        ShowPropertyPage( sal_uInt16 _nPageId, bool _bShow );

        sal_uInt16                  InsertEntry( const OLineDescriptor&, sal_uInt16 _nPageId, sal_uInt16 nPos = EDITOR_LIST_APPEND );
        void                        RemoveEntry( const OUString& _rName );
        void                        ChangeEntry( const OLineDescriptor& );

        void    setPageActivationHandler(const Link& _rHdl) { m_aPageActivationHandler = _rHdl; }
        Link    getPageActivationHandler() const { return m_aPageActivationHandler; }

        // #95343# -------------------------------
        sal_Int32 getMinimumWidth();
        sal_Int32 getMinimumHeight();

        void                        CommitModified();

    protected:
        using Window::SetHelpText;
        using Window::Update;

    private:
        OBrowserPage* getPage( sal_uInt16& _rPageId );
        const OBrowserPage* getPage( sal_uInt16& _rPageId ) const;

        OBrowserPage* getPage( const OUString& _rPropertyName );
        const OBrowserPage* getPage( const OUString& _rPropertyName ) const;

        void Update(const ::std::mem_fun_t<void,OBrowserListBox>& _aUpdateFunction);

        typedef void (OPropertyEditor::*PageOperation)( OBrowserPage&, const void* );
        void    forEachPage( PageOperation _pOperation, const void* _pArgument = NULL );

        void    setPageLineListener( OBrowserPage& _rPage, const void* );
        void    setPageControlObserver( OBrowserPage& _rPage, const void* );
        void    enableHelpSection( OBrowserPage& _rPage, const void* );
        static void setHelpSectionText( OBrowserPage& _rPage, const void* _pPointerToOUString );
        void    setHelpLineLimits( OBrowserPage& _rPage, const void* );

    protected:
        DECL_LINK(OnPageDeactivate, void *);
        DECL_LINK(OnPageActivate, void *);
    };


} // namespace pcr


#endif // INCLUDED_EXTENSIONS_SOURCE_PROPCTRLR_PROPERTYEDITOR_HXX


/* vim:set shiftwidth=4 softtabstop=4 expandtab: */<|MERGE_RESOLUTION|>--- conflicted
+++ resolved
@@ -24,17 +24,12 @@
 
 #include <com/sun/star/inspection/XPropertyControl.hpp>
 #include <vcl/tabctrl.hxx>
-<<<<<<< HEAD
-=======
 #include <vcl/vclptr.hxx>
 #include <boost/mem_fn.hpp>
->>>>>>> 0cde74f7
 #include <map>
-
 
 namespace pcr
 {
-
 
     class IPropertyLineListener;
     class IPropertyControlObserver;
