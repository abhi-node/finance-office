/*************************************************************************
 * DO NOT ALTER OR REMOVE COPYRIGHT NOTICES OR THIS FILE HEADER.
 *
 * Copyright 2008 by Sun Microsystems, Inc.
 *
 * OpenOffice.org - a multi-platform office productivity suite
 *
 * $RCSfile: core.cxx,v $
 *
 * $Revision: 1.3.34.1 $
 *
 * This file is part of OpenOffice.org.
 *
 * OpenOffice.org is free software: you can redistribute it and/or modify
 * it under the terms of the GNU Lesser General Public License version 3
 * only, as published by the Free Software Foundation.
 *
 * OpenOffice.org is distributed in the hope that it will be useful,
 * but WITHOUT ANY WARRANTY; without even the implied warranty of
 * MERCHANTABILITY or FITNESS FOR A PARTICULAR PURPOSE.  See the
 * GNU Lesser General Public License version 3 for more details
 * (a copy is included in the LICENSE file that accompanied this code).
 *
 * You should have received a copy of the GNU Lesser General Public License
 * version 3 along with OpenOffice.org.  If not, see
 * <http://www.openoffice.org/license.html>
 * for a copy of the LGPLv3 License.
 ************************************************************************/

// MARKER(update_precomp.py): autogen include statement, do not remove
#include "precompiled_extensions.hxx"

#include <com/sun/star/oooimprovement/XCore.hpp>

#include "oooimprovecore_module.hxx"
#include <com/sun/star/frame/XTerminateListener.hpp>
#include <com/sun/star/lang/XMultiServiceFactory.hpp>
#include <com/sun/star/lang/XServiceInfo.hpp>
#include <com/sun/star/oooimprovement/XCoreController.hpp>
#include <com/sun/star/uno/XComponentContext.hpp>
#include <comphelper/componentmodule.hxx>
#include <comphelper/configurationhelper.hxx>
#include <comphelper/processfactory.hxx>
#include <comphelper/uieventslogger.hxx>
#include <cppuhelper/implbase3.hxx>
#include <svx/svxdlg.hxx>
#include <vcl/svapp.hxx>
#include <vos/mutex.hxx>
#include <svtools/itemset.hxx>
#include <svtools/stritem.hxx>
#include <sfx2/app.hxx>
#include <svx/dialogs.hrc>
#include <sfx2/sfxsids.hrc>

using namespace ::com::sun::star::oooimprovement;
using ::com::sun::star::frame::XTerminateListener;
using ::com::sun::star::lang::EventObject;
using ::com::sun::star::lang::XMultiServiceFactory;
using ::com::sun::star::lang::XServiceInfo;
using ::com::sun::star::uno::Reference;
using ::com::sun::star::uno::RuntimeException;
using ::com::sun::star::uno::Sequence;
using ::com::sun::star::uno::UNO_QUERY;
using ::com::sun::star::uno::XComponentContext;
using ::com::sun::star::uno::XInterface;
using ::comphelper::UiEventsLogger;
using ::rtl::OUString;

// declaration
namespace oooimprovecore
{
    class Core : public ::cppu::WeakImplHelper3<XCore,XServiceInfo,XTerminateListener>
    {
        public:
            // XServiceInfo - static version
            static OUString SAL_CALL getImplementationName_static();
            static Sequence<OUString> SAL_CALL getSupportedServiceNames_static();
            static Reference<XInterface> Create(const Reference<XComponentContext>& context );

        protected:
            Core(const Reference<XComponentContext>&);
            virtual ~Core();

            // XCore
            virtual sal_Int32 SAL_CALL getSessionLogEventCount() throw(RuntimeException);
            virtual sal_Bool SAL_CALL getUiEventsLoggerEnabled() throw(RuntimeException);
            virtual void SAL_CALL inviteUser() throw(RuntimeException);

            // XServiceInfo
            virtual OUString SAL_CALL getImplementationName() throw(RuntimeException);
            virtual sal_Bool SAL_CALL supportsService(const OUString& service_name) throw(RuntimeException);
            virtual Sequence<OUString> SAL_CALL getSupportedServiceNames() throw(RuntimeException);

            // XTerminateListener
            virtual void SAL_CALL queryTermination(const EventObject&) throw(RuntimeException);
            virtual void SAL_CALL notifyTermination(const EventObject&) throw(RuntimeException);

            // XEventListener
            virtual void SAL_CALL disposing(const EventObject&) throw(RuntimeException);
    };
}


// implementation
namespace oooimprovecore
{

    Core::Core(const Reference<XComponentContext>&)
    { }

    Core::~Core()
    { }

    sal_Int32 SAL_CALL Core::getSessionLogEventCount() throw(RuntimeException)
    { return UiEventsLogger::getSessionLogEventCount(); }

    sal_Bool SAL_CALL Core::getUiEventsLoggerEnabled() throw(RuntimeException)
    { return UiEventsLogger::isEnabled(); }

    void SAL_CALL Core::inviteUser() throw(RuntimeException)
    {
        Reference<XMultiServiceFactory> xServiceFactory = ::comphelper::getProcessServiceFactory();

        OUString help_url;
        Reference<XCoreController> core_c(
            xServiceFactory->createInstance(OUString::createFromAscii("com.sun.star.oooimprovement.CoreController")),
            UNO_QUERY);
        if(core_c.is())
            ::comphelper::ConfigurationHelper::readDirectKey(
                xServiceFactory,
                OUString::createFromAscii("/org.openoffice.Office.OOoImprovement.Settings"),
                OUString::createFromAscii("Participation"),
                OUString::createFromAscii("HelpUrl"),
                ::comphelper::ConfigurationHelper::E_READONLY) >>= help_url;
        else
            help_url = OUString::createFromAscii("http://www.openoffice.org");
        {
            ::vos::OGuard aGuard( Application::GetSolarMutex() );
            SfxAllItemSet aSet( SFX_APP()->GetPool() );
            aSet.Put( SfxStringItem( SID_CURRENT_URL, help_url ) );
            SvxAbstractDialogFactory* pFact = SvxAbstractDialogFactory::Create();
            if ( pFact )
            {
<<<<<<< HEAD
                AbstractSfxSingleTabDialog *pDlg = pFact->CreateSfxSingleTabDialog( NULL, aSet, 0, RID_SVXPAGE_IMPROVEMENT );
=======
                SfxAbstractDialog *pDlg = pFact->CreateSfxDialog( NULL, aSet, 0, RID_SVXPAGE_IMPROVEMENT );
>>>>>>> 24806294
                pDlg->Execute();
                delete pDlg;
            }
        }
    }

    sal_Bool SAL_CALL Core::supportsService(const OUString& service_name) throw(RuntimeException)
    {
        const Sequence<OUString> service_names(getSupportedServiceNames());
        for (sal_Int32 idx = service_names.getLength()-1; idx>=0; --idx)
            if(service_name == service_names[idx]) return sal_True;
        return sal_False;
    }

    OUString SAL_CALL Core::getImplementationName() throw(RuntimeException)
    { return getImplementationName_static(); }

    Sequence<OUString> SAL_CALL Core::getSupportedServiceNames() throw(RuntimeException)
    { return getSupportedServiceNames_static(); }

    OUString SAL_CALL Core::getImplementationName_static()
    { return OUString::createFromAscii("com.sun.star.comp.extensions.oooimprovecore.Core"); }

    Sequence<OUString> SAL_CALL Core::getSupportedServiceNames_static()
    {
        Sequence<OUString> aServiceNames(1);
        aServiceNames[0] = OUString::createFromAscii("com.sun.star.oooimprovement.Core");
        return aServiceNames;
    }

    void Core::queryTermination(const EventObject&) throw(RuntimeException)
    { }

    void Core::notifyTermination(const EventObject&) throw(RuntimeException)
    {
        UiEventsLogger::disposing();
    }

    void Core::disposing(const EventObject&) throw(RuntimeException)
    { }

    Reference<XInterface> Core::Create(const Reference<XComponentContext>& context)
    { return *(new Core(context)); }

    void createRegistryInfo_Core()
    {
        static OAutoRegistration<Core> auto_reg;
    }
}<|MERGE_RESOLUTION|>--- conflicted
+++ resolved
@@ -141,11 +141,7 @@
             SvxAbstractDialogFactory* pFact = SvxAbstractDialogFactory::Create();
             if ( pFact )
             {
-<<<<<<< HEAD
-                AbstractSfxSingleTabDialog *pDlg = pFact->CreateSfxSingleTabDialog( NULL, aSet, 0, RID_SVXPAGE_IMPROVEMENT );
-=======
                 SfxAbstractDialog *pDlg = pFact->CreateSfxDialog( NULL, aSet, 0, RID_SVXPAGE_IMPROVEMENT );
->>>>>>> 24806294
                 pDlg->Execute();
                 delete pDlg;
             }
