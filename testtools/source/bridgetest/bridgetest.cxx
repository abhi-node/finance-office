--- conflicted
+++ resolved
@@ -445,6 +445,26 @@
                 "getValues2 test");
         }
         {
+            TwoFloats aIn(1.1f, 2.2f);
+            TwoFloats aOut = xLBT->echoTwoFloats(aIn);
+            bRet = check( memcmp(&aIn, &aOut, sizeof(TwoFloats)) == 0, "two floats struct test" ) && bRet;
+        }
+        {
+            FourFloats aIn(3.3f, 4.4f, 5.5f, 6.6f);
+            FourFloats aOut = xLBT->echoFourFloats(aIn);
+            bRet = check( memcmp(&aIn, &aOut, sizeof(FourFloats)) == 0, "four floats struct test" ) && bRet;
+        }
+        {
+            MixedFloatAndInteger aIn(7.7f, 8);
+            MixedFloatAndInteger aOut = xLBT->echoMixedFloatAndInteger(aIn);
+            bRet = check( memcmp(&aIn, &aOut, sizeof(MixedFloatAndInteger)) == 0, "mixed float and integer struct test" ) && bRet;
+        }
+        {
+            ThreeByteStruct aIn(9, 10, 11);
+            ThreeByteStruct aOut = xLBT->echoThreeByteStruct(aIn);
+            bRet = check( memcmp(&aIn, &aOut, sizeof(ThreeByteStruct)) == 0, "three byte struct test" ) && bRet;
+        }
+        {
             TestData aRet;
             TestData aRet2;
             TestData aGVret(
@@ -477,134 +497,6 @@
             xLBT->setStruct(aRet2);
         }
         {
-<<<<<<< HEAD
-            MediumStruct aIn(1, 2, 3, 4);
-            MediumStruct aOut = xLBT->echoMediumStruct(aIn);
-            bRet = check( memcmp(&aIn, &aOut, sizeof(MediumStruct)) == 0, "medium struct test" ) && bRet;
-        }
-        {
-            BigStruct aIn(1, 2, 3, 4, 5, 6, 7, 8);
-            BigStruct aOut = xLBT->echoBigStruct(aIn);
-            bRet = check( memcmp(&aIn, &aOut, sizeof(BigStruct)) == 0, "big struct test" ) && bRet;
-        }
-        {
-            TwoFloats aIn(1.1f, 2.2f);
-            TwoFloats aOut = xLBT->echoTwoFloats(aIn);
-            bRet = check( memcmp(&aIn, &aOut, sizeof(TwoFloats)) == 0, "two floats struct test" ) && bRet;
-        }
-        {
-            FourFloats aIn(3.3f, 4.4f, 5.5f, 6.6f);
-            FourFloats aOut = xLBT->echoFourFloats(aIn);
-            bRet = check( memcmp(&aIn, &aOut, sizeof(FourFloats)) == 0, "four floats struct test" ) && bRet;
-        }
-        {
-            MixedFloatAndInteger aIn(7.7f, 8);
-            MixedFloatAndInteger aOut = xLBT->echoMixedFloatAndInteger(aIn);
-            bRet = check( memcmp(&aIn, &aOut, sizeof(MixedFloatAndInteger)) == 0, "mixed float and integer struct test" ) && bRet;
-        }
-        {
-            ThreeByteStruct aIn(9, 10, 11);
-            ThreeByteStruct aOut = xLBT->echoThreeByteStruct(aIn);
-            bRet = check( memcmp(&aIn, &aOut, sizeof(ThreeByteStruct)) == 0, "three byte struct test" ) && bRet;
-        }
-        {
-            sal_Int32 i2 = xLBT->testPPCAlignment( 0, 0, 0, 0, 0xbeaf );
-            bRet = check( i2 == 0xbeaf, "ppc-style alignment test" ) && bRet;
-        }
-
-        // Test extended attributes that raise exceptions:
-        try {
-            xLBT->getRaiseAttr1();
-            bRet &= check(false, "getRaiseAttr1 did not throw");
-        } catch (RuntimeException &) {
-        } catch (...) {
-            bRet &= check(false, "getRaiseAttr1 threw wrong type");
-        }
-        try {
-            xLBT->setRaiseAttr1(0);
-            bRet &= check(false, "setRaiseAttr1 did not throw");
-        } catch (IllegalArgumentException &) {
-        } catch (...) {
-            bRet &= check(false, "setRaiseAttr1 threw wrong type");
-        }
-        try {
-            xLBT->getRaiseAttr2();
-            bRet &= check(false, "getRaiseAttr2 did not throw");
-        } catch (IllegalArgumentException &) {
-        } catch (...) {
-            bRet &= check(false, "getRaiseAttr2 threw wrong type");
-        }
-
-        // Test instantiated polymorphic struct types:
-        {
-        bRet &= check(
-            xLBT->transportPolyBoolean(TestPolyStruct< sal_Bool >(true)).member,
-            "transportPolyBoolean");
-        TestPolyStruct< sal_Int64 > tps1(12345);
-        xLBT->transportPolyHyper(tps1);
-        bRet &= check(tps1.member == 12345, "transportPolyHyper");
-        Sequence< Any > seq(2);
-        seq[0] <<= static_cast< sal_uInt32 >(33);
-        seq[1] <<= rtl::OUString(RTL_CONSTASCII_USTRINGPARAM("ABC"));
-        TestPolyStruct< Sequence< Any > > tps2(seq);
-        TestPolyStruct< Sequence< Any > > tps3;
-        xLBT->transportPolySequence(tps2, tps3);
-        bRet &= check(
-            tps3.member.getLength() == 2, "transportPolySequence, length");
-        sal_uInt32 v0 = sal_uInt32();
-        tps3.member[0] >>= v0;
-        bRet &= check(v0 == 33, "transportPolySequence, element 0");
-        rtl::OUString v1;
-        tps3.member[1] >>= v1;
-        bRet &= check(
-            v1.equalsAsciiL(RTL_CONSTASCII_STRINGPARAM("ABC")),
-            "transportPolySequence, element 1");
-        bRet &= check(xLBT->getNullPolyLong().member == 0, "getNullPolyLong");
-        bRet &= check(
-            xLBT->getNullPolyString().member.getLength() == 0,
-            "getNullPolyString");
-        bRet &= check(
-            xLBT->getNullPolyType().member == Type(), "getNullPolyType");
-        Any nullAny(xLBT->getNullPolyAny().member);
-        bRet &= check(
-            (((nullAny.getValueTypeName()
-               == rtl::OUString(
-                   RTL_CONSTASCII_USTRINGPARAM("com.sun.star.uno.XInterface")))
-              && !static_cast< Reference< XInterface > const * >(
-                  nullAny.getValue())->is())
-             || nullAny == Any()),
-            "getNullPolyAny");
-        bRet &= check(
-            xLBT->getNullPolySequence().member.getLength() == 0,
-            "getNullPolySequence");
-        bRet &= check(
-            xLBT->getNullPolyEnum().member == TestEnum_TEST, "getNullPolyEnum");
-        bRet &= check(
-            xLBT->getNullPolyBadEnum().member == TestBadEnum_M,
-            "getNullPolyBadEnum");
-        bRet &= check(
-            xLBT->getNullPolyStruct().member.member == 0, "getNullPolyStruct");
-        bRet &= check(
-            !xLBT->getNullPolyInterface().member.is(), "getNullPolyInterface");
-        }
-
-        // any test
-        bRet = check( performAnyTest( xLBT , aData ) , "any test" ) && bRet;
-
-        // sequence of call test
-        bRet = check( performSequenceOfCallTest( xLBT ) , "sequence of call test" ) && bRet;
-
-        // recursive call test
-        bRet = check( performRecursiveCallTest( xLBT ) , "recursive test" ) && bRet;
-
-        bRet = (equals( aData, aRet ) && equals( aData, aRet2 )) && bRet ;
-
-        // multiple inheritance test
-        bRet &= checkEmpty(
-            testtools::bridgetest::testMulti(xLBT->getMulti()), "remote multi");
-        bRet &= checkEmpty(
-            xLBT->testMulti(new testtools::bridgetest::Multi), "local multi");
-=======
             TestData aRet;
             aRet.Hyper = xLBT->getHyper();
             aRet.UHyper = xLBT->getUHyper();
@@ -648,13 +540,6 @@
                     "big struct test");
             }
             {
-                AllFloats aIn(1.1f, 2.2f, 3.3f, 4.4f);
-                AllFloats aOut(xLBT->echoAllFloats(aIn));
-                bRet &= check(
-                    memcmp(&aIn, &aOut, sizeof(AllFloats)) == 0,
-                    "all floats struct test");
-            }
-            {
                 sal_Int32 i2 = xLBT->testPPCAlignment(0, 0, 0, 0, 0xBEAF);
                 bRet &= check(i2 == 0xBEAF, "ppc-style alignment test");
             }
@@ -758,7 +643,6 @@
             bRet &= checkEmpty(
                 xLBT->testMulti(new testtools::bridgetest::Multi),
                 "local multi");
->>>>>>> 36979f1c
         }
     }
     {
