--- conflicted
+++ resolved
@@ -54,13 +54,8 @@
     css::uno::Sequence< css::beans::PropertyValue > CreateToolbarItemData( const rtl::OUString& sCommandURL, const rtl::OUString& sHelpURL, const rtl::OUString& sLabel, sal_uInt16 nType, const css::uno::Any& aSubMenu, sal_Bool isVisible, sal_Int32 nStyle );
 
 public:
-<<<<<<< HEAD
     ScVbaCommandBarControls( const css::uno::Reference< ov::XHelperInterface >& xParent, const css::uno::Reference< css::uno::XComponentContext >& xContext, const css::uno::Reference< css::container::XIndexAccess >& xIndexAccess, VbaCommandBarHelperRef pHelper, const css::uno::Reference< css::container::XIndexAccess >& xBarSettings, const rtl::OUString& sResourceUrl, const css::uno::Reference< css::awt::XMenu >& xMenu ) throw( css::uno::RuntimeException );
-    sal_Bool IsMenu() const { return m_bIsMenu; }
-=======
-    ScVbaCommandBarControls( const css::uno::Reference< ov::XHelperInterface >& xParent, const css::uno::Reference< css::uno::XComponentContext >& xContext, const css::uno::Reference< css::container::XIndexAccess >& xIndexAccess, VbaCommandBarHelperRef pHelper, const css::uno::Reference< css::container::XIndexAccess >& xBarSettings, const rtl::OUString& sResourceUrl ) throw( css::uno::RuntimeException );
     sal_Bool IsMenu(){ return m_bIsMenu; }
->>>>>>> 86e7ed8c
 
     // XEnumerationAccess
     virtual css::uno::Type SAL_CALL getElementType() throw (css::uno::RuntimeException);
