/* -*- Mode: C++; tab-width: 4; indent-tabs-mode: nil; c-basic-offset: 4 -*- */
/*************************************************************************
 *
 * DO NOT ALTER OR REMOVE COPYRIGHT NOTICES OR THIS FILE HEADER.
 *
 * Copyright 2000, 2010 Oracle and/or its affiliates.
 *
 * OpenOffice.org - a multi-platform office productivity suite
 *
 * This file is part of OpenOffice.org.
 *
 * OpenOffice.org is free software: you can redistribute it and/or modify
 * it under the terms of the GNU Lesser General Public License version 3
 * only, as published by the Free Software Foundation.
 *
 * OpenOffice.org is distributed in the hope that it will be useful,
 * but WITHOUT ANY WARRANTY; without even the implied warranty of
 * MERCHANTABILITY or FITNESS FOR A PARTICULAR PURPOSE.  See the
 * GNU Lesser General Public License version 3 for more details
 * (a copy is included in the LICENSE file that accompanied this code).
 *
 * You should have received a copy of the GNU Lesser General Public License
 * version 3 along with OpenOffice.org.  If not, see
 * <http://www.openoffice.org/license.html>
 * for a copy of the LGPLv3 License.
 *
 ************************************************************************/

#include "vbahelper/vbadocumentbase.hxx"
#include "vbahelper/helperdecl.hxx"

#include <com/sun/star/lang/DisposedException.hpp>
#include <com/sun/star/lang/WrappedTargetRuntimeException.hpp>
#include <com/sun/star/util/XModifiable.hpp>
#include <com/sun/star/util/XProtectable.hpp>
#include <com/sun/star/util/XCloseable.hpp>
#include <com/sun/star/util/XURLTransformer.hpp>
#include <com/sun/star/frame/XStorable.hpp>
#include <com/sun/star/frame/XFrame.hpp>
#include <com/sun/star/frame/XTitle.hpp>
#include <com/sun/star/document/XEmbeddedScripts.hpp> //Michael E. Bohn
#include <com/sun/star/beans/XPropertySet.hpp>

#include <cppuhelper/exc_hlp.hxx>
#include <comphelper/unwrapargs.hxx>
#include <tools/urlobj.hxx>
#include <osl/file.hxx>

using namespace ::com::sun::star;
using namespace ::ooo::vba;

VbaDocumentBase::VbaDocumentBase( const uno::Reference< ov::XHelperInterface >& xParent, const uno::Reference< uno::XComponentContext >& xContext) :VbaDocumentBase_BASE( xParent, xContext ), mxModel(NULL)
{
}

VbaDocumentBase::VbaDocumentBase( const uno::Reference< ov::XHelperInterface >& xParent, const uno::Reference< uno::XComponentContext >& xContext, uno::Reference< frame::XModel > xModel ) : VbaDocumentBase_BASE( xParent, xContext ),  mxModel( xModel )
{
}

VbaDocumentBase::VbaDocumentBase( uno::Sequence< uno::Any> const & args,
    uno::Reference< uno::XComponentContext> const & xContext ) : VbaDocumentBase_BASE( getXSomethingFromArgs< XHelperInterface >( args, 0 ), xContext ),  mxModel( getXSomethingFromArgs< frame::XModel >( args, 1 ) )
{
}

::rtl::OUString
VbaDocumentBase::getName() throw (uno::RuntimeException)
{
    rtl::OUString sName = getModel()->getURL();
    if ( sName.getLength() )
    {

        INetURLObject aURL( getModel()->getURL() );
        ::osl::File::getSystemPathFromFileURL( aURL.GetLastName(), sName );
    }
    else
    {
<<<<<<< HEAD
        uno::Reference< frame::XTitle > xTitle( getModel(), uno::UNO_QUERY_THROW );
        sName = xTitle->getTitle();
=======
        const static rtl::OUString sTitle( RTL_CONSTASCII_USTRINGPARAM("Title" ) );
        // process "UntitledX - $(PRODUCTNAME)"
        uno::Reference< frame::XFrame > xFrame( getModel()->getCurrentController()->getFrame(), uno::UNO_QUERY_THROW );
        uno::Reference< beans::XPropertySet > xProps( xFrame, uno::UNO_QUERY_THROW );
        xProps->getPropertyValue(sTitle ) >>= sName;
        sal_Int32 pos = 0;
        sName = sName.getToken(0,'-',pos);
        sName = sName.trim();
>>>>>>> 4fba42e5
    }
    return sName;
}
::rtl::OUString
VbaDocumentBase::getPath() throw (uno::RuntimeException)
{
    INetURLObject aURL( getModel()->getURL() );
    rtl::OUString sURL = aURL.GetMainURL( INetURLObject::DECODE_TO_IURI );
    rtl::OUString sPath;
    if( sURL.getLength() > 0 )
    {
       sURL = sURL.copy( 0, sURL.getLength() - aURL.GetLastName().getLength() - 1 );
       ::osl::File::getSystemPathFromFileURL( sURL, sPath );
    }
    return sPath;
}

::rtl::OUString
VbaDocumentBase::getFullName() throw (uno::RuntimeException)
{
    rtl::OUString sPath = getName();
    //::osl::File::getSystemPathFromFileURL( getModel()->getURL(), sPath );
    return sPath;
}

void
VbaDocumentBase::Close( const uno::Any &rSaveArg, const uno::Any &rFileArg,
                      const uno::Any &rRouteArg ) throw (uno::RuntimeException)
{
    sal_Bool bSaveChanges = sal_False;
    rtl::OUString aFileName;
    sal_Bool bRouteWorkbook = sal_True;

    rSaveArg >>= bSaveChanges;
    sal_Bool bFileName =  ( rFileArg >>= aFileName );
    rRouteArg >>= bRouteWorkbook;
    uno::Reference< frame::XStorable > xStorable( getModel(), uno::UNO_QUERY_THROW );
    uno::Reference< util::XModifiable > xModifiable( getModel(), uno::UNO_QUERY_THROW );

    if( bSaveChanges )
    {
        if( xStorable->isReadonly() )
        {
            throw uno::RuntimeException(::rtl::OUString(
                RTL_CONSTASCII_USTRINGPARAM( "Unable to save to a read only file ") ),
                            uno::Reference< XInterface >() );
        }
        if( bFileName )
            xStorable->storeAsURL( aFileName, uno::Sequence< beans::PropertyValue >(0) );
        else
            xStorable->store();
    }
    else
        xModifiable->setModified( false );

    // first try to close the document using UI dispatch functionality
    sal_Bool bUIClose = sal_False;
    try
    {
        uno::Reference< frame::XController > xController( getModel()->getCurrentController(), uno::UNO_SET_THROW );
        uno::Reference< frame::XDispatchProvider > xDispatchProvider( xController->getFrame(), uno::UNO_QUERY_THROW );

        uno::Reference< lang::XMultiComponentFactory > xServiceManager( mxContext->getServiceManager(), uno::UNO_SET_THROW );
        uno::Reference< util::XURLTransformer > xURLTransformer(
                        xServiceManager->createInstanceWithContext(
                            rtl::OUString( RTL_CONSTASCII_USTRINGPARAM( "com.sun.star.util.URLTransformer" ) ),
                            mxContext ),
                        uno::UNO_QUERY_THROW );

<<<<<<< HEAD
    if( xCloseable.is() )
    {
        // use close(boolean DeliverOwnership)

        // The boolean parameter DeliverOwnership tells objects vetoing the close process that they may
        // assume ownership if they object the closure by throwing a CloseVetoException
        // Here we give up ownership. To be on the safe side, catch possible veto exception anyway.
        try{
            xCloseable->close(sal_True);
        }
        catch( util::CloseVetoException )
        {
            //close is cancelled, nothing to do
        }
    }
    // If close is not supported by this model - try to dispose it.
    // But if the model disagree with a reset request for the modify state
    // we shouldn't do so. Otherwhise some strange things can happen.
    else
    {
        uno::Reference< lang::XComponent > xDisposable ( getModel(), uno::UNO_QUERY );
        if ( xDisposable.is() )
        {
            // To be on the safe side, catch possible veto exception anyway.
            try
            {
                xDisposable->dispose();
            }
            catch( uno::Exception& )
            {
            }
=======
        util::URL aURL;
        aURL.Complete = rtl::OUString( RTL_CONSTASCII_USTRINGPARAM( ".uno:CloseDoc" ) );
        xURLTransformer->parseStrict( aURL );

        uno::Reference< css::frame::XDispatch > xDispatch(
                xDispatchProvider->queryDispatch( aURL, ::rtl::OUString( RTL_CONSTASCII_USTRINGPARAM( "_self" ) ), 0 ),
                uno::UNO_SET_THROW );
        xDispatch->dispatch( aURL, uno::Sequence< beans::PropertyValue >() );
        bUIClose = sal_True;
    }
    catch( uno::Exception& )
    {
    }

    if ( !bUIClose )
    {
        // if it is not possible to use UI dispatch, try to close the model directly
        uno::Reference< util::XCloseable > xCloseable( getModel(), uno::UNO_QUERY );
        if( xCloseable.is() )
        {
            // use close(boolean DeliverOwnership)

            // The boolean parameter DeliverOwnership tells objects vetoing the close process that they may
            // assume ownership if they object the closure by throwing a CloseVetoException
            // Here we give up ownership. To be on the safe side, catch possible veto exception anyway.
            xCloseable->close(sal_True);
        }
        else
        {
            // If close is not supported by this model - try to dispose it.
            // But if the model disagree with a reset request for the modify state
            // we shouldn't do so. Otherwhise some strange things can happen.
            uno::Reference< lang::XComponent > xDisposable ( getModel(), uno::UNO_QUERY );
            if ( xDisposable.is() )
                xDisposable->dispose();
>>>>>>> 4fba42e5
        }
    }
}

void
VbaDocumentBase::Protect( const uno::Any &aPassword ) throw (uno::RuntimeException)
{
    rtl::OUString rPassword;
    uno::Reference< util::XProtectable > xProt( getModel(), uno::UNO_QUERY_THROW );
    SC_VBA_FIXME(("Workbook::Protect stub"));
    if(  aPassword >>= rPassword )
        xProt->protect( rPassword );
    else
        xProt->protect( rtl::OUString() );
}

void
VbaDocumentBase::Unprotect( const uno::Any &aPassword ) throw (uno::RuntimeException)
{
    rtl::OUString rPassword;
    uno::Reference< util::XProtectable > xProt( getModel(), uno::UNO_QUERY_THROW );
    if( !xProt->isProtected() )
        throw uno::RuntimeException(::rtl::OUString(
            RTL_CONSTASCII_USTRINGPARAM( "File is already unprotected" ) ),
            uno::Reference< XInterface >() );
    else
    {
        if( aPassword >>= rPassword )
            xProt->unprotect( rPassword );
        else
            xProt->unprotect( rtl::OUString() );
    }
}

void
VbaDocumentBase::setSaved( sal_Bool bSave ) throw (uno::RuntimeException)
{
    uno::Reference< util::XModifiable > xModifiable( getModel(), uno::UNO_QUERY_THROW );
    try
    {
        xModifiable->setModified( !bSave );
    }
    catch ( lang::DisposedException& )
    {
        // impossibility to set the modified state on disposed document should not trigger an error
    }
    catch ( beans::PropertyVetoException& )
    {
        uno::Any aCaught( ::cppu::getCaughtException() );
        throw lang::WrappedTargetRuntimeException(
                ::rtl::OUString( RTL_CONSTASCII_USTRINGPARAM( "Can't change modified state of model!" ) ),
                uno::Reference< uno::XInterface >(),
                aCaught );
    }
}

sal_Bool
VbaDocumentBase::getSaved() throw (uno::RuntimeException)
{
    uno::Reference< util::XModifiable > xModifiable( getModel(), uno::UNO_QUERY_THROW );
    return !xModifiable->isModified();
}

void
VbaDocumentBase::Save() throw (uno::RuntimeException)
{
    rtl::OUString url = rtl::OUString( RTL_CONSTASCII_USTRINGPARAM(".uno:Save"));
    uno::Reference< frame::XModel > xModel = getModel();
    dispatchRequests(xModel,url);
}

void
VbaDocumentBase::Activate() throw (uno::RuntimeException)
{
    uno::Reference< frame::XFrame > xFrame( getModel()->getCurrentController()->getFrame(), uno::UNO_QUERY_THROW );
    xFrame->activate();
}

uno::Any SAL_CALL
VbaDocumentBase::getVBProject() throw (uno::RuntimeException)
{
    try // return empty object on error
    {
        uno::Sequence< uno::Any > aArgs( 2 );
        aArgs[ 0 ] <<= uno::Reference< XHelperInterface >( this );
        aArgs[ 1 ] <<= getModel();
        uno::Reference< lang::XMultiComponentFactory > xServiceManager( mxContext->getServiceManager(), uno::UNO_SET_THROW );
        uno::Reference< uno::XInterface > xVBProjects = xServiceManager->createInstanceWithArgumentsAndContext(
            ::rtl::OUString( RTL_CONSTASCII_USTRINGPARAM( "ooo.vba.VBProject" ) ), aArgs, mxContext );
        return uno::Any( xVBProjects );
    }
    catch( uno::Exception& )
    {
    }
    return uno::Any();
}

rtl::OUString&
VbaDocumentBase::getServiceImplName()
{
    static rtl::OUString sImplName( RTL_CONSTASCII_USTRINGPARAM("VbaDocumentBase") );
    return sImplName;
}

uno::Sequence< rtl::OUString >
VbaDocumentBase::getServiceNames()
{
    static uno::Sequence< rtl::OUString > aServiceNames;
    if ( aServiceNames.getLength() == 0 )
    {
        aServiceNames.realloc( 1 );
        aServiceNames[ 0 ] = rtl::OUString( RTL_CONSTASCII_USTRINGPARAM("ooo.vba.VbaDocumentBase" ) );
    }
    return aServiceNames;
}

/* vim:set shiftwidth=4 softtabstop=4 expandtab: */<|MERGE_RESOLUTION|>--- conflicted
+++ resolved
@@ -74,19 +74,9 @@
     }
     else
     {
-<<<<<<< HEAD
         uno::Reference< frame::XTitle > xTitle( getModel(), uno::UNO_QUERY_THROW );
         sName = xTitle->getTitle();
-=======
-        const static rtl::OUString sTitle( RTL_CONSTASCII_USTRINGPARAM("Title" ) );
-        // process "UntitledX - $(PRODUCTNAME)"
-        uno::Reference< frame::XFrame > xFrame( getModel()->getCurrentController()->getFrame(), uno::UNO_QUERY_THROW );
-        uno::Reference< beans::XPropertySet > xProps( xFrame, uno::UNO_QUERY_THROW );
-        xProps->getPropertyValue(sTitle ) >>= sName;
-        sal_Int32 pos = 0;
-        sName = sName.getToken(0,'-',pos);
         sName = sName.trim();
->>>>>>> 4fba42e5
     }
     return sName;
 }
@@ -156,39 +146,6 @@
                             mxContext ),
                         uno::UNO_QUERY_THROW );
 
-<<<<<<< HEAD
-    if( xCloseable.is() )
-    {
-        // use close(boolean DeliverOwnership)
-
-        // The boolean parameter DeliverOwnership tells objects vetoing the close process that they may
-        // assume ownership if they object the closure by throwing a CloseVetoException
-        // Here we give up ownership. To be on the safe side, catch possible veto exception anyway.
-        try{
-            xCloseable->close(sal_True);
-        }
-        catch( util::CloseVetoException )
-        {
-            //close is cancelled, nothing to do
-        }
-    }
-    // If close is not supported by this model - try to dispose it.
-    // But if the model disagree with a reset request for the modify state
-    // we shouldn't do so. Otherwhise some strange things can happen.
-    else
-    {
-        uno::Reference< lang::XComponent > xDisposable ( getModel(), uno::UNO_QUERY );
-        if ( xDisposable.is() )
-        {
-            // To be on the safe side, catch possible veto exception anyway.
-            try
-            {
-                xDisposable->dispose();
-            }
-            catch( uno::Exception& )
-            {
-            }
-=======
         util::URL aURL;
         aURL.Complete = rtl::OUString( RTL_CONSTASCII_USTRINGPARAM( ".uno:CloseDoc" ) );
         xURLTransformer->parseStrict( aURL );
@@ -214,17 +171,31 @@
             // The boolean parameter DeliverOwnership tells objects vetoing the close process that they may
             // assume ownership if they object the closure by throwing a CloseVetoException
             // Here we give up ownership. To be on the safe side, catch possible veto exception anyway.
-            xCloseable->close(sal_True);
+            try{
+                xCloseable->close(sal_True);
+            }
+            catch( util::CloseVetoException )
+            {
+                //close is cancelled, nothing to do
+            }
         }
+        // If close is not supported by this model - try to dispose it.
+        // But if the model disagree with a reset request for the modify state
+        // we shouldn't do so. Otherwhise some strange things can happen.
         else
         {
-            // If close is not supported by this model - try to dispose it.
-            // But if the model disagree with a reset request for the modify state
-            // we shouldn't do so. Otherwhise some strange things can happen.
             uno::Reference< lang::XComponent > xDisposable ( getModel(), uno::UNO_QUERY );
             if ( xDisposable.is() )
-                xDisposable->dispose();
->>>>>>> 4fba42e5
+            {
+                // To be on the safe side, catch possible veto exception anyway.
+                try
+                {
+                    xDisposable->dispose();
+                }
+                catch( uno::Exception& )
+                {
+                }
+            }
         }
     }
 }
