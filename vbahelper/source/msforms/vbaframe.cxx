/* -*- Mode: C++; tab-width: 4; indent-tabs-mode: nil; c-basic-offset: 4 -*- */
/*************************************************************************
 *
 * DO NOT ALTER OR REMOVE COPYRIGHT NOTICES OR THIS FILE HEADER.
 *
 * Copyright 2000, 2010 Oracle and/or its affiliates.
 *
 * OpenOffice.org - a multi-platform office productivity suite
 *
 * This file is part of OpenOffice.org.
 *
 * OpenOffice.org is free software: you can redistribute it and/or modify
 * it under the terms of the GNU Lesser General Public License version 3
 * only, as published by the Free Software Foundation.
 *
 * OpenOffice.org is distributed in the hope that it will be useful,
 * but WITHOUT ANY WARRANTY; without even the implied warranty of
 * MERCHANTABILITY or FITNESS FOR A PARTICULAR PURPOSE.  See the
 * GNU Lesser General Public License version 3 for more details
 * (a copy is included in the LICENSE file that accompanied this code).
 *
 * You should have received a copy of the GNU Lesser General Public License
 * version 3 along with OpenOffice.org.  If not, see
 * <http://www.openoffice.org/license.html>
 * for a copy of the LGPLv3 License.
 *
 ************************************************************************/

#include "vbaframe.hxx"
#include "vbanewfont.hxx"
#include "vbacontrols.hxx"
#include <ooo/vba/msforms/fmBorderStyle.hpp>
#include <ooo/vba/msforms/fmSpecialEffect.hpp>

using namespace com::sun::star;
using namespace ooo::vba;


const static rtl::OUString LABEL( RTL_CONSTASCII_USTRINGPARAM("Label") );

ScVbaFrame::ScVbaFrame(
        const uno::Reference< XHelperInterface >& xParent,
        const uno::Reference< uno::XComponentContext >& xContext,
        const uno::Reference< uno::XInterface >& xControl,
        const uno::Reference< frame::XModel >& xModel,
        ov::AbstractGeometryAttributes* pGeomHelper,
        const css::uno::Reference< css::awt::XControl >& xDialog ) :
    FrameImpl_BASE( xParent, xContext, xControl, xModel, pGeomHelper ),
    mxDialog( xDialog )
{
}

// XFrame attributes

rtl::OUString SAL_CALL ScVbaFrame::getCaption() throw (css::uno::RuntimeException)
{
    rtl::OUString Label;
    m_xProps->getPropertyValue( LABEL ) >>= Label;
    return Label;
}

void SAL_CALL ScVbaFrame::setCaption( const rtl::OUString& _caption ) throw (::com::sun::star::uno::RuntimeException)
{
    m_xProps->setPropertyValue( LABEL, uno::makeAny( _caption ) );
}

sal_Int32 SAL_CALL ScVbaFrame::getSpecialEffect() throw (uno::RuntimeException)
{
    return msforms::fmSpecialEffect::fmSpecialEffectEtched;
}

void SAL_CALL ScVbaFrame::setSpecialEffect( sal_Int32 /*nSpecialEffect*/ ) throw (uno::RuntimeException)
{
}

sal_Int32 SAL_CALL ScVbaFrame::getBorderStyle() throw (uno::RuntimeException)
{
    return msforms::fmBorderStyle::fmBorderStyleNone;
}

void SAL_CALL ScVbaFrame::setBorderStyle( sal_Int32 /*nBorderStyle*/ ) throw (uno::RuntimeException)
{
}

<<<<<<< HEAD
::sal_Int32 SAL_CALL ScVbaFrame::getForeColor() throw (::com::sun::star::uno::RuntimeException)
{
    return 0;
}

void SAL_CALL ScVbaFrame::setForeColor( ::sal_Int32 /*_forecolor*/ ) throw (::com::sun::star::uno::RuntimeException)
{
    return;
}


rtl::OUString SAL_CALL
ScVbaFrame::getAccelerator() throw (css::uno::RuntimeException)
{
    //FIXME: seems not support?
    return rtl::OUString();
}

void SAL_CALL
ScVbaFrame::setAccelerator( const rtl::OUString& /*_accelerator*/ ) throw (::com::sun::star::uno::RuntimeException)
{
    //FIXME: seems not support?
}

rtl::OUString&
ScVbaFrame::getServiceImplName()
=======
uno::Reference< msforms::XNewFont > SAL_CALL ScVbaFrame::getFont() throw (uno::RuntimeException)
>>>>>>> 86e7ed8c
{
    return new VbaNewFont( this, mxContext, m_xProps );
}

// XFrame methods

uno::Any SAL_CALL ScVbaFrame::Controls( const uno::Any& rIndex ) throw (uno::RuntimeException)
{
<<<<<<< HEAD
    static uno::Sequence< rtl::OUString > aServiceNames;
    if ( aServiceNames.getLength() == 0 )
    {
        aServiceNames.realloc( 1 );
        aServiceNames[ 0 ] = rtl::OUString( RTL_CONSTASCII_USTRINGPARAM("ooo.vba.msforms.Frame" ) );
    }
    return aServiceNames;
}

/* vim:set shiftwidth=4 softtabstop=4 expandtab: */
=======
    // horizontal anchor of frame children is inside border line (add one unit to compensate border line width)
    double fOffsetX = mpGeometryHelper->getOffsetX() + getLeft() + 1.0;
    // vertical anchor of frame children is inside border line (add half of text height and one unit to compensate border line width)
    double fOffsetY = mpGeometryHelper->getOffsetY() + getTop() + (getFont()->getSize() / 2.0) + 1.0;

    uno::Reference< XCollection > xControls( new ScVbaControls( this, mxContext, mxDialog, m_xModel, fOffsetX, fOffsetY ) );
    if( rIndex.hasValue() )
        return uno::Any( xControls->Item( rIndex, uno::Any() ) );
    return uno::Any( xControls );
}

// XHelperInterface

VBAHELPER_IMPL_XHELPERINTERFACE( ScVbaFrame, "ooo.vba.msforms.Frame" )
>>>>>>> 86e7ed8c
<|MERGE_RESOLUTION|>--- conflicted
+++ resolved
@@ -69,6 +69,25 @@
     return msforms::fmSpecialEffect::fmSpecialEffectEtched;
 }
 
+void SAL_CALL
+ScVbaFrame::setValue( const uno::Any& _value ) throw (::com::sun::star::uno::RuntimeException)
+{
+    rtl::OUString sCaption;
+    _value >>= sCaption;
+    setCaption( sCaption );
+}
+
+::sal_Int32 SAL_CALL ScVbaFrame::getForeColor() throw (::com::sun::star::uno::RuntimeException)
+{
+    return 0;
+}
+
+void SAL_CALL ScVbaFrame::setForeColor( ::sal_Int32 /*_forecolor*/ ) throw (::com::sun::star::uno::RuntimeException)
+{
+    return;
+}
+
+
 void SAL_CALL ScVbaFrame::setSpecialEffect( sal_Int32 /*nSpecialEffect*/ ) throw (uno::RuntimeException)
 {
 }
@@ -82,36 +101,7 @@
 {
 }
 
-<<<<<<< HEAD
-::sal_Int32 SAL_CALL ScVbaFrame::getForeColor() throw (::com::sun::star::uno::RuntimeException)
-{
-    return 0;
-}
-
-void SAL_CALL ScVbaFrame::setForeColor( ::sal_Int32 /*_forecolor*/ ) throw (::com::sun::star::uno::RuntimeException)
-{
-    return;
-}
-
-
-rtl::OUString SAL_CALL
-ScVbaFrame::getAccelerator() throw (css::uno::RuntimeException)
-{
-    //FIXME: seems not support?
-    return rtl::OUString();
-}
-
-void SAL_CALL
-ScVbaFrame::setAccelerator( const rtl::OUString& /*_accelerator*/ ) throw (::com::sun::star::uno::RuntimeException)
-{
-    //FIXME: seems not support?
-}
-
-rtl::OUString&
-ScVbaFrame::getServiceImplName()
-=======
 uno::Reference< msforms::XNewFont > SAL_CALL ScVbaFrame::getFont() throw (uno::RuntimeException)
->>>>>>> 86e7ed8c
 {
     return new VbaNewFont( this, mxContext, m_xProps );
 }
@@ -120,18 +110,6 @@
 
 uno::Any SAL_CALL ScVbaFrame::Controls( const uno::Any& rIndex ) throw (uno::RuntimeException)
 {
-<<<<<<< HEAD
-    static uno::Sequence< rtl::OUString > aServiceNames;
-    if ( aServiceNames.getLength() == 0 )
-    {
-        aServiceNames.realloc( 1 );
-        aServiceNames[ 0 ] = rtl::OUString( RTL_CONSTASCII_USTRINGPARAM("ooo.vba.msforms.Frame" ) );
-    }
-    return aServiceNames;
-}
-
-/* vim:set shiftwidth=4 softtabstop=4 expandtab: */
-=======
     // horizontal anchor of frame children is inside border line (add one unit to compensate border line width)
     double fOffsetX = mpGeometryHelper->getOffsetX() + getLeft() + 1.0;
     // vertical anchor of frame children is inside border line (add half of text height and one unit to compensate border line width)
@@ -146,4 +124,4 @@
 // XHelperInterface
 
 VBAHELPER_IMPL_XHELPERINTERFACE( ScVbaFrame, "ooo.vba.msforms.Frame" )
->>>>>>> 86e7ed8c
+/* vim:set shiftwidth=4 softtabstop=4 expandtab: */