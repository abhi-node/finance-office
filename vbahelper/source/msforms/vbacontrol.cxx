--- conflicted
+++ resolved
@@ -411,19 +411,6 @@
     m_aControlTag = aTag;
 }
 
-<<<<<<< HEAD
-::sal_Int32 SAL_CALL ScVbaControl::getForeColor() throw (::com::sun::star::uno::RuntimeException)
-{
-    sal_Int32 nForeColor = -1;
-    m_xProps->getPropertyValue( rtl::OUString( RTL_CONSTASCII_USTRINGPARAM( "TextColor" ) ) ) >>= nForeColor;
-    return OORGBToXLRGB( nForeColor );
-}
-
-void SAL_CALL ScVbaControl::setForeColor( ::sal_Int32 _forecolor ) throw (::com::sun::star::uno::RuntimeException)
-{
-     m_xProps->setPropertyValue( rtl::OUString( RTL_CONSTASCII_USTRINGPARAM( "TextColor" ) ), uno::makeAny( XLRGBToOORGB( _forecolor ) ) );
-}
-
 void ScVbaControl::fireEvent( script::ScriptEvent& evt )
 {
     uno::Reference<lang::XMultiComponentFactory > xServiceManager( mxContext->getServiceManager(), uno::UNO_QUERY_THROW );
@@ -492,12 +479,7 @@
     fireEvent( evt );
 }
 
-//ScVbaControlFactory
-
-ScVbaControlFactory::ScVbaControlFactory( const uno::Reference< uno::XComponentContext >& xContext, const uno::Reference< uno::XInterface >& xControl, const uno::Reference< frame::XModel >& xModel ): m_xContext( xContext ), m_xControl( xControl ), m_xModel( xModel )
-=======
 sal_Int32 SAL_CALL ScVbaControl::getTabIndex() throw (uno::RuntimeException)
->>>>>>> 86e7ed8c
 {
     return 1;
 }
@@ -518,39 +500,19 @@
     const static rtl::OUString sClassId( RTL_CONSTASCII_USTRINGPARAM("ClassId") );
     xProps->getPropertyValue( sClassId ) >>= nClassId;
     uno::Reference< XHelperInterface > xVbaParent; // #FIXME - should be worksheet I guess
-<<<<<<< HEAD
     sal_Bool bToggle = sal_False;
-=======
-    uno::Reference< drawing::XShape > xShape( xControlShape, uno::UNO_QUERY_THROW );
-    ::std::auto_ptr< ConcreteXShapeGeometryAttributes > xGeoHelper( new ConcreteXShapeGeometryAttributes( xContext, xShape ) );
-
->>>>>>> 86e7ed8c
     switch( nClassId )
     {
         case form::FormComponentType::COMBOBOX:
             return new ScVbaComboBox( xVbaParent, xContext, xControlShape, xModel, xGeoHelper.release() );
         case form::FormComponentType::COMMANDBUTTON:
-<<<<<<< HEAD
-
-            xProps->getPropertyValue( rtl::OUString( RTL_CONSTASCII_USTRINGPARAM("Toggle") ) ) >>= bToggle;
-            if ( bToggle )
-                return new ScVbaToggleButton( xVbaParent, m_xContext, xControlShape, m_xModel, new ConcreteXShapeGeometryAttributes( m_xContext, uno::Reference< drawing::XShape >( xControlShape, uno::UNO_QUERY_THROW ) ) );
-            else
-                return new ScVbaButton( xVbaParent, m_xContext, xControlShape, m_xModel, new ConcreteXShapeGeometryAttributes( m_xContext, uno::Reference< drawing::XShape >( xControlShape, uno::UNO_QUERY_THROW ) ) );
-
-=======
             return new ScVbaButton( xVbaParent, xContext, xControlShape, xModel, xGeoHelper.release() );
->>>>>>> 86e7ed8c
         case form::FormComponentType::FIXEDTEXT:
             return new ScVbaLabel( xVbaParent, xContext, xControlShape, xModel, xGeoHelper.release() );
         case form::FormComponentType::TEXTFIELD:
-<<<<<<< HEAD
-            return new ScVbaTextBox( xVbaParent, m_xContext, xControlShape, m_xModel, new ConcreteXShapeGeometryAttributes( m_xContext, uno::Reference< drawing::XShape >( xControlShape, uno::UNO_QUERY_THROW ) ) );
+            return new ScVbaTextBox( xVbaParent, xContext, xControlShape, xModel, xGeoHelper.release() );
         case form::FormComponentType::CHECKBOX:
-            return new ScVbaCheckbox( xVbaParent, m_xContext, xControlShape, m_xModel, new ConcreteXShapeGeometryAttributes( m_xContext, uno::Reference< drawing::XShape >( xControlShape, uno::UNO_QUERY_THROW ) ) );
-=======
-            return new ScVbaTextBox( xVbaParent, xContext, xControlShape, xModel, xGeoHelper.release() );
->>>>>>> 86e7ed8c
+            return new ScVbaCheckbox( xVbaParent, m_xContext, xControlShape, m_xModel, xGeoHelper.release() );
         case form::FormComponentType::RADIOBUTTON:
             return new ScVbaRadioButton( xVbaParent, xContext, xControlShape, xModel, xGeoHelper.release() );
         case form::FormComponentType::LISTBOX:
@@ -558,14 +520,7 @@
         case form::FormComponentType::SPINBUTTON:
             return new ScVbaSpinButton( xVbaParent, xContext, xControlShape, xModel, xGeoHelper.release() );
         case form::FormComponentType::IMAGECONTROL:
-<<<<<<< HEAD
-            return new ScVbaImage( xVbaParent, m_xContext, xControlShape, m_xModel, new ConcreteXShapeGeometryAttributes( m_xContext, uno::Reference< drawing::XShape >( xControlShape, uno::UNO_QUERY_THROW ) ) );
-        default:
-            throw uno::RuntimeException( rtl::OUString(RTL_CONSTASCII_USTRINGPARAM(
-                    "Donot support this Control Type." )), uno::Reference< uno::XInterface >() );
-=======
             return new ScVbaImage( xVbaParent, xContext, xControlShape, xModel, xGeoHelper.release() );
->>>>>>> 86e7ed8c
     }
     throw uno::RuntimeException( rtl::OUString::createFromAscii("Unsupported control." ), uno::Reference< uno::XInterface >() );
 }
@@ -601,33 +556,6 @@
     else if ( xServiceInfo->supportsService( rtl::OUString( RTL_CONSTASCII_USTRINGPARAM("com.sun.star.awt.UnoControlComboBoxModel") ) ) )
         xVBAControl.set( new ScVbaComboBox( xVbaParent, xContext, xControl, xModel, xGeoHelper.release(), true ) );
     else if ( xServiceInfo->supportsService( rtl::OUString( RTL_CONSTASCII_USTRINGPARAM("com.sun.star.awt.UnoControlListBoxModel") ) ) )
-<<<<<<< HEAD
-        pControl = new ScVbaListBox( xVbaParent, m_xContext, xControl, m_xModel, new UserFormGeometryHelper( m_xContext, xControl ) );
-    else if ( xServiceInfo->supportsService( rtl::OUString( RTL_CONSTASCII_USTRINGPARAM("com.sun.star.awt.UnoControlFixedTextModel") ) ) )
-        pControl = new ScVbaLabel( xVbaParent, m_xContext, xControl, m_xModel, new UserFormGeometryHelper( m_xContext, xControl ) );
-    else if ( xServiceInfo->supportsService( rtl::OUString( RTL_CONSTASCII_USTRINGPARAM("com.sun.star.awt.UnoControlImageControlModel") ) ) )
-        pControl = new ScVbaImage( xVbaParent, m_xContext, xControl, m_xModel, new UserFormGeometryHelper( m_xContext, xControl ) );
-    else if ( xServiceInfo->supportsService( rtl::OUString( RTL_CONSTASCII_USTRINGPARAM("com.sun.star.awt.UnoControlProgressBarModel") ) ) )
-        pControl = new ScVbaProgressBar( xVbaParent, m_xContext, xControl, m_xModel, new UserFormGeometryHelper( m_xContext, xControl ) );
-    else if ( xServiceInfo->supportsService( rtl::OUString( RTL_CONSTASCII_USTRINGPARAM("com.sun.star.awt.UnoControlGroupBoxModel") ) ) )
-        pControl = new ScVbaFrame( xVbaParent, m_xContext, xControl, m_xModel, new UserFormGeometryHelper( m_xContext, xControl ) );
-    else if ( xServiceInfo->supportsService( rtl::OUString( RTL_CONSTASCII_USTRINGPARAM("com.sun.star.awt.UnoControlScrollBarModel") ) ) )
-        pControl = new ScVbaScrollBar( xVbaParent, m_xContext, xControl, m_xModel, new UserFormGeometryHelper( m_xContext, xControl ) );
-    else if ( xServiceInfo->supportsService( rtl::OUString( RTL_CONSTASCII_USTRINGPARAM("com.sun.star.awt.UnoMultiPageModel") ) ) )
-        pControl = new ScVbaMultiPage( xVbaParent, m_xContext, xControl, m_xModel, new UserFormGeometryHelper( m_xContext, xControl ), xParent );
-    // #FIXME implement a page control
-    else if ( xServiceInfo->supportsService( rtl::OUString( RTL_CONSTASCII_USTRINGPARAM("com.sun.star.awt.UnoPageModel") ) ) )
-        pControl = new ScVbaControl( xVbaParent, m_xContext, xControl, m_xModel, new UserFormGeometryHelper( m_xContext, xControl ) );
-    else if ( xServiceInfo->supportsService( rtl::OUString( RTL_CONSTASCII_USTRINGPARAM("com.sun.star.awt.UnoFrameModel") ) ) )
-        pControl = new ScVbaFrame( xVbaParent, m_xContext, xControl, m_xModel, new UserFormGeometryHelper( m_xContext, xControl ) );
-    else if ( xServiceInfo->supportsService( rtl::OUString( RTL_CONSTASCII_USTRINGPARAM("com.sun.star.awt.UnoControlSpinButtonModel") ) ) )
-        pControl = new ScVbaSpinButton( xVbaParent, m_xContext, xControl, m_xModel, new UserFormGeometryHelper( m_xContext, xControl ) );
-    else if ( xServiceInfo->supportsService( rtl::OUString( RTL_CONSTASCII_USTRINGPARAM("com.sun.star.custom.awt.UnoControlSystemAXContainerModel") ) ) )
-        pControl = new VbaSystemAXControl( xVbaParent, m_xContext, xControl, m_xModel, new UserFormGeometryHelper( m_xContext, xControl ) );
-    else
-        throw uno::RuntimeException( rtl::OUString(RTL_CONSTASCII_USTRINGPARAM("Unsupported control ")), uno::Reference< uno::XInterface >() );
-    return pControl;
-=======
         xVBAControl.set( new ScVbaListBox( xVbaParent, xContext, xControl, xModel, xGeoHelper.release() ) );
     else if ( xServiceInfo->supportsService( rtl::OUString( RTL_CONSTASCII_USTRINGPARAM("com.sun.star.awt.UnoControlFixedTextModel") ) ) )
         xVBAControl.set( new ScVbaLabel( xVbaParent, xContext, xControl, xModel, xGeoHelper.release() ) );
@@ -645,11 +573,18 @@
         xVBAControl.set( new ScVbaSpinButton( xVbaParent, xContext, xControl, xModel, xGeoHelper.release() ) );
     else if ( xServiceInfo->supportsService( rtl::OUString( RTL_CONSTASCII_USTRINGPARAM("com.sun.star.custom.awt.UnoControlSystemAXContainerModel") ) ) )
         xVBAControl.set( new VbaSystemAXControl( xVbaParent, xContext, xControl, xModel, xGeoHelper.release() ) );
-
+    // #FIXME implement a page control
+    else if ( xServiceInfo->supportsService( rtl::OUString( RTL_CONSTASCII_USTRINGPARAM("com.sun.star.awt.UnoPageModel") ) ) )
+        xVBAControl.set( new ScVbaControl( xVbaParent, m_xContext, xControl, m_xModel, xGeoHelper.release() ) );
+    else if ( xServiceInfo->supportsService( rtl::OUString( RTL_CONSTASCII_USTRINGPARAM("com.sun.star.awt.UnoFrameModel") ) ) )
+        xVBAControl.set( new ScVbaFrame( xVbaParent, m_xContext, xControl, m_xModel, xGeoHelper.release() ) );
+    else if ( xServiceInfo->supportsService( rtl::OUString( RTL_CONSTASCII_USTRINGPARAM("com.sun.star.awt.UnoControlSpinButtonModel") ) ) )
+        xVBAControl.set( new ScVbaSpinButton( xVbaParent, m_xContext, xControl, m_xModel, xGeoHelper.release() ) );
+    else if ( xServiceInfo->supportsService( rtl::OUString( RTL_CONSTASCII_USTRINGPARAM("com.sun.star.custom.awt.UnoControlSystemAXContainerModel") ) ) )
+        xVBAControl.set( new VbaSystemAXControl( xVbaParent, m_xContext, xControl, m_xModel, xGeoHelper.release() ) );
     if( xVBAControl.is() )
         return xVBAControl;
     throw uno::RuntimeException( rtl::OUString::createFromAscii("Unsupported control." ), uno::Reference< uno::XInterface >() );
->>>>>>> 86e7ed8c
 }
 
 rtl::OUString&
@@ -670,8 +605,6 @@
     }
     return aServiceNames;
 }
-
-
 
 typedef cppu::WeakImplHelper1< XControlProvider > ControlProvider_BASE;
 class ControlProviderImpl : public ControlProvider_BASE
@@ -690,6 +623,14 @@
         xControlToReturn = ScVbaControlFactory::createShapeControl( m_xCtx, xControlShape, xDocOwner );
     return xControlToReturn;
 
+}
+uno::Reference< msforms::XControl > SAL_CALL
+ControlProviderImpl::createUserformControl( const uno::Reference< awt::XControl >& xControl, const uno::Reference< awt::XControl >& xDialog, const uno::Reference< frame::XModel >& xDocOwner ) throw (uno::RuntimeException)
+{
+    uno::Reference< msforms::XControl > xControlToReturn;
+    if ( xControl.is() && xDialog.is() )
+        xControlToReturn = ScVbaControlFactory::createUserformControl( m_xCtx, xControl, xDialog, xDocOwner, 0.0, 0.0 );
+    return xControlToReturn;
 }
 
 namespace controlprovider
