--- conflicted
+++ resolved
@@ -76,13 +76,7 @@
         const uno::Reference< awt::XControl >& xDialog ) :
     MultiPageImpl_BASE( xParent, xContext, xControl, xModel, pGeomHelper )
 {
-<<<<<<< HEAD
     mxDialogProps.set( xDialog, uno::UNO_QUERY_THROW );
-=======
-    mxDialogProps.set( xDialog->getModel(), uno::UNO_QUERY_THROW );
-    // set dialog step to value of multipage pseudo model
-    setValue(getValue());
->>>>>>> 86e7ed8c
 }
 
 // Attributes
