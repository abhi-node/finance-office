#*************************************************************************
#
# DO NOT ALTER OR REMOVE COPYRIGHT NOTICES OR THIS FILE HEADER.
# 
# Copyright 2000, 2010 Oracle and/or its affiliates.
#
# OpenOffice.org - a multi-platform office productivity suite
#
# This file is part of OpenOffice.org.
#
# OpenOffice.org is free software: you can redistribute it and/or modify
# it under the terms of the GNU Lesser General Public License version 3
# only, as published by the Free Software Foundation.
#
# OpenOffice.org is distributed in the hope that it will be useful,
# but WITHOUT ANY WARRANTY; without even the implied warranty of
# MERCHANTABILITY or FITNESS FOR A PARTICULAR PURPOSE.  See the
# GNU Lesser General Public License version 3 for more details
# (a copy is included in the LICENSE file that accompanied this code).
#
# You should have received a copy of the GNU Lesser General Public License
# version 3 along with OpenOffice.org.  If not, see
# <http://www.openoffice.org/license.html>
# for a copy of the LGPLv3 License.
#
#*************************************************************************
PRJ=..$/..$/..

PRJNAME=shell
TARGET=gconfbe

LIBTARGET=NO
ENABLE_EXCEPTIONS=TRUE
VISIBILITY_HIDDEN=TRUE

# --- Settings ---

.INCLUDE : settings.mk

# no "lib" prefix
DLLPRE =
UCDSRCEXT = txt

.IF "$(ENABLE_LOCKDOWN)" == "YES"
CFLAGS+=-DENABLE_LOCKDOWN
.ENDIF

.IF "$(ENABLE_GCONF)"!=""
COMPILER_WARN_ALL=TRUE
PKGCONFIG_MODULES=gconf-2.0 gobject-2.0 ORBit-2.0 glib-2.0
.INCLUDE: pkg_config.mk

.IF "$(OS)" == "SOLARIS"
LINKFLAGS+=-z nodefs
.ENDIF          # "$(OS)" == "SOLARIS"

.IF "$(OS)" == "LINUX"
# hack for faked SO environment
CFLAGS+=-gdwarf-2
PKGCONFIG_LIBS!:=-Wl,--export-dynamic $(PKGCONFIG_LIBS)
.ENDIF

# --- Files ---


SLOFILES=\
    $(SLO)$/gconfaccess.obj \
    $(SLO)$/gconfbackend.obj
        
SHL1NOCHECK=TRUE
SHL1TARGET=$(TARGET)1.uno   
SHL1OBJS=$(SLOFILES)
SHL1DEF=$(MISC)$/$(SHL1TARGET).def

SHL1IMPLIB=i$(SHL1TARGET)
SHL1STDLIBS=    \
        $(CPPUHELPERLIB) \
        $(CPPULIB) \
        $(SALLIB)
        
SHL1STDLIBS+=$(PKGCONFIG_LIBS)

<<<<<<< HEAD
SHL1VERSIONMAP=$(SOLARENV)/src/component.map
=======
>>>>>>> 0d0b4e1c
SHL1DEF=$(MISC)$/$(SHL1TARGET).def
DEF1NAME=$(SHL1TARGET)

.ENDIF          # "$(ENABLE_GCONF)"!=""

# --- Targets ---

.INCLUDE : target.mk

ALLTAR : $(MISC)/$(TARGET)1-ucd.txt

$(MISC)/$(TARGET)1-ucd.txt : $$(@:b).$(UCDSRCEXT)
    cat $< | tr -d "\015" > $@
<|MERGE_RESOLUTION|>--- conflicted
+++ resolved
@@ -80,10 +80,6 @@
         
 SHL1STDLIBS+=$(PKGCONFIG_LIBS)
 
-<<<<<<< HEAD
-SHL1VERSIONMAP=$(SOLARENV)/src/component.map
-=======
->>>>>>> 0d0b4e1c
 SHL1DEF=$(MISC)$/$(SHL1TARGET).def
 DEF1NAME=$(SHL1TARGET)
 
