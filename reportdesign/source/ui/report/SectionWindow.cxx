--- conflicted
+++ resolved
@@ -109,10 +109,6 @@
     }
 
     _propertyChanged(aEvent);
-<<<<<<< HEAD
-=======
-    SetPaintTransparent(sal_True);
->>>>>>> ac6e971d
 }
 // -----------------------------------------------------------------------------
 OSectionWindow::~OSectionWindow()
@@ -138,30 +134,15 @@
         const uno::Reference< report::XSection> xCurrentSection = m_aReportSection.getSection();
         if ( _rEvent.PropertyName.equals(PROPERTY_HEIGHT) )
         {
-<<<<<<< HEAD
             static bool t4 = true;
         if ( t4 )
-            m_pParent->getView()->SetUpdateMode(FALSE);
+            m_pParent->getView()->SetUpdateMode(sal_False);
             //Resize();
             m_pParent->getView()->notifySizeChanged();
             m_pParent->resize(*this);
             if ( t4 )
-            m_pParent->getView()->SetUpdateMode(TRUE);
+            m_pParent->getView()->SetUpdateMode(sal_True);
             // getViewsWindow()->getView()->getReportView()->getController().resetZoomType();
-=======
-            m_pParent->getView()->SetUpdateMode(sal_False);
-            Resize();
-            m_pParent->getView()->notifySizeChanged();
-            m_pParent->resize(*this);
-            m_pParent->getView()->SetUpdateMode(sal_True);
-            m_aStartMarker.Invalidate(INVALIDATE_NOERASE);
-            m_aEndMarker.Invalidate(INVALIDATE_NOERASE);
-            m_aReportSection.Invalidate(/*INVALIDATE_NOERASE*/);
-            getViewsWindow()->getView()->getReportView()->getController().resetZoomType();
-            // Invalidate(INVALIDATE_NOCHILDREN | INVALIDATE_TRANSPARENT);
-            // m_pParent->Invalidate(INVALIDATE_NOCHILDREN|INVALIDATE_NOERASE|INVALIDATE_TRANSPARENT);
-            // m_pParent->Invalidate(/*INVALIDATE_NOCHILDREN | INVALIDATE_NOERASE |*/ INVALIDATE_NOCHILDREN | INVALIDATE_TRANSPARENT);
->>>>>>> ac6e971d
         }
         else if ( _rEvent.PropertyName.equals(PROPERTY_NAME) && !xSection->getGroup().is() )
         {
