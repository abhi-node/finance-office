/*************************************************************************
 *
 * DO NOT ALTER OR REMOVE COPYRIGHT NOTICES OR THIS FILE HEADER.
 *
 * Copyright 2000, 2010 Oracle and/or its affiliates.
 *
 * OpenOffice.org - a multi-platform office productivity suite
 *
 * This file is part of OpenOffice.org.
 *
 * OpenOffice.org is free software: you can redistribute it and/or modify
 * it under the terms of the GNU Lesser General Public License version 3
 * only, as published by the Free Software Foundation.
 *
 * OpenOffice.org is distributed in the hope that it will be useful,
 * but WITHOUT ANY WARRANTY; without even the implied warranty of
 * MERCHANTABILITY or FITNESS FOR A PARTICULAR PURPOSE.  See the
 * GNU Lesser General Public License version 3 for more details
 * (a copy is included in the LICENSE file that accompanied this code).
 *
 * You should have received a copy of the GNU Lesser General Public License
 * version 3 along with OpenOffice.org.  If not, see
 * <http://www.openoffice.org/license.html>
 * for a copy of the LGPLv3 License.
 *
 ************************************************************************/

#ifndef _TOOLS_VCLRSC_HXX
#define _TOOLS_VCLRSC_HXX

#include <sal/types.h>
#include <tools/solar.h>

// ---------------
// - Window-Bits -
// ---------------

// from vcl/inc/wintypes.hxx
typedef sal_Int64 WinBits;

// Window-Bits fuer Window
#define WB_CLIPCHILDREN         ((WinBits)0x00000001)
#define WB_DIALOGCONTROL        ((WinBits)0x00000002)
#define WB_NODIALOGCONTROL      ((WinBits)0x00000004)
#define WB_BORDER               ((WinBits)0x00000008)
#define WB_NOBORDER             ((WinBits)0x00000010)
#define WB_SIZEABLE             ((WinBits)0x00000020)
#define WB_3DLOOK               ((WinBits)0x00000040)
#define WB_AUTOSIZE             ((WinBits)0x00000080)

// Window-Bits fuer SystemWindows
#define WB_MOVEABLE             ((WinBits)0x00000100)
#define WB_ROLLABLE             ((WinBits)0x00000200)
#define WB_CLOSEABLE            ((WinBits)0x00000400)
#define WB_STANDALONE           ((WinBits)0x00000800)
#define WB_APP                  ((WinBits)0x00001000)
#define WB_PINABLE              ((WinBits)0x00002000)
#define WB_SYSTEMWINDOW         ((WinBits)0x40000000)
#define WB_SIZEMOVE             (WB_SIZEABLE | WB_MOVEABLE)

// Standard-Window-Bits fuer ChildWindows
#define WB_TABSTOP              ((WinBits)0x00000100)
#define WB_NOTABSTOP            ((WinBits)0x00000200)
#define WB_GROUP                ((WinBits)0x00000400)
#define WB_NOGROUP              ((WinBits)0x00000800)
#define WB_HORZ                 ((WinBits)0x00001000)
#define WB_VERT                 ((WinBits)0x00002000)
#define WB_LEFT                 ((WinBits)0x00004000)
#define WB_CENTER               ((WinBits)0x00008000)
#define WB_RIGHT                ((WinBits)0x00010000)
#define WB_TOP                  ((WinBits)0x00020000)
#define WB_VCENTER              ((WinBits)0x00040000)
#define WB_BOTTOM               ((WinBits)0x00080000)
#define WB_DRAG                 ((WinBits)0x00100000)
#define WB_SPIN                 ((WinBits)0x00200000)
#define WB_REPEAT               ((WinBits)0x00400000)
#define WB_NOPOINTERFOCUS       ((WinBits)0x00800000)
#define WB_WORDBREAK            ((WinBits)0x01000000)
#define WB_NOLABEL              ((WinBits)0x02000000)
#define WB_SORT                 ((WinBits)0x04000000)
#define WB_DROPDOWN             ((WinBits)0x08000000)
#define WB_AUTOHSCROLL          ((WinBits)0x10000000)
#define WB_DOCKABLE             ((WinBits)0x20000000)
#define WB_AUTOVSCROLL          ((WinBits)0x40000000)

#define WB_HIDE                 ((WinBits)0x80000000)
#define WB_HSCROLL              WB_HORZ
#define WB_VSCROLL              WB_VERT
#define WB_TOPIMAGE             WB_TOP

// Window-Bits for PushButtons
#define WB_DEFBUTTON            ((WinBits)0x10000000)
#define WB_NOLIGHTBORDER        ((WinBits)0x20000000)
#define WB_RECTSTYLE            ((WinBits)0x08000000)
#define WB_SMALLSTYLE           ((WinBits)0x04000000)

// Window-Bits for FixedText
#define WB_INFO                 ((WinBits)0x20000000)
#define WB_PATHELLIPSIS         ((WinBits)0x00100000)

// Window-Bits for Edit
#define WB_PASSWORD             ((WinBits)0x01000000)
#define WB_READONLY             ((WinBits)0x02000000)
#define WB_NOHIDESELECTION      ((WinBits)SAL_CONST_INT64(0x1000000000))

// Window-Bits for MultiLineEdit
#define WB_IGNORETAB            ((WinBits)0x20000000)

// Window-Bits for ListBox and MultiListBox
#define WB_SIMPLEMODE           ((WinBits)0x20000000)

// Window-Bits for FixedBitmap
#define WB_FAST                 ((WinBits)0x04000000)
#define WB_SCALE                ((WinBits)0x08000000)
#define WB_TOPLEFTVISIBLE       ((WinBits)0x10000000)

// Window-Bits for ToolBox
#define WB_LINESPACING          ((WinBits)0x01000000)
#define WB_SCROLL               ((WinBits)0x02000000)

// Window-Bits for TabControl
#define WB_SINGLELINE           ((WinBits)0x02000000)

// Window-Bits for DockingWindows
#define WB_DOCKBORDER           ((WinBits)0x00001000)

// Window-Bits for SplitWindow
#define WB_NOSPLITDRAW          ((WinBits)0x01000000)
#define WB_FLATSPLITDRAW        ((WinBits)0x02000000)

// Window-Bits for MessageBoxen
#define WB_OK                   ((WinBits)0x00100000)
#define WB_OK_CANCEL            ((WinBits)0x00200000)
#define WB_YES_NO               ((WinBits)0x00400000)
#define WB_YES_NO_CANCEL        ((WinBits)0x00800000)
#define WB_RETRY_CANCEL         ((WinBits)0x01000000)
#define WB_DEF_OK               ((WinBits)0x02000000)
#define WB_DEF_CANCEL           ((WinBits)0x04000000)
#define WB_DEF_RETRY            ((WinBits)0x08000000)
#define WB_DEF_YES              ((WinBits)0x10000000)
#define WB_DEF_NO               ((WinBits)0x20000000)
#define WB_ABORT_RETRY_IGNORE  ((WinBits)SAL_CONST_INT64(0x1000000000))
#define WB_DEF_IGNORE          ((WinBits)SAL_CONST_INT64(0x2000000000))

// Standard-WinBits
#define WB_STDWORK              (WB_SIZEMOVE | WB_CLOSEABLE)
#define WB_STDMDI               (WB_CLOSEABLE)
#define WB_STDDOCKWIN           (WB_DOCKABLE | WB_MOVEABLE | WB_CLOSEABLE)
#define WB_STDFLOATWIN          (WB_SIZEMOVE | WB_CLOSEABLE | WB_ROLLABLE)
#define WB_STDDIALOG            (WB_MOVEABLE | WB_CLOSEABLE)
#define WB_STDMODELESS          (WB_STDDIALOG)
#define WB_STDMODAL             (WB_STDDIALOG)
#define WB_STDTABDIALOG         (WB_STDDIALOG)
#define WB_STDTABCONTROL        0

// For TreeListBox
#define WB_HASBUTTONS           ((WinBits)0x00800000)
#define WB_HASLINES             ((WinBits)0x01000000)
#define WB_HASLINESATROOT       ((WinBits)0x02000000)

// --------------
// - Help-Types -
// --------------

#if 0
// from vcl/inc/help.hxx
<<<<<<< HEAD
#define OOO_HELP_INDEX          ((sal_uIntPtr)0xFFFFFFFF)
#define OOO_HELP_HELPONHELP     ((sal_uIntPtr)0xFFFFFFFE)
=======
#define OOO_HELP_INDEX          ".help:index"
#define OOO_HELP_HELPONHELP     ".help:helponhelp"
#endif
>>>>>>> 95f71183

// --------------
// - FieldTypes -
// --------------

// from vcl/inc/fldunit.hxx
enum FieldUnit { FUNIT_NONE, FUNIT_MM, FUNIT_CM, FUNIT_M, FUNIT_KM,
                 FUNIT_TWIP, FUNIT_POINT, FUNIT_PICA,
                 FUNIT_INCH, FUNIT_FOOT, FUNIT_MILE, FUNIT_CUSTOM,
                 FUNIT_PERCENT, FUNIT_100TH_MM };


// from vcl/inc/vclenum.hxx
#ifndef ENUM_TIMEFIELDFORMAT_DECLARED
#define ENUM_TIMEFIELDFORMAT_DECLARED

enum TimeFieldFormat {TIMEF_NONE, TIMEF_SEC, TIMEF_100TH_SEC, TIMEF_SEC_CS, TimeFieldFormat_FORCE_EQUAL_SIZE=SAL_MAX_ENUM };

#endif

// -----------------
// - KeyCode-Types -
// -----------------
#include <com/sun/star/awt/Key.hpp>
#include <com/sun/star/awt/KeyGroup.hpp>

#define KEY_CODE        ((sal_uInt16)0x0FFF)

// Modifier-Tasten
#define KEY_SHIFT       ((sal_uInt16)0x1000)
#define KEY_MOD1        ((sal_uInt16)0x2000)
#define KEY_MOD2        ((sal_uInt16)0x4000)
#define KEY_MOD3        ((sal_uInt16)0x8000)
#define KEY_MODTYPE     ((sal_uInt16)0xF000)
#define KEY_ALLMODTYPE  ((sal_uInt16)0xF000)


// from vcl/inc/vclenum.hxx
#ifndef ENUM_KEYFUNCTYPE_DECLARED
#define ENUM_KEYFUNCTYPE_DECLARED

enum KeyFuncType { KEYFUNC_DONTKNOW, KEYFUNC_NEW, KEYFUNC_OPEN, KEYFUNC_SAVE,
                   KEYFUNC_SAVEAS, KEYFUNC_PRINT, KEYFUNC_CLOSE, KEYFUNC_QUIT,
                   KEYFUNC_CUT, KEYFUNC_COPY, KEYFUNC_PASTE, KEYFUNC_UNDO,
                   KEYFUNC_REDO, KEYFUNC_DELETE, KEYFUNC_REPEAT, KEYFUNC_FIND,
                   KEYFUNC_FINDBACKWARD, KEYFUNC_PROPERTIES, KEYFUNC_FRONT,
                   KeyFuncType_FORCE_EQUAL_SIZE=SAL_MAX_ENUM };

#endif

// ------------
// - TriState -
// ------------

// from vcl/inc/wintypes.hxx
enum TriState { STATE_NOCHECK, STATE_CHECK, STATE_DONTKNOW };

// -----------------
// - MapMode-Types -
// -----------------

// from vcl/inc/mapmod.hxx
enum MapUnit { MAP_100TH_MM, MAP_10TH_MM, MAP_MM, MAP_CM,
               MAP_1000TH_INCH, MAP_100TH_INCH, MAP_10TH_INCH, MAP_INCH,
               MAP_POINT, MAP_TWIP, MAP_PIXEL, MAP_SYSFONT, MAP_APPFONT,
               MAP_RELATIVE, MAP_REALAPPFONT };

// Das Resourcesystem benutzt den Wert 0xFFFF (freihalten)


// --------------------------
// - Bits fuer ToolBoxItems -
// --------------------------

// from vcl/inc/toolbox.hxx
typedef sal_uInt16 ToolBoxItemBits;

#define TIB_CHECKABLE           ((ToolBoxItemBits)0x0001)
#define TIB_RADIOCHECK          ((ToolBoxItemBits)0x0002)
#define TIB_AUTOCHECK           ((ToolBoxItemBits)0x0004)
#define TIB_LEFT                ((ToolBoxItemBits)0x0008)
#define TIB_AUTOSIZE            ((ToolBoxItemBits)0x0010)
#define TIB_DROPDOWN            ((ToolBoxItemBits)0x0020)
#define TIB_REPEAT              ((ToolBoxItemBits)0x0040)

enum ButtonType { BUTTON_SYMBOL, BUTTON_TEXT, BUTTON_SYMBOLTEXT };

enum ToolBoxItemType { TOOLBOXITEM_DONTKNOW, TOOLBOXITEM_BUTTON,
                       TOOLBOXITEM_SPACE, TOOLBOXITEM_SEPARATOR,
                       TOOLBOXITEM_BREAK };


// ---------------
// - BorderStyle -
// ---------------

typedef sal_uInt16 WindowBorderStyle;

#define WINDOW_BORDER_NORMAL            ((WindowBorderStyle)0x0001)
#define WINDOW_BORDER_MONO              ((WindowBorderStyle)0x0002)
#define WINDOW_BORDER_ACTIVE            ((WindowBorderStyle)0x0004)
#define WINDOW_BORDER_DOUBLEOUT         ((WindowBorderStyle)0x0008)
#define WINDOW_BORDER_MENU              ((WindowBorderStyle)0x0010)
#define WINDOW_BORDER_NOBORDER          ((WindowBorderStyle)0x1000)

// ---------------
// - WindowAlign -
// ---------------

// from vcl/inc/wintypes.hxx
enum WindowAlign { WINDOWALIGN_LEFT, WINDOWALIGN_TOP, WINDOWALIGN_RIGHT, WINDOWALIGN_BOTTOM };
enum ImageAlign { IMAGEALIGN_LEFT, IMAGEALIGN_TOP, IMAGEALIGN_RIGHT, IMAGEALIGN_BOTTOM };

// --------------
// - Menu-Types -
// --------------

// from vcl/inc/menu.hxx
enum MenuItemType { MENUITEM_DONTKNOW, MENUITEM_STRING, MENUITEM_IMAGE,
                    MENUITEM_STRINGIMAGE, MENUITEM_SEPARATOR };

typedef sal_uInt16 MenuItemBits;

#define MIB_CHECKABLE           ((MenuItemBits)0x0001)
#define MIB_RADIOCHECK          ((MenuItemBits)0x0002)
#define MIB_AUTOCHECK           ((MenuItemBits)0x0004)
#define MIB_ABOUT               ((MenuItemBits)0x0008)
#define MIB_HELP                ((MenuItemBits)0x0010)
#define MIB_POPUPSELECT         ((MenuItemBits)0x0020)

// ----------------
// - Symbol-Types -
// ----------------

// from vcl/inc/symbol.hxx
typedef sal_uInt16 SymbolType;
#define SYMBOL_DONTKNOW         ((SymbolType)0)
#define SYMBOL_IMAGE            ((SymbolType)1)
#define SYMBOL_ARROW_UP         ((SymbolType)2)
#define SYMBOL_ARROW_DOWN       ((SymbolType)3)
#define SYMBOL_ARROW_LEFT       ((SymbolType)4)
#define SYMBOL_ARROW_RIGHT      ((SymbolType)5)
#define SYMBOL_SPIN_UP          ((SymbolType)6)
#define SYMBOL_SPIN_DOWN        ((SymbolType)7)
#define SYMBOL_SPIN_LEFT        ((SymbolType)8)
#define SYMBOL_SPIN_RIGHT       ((SymbolType)9)
#define SYMBOL_FIRST            ((SymbolType)10)
#define SYMBOL_LAST             ((SymbolType)11)
#define SYMBOL_PREV             ((SymbolType)12)
#define SYMBOL_NEXT             ((SymbolType)13)
#define SYMBOL_PAGEUP           ((SymbolType)14)
#define SYMBOL_PAGEDOWN         ((SymbolType)15)
#define SYMBOL_PLAY             ((SymbolType)16)
#define SYMBOL_REVERSEPLAY      ((SymbolType)17)
#define SYMBOL_RECORD           ((SymbolType)18)
#define SYMBOL_STOP             ((SymbolType)19)
#define SYMBOL_PAUSE            ((SymbolType)20)
#define SYMBOL_WINDSTART        ((SymbolType)21)
#define SYMBOL_WINDEND          ((SymbolType)22)
#define SYMBOL_WINDBACKWARD     ((SymbolType)23)
#define SYMBOL_WINDFORWARD      ((SymbolType)24)
#define SYMBOL_CLOSE            ((SymbolType)25)
#define SYMBOL_ROLLUP           ((SymbolType)26)
#define SYMBOL_ROLLDOWN         ((SymbolType)27)
#define SYMBOL_CHECKMARK        ((SymbolType)28)
#define SYMBOL_RADIOCHECKMARK   ((SymbolType)29)
#define SYMBOL_SPIN_UPDOWN      ((SymbolType)30)
#define SYMBOL_FLOAT            ((SymbolType)31)
#define SYMBOL_DOCK             ((SymbolType)32)
#define SYMBOL_HIDE             ((SymbolType)33)
#define SYMBOL_HELP             ((SymbolType)34)
#define SYMBOL_OS2CLOSE         ((SymbolType)35)
#define SYMBOL_OS2FLOAT         ((SymbolType)36)
#define SYMBOL_OS2HIDE          ((SymbolType)37)

#define SYMBOL_NOSYMBOL         (SYMBOL_DONTKNOW)

#endif<|MERGE_RESOLUTION|>--- conflicted
+++ resolved
@@ -164,14 +164,9 @@
 
 #if 0
 // from vcl/inc/help.hxx
-<<<<<<< HEAD
-#define OOO_HELP_INDEX          ((sal_uIntPtr)0xFFFFFFFF)
-#define OOO_HELP_HELPONHELP     ((sal_uIntPtr)0xFFFFFFFE)
-=======
 #define OOO_HELP_INDEX          ".help:index"
 #define OOO_HELP_HELPONHELP     ".help:helponhelp"
 #endif
->>>>>>> 95f71183
 
 // --------------
 // - FieldTypes -
