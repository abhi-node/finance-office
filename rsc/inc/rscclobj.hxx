--- conflicted
+++ resolved
@@ -60,11 +60,7 @@
                     // get the Object from this Node
                     return( pRscObj );
                 }
-<<<<<<< HEAD
-    BOOL        IsConsistent();
-=======
-    sal_Bool        IsConsistent( RscInconsList * pList = NULL );
->>>>>>> e2a3d487
+    sal_Bool        IsConsistent();
 };
 
 /******************* R e f N o d e ***************************************/
