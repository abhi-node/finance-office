dnl /******************************************************************
dnl *     vi:set sw=3 ts=3 et:
dnl *
dnl * Name: configure.in
dnl * Auth: Willem van Dorp, Ross Nicholson, Oisin Boydell - Sun Microsystems Ireland
dnl * Date: $Date: 2008-09-08 07:38:40 $
dnl *
dnl * Desc: This file serves as input for the GNU autoconf package
dnl *       in order to create a configure script.
dnl *       In this stage configure just checks the pre-requisites
dnl *       necessary to build OpenOffice.org
dnl *
dnl *
dnl ******************************************************************/
AC_REVISION( $Revision: 1.290 $ )
AC_PREREQ(2.50)
AC_INIT()
echo "$@" >config.parms
AC_ARG_WITH(gnu-patch,
[  --with-gnu-patch        Specify location of GNU patch on Solaris or FreeBSD
],,)
AC_ARG_WITH(agg,
[  --without-agg           Disable the use of agg altogether
],,with_agg=yes)
AC_ARG_WITH(gnu-cp,
[  --with-gnu-cp           Specify location of GNU cp on Solaris or FreeBSD
],,)
AC_ARG_ENABLE(graphite,
[  --enable-graphite       Enables the compilation of Graphite smart font rendering
],,)
AC_ARG_WITH(system-graphite,
[  --with-system-graphite    use graphite library already installed on system
],,)
AC_ARG_ENABLE(ldap,
[  --disable-ldap          Disables the use of LDAP backend via Netscape/Mozilla
                          or OpenLDAP LDAP SDK
],,)
AC_ARG_ENABLE(fetch-external,
[  --disable-fetch-external Disables fetching external tarballs from web sources.
],,)
AC_ARG_WITH(external-tar,
[  --with-external-tar=<TARFILE PATH>   Specify path to tarfiles manually ],
[ TARFILE_LOCATION="$withval"
])
AC_ARG_WITH(openldap,
[  --with-openldap         Enables the use of the OpenLDAP LDAP SDK instead
                          of the Netscape/Mozilla one
],,)
AC_ARG_ENABLE(lockdown,
[  --enable-lockdown       Enables the gconf integration work in OOo
],,)
AC_ARG_ENABLE(vba,
[  --disable-vba           disables the vba compatibility feature
],,)
AC_ARG_WITH(vba-package-format,
[  --with-vba-package-format   specify package format for vba compatibility api.
                          Specifying  "builtin" means the api component and 
                          associated type library are  part of the installation set.
                          Specifying "extn" creates an uno extension that is
                          part of the installation set ( located in the program 
                          directory ) that MUST be optionly registered using
                          either the unopkg executeable or the extension manager
                          gui.
                         
                          Note: "builtin" is the default, "extn" can cause
                          problems.
                          Usage: --with-vba-package-format="builtin" or
                                 --with-vba-package-format="extn"
],,)              
AC_ARG_ENABLE(pch,
[  --enable-pch            EXPERIMENTAL: Enables precompiled header support for C++.
],,)
AC_ARG_ENABLE(hids,
[  --enable-hids            Enables generation of HelpId lists.
],,)
AC_ARG_ENABLE(mozilla,
[  --disable-mozilla       OO.o usually includes a strangely hacked up mozilla
                          binary for your platform, to build without this
                          version, use this option.
],,enable_mozilla="yes")
AC_ARG_WITH(fonts,
[  --without-fonts         OOo includes some third-party fonts to provide a reliable
                          basis for help content, templates, samples, etc.
                          When these fonts are already known to be available on the
                          system then you should use this option.
],,)
AC_ARG_WITH(ppds,
[  --without-ppds          Removes Postscript Printer definition files from
                          openoffice.org installation set, for people building
                          for specific distributions where PPDs are known to be
                          already available (every recent distro with CUPS
                          backend)
],,)
AC_ARG_WITH(afms,
[  --without-afms          Removes bitmap font files from openoffice.org
                          installation set, for people building for specific
                          distributions where AFM files or TrueType Fonts
                          are known to be available.
],,)
AC_ARG_ENABLE(epm,
[  --disable-epm           OO.o includes self-packaging code, that requires
                          epm, however epm is useless for large scale
                          package building.
],,enable_epm="yes")
AC_ARG_WITH(epm,
[  --with-epm		  Decides which epm to use. Default is to use
			  the one from the system if one is built. When
			  either this is not there or you say =internal
			  epm will be built.
],,)
AC_ARG_WITH(package-format,
[  --with-package-format   specify package format(s) for OOo installsets.
                          Default is "normal" one of the OS/Distribution.

                          Usage: --with-package-format="foo bar"
],,)                   
AC_ARG_ENABLE(odk,
[  --disable-odk           OO.o includes an ODK, office development kit
                          which some packagers may with to build without
],,enable_odk="yes")
AC_ARG_ENABLE(mathmldtd,
[  --disable-mathmldtd     disable mathmldtd
                          (useful for distributions that want to avoid packaging
                          it)
],,enable_mathmldtd="yes")
AC_ARG_ENABLE(evolution2,
[  --enable-evolution2     Allows the built-in evolution 2 addressbook
                          connectivity build to be enabled.
],,)
AC_ARG_WITH(system-stdlibs,
[  --with-system-stdlibs   use libstdc++/libgcc_s already on system
],,)
AC_ARG_ENABLE(cups,
[  --disable-cups          disable cups support in the psprint project
],,enable_cups=yes)
AC_ARG_ENABLE(fontconfig,
[  --disable-fontconfig    disable support for the fontconfig library
],,enable_fontconfig=yes)
AC_ARG_ENABLE(directx,
[  --disable-directx       Remove DirectX implementation for the new XCanvas
                          interface. The DirectX support requires more stuff
                          installed on Windows to compile.
                          (DirectX SDK, GDI+ libs)
],,enable_directx=yes)
AC_ARG_ENABLE(activex,
[  --disable-activex       Disable the use of ActiveX for windows build.
                          This switch is mandatory when using VC++ 2005/2008 Express.
],,)

AC_ARG_ENABLE(atl,
[  --disable-atl          Disable the use of ATL for windows build.
                          This switch is mandatory when using VC++ 2005/2008 Express.
],,)

AC_ARG_ENABLE(symbols,
[  --enable-symbols        Include debugging symbols in output.
                          WARNING - a complete build needs 8 Gb of space and
                          takes much longer. (enables -g compiler flag)

                          --enable-symbols=SMALL sets the gcc -g1 setting
                          which is smaller.

                          Enabling symbols disables the stripping of the solver
                          (--disable-strip-solver).
],,)
AC_ARG_ENABLE(strip-solver,
[  --disable-strip-solver  Disable the stripping of the solver.
                          By default the solver is stripped unless a build with
                          debugging symbols (--enable-symbols) is requested.

                          This switch allows to override this setting.
],,)
AC_ARG_ENABLE(werror,
[  --enable-werror         Turn warnings to errors. (Has no effect in modules
                          where the treating of warnings as errors is disabled
                          explicitely)
],,)
AC_ARG_ENABLE(debug,
[  --enable-debug          Include debugging symbols from --enable-symbols
                          plus extra debugging code.  Extra large build!
                          (enables -g compiler flag and dmake debug=true)
],,)
AC_ARG_ENABLE(dbgutil,
[  --enable-dbgutil        Include additional debugging utilities, such as
                          assertions, object counting, etc. Larger build.
                          Independent from --enable-debug
],,)
AC_ARG_ENABLE(crashdump,
[  --enable-crashdump      Enable the crashdump feature code.
],,)
AC_ARG_ENABLE(cl-standard,
[  --enable-cl-standard    For Microsoft C/C++ compiler users, use non-optimizing
                          standard compiler. ( This just disavles optimization
                          options and therefore removes a lot of warnings when
                          using the cheaper standard compiler. )
],,)
AC_ARG_ENABLE(gtk,
[  --disable-gtk           Determines whether to use Gtk+ vclplug on platforms
                          where Gtk+ is available.
],,enable_gtk=yes)
AC_ARG_ENABLE(systray,
[  --disable-systray       Determines whether to build the systray quickstarter.
],,enable_systray=yes)
AC_ARG_ENABLE(cairo,
[  --enable-cairo          Determines whether to use Cairo library on
                          platforms where Cairo is available.
],,enable_cairo=no)
AC_ARG_WITH(system-cairo,
[  --with-system-cairo      Use Cairo libraries already on system
],,)
AC_ARG_ENABLE(opengl,
[  --enable-opengl         Determines whether to build the OpenGL 3D slide 
                          transitions component
],,enable_opengl=no)
AC_ARG_ENABLE(dbus,
[  --enable-dbus           Determines whether to enable presentation mode 
                          screensaver control under GNOME via DBUS 
],,enable_dbus=no)
AC_ARG_ENABLE(gconf,
[  --disable-gconf         Determines whether to use the GConf support
],,enable_gconf=yes)
AC_ARG_ENABLE(gnome-vfs,
[  --disable-gnome-vfs     Determines whether to use the Gnome Virtual Filing
                          System on platforms where that VFS is available
],,enable_gnome_vfs=yes)
AC_ARG_ENABLE(gio,
[  --enable-gio            Determines whether to use the GIO support
],,enable_gio=no)
AC_ARG_ENABLE(static-gtk,
[  --enable-static-gtk     Modules that are linked against gtk libraries use
                          the static libraries instead of the dynamic ones. 
                          (enables -Bstatic linker flag for gtk libraries)
],,)
AC_ARG_ENABLE(layout,
[  --enable-layout         Enable the compilation and use of layout dialogs
],,)
AC_ARG_ENABLE(build-mozilla,
[  --disable-build-mozilla Use this option if you do not want to build the
                          mozilla components from the mozilla source code but
                          take precompiled zips
],,)
AC_ARG_WITH(mozilla-version,
[  --with-mozilla-version  Choose which version of mozilla to use while building
                          mozilla. Default: 1.7.5.
                          Note that not all versions are supported.
],,)
AC_ARG_WITH(mozilla-toolkit,
[  --with-mozilla-toolkit  Choose which GUI toolkit to use while building mozilla
                          components. Default: gtk2
],,)
AC_ARG_ENABLE(nss_module,
[  --disable-nss-module    Whether to use provided NSS module     
],,enable_nss_module=yes)
AC_ARG_ENABLE(kde,
[  --enable-kde            Determines whether to use Qt/KDE vclplug on platforms
                          where Qt and KDE are available.
],,)
AC_ARG_ENABLE(kdeab,
[  --disable-kdeab         Disable the KDE address book support
],,if test "$enable_kde" = "yes"; then enable_kdeab=yes; fi)
AC_ARG_ENABLE(kde4,
[  --enable-kde4            Determines whether to use Qt4/KDE4 vclplug on platforms
                          where Qt4 and KDE4 are available. May be used with --enable-kde 
                          if you want to support both KDE3 and KDE4.
],,)
AC_ARG_ENABLE(binfilter,
[  --disable-binfilter     Disable legacy binary file formats filters
],,if ! test -d ./binfilter; then enable_binfilter=no; fi)
AC_ARG_ENABLE(rpath,
[  --disable-rpath         Disable the use of relative paths in shared libraries
],,)
AC_ARG_ENABLE(pam,
[  --disable-pam           Disable pam support.
],,)
AC_ARG_ENABLE(pam-link,
[  --enable-pam-link       link with libpam instead of dynamically open it
],,)
AC_ARG_ENABLE(crypt-link,
[  --disable-crypt-link    disable linking with libcrypt instead of dynamically
                          open it (needed for ancient GNU/Linux distributions
                          without crypt()/libcrypt)
],,enable_crypt_link=yes)
AC_ARG_ENABLE(xrender-link,
[  --enable-xrender-link   link with libXrender instead of dynamically open it
],,)
AC_ARG_ENABLE(randr,
[  --disable-randr         disable RandR support in the vcl project
],,enable_randr=yes)
AC_ARG_ENABLE(randr-link,
[  --disable-randr-link    disable linking with libXrandr, instead dynamically 
                           open it at runtime
],,enable_randr_link=yes)
AC_ARG_WITH(myspell-dicts,
[  --without-myspell-dicts Removes myspell dictionaries from openoffice.org
                          installation set, for people building for specific
                          distributions where the myspell dictionaries are
                          installed from other sources
],,)
AC_ARG_WITH(system-dicts,
[  --with-system-dicts    Use dictionaries from system paths- Specify
                         them via --with-{dict,hyph,thes}-path=/path
			 if you want to override the default ones
],,)
AC_ARG_WITH(external-dict-dir,
[  --with-external-dict-dir Specify external dictionary dir
],,)
AC_ARG_WITH(external-hyph-dir,
[  --with-external-hyph-dir Specify external hyphenation pattern dir
],,)
AC_ARG_WITH(external-thes-dir,
[  --with-external-thes-dir Specify external thesaurus dir
],,)
AC_ARG_WITH(system-libs,
[  --with-system-libs      Use libs already on system -- enables all
                          --with-system-* flags except mozilla and
                          odbc/sane/xrender-header(s)
],,)
AC_ARG_WITH(system-headers,
[  --with-system-headers   Use headers already on system -- enables all
                          --with-system-* flags for external packages
                          whose headers are the only entities used i.e.
                          boost/vigra/odbc/sane/xrender-header(s)
],,)
AC_ARG_WITH(system-jars,
[  --without-system-jars   When building with --with-system-libs, also the
                          needed jars are expected on the system. Use this to
                          disable that. 
                          (except for the db case where --with-system-db
                          *has to* imply using the db.jar from there, too)
],,)
AC_ARG_WITH(system-zlib,
[  --with-system-zlib      Use zlib already on system
],,)
AC_ARG_WITH(system-openssl,
[  --with-system-openssl   Use OpenSSL already on system
],,)
AC_ARG_WITH(system-jpeg,
[  --with-system-jpeg      Use jpeg already on system
],,)
AC_ARG_WITH(system-expat,
[  --with-system-expat     Use expat already on system
],,)
AC_ARG_WITH(system-libwpd,
[  --with-system-libwpd    Use libwpd already on system
],,)
AC_ARG_WITH(system-libxml,
[  --with-system-libxml    Use libxml already on system
],,)
AC_ARG_WITH(system-python,
[  --with-system-python    Use python already on system
],,)
AC_ARG_WITH(system-icu,
[  --with-system-icu       Use icu already on system
],,)
AC_ARG_WITH(system-poppler,
[  --with-system-poppler   Use poppler already on system
],,)
AC_ARG_WITH(system-db,
[  --with-system-db        Use berkeley db already on system
],,)
AC_ARG_WITH(system-lucene,
[  --with-system-lucene    Use lucene already on system
],,)
AC_ARG_WITH(lucene-core-jar,
[  --with-lucene-core-jar=JARFILE   Specify path to jarfile manually ],
[ LUCENE_CORE_JAR="$withval"
])
AC_ARG_WITH(lucene-analyzers-jar,
[  --with-lucene-analyzers-jar=JARFILE   Specify path to jarfile manually ],
[ LUCENE_ANALYZERS_JAR="$withval"
])
AC_ARG_ENABLE(mysql-connector,
[  --enable-mysql-connector     enables the build of the MySQL Connector/OOo extension.
                                This requires access to the MySQL Connector/C (aka libmysql) to be given, too, with
                                either the --with-system-mysql or --with-libmysql-path option.
],,)
AC_ARG_WITH(system-mysql,
[  --with-system-mysql          Use MySQL libraries already on system, for building the MySQL Connector/OOo extension.
                                Requires MYSQLCONFIG to point to the mysql_config executable.
],,)
AC_ARG_WITH(libmysql-path,
[  --with-libmysql-path         Use Connector/C (libmysql) installation for building the MySQL Connector/OOo extension.

                                Usage: --with-libmysql-path=<absolute path to your Connector/C installation>
],,)
AC_ARG_WITH(system-mysql-cppconn,
[  --with-system-mysql-cppconn  Use MySQL C++ Connector libraries already on system
],,)
AC_ARG_WITH(system-hsqldb,
[  --with-system-hsqldb    Use hsqldb already on system
],,)
AC_ARG_WITH(hsqldb-jar,
[  --with-hsqldb-jar=JARFILE   Specify path to jarfile manually ],
[ HSQLDB_JAR="$withval"
])
AC_ARG_WITH(system-beanshell,
[  --with-system-beanshell Use beanshell already on system
],,)
AC_ARG_WITH(beanshell-jar,
[  --with-beanshell-jar=JARFILE   Specify path to jarfile manually ],
[ BSH_JAR="$withval"
])
AC_ARG_ENABLE(presenter-extra-ui,
[  --enable-presenter-extra-ui   enables extra functionality during slideshow,
                                 e.g. selecting pen color, erasing drawings etc.
],,enable_presenter_extra_ui=no)
AC_ARG_ENABLE(minimizer,
[  --enable-minimizer          enables the build of the Presentation Minimizer extension
],,)
AC_ARG_ENABLE(presenter-console,
[  --enable-presenter-console          enables the build of the Presenter Console extension
],,)
AC_ARG_ENABLE(pdfimport,
[  --enable-pdfimport          enables the build of the PDF Import extension and xpdf
],,)
AC_ARG_ENABLE(wiki-publisher,
[  --enable-wiki-publisher      enables the build of the Wiki Publisher extension
],,)
AC_ARG_WITH(commons-codec-jar,
[  --with-commons-codec-jar=JARFILE   Specify path to jarfile manually ],
[ COMMONS_CODEC_JAR="$withval"
])
AC_ARG_WITH(commons-lang-jar,
[  --with-commons-lang-jar=JARFILE   Specify path to jarfile manually ],
[ COMMONS_LANG_JAR="$withval"
])
AC_ARG_WITH(commons-httpclient-jar,
[  --with-commons-httpclient-jar=JARFILE   Specify path to jarfile manually ],
[ COMMONS_HTTPCLIENT_JAR="$withval"
])
AC_ARG_WITH(commons-logging-jar,
[  --with-commons-logging-jar=JARFILE   Specify path to jarfile manually ],
[ COMMONS_LOGGING_JAR="$withval"
])
AC_ARG_WITH(servlet-api-jar,
[  --servlet-api-jar=JARFILE   Specify path to jarfile manually ],
[ SERVLETAPI_JAR="$withval"
])
AC_ARG_ENABLE(report-builder,
[  --enable-report-builder  enables the build of the Report Builder extension
],,)
AC_ARG_WITH(system-jfreereport,
[  --with-system-jfreereport      Use JFreeReport already on system
],,)
AC_ARG_WITH(sac-jar,
[  --with-sac-jar=JARFILE   Specify path to jarfile manually ],
[ SAC_JAR="$withval"
])
AC_ARG_WITH(libxml-jar,
[  --with-libxml-jar=JARFILE   Specify path to jarfile manually ],
[ LIBXML_JAR="$withval"
])
AC_ARG_WITH(flute-jar,
[  --with-flute-jar=JARFILE   Specify path to jarfile manually ],
[ FLUTE_JAR="$withval"
])
AC_ARG_WITH(jfreereport-jar,
[  --with-jfreereport-jar=JARFILE   Specify path to jarfile manually ],
[ JFREEREPORT_JAR="$withval"
])
AC_ARG_WITH(liblayout-jar,
[  --with-liblayout-jar=JARFILE   Specify path to jarfile manually ],
[ LIBLAYOUT_JAR="$withval"
])
AC_ARG_WITH(libloader-jar,
[  --with-libloader-jar=JARFILE   Specify path to jarfile manually ],
[ LIBLOADER_JAR="$withval"
])
AC_ARG_WITH(libloader-jar,
[  --with-libloader-jar=JARFILE   Specify path to jarfile manually ],
[ LIBLOADER_JAR="$withval"
])
AC_ARG_WITH(libformula-jar,
[  --with-libformula-jar=JARFILE   Specify path to jarfile manually ],
[ LIBFORMULA_JAR="$withval"
])
AC_ARG_WITH(librepository-jar,
[  --with-librepository-jar=JARFILE   Specify path to jarfile manually ],
[ LIBREPOSITORY_JAR="$withval"
])
AC_ARG_WITH(libfonts-jar,
[  --with-libfonts-jar=JARFILE   Specify path to jarfile manually ],
[ LIBFONTS_JAR="$withval"
])
AC_ARG_WITH(libserializer-jar,
[  --with-libserializer-jar=JARFILE   Specify path to jarfile manually ],
[ LIBSERIALIZER_JAR="$withval"
])
AC_ARG_WITH(libbase-jar,
[  --with-libbase-jar=JARFILE   Specify path to jarfile manually ],
[ LIBBASE_JAR="$withval"
])
AC_ARG_WITH(system-saxon,
[  --with-system-saxon     Use saxon already on system
],,)
AC_ARG_WITH(saxon-jar,
[  --with-saxon-jar=JARFILE   Specify path to jarfile manually ],
[ SAXON_JAR="$withval"
])
AC_ARG_WITH(system-libxslt,
[  --with-system-libxslt   Use libxslt already on system
],,)
AC_ARG_WITH(system-odbc,
[  --with-system-odbc-headers     Use the odbc headers already on system
],,)
AC_ARG_WITH(system-sane,
[  --with-system-sane-header      Use sane.h already on system
],,)
AC_ARG_WITH(system-xrender,
[  --with-system-xrender-headers  Use XRender headers already on system
],,)
AC_ARG_WITH(system-curl,
[  --with-system-curl      Use curl already on system
],,)
AC_ARG_WITH(system-boost,
[  --with-system-boost     Use boost already on system
],,)
AC_ARG_WITH(system-vigra,
[  --with-system-vigra     Use vigra already on system
],,)
AC_ARG_ENABLE(neon,
[  --disable-neon          Disable neon and the compilation of webdav binding
],,)
AC_ARG_ENABLE(Xaw,
[  --disable-Xaw           Disables the use of Xaw for the Netscape/Mozilla
                           plugin
],,)
AC_ARG_WITH(system-neon,
[  --with-system-neon      Use neon already on system
],,)
AC_ARG_WITH(system-agg,
[  --with-system-agg       Use AGG already on system
],,)
AC_ARG_WITH(system-hunspell,
[  --with-system-hunspell   Use libhunspell already on system
],,)
AC_ARG_WITH(system-mythes,
[  --with-system-mythes    Use mythes already on system
],,)
AC_ARG_WITH(system-altlinuxhyph,
[  --with-system-altlinuxhyph    Use ALTLinuxhyph already on system
],,)
AC_ARG_WITH(system-lpsolve,
[  --with-system-lpsolve         Use lpsolve already on system
],,)
AC_ARG_WITH(system-cppunit,
[  --with-system-cppunit         Use cppunit already on system
],,)
AC_ARG_WITH(system-redland,
[  --with-system-redland   Use redland library already on system
],,)
AC_ARG_WITH(system-mozilla,
[  --with-system-mozilla   Use mozilla already on system. Note that some
                          components cannot be built against a contemporary
                          mozilla. The flavour used can be specified by
                          --with-system-mozilla=<flavour>. Supported are:
                          libxul (default), xulrunner, firefox, seamonkey,
                          mozilla
], WITH_SYSTEM_MOZILLA=$withval, WITH_SYSTEM_MOZILLA=no)
AC_ARG_WITH(stlport,
[  --with-stlport         The location that STLport is installed in. The STL
                          header files are assumed to be in
                          stlport-home/stlport and the STLPort library in
                          stlport-home/lib.

                          Usage: --with-stlport=<absolute path to stlport home>

                          Warning!!, disabling using --without-stlport or 
                          enabling using --with-stlport on a platform that
                          defaults to the opposite will break ABI compatability
], WITH_STLPORT=$withval , WITH_STLPORT=auto)
AC_ARG_WITH(jdk-home,
[  --with-jdk-home         if you have installed JDK 1.3 or later on your system
                          please supply the path here.
                          Note that this is not the location of the Java binary
                          but the location of the entire distribution.
 
                          Usage: --with-jdk-home=<absolute path to JDK home>
],,)
AC_ARG_WITH(gxx_include_path,
[  --with-gxx-include-path if you want to override the autodetected g++ include
                          path.
 
                          Usage: --with-gxx-include-path=<absolute path to g++ include dir>
],,)
AC_ARG_WITH(java,
[  --with-java             Build with[[out]] Java support.  If you use
                          --without-java/--with-java=no then the build will have
                          no support for Java components, applets, accessibility
                          or XML filters. 
], if test "$withval" = "yes"; then WITH_JAVA=java; else WITH_JAVA=$withval; fi, WITH_JAVA=java)
AC_ARG_ENABLE(gcjaot,
[  --enable-gcjaot         Build with[[out]] using Ahead of Time java compilation
                          support to speed up buildsi by compiling the jars also
                          to native code..
                          --enable-gcjaot is only known to work with bytecode
                          created with gcj or ecj
],,)
AC_ARG_WITH(ant-home,
[  --with-ant-home         If you have installed Jakarta Ant on your system,
                          please supply the path here.
                          Note that this is not the location of the Ant binary
                          but the location of the entire distribution.
 
                          Usage: --with-ant-home=<absolute path to Ant home>
],,)
AC_ARG_WITH(junit,
[  --with-junit            Specifies the JUnit 4 jar file to use for JUnit-based
                          tests.  --without-junit disables those tests.  Not
                          relevant in the --without-java case.

                          Usage: --with-junit=<absolute path to JUnit 4 jar>
],,with_junit=yes)
AC_ARG_WITH(perl-home,
[  --with-perl-home        If you have installed the Perl 5 Distribution, on your
                          system, please supply the path here.
                          Note that this is not the location of the Perl binary
                          but the location of the entire distribution.
 
                          Usage: --with-perl-home=<absolute path to Perl 5 home>
],,)
AC_ARG_WITH(cl-home,
[  --with-cl-home          For Windows NT users, please supply the path
                          for the Microsoft C/C++ compiler. 
                          Note that this is not the location of the compiler
                          binary but the location of the entire distribution.
 
                          Usage: --with-cl-home=<absolute path to Microsoft C/C++ compiler home>
],,)
AC_ARG_WITH(mspdb-path,
[  --with-mspdb-path       For Microsoft C/C++ compiler users, please supply the
                          path pointing to the mspdb71.dll (.NET 2003).
 
                          Usage: --with-mspdb-path=<absolute path to mspdb71.dll>
],,)
AC_ARG_WITH(midl-path,
[  --with-midl-path        For Microsoft C/C++ .NET compiler users, please supply
                          the path pointing to the midl.exe.
 
                          Usage: --with-midl-path=<absolute path to midl.exe>
],,)
AC_ARG_WITH(csc-path,
[  --with-csc-path         For Microsoft C/C++ .NET compiler users, please supply
                          the path pointing to the csc.exe.
 
                          Usage: --with-csc-path=<absolute path to csc.exe>
],,)
AC_ARG_WITH(nsis-path,
[  --with-nsis-path        For Windows users, please supply the path to the
                          "Nullsoft Scriptable Install System" (NSIS). If NSIS
                          is found in the path or this option is supplied a self
                          contained executable installer for OpenOffice.org will
                          be created.

                          Usage: --with-nsis-path=<absolute path to nsis.exe>
],,)
AC_ARG_WITH(frame-home,
[  --with-frame-home       For Microsoft C/C++ .NET compiler users, please supply
                          the path pointing to lib/mscoree.lib, usually
                          something like:
                          "/cygdrive/c/Program Files/Microsoft Visual Studio .NET/FrameworkSDK"

                          MS Visual Toolkit compiler users, please supply the
                          path pointing to lib/msvcrt.lib, usually something
                          like:
                          "/cygdrive/c/Program Files/Microsoft Visual Studio .NET 2003/Vc7"

                          Usage: --with-frame-home=<absolute path to Framework SDK [[home]]>
],,)
AC_ARG_WITH(psdk-home,
[  --with-psdk-home        For Windows users, please supply the path to the
                          Microsoft Platform SDK.
 
                          Usage: --with-psdk-home=<absolute path to Microsoft Platform SDK>
],,)
AC_ARG_WITH(directx-home,
[  --with-directx-home     For Windows users, please supply the path to the
                          Microsoft DirectX SDK.
 
                          Usage: --with-directx-home=<absolute path to Microsoft DirectX SDK>
],,)
AC_ARG_WITH(mozilla-build,
[  --with-mozilla-build    For Windows users, please supply the path to the
                          mozilla build tools.
 
                          Usage: --with-mozilla-build=<absolute path to mozilla build tools>

						  At the moment of this writing, an installer for the mozilla build tools
						  can be obtained from http://ftp.mozilla.org/pub/mozilla.org/mozilla/libraries/win32.
],[MOZILLABUILD=$withval],)
AC_ARG_WITH(local-solenv,
[  --with-local-solenv     If you have solenv in a location other than ./solenv,
                          please supply the path here.
 
                          Usage: --with-local-solenv=<absolute path to solenv>
],,)
AC_ARG_WITH(local-solver,
[  --with-local-solver     if you have solver in a location other than ./solver,
                          please supply the path here.
 
                          Usage: --with-local-solver=<absolute path to solver>
],,)
AC_ARG_ENABLE(check-only,
[  --enable-check-only     Use this option option if you just want to check your
                          environment.  This option stops the generation of an 
                          ????env.set
 
                          Usage: --enable-check-only=yes
],,)
AC_ARG_ENABLE(ccache-skip,
[[  --enable-ccache-skip    [default=auto] allow the use of --ccache-skip to 
                          escape compiler flags that would otherwise prevent 
                          caching of the result (currently used on Mac only)
                          NOTE: requires patched version because of a bug in
                          ccache (see issue 104567 for details and patch) 
                          explicitly enable if your version of ccache doesn't 
                          identify as version 2.4_OOo
]],,enable_ccache_skip=auto)
AC_ARG_WITH(lang,
[  --with-lang             Use this option to build OpenOffice.org with
                          additional language support. English (US) is always
                          included by default. Separate multiple languages with
                          space. For all languages, use --with-lang=ALL.

                          Usage: --with-lang="es sw tu cs sk"
],,)
AC_ARG_WITH(poor-help-localizations,
[  --with-poor-help-localizations
                           Use this option to specify which languages have
                          unusable help localizations. Separate multiple
                          languages with space.

                          Usage: --with-poor-help-localizations="af ar be-BY ca"
],,)
AC_ARG_WITH(dict,
[  --with-dict             Use this option to build OpenOffice.org with
                          dictionary support. ALL dictionaries are always
                          included by default unless overridden with
                          this option. Separate multiple dictionaries with
                          commas. For all dictionaries, use --with-dict=ALL.

                          Usage: --with-dict=ENGB,ENUS,ITIT
],,)
AC_ARG_WITH(intro-bitmaps,
[  --with-intro-bitmaps    Prefer the specified intro bitmaps over the
                          the default one.  Can be more than one (separated by
                          commas), the order means priority of fallback if the
                          first does not exist (in the installed tree).

                          Usage: --with-intro-bitmaps=/path/my_ooo_intro.bmp
],,)
AC_ARG_WITH(about-bitmaps,
[  --with-about-bitmaps    Similarly to --with-intro-bitmaps, this allows
                          specification of bitmaps for the About box.

                          Usage: --with-about-bitmaps=/path/my_ooo_about.bmp
],,)
AC_ARG_WITH(vendor,
[  --with-vendor           Set vendor of the build.

                          Usage: --with-vendor="John the Builder"
],,)
AC_ARG_WITH(unix-wrapper,
[  --with-unix-wrapper    Redefines the name of the UNIX wrapper that will be used
                          in the desktop files and in the desktop-integration RPMs.

                          Usage: --with-unix-wrapper=ooffice
],,)
AC_ARG_WITH(asm-home,
[  --with-asm-home         For Windows users, please supply the path for the
                          ml.exe assembler.

                          Usage: --with-asm-home=<path to ml.exe directory>
],,)
AC_ARG_WITH(os-version,
[  --with-os-version       For FreeBSD users, use this option option to override
                          the detected OSVERSION.

                          Usage: --with-os-version=<OSVERSION>
],,)
AC_ARG_WITH(unzip-home,
[  --with-unzip-home       Deprecated: use --with-zip-home instead],,)
AC_ARG_WITH(zip-home,
[  --with-zip-home         If you use a non standard zip, for example windows
                          please supply the path for zip

                          Usage: --with-zip-home=<path to zip executable>
],,)
AC_ARG_WITH(mingwin,
[  --with-mingwin          For Windows users, use the mingwin32 compiler within
                          cygwin environment

                          Usage: --with-mingwin=yes

                          For !Windows use, use the mingw32 C++ compiler to
                          (re-) build unowinreg.dll. Specify the MinGW C++
                          Compilers name.

                          Usage: --with-mingwin=i586-mingw32msvc-g++
],WITH_MINGWIN=$withval,WITH_MINGWIN=0)
AC_ARG_WITH(build-version,
[  --with-build-version    Allows the builder to add a custom version tag
                          that will appear in the Help/About box for QA
                          purposes.

                          Usage: --with-build-version="Built by Jim"
],with_build_version=$withval)
AC_ARG_WITH(alloc,
[  --with-alloc            Define which allocator to build with
			                 (choices are oo, system, tcmalloc)
],,)
AC_ARG_ENABLE(verbose,
[  --enable-verbose        Increase build verbosity.
  --disable-verbose       Decrease build verbosity.
],,)
AC_ARG_ENABLE(dependency-tracking,
[  --disable-dependency-tracking  Disables generation of dependency information.
],,)

BUILD_TYPE="OOo"

dnl ===================================================================
dnl Message.
dnl ===================================================================
echo "********************************************************************"
echo "*                                                                  *"
echo "*   OpenOffice.org build configuration.                            *"
echo "*                                                                  *"
echo "*   The configure process checks your platform to see whether      *"
echo "*   you can build OpenOffice.org on it.                            *"
echo "*   This process checks all pre-requisites and generates a file    *"
echo "*   containing the necessary environment variables.                *"
echo "*   Source this file after configure has ended successfully.       *"
echo "*                                                                  *"
echo "*   Any warning that is generated during the configure process     *"
echo "*   must be taken into account since it can be a reason for        *"
echo "*   an unsuccessful build of OpenOffice.org                        *"
echo "*                                                                  *"
echo "********************************************************************"
echo ""
echo "********************************************************************"
echo "*                                                                  *"
echo "*   Checking the platform pre-requisites.                          *"
echo "*                                                                  *"
echo "********************************************************************"
echo ""
dnl ===================================================================
dnl Configure pre-requisites.
dnl ===================================================================
cat /dev/null > warn
AC_PROG_EGREP
AC_PROG_AWK
AC_PATH_PROG( AWK, $AWK)
if test -z "$AWK"; then
   AC_MSG_ERROR([install awk to run this script])
fi

AC_PATH_PROGS(SED, sed )
if test -z "$SED"; then
   AC_MSG_ERROR([install sed to run this script])
fi

AC_MSG_CHECKING([for solenv environment])
if test -z "$with_local_solenv"; then
   LOCAL_SOLENV="DEFAULT"
   AC_MSG_RESULT([default])
else
   LOCAL_SOLENV=$with_local_solenv
   AC_MSG_RESULT([$with_local_solenv])
fi
AC_SUBST(LOCAL_SOLENV)

if test "$LOCAL_SOLENV" = "DEFAULT"; then 
  _solenv="./solenv"
else
  _solenv="$LOCAL_SOLENV"
fi
AC_SUBST(_solenv)

if test -e $_solenv/inc/minor.mk; then
   # Get UPD number from ./solenv/inc/minor.mk
   UPD="`grep RSCVERSION= $_solenv/inc/minor.mk | $AWK -F"=" '{ print $2 }'`"
   AC_SUBST(UPD)
   SOURCEVERSION="`grep SOURCEVERSION= $_solenv/inc/minor.mk | $AWK -F"=" '{ print $2 }'`"
   AC_SUBST(SOURCEVERSION)
else
   AC_MSG_ERROR([$_solenv/inc/minor.mk missing but needed for architecture/os detecion and proper environment script generation...])
fi

dnl ===================================================================
dnl Checks for the operating system and processor.
dnl ===================================================================
AC_CANONICAL_SYSTEM
if test "$build" != "$host" -o "$build" != "$target" \
  -o "$host" != "$target"; then
	AC_MSG_WARN([cross-compiling by any means is not supported (yet)!])
	echo "cross-compiling by any means is not supported (yet)!" >> warn
fi

if echo "$build_os" | grep cygwin; then
   AC_MSG_CHECKING([Cygwin version])
   CygwinVer=`uname -r`
   AC_MSG_RESULT([$CygwinVer])
   if test "`echo $CygwinVer | $AWK -F . '{ print $1$2 }'`" -lt "15"; then
      AC_MSG_ERROR([You need at least Cygwin V1.5.x])
   fi
else
   CygwinVer="false"
fi

dnl ===================================================================
dnl The following is a list of supported systems.
dnl Sequential to keep the logic very simple
dnl These values may be checked and reset later.
dnl ===================================================================
case "$build_os" in
	solaris*)
		test_gtk=yes
		test_cairo=yes
		test_kde=yes
		test_cups=yes
        test_randr=yes
		test_freetype=yes
		_os=SunOS
		AC_PATH_PROG( GNUTAR, gtar,,$PATH:/usr/sfw/bin)
		if test -z "$GNUTAR"; then
			AC_MSG_ERROR([gtar (gnu tar) not found but needed. Install it (SUN Freeware package).])
		fi
		AC_SUBST(GNUTAR)

		dnl ===========================================================
		dnl check whether we're using solaris 6,7,8 - sparc or intel.
		dnl ===========================================================
   		AC_MSG_CHECKING([the Solaris operating system release])
   		_os_release=`echo $build_os | $SED -e s/solaris2\.//`
		if test "$_os_release" -lt "6"; then
      			AC_MSG_ERROR([use solaris >= 6 to build OpenOffice.org])
   		else
      			AC_MSG_RESULT([ok ($_os_release)])
   		fi

   		dnl check whether we're using a sparc or i386 processor
   		AC_MSG_CHECKING([the processor type])
   		if test "$build_cpu" = "sparc" -o "$build_cpu" = "i386"; then
      			AC_MSG_RESULT([ok ($build_cpu)])
   		else
      			AC_MSG_ERROR([only sparc and i386 processors are supported])
   		fi
		;;
	linux-gnu*)
		test_gtk=yes
		test_cairo=yes
		test_kde=yes
		test_kde4=yes
		test_cups=yes
        test_randr=yes
		test_freetype=yes
		_os=Linux
		;;
	gnu)
		test_cups=no
		_os=GNU
		;;
	cygwin*) # Windows
		test_cups=no
		test_cairo=yes
		test_freetype=no
		_os=WINNT
		;;
	darwin*) # Mac OS X
		test_cups=yes
		test_gtk=yes
		test_cairo=yes
        test_randr=no
		test_freetype=no
		_os=Darwin
      if test "$enable_systray" = "yes" && test "$enable_gtk" != "no"; then
         AC_MSG_WARN([Disabling gtk-quickstarter - not supported on Mac. Use --disable-systray])
         echo "Disabling gtk-quickstarter - not supported on Mac. Use --disable-systray" >>warn
         enable_systray=no
      fi
		;;
	os2*)
		test_x=no
		test_cups=no
        test_randr=no
		test_gtk=no
		test_freetype=no
		_os=OS2
		;;
	freebsd*)
		test_gtk=yes
		test_cairo=yes
		test_kde=yes
		test_kde4=yes
		test_cups=yes
        test_randr=yes
		test_freetype=yes
		AC_MSG_CHECKING([the FreeBSD operating system release])
		if test -n "$with_os_version"; then
			OSVERSION="$with_os_version"
		else
			OSVERSION=`/sbin/sysctl -n kern.osreldate`
		fi
		AC_MSG_RESULT([found OSVERSION=$OSVERSION])
		AC_MSG_CHECKING([which thread library to use])
		if test "$OSVERSION" -lt "500016"; then
			PTHREAD_CFLAGS="-D_THREAD_SAFE"
			PTHREAD_LIBS="-pthread"
		elif test "$OSVERSION" -lt "502102"; then
			PTHREAD_CFLAGS="-D_THREAD_SAFE"
			PTHREAD_LIBS="-lc_r"
		else 
			PTHREAD_CFLAGS=""
			PTHREAD_LIBS="-pthread"
		fi
		AC_MSG_RESULT([$PTHREAD_LIBS])
		_os=FreeBSD
		;;
	osf)
		test_cups=no
        test_randr=no
		_os=OSF1
		;;
	netbsd)
		test_gtk=yes
		test_cairo=yes
		test_kde=yes
		test_kde4=yes
		test_cups=no
        test_randr=yes
		test_freetype=yes
		PTHREAD_CFLAGS="-pthread"
		PTHREAD_LIBS="-pthread -lpthread"
		_os=NetBSD
		;;
	aix*)
		test_cups=no
        test_randr=no
		test_freetype=yes
	   PTHREAD_LIBS=-pthread
		echo "AIX is an alpha port --- Use at own risk" >> warn
		_os=AIX
		;;
   *)
   AC_MSG_ERROR([$_os operating system is not suitable to build OpenOffice.org!])
   ;;
esac

AC_SUBST(OSVERSION)
AC_SUBST(PTHREAD_CFLAGS)
AC_SUBST(PTHREAD_LIBS)

dnl ===================================================================
dnl Set the ENABLE_CRASHDUMP variable.
dnl ===================================================================
AC_MSG_CHECKING([whether to enable crashdump feature])
if test "$enable_crashdump" = "yes"; then
   ENABLE_CRASHDUMP="TRUE"
   BUILD_TYPE="$BUILD_TYPE CRASHREP"
   AC_MSG_RESULT([yes])
else
   ENABLE_CRASHDUMP=""
   AC_MSG_RESULT([no])
fi
AC_SUBST(ENABLE_CRASHDUMP)

if test "$_os" = "WINNT"; then
   BUILD_TYPE="$BUILD_TYPE TWAIN"
fi

if test "$_os" = "WINNT"; then
   dnl ===================================================================
   dnl Set the VC_STANDARD variable.
   dnl ===================================================================
   AC_MSG_CHECKING([whether to use the standard non-optimizing compiler])
   if test "$enable_cl_standard" = "" -o "$enable_cl_standard" = "no"; then
      VC_STANDARD=""
      AC_MSG_RESULT([no])
   else
      VC_STANDARD="TRUE"
      AC_MSG_RESULT([yes])
   fi
   AC_SUBST(VC_STANDARD)
fi

dnl ===================================================================
dnl Set the ENABLE_WERROR variable. (Activate --enable-werror)
dnl ===================================================================
AC_MSG_CHECKING([whether to turn warnings to errors])
if test -n "$enable_werror" && test "$enable_werror" != "no"; then
   ENABLE_WERROR="TRUE"
   AC_MSG_RESULT([yes])
   AC_MSG_WARN([Turning warnings to errors has no effect in modules or])
   AC_MSG_WARN([on platforms where it has been disabled explicitely])
   echo "Turning warnings to errors has no effect in modules or on platforms where it has been disabled explicitely" >> warn
else
   ENABLE_WERROR="FALSE"
   AC_MSG_RESULT([no])
fi
AC_SUBST(ENABLE_WERROR)

dnl ===================================================================
dnl Set the ENABLE_DEBUG variable. (Activate --enable-symbols)
dnl ===================================================================
AC_MSG_CHECKING([whether to do a debug build])
if test -n "$enable_debug" && test "$enable_debug" != "no"; then
   ENABLE_DEBUG="TRUE"
   if test -z "$enable_symbols"; then
      enable_symbols="yes"
   fi
   AC_MSG_RESULT([yes])
else
   ENABLE_DEBUG="FALSE"
   AC_MSG_RESULT([no])
fi
AC_SUBST(ENABLE_DEBUG)

dnl ===================================================================
dnl Set the ENABLE_DBGUTIL variable
dnl ===================================================================
AC_MSG_CHECKING([whether to build with additional debug utilities])
if test -n "$enable_dbgutil" && test "$enable_dbgutil" != "no"; then
   PROEXT=""
   PRODUCT=""
   PROFULLSWITCH=""
   AC_MSG_RESULT([yes])
else
   PRODUCT="full"
   PROFULLSWITCH="product=full"
   PROEXT=".pro"
   AC_MSG_RESULT([no, full product build])
fi
AC_SUBST(PRODUCT)
AC_SUBST(PROFULLSWITCH)
AC_SUBST(PROEXT)

dnl ===================================================================
dnl First setting is whether to include symbols into final build.
dnl ===================================================================
AC_MSG_CHECKING([whether to include symbols into final build])
if test -n "$enable_symbols" && test "$enable_symbols" != "no"; then
	if test "$enable_symbols" = "yes" -o "$enable_symbols" = "TRUE"; then
		ENABLE_SYMBOLS="TRUE"
		AC_MSG_RESULT([yes])
	else
		if test "$enable_symbols" = "SMALL" -o "$enable_symbols" = "small"; then
			ENABLE_SYMBOLS="SMALL"
			AC_MSG_RESULT([yes, small ones])
		else if test "$enable_symbols" != "no" ; then
			     echo enable symbols is: $enable_symbols
			     AC_MSG_ERROR([--enable-symbols only accepts yes, TRUE or SMALL as parameter.])
           	     else
              		     ENABLE_SYMBOLS=
		     fi
		fi
	fi
else
   ENABLE_SYMBOLS=
   AC_MSG_RESULT([no])
fi
AC_SUBST(ENABLE_SYMBOLS)

dnl ===================================================================
dnl Determine if the solver is to be stripped or not.
dnl ===================================================================
AC_MSG_CHECKING([whether to strip the solver or not.])
if test -n "$enable_strip_solver"; then
   if test "$enable_strip_solver" = "yes"; then
      DISABLE_STRIP=
   else if test "$enable_strip_solver" = "no"; then
           DISABLE_STRIP="TRUE"
        else
           AC_MSG_ERROR([--disable-strip-solver only accepts yes or no as parameter.])
        fi
   fi
else
   if test -n "$ENABLE_SYMBOLS"; then
      DISABLE_STRIP="TRUE"
   else
      DISABLE_STRIP=
   fi
fi
AC_SUBST(DISABLE_STRIP)

dnl ===================================================================
dnl Build options
dnl ===================================================================
AC_MSG_CHECKING([whether to enable native CUPS support])
if test "$test_cups" = "yes" -a \( "$enable_cups" = "yes" -o "$enable_cups" = "TRUE" \) ; then
   ENABLE_CUPS="TRUE"
   AC_MSG_RESULT([yes])
else
   ENABLE_CUPS=""
   AC_MSG_RESULT([no])
fi
AC_SUBST(ENABLE_CUPS)

AC_MSG_CHECKING([whether to enable fontconfig support])
if test "$_os" != "WINNT" -a "$_os" != "Darwin" -a \( "$enable_fontconfig" = "yes" -o "$enable_fontconfig" = "TRUE" \); then
   ENABLE_FONTCONFIG="TRUE"
   AC_MSG_RESULT([yes])
else
   ENABLE_FONTCONFIG=""
   AC_MSG_RESULT([no])
fi
AC_SUBST(ENABLE_FONTCONFIG)

dnl ===================================================================
dnl find external tarballs.
dnl ===================================================================
if test -z $TARFILE_LOCATION; then
   TARFILE_LOCATION="DEFAULT"
fi
AC_SUBST(TARFILE_LOCATION)

if test -z "$enable_fetch_external" || test "$enable_fetch_external" = "yes" \
   && test -z "$with_system_libs" -a "$with_system_jars" != "no"; then
   DO_FETCH_TARBALLS="yes"
fi
AC_SUBST(DO_FETCH_TARBALLS)

dnl ===================================================================
dnl Disable legacy binary file formats filters
dnl ===================================================================
AC_MSG_CHECKING([whether to enable filters for legacy binary file formats (StarOffice 5.2)])
if test "$enable_binfilter" = "no"; then
   WITH_BINFILTER="NO"
   AC_MSG_RESULT([no])
else
   WITH_BINFILTER="YES"
   BUILD_TYPE="$BUILD_TYPE BINFILTER"
   AC_MSG_RESULT([yes])
fi
AC_SUBST(WITH_BINFILTER)

if test "$_os" = "WINNT"; then
   AC_MSG_CHECKING([whether to use DirectX])
   if test "$enable_directx" = "yes" -o "$enable_directx" = "TRUE" -o "$enable_directx" = ""; then
      ENABLE_DIRECTX="TRUE"
      AC_MSG_RESULT([yes])
   else
      ENABLE_DIRECTX=""
      AC_MSG_RESULT([no])
   fi
   AC_SUBST(ENABLE_DIRECTX)

   AC_MSG_CHECKING([whether to use ActiveX])
   if test "$enable_activex" = "yes" -o "$enable_activex" = "TRUE" -o "$enable_activex" = ""; then
      DISABLE_ACTIVEX=""
      AC_MSG_RESULT([yes])
   else
      DISABLE_ACTIVEX="TRUE"
      AC_MSG_RESULT([no])
   fi
   AC_SUBST(DISABLE_ACTIVEX)

   AC_MSG_CHECKING([whether to use ATL])
   if test "$enable_atl" = "yes" -o "$enable_atl" = "TRUE" -o "$enable_atl" = ""; then
      DISABLE_ATL=""
      AC_MSG_RESULT([yes])
   else
      DISABLE_ATL="TRUE"
      AC_MSG_RESULT([no])
   fi
   AC_SUBST(DISABLE_ATL)

fi

dnl ===================================================================
dnl Disable rpath in shared libraries?
dnl ===================================================================
AC_MSG_CHECKING([whether to use RPATH in shared libraries])
if test "$enable_rpath" = "no"; then
   ENABLE_RPATH="no"
else
   ENABLE_RPATH="yes"
fi
AC_MSG_RESULT([$ENABLE_RPATH])
AC_SUBST(ENABLE_RPATH)

dnl Test whether to include MySpell dictionaries
dnl ===================================================================
AC_MSG_CHECKING([whether to include MySpell dictionaries])
if test -z "$with_myspell_dicts" || test "$with_myspell_dicts" = "yes"; then
  AC_MSG_RESULT([yes])
  WITH_MYSPELL_DICTS=YES
  BUILD_TYPE="$BUILD_TYPE DICTIONARIES"
else
  AC_MSG_RESULT([no])
  WITH_MYSPELL_DICTS=NO
fi
AC_SUBST(WITH_MYSPELL_DICTS)

if test "$WITH_MYSPELL_DICTS" = "NO"; then
  AC_MSG_CHECKING([whether to use dicts from external paths])
  if test -n "$with_system_dicts" -a "$with_system_dicts" = "yes"; then
	AC_MSG_RESULT([yes])
	SYSTEM_DICTS=YES
	AC_MSG_CHECKING([for spelling dictionary directory])
	if test -n "$with_external_dict_dir"; then
		DICT_SYSTEM_DIR=file://$with_external_dict_dir
	else
		DICT_SYSTEM_DIR=file:///usr/share/hunspell
	fi
	AC_MSG_RESULT([$DICT_SYSTEM_DIR])
	AC_MSG_CHECKING([for hyphenation patterns directory])
	if test -n "$with_external_hyph_dir"; then
		HYPH_SYSTEM_DIR=file://$with_external_hyph_dir
	else
		HYPH_SYSTEM_DIR=file:///usr/share/hyphen
	fi
	AC_MSG_RESULT([$HYPH_SYSTEM_DIR])
	AC_MSG_CHECKING([for thesaurus directory])
	if test -n "$with_external_thes_dir"; then
		THES_SYSTEM_DIR=file://$with_external_thes_dir
	else
		THES_SYSTEM_DIR=file:///usr/share/mythes
	fi
	AC_MSG_RESULT([$THES_SYSTEM_DIR])
  else
  	AC_MSG_RESULT([no])
  	SYSTEM_DICTS=NO
  fi
fi
AC_SUBST(SYSTEM_DICTS)
AC_SUBST(DICT_SYSTEM_DIR)
AC_SUBST(HYPH_SYSTEM_DIR)
AC_SUBST(THES_SYSTEM_DIR)

if test $_os = "WINNT"; then
   AC_MSG_CHECKING([Windows build environment sanity])
   dnl ===================================================================
   dnl Sanity check! Native windows programs cannot use cygwin symlinks!
   dnl ===================================================================
   dnl As long as awk instead of $AWK is used somewhere in the sources,
   dnl check for $AWK and awk. $AWK is pointing to gawk in cygwin.
      if test -L $AWK -o -L `which awk` -o -L `which tar` -o -L `which gunzip` ; then
         AC_MSG_ERROR([$AWK, awk, tar or gunzip is a cygwin symlink!
Native windows programs cannot use cygwin symlinks. Remove the symbolic
link, and copy the program to the name of the link.])
      fi
   dnl ===================================================================
   dnl Another sanity check! More a band-aid. winenv.* adds guw.exe to
   dnl CC and CXX but the configure checks here assume that guw.exe
   dnl (if needed at all) is not yet present.
   dnl ===================================================================
   CC=`echo $CC | $SED "s/^guw.exe //"`
   CXX=`echo $CXX | $SED "s/^guw.exe //"`
   dnl ===================================================================
   dnl If $CC is set to a MinGW compiler, e.g. "gcc -mno-cygwin" enable
   dnl $WITH_MINGWIN
   dnl ===================================================================
      if test -n "$CC";then
         if test "`$CC -dumpmachine 2>/dev/null | $SED -e 's/^.*-//'`" = "mingw32"; then
            WITH_MINGWIN="yes"
         fi
      fi
   dnl ===================================================================
   if test "$WITH_MINGWIN" = "yes" ; then
      if test -z "$CC"; then
         CC="gcc -mno-cygwin"
         CXX="g++ -mno-cygwin"
      fi
   fi
   AC_MSG_RESULT([ok])
fi
AC_SUBST(WITH_MINGWIN)

dnl ===================================================================
dnl Extra check for Windows. cygwin builds need gcc to build dmake
dnl and g++ to build guw.exe although MS cl (or MinGW) is used to
dnl build OOo.
dnl ===================================================================
if test "$_os" = "WINNT" ; then
   AC_MSG_CHECKING([for cygwin gcc/g++])
   if which gcc > /dev/null && which g++ > /dev/null ; then
      AC_MSG_RESULT([found])
   else
      AC_MSG_ERROR([cygwin gcc and g++ are needed, please install them.])
   fi
fi


dnl ===================================================================
dnl Check whether the bash shell can be used.
dnl ===================================================================
AC_PATH_PROG(SHELLPATH, bash)
if test -z "$SHELLPATH"; then
   AC_MSG_ERROR([bash not found in \$PATH])
else
   SHELLPATH=`echo $SHELLPATH | $SED -n "s/\/bash$//p"`
fi
AC_SUBST(SHELLPATH)

dnl ===================================================================
dnl  Checks for c compiler,
dnl  The check for the c++ compiler is later on.
dnl ===================================================================
AC_MSG_CHECKING([gcc home])
if test -z "$with_gcc_home"; then
	GCC_HOME=`which gcc | $SED -e s,/bin/gcc,,`
else	
	GCC_HOME="$with_gcc_home"
fi
AC_MSG_RESULT($GCC_HOME)
AC_SUBST(GCC_HOME)

save_CC=$CC
save_CXX=$CXX

if test -n "$with_gcc_home"; then
   if test -z "$CC"; then
      CC="$with_gcc_home/bin/gcc"
   fi
fi

dnl The following checks for gcc, cc and then cl (if it weren't guarded for win32)
if test "$_os" != "WINNT" -o "$WITH_MINGWIN" = "yes"; then
   AC_PROG_CC
fi

COMPATH=`dirname "$CC"`
if test "$COMPATH" = "." ; then
    AC_PATH_PROGS(COMPATH, $CC)
    dnl double square bracket to get single because of M4 quote...
    COMPATH=`echo $COMPATH | $SED "s@/[[^/:]]*\\\$@@"`;
fi
COMPATH=`echo $COMPATH | $SED "s@/[[Bb]][[Ii]][[Nn]]\\\$@@"`;
echo $COMPATH
dnl ===================================================================
dnl  Test the gcc version,  3 is OK
dnl ===================================================================
GCCVER=20995
if test \( "$_os" != "WINNT" -o "$WITH_MINGWIN" = "yes" \) -a "$GCC" = "yes"; then
    AC_MSG_CHECKING([the GNU gcc compiler version])
   _gcc_version=`$CC -dumpversion`
   _gcc_major=`echo $_gcc_version | $AWK -F. '{ print \$1 }'`
   GCCVER=`echo $_gcc_version | $AWK -F. '{ print \$1*10000+\$2*100+\$3 }'`

   if test "$_gcc_major" -lt "3"; then
      AC_MSG_ERROR([found version "$_gcc_version", use version 3+ of the gcc compiler])
   else
      if test "$GCCVER" -eq "030203"; then
	    if test "$ENABLE_SYMBOLS" = "SMALL"; then
           AC_MSG_ERROR([version "$_gcc_version" gives internal error with small.])
	    fi
      fi
   fi
   if test "$_os" = "Darwin" -a "$GCCVER" -ge "040100" ; then
      if test -z "$save_CC" -a -x "$GCC_HOME/bin/gcc-4.0" ; then
         CC=$GCC_HOME/bin/gcc-4.0
         GCCVER2=`"$CC" -dumpversion | $AWK -F. '{ print \$1*10000+\$2*100+\$3 }'`
         if test "$GCCVER2" -ge "040000" -a "$GCCVER2" -lt "040100" ; then
            GCCVER=$GCCVER2
         fi
      fi
      if test "$GCCVER" -ge "040100" ; then
         AC_MSG_ERROR([You need to use the gcc-4.0 compiler (gcc $_gcc_version won't work with the MacOSX10.4u.sdk) - set CC accordingly])
      else
         AC_MSG_RESULT([implicitly using CC=$CC])
      fi
   else
      AC_MSG_RESULT([checked (gcc $_gcc_version)])
   fi
   if test "$_os" = "SunOS"; then
      AC_MSG_CHECKING([gcc linker])
      if $CC -Wl,--version 2>&1 |head -n 1| grep -v GNU > /dev/null;then
          AC_MSG_ERROR([failed (not GNU ld). Use GNU ld instead of Sun ld on Solaris])
      fi
      AC_MSG_RESULT([ok (GNU ld)])
   fi
fi 
AC_SUBST(GCCVER)

HAVE_LD_BSYMBOLIC_FUNCTIONS=
if test "$GCC" = "yes"; then
   AC_MSG_CHECKING( for -Bsymbolic-functions linker support )
   bsymbolic_functions_ldflags_save=$LDFLAGS
   LDFLAGS="$LDFLAGS -Wl,-Bsymbolic-functions -Wl,--dynamic-list-cpp-new -Wl,--dynamic-list-cpp-typeinfo"
   AC_LINK_IFELSE([AC_LANG_PROGRAM([
   #include <stdio.h>
   ],[
    printf ("hello world\n");
   ])], HAVE_LD_BSYMBOLIC_FUNCTIONS=TRUE, [])
   if test "z$HAVE_LD_BSYMBOLIC_FUNCTIONS" = "zTRUE"; then
     AC_MSG_RESULT( found )
   else
     AC_MSG_RESULT( not found )
   fi
   LDFLAGS=$bsymbolic_functions_ldflags_save
fi
AC_SUBST(HAVE_LD_BSYMBOLIC_FUNCTIONS)

dnl ===================================================================
dnl Set the ENABLE_PCH variable. (Activate --enable-pch)
dnl ===================================================================
AC_MSG_CHECKING([whether to enable pch feature])
if test -n "$enable_pch" && test "$enable_pch" != "no"; then
   if test "$_os" = "WINNT" -a "$WITH_MINGWIN" != "yes"; then
	   ENABLE_PCH="TRUE"
	   AC_MSG_RESULT([yes])
dnl There is no PCH support in GCC versions prior to this
   elif test "$GCC" = "yes" -a "$GCCVER" -gt "030400"; then
	   ENABLE_PCH="TRUE"
	   AC_MSG_RESULT([yes])
   else
	   ENABLE_PCH=""
	   AC_MSG_WARN([Precompiled header not yet supported for your platform/compiler])
   fi
else
   ENABLE_PCH=""
   AC_MSG_RESULT([no])
fi
AC_SUBST(ENABLE_PCH)

dnl ===================================================================
dnl Set the NO_HIDS variable. (enable with --enable-hids)
dnl ===================================================================
AC_MSG_CHECKING([whether to enable hid list feature])
if test -n "$enable_hids" && test "$enable_hids" != "no"; then
   NO_HIDS=""
   AC_MSG_RESULT([yes])
else
   NO_HIDS="TRUE"
   AC_MSG_RESULT([no])
fi
AC_SUBST(NO_HIDS)

dnl ===================================================================
dnl Search all the common names for GNU make
dnl ===================================================================
AC_MSG_CHECKING([for GNU make])
for a in "$MAKE" $GNUMAKE make gmake gnumake; do
      $a --version 2> /dev/null | grep GNU  2>&1 > /dev/null
      if test $? -eq 0;  then
           GNUMAKE=$a
           break
      fi
done
AC_MSG_RESULT($GNUMAKE)
if test -z "$GNUMAKE"; then
    AC_MSG_ERROR([not found. install GNU make.])
fi

AC_MSG_CHECKING([the GNU make version])
_make_version=`$GNUMAKE --version | grep GNU | $SED -e 's@^[[^0-9]]*@@' -e 's@ .*@@' -e 's@,.*@@'`;
_make_longver=`echo $_make_version | $AWK -F. '{ print \$1*10000+\$2*100+\$3 }'`
if test "$_make_longver" -ge "037901" ; then
   AC_MSG_RESULT([$GNUMAKE $_make_version])
else
   if test "$_os" = "Darwin"; then
       if test "$_make_longver" -ge "037900" ; then
		   AC_MSG_RESULT([$GNUMAKE $_make_version])
       else
           AC_MSG_WARN([failed ($GNUMAKE $_make_version need 3.79.0+)])
       fi
   else
       AC_MSG_ERROR([failed ($GNUMAKE $_make_version need 3.79.1+)])
   fi
fi
AC_SUBST(GNUMAKE)

dnl ===================================================================
dnl Search all the common names for GNU tar
dnl ===================================================================
AC_MSG_CHECKING([for GNU tar])
for a in $GNUTAR gtar gnutar tar; do
      $a --version 2> /dev/null | grep GNU  2>&1 > /dev/null
      if test $? -eq 0;  then
           GNUTAR=$a
           break
      fi
done
AC_MSG_RESULT($GNUTAR)
if test -z "$GNUTAR"; then
    AC_MSG_ERROR([not found. install GNU tar.])
fi

AC_SUBST(GNUTAR)

dnl ===================================================================
dnl  Test the solaris compiler version
dnl ===================================================================
if test "$_os" = "SunOS"; then
   if test "$CC" = "cc"; then
      AC_PATH_PROGS(_cc, cc)
      COMPATH=`echo $_cc | $SED -n "s/\/bin\/cc//p"`
      AC_MSG_CHECKING([the SunStudio C/C++ compiler version])
      dnl cc -V outputs to standard error!!!!
      _sunstudio_string=`$CC -V 2>&1 | grep '^cc' | sed -e 's/.* C //'`
      _sunstudio_version=`echo $_sunstudio_string | $AWK '{ print $1 }'`
      _sunstudio_major=`echo $_sunstudio_version | $AWK -F. '{ print $1 }'` 
      if test "$_sunstudio_major" != "5"; then
         AC_MSG_ERROR([found version "$_sunstudio_version", use version 5.5, 5.7, 5.8 or 5.9 of the SunStudio C/C++ compiler])
      else
         _sunstudio_minor=`echo $_sunstudio_version | $AWK -F. '{ if ($2 == 5) print "true"; else if ($2 == 7) print "true"; else if ($2 == 8) print "true"; else if ($2 == 9) print "true"; else print "false" }'` 
         if test "$_sunstudio_minor" = "false"; then
            AC_MSG_ERROR([found version "$_sunstudio_version", use version 5.5, 5.7, 5.8 or 5.9 of the SunStudio C/C++ compiler])
         else
            dnl compiler will do
            AC_MSG_RESULT([checked])
         fi
      fi
   fi
fi

if test "$GCC" = "yes"; then
   AC_MSG_CHECKING( for --hash-style=both linker support )
   hash_style_ldflags_save=$LDFLAGS
   LDFLAGS="$LDFLAGS -Wl,--hash-style=both"
   AC_LINK_IFELSE([AC_LANG_PROGRAM([
   #include <stdio.h>
   ],[
    printf ("hello world\n");
   ])], HAVE_LD_HASH_STYLE=TRUE, HAVE_LD_HASH_STYLE=FALSE)
   if test "z$HAVE_LD_HASH_STYLE" = "zTRUE"; then
     AC_MSG_RESULT( found )
   else
     AC_MSG_RESULT( not found )
   fi
   LDFLAGS=$hash_style_ldflags_save
fi
AC_SUBST(HAVE_LD_HASH_STYLE)

dnl ===================================================================
dnl  Test the Compaq compiler for OSF1
dnl ===================================================================
if test "$_os" = "OSF1"; then
   if test "$CC" = "cc"; then
      AC_PATH_PROGS(_cc, cc)
      COMPATH=`echo $_cc | $SED -n "s/\/bin\/cc//p"`
      AC_MSG_WARN([******* $_cc , $COMPATH])
      AC_MSG_CHECKING([the Compaq C compiler version])
      dnl cc -V outputs to standard error!!!!
      _compaqc_version=`$CC -V 2>&1 | $AWK '{ print $3 }'`
      _compaqc_major=`echo $_compaqc_version | $AWK -F. '{ print $1 }'`
      if test "$_compaqc_major" != "T6"; then
         AC_MSG_ERROR([found version "$_compaqc_version", use version 6 of the Compaq C compiler])
      else
         dnl compiler will do
         AC_MSG_RESULT([checked])
      fi
   fi
fi

dnl ===================================================================
dnl Check whether there's a Perl version available.
dnl ===================================================================
if test -z "$with_perl_home"; then
   AC_PATH_PROG(PERL, perl)
else
   if test "$_os" = "WINNT"; then
      with_perl_home=`cygpath -u "$with_perl_home"`
   fi
   _perl_path="$with_perl_home/bin/perl"
   if test -x "$_perl_path"; then
      PERL=$_perl_path
   else
      AC_MSG_ERROR([$_perl_path not found])
   fi
fi

dnl ===================================================================
dnl Testing for Perl version 5 or greater.
dnl $] is the perl version variable, it is returned as an integer
dnl ===================================================================
if test "$PERL"; then
   AC_MSG_CHECKING([the Perl version])
   ${PERL} -e "exit($]);"
   _perl_version=$?
   if test "$_perl_version" -lt 5; then
      AC_MSG_ERROR([found Perl version "$_perl_version", use version 5 of Perl])
   fi 
   AC_MSG_RESULT([checked (perl $_perl_version)])
else
   AC_MSG_ERROR([Perl not found, install version 5 of Perl])
fi
AC_SUBST(PERL)

dnl ===================================================================
dnl Testing for required Perl modules
dnl ===================================================================
AC_MSG_CHECKING([for required Perl modules])
if `$PERL -e 'use Archive::Zip;'`; then
	AC_MSG_RESULT([all modules found])
else
	AC_MSG_ERROR([Failed to find some modules])
fi

dnl ===================================================================
dnl  Check which Microsoft C/C++ or MinGW compiler is used for WINNT
dnl ===================================================================
if test "$_os" = "WINNT"; then
	if test "$WITH_MINGWIN" != "yes"; then
		AC_MSG_CHECKING([for friendly registry keys])
		# VS.Net 2003, VS.Net 2005
		if test -z "$with_cl_home"; then
			vctest=`./oowintool --msvc-productdir`;
			if test -x "$vctest/bin/cl.exe"; then
				with_cl_home=$vctest;
			fi
		else
			with_cl_home=`cygpath -u "$with_cl_home"`
		fi
		AC_MSG_RESULT([done])

		dnl ===========================================================
		dnl  Check for mspdb71.dll/mspdb80.dll
		dnl ===========================================================
		dnl  .NET 2003/5/8 Compiler
		if test -n "$with_mspdb_path";then
			with_mspdb_path=`cygpath -u "$with_mspdb_path"`
		fi
		if test -e "$with_mspdb_path/mspdb71.dll" -o -e "$with_mspdb_path/mspdb80.dll"; then
			MSPDB_PATH="$with_mspdb_path"
		fi
		dnl .NET 2003 case
		if test -z "$MSPDB_PATH" -a -e "$with_cl_home/../Common7/IDE/mspdb71.dll"; then
			MSPDB_PATH="$with_cl_home/../Common7/IDE"
		fi
		dnl .NET 2005/2008 case
		if test -z "$MSPDB_PATH" -a -e "$with_cl_home/../Common7/IDE/mspdb80.dll"; then
			MSPDB_PATH="$with_cl_home/../Common7/IDE"
		fi
		dnl Windows SDK 6.0 case
		if test -z "$MSPDB_PATH" -a -e "$with_cl_home/bin/mspdb80.dll"; then
			MSPDB_PATH="$with_cl_home/bin"
		fi

		if test -z "$MSPDB_PATH";then
			dnl AC_PATH_PROG only checks if MSPDB_PATH is still empty
			AC_PATH_PROG(MSPDB_PATH, mspdb80.dll)
			AC_PATH_PROG(MSPDB_PATH, mspdb71.dll)
			MSPDB_PATH=`dirname "$MSPDB_PATH"`
		fi

		if test -z "$MSPDB_PATH"; then
			AC_MSG_ERROR([You need a mspdb71.dll/mspdb80.dll, make sure it's in the path or use --with-mspdb-path])
		fi
		MSPDB_PATH=`cygpath -d "$MSPDB_PATH"`
		MSPDB_PATH=`cygpath -u "$MSPDB_PATH"`
		dnl The path needs to be added before cl is called
		PATH="$MSPDB_PATH:$PATH"

		AC_MSG_CHECKING([the Microsoft C/C++ Compiler])
   		if test -x "$with_cl_home/bin/cl.exe"; then
   			CC="$with_cl_home/bin/cl.exe"
   		else
   			AC_PATH_PROG(CC, cl.exe)
   		fi
  		if test -e "$CC"; then
			# This gives us a posix path with 8.3 filename restrictions
			CC=`cygpath -d "$CC"`
			CC=`cygpath -u "$CC"`
			# Remove /cl.exe from CC case insensitive
			AC_MSG_RESULT([found ($CC)])
			COMPATH=`echo $CC | $SED 's@\/[[Bb]][[Ii]][[Nn]]\/[[cC]][[lL]]\.[[eE]][[xX]][[eE]]@@'`
			export INCLUDE=`cygpath -d "$COMPATH/Include"`
			dnl  Check which Microsoft C/C++ compiler is found
			AC_MSG_CHECKING([the Version of Microsoft C/C++ Compiler])
dnl      The following find microsoft, matches nn.nn.nnnn then pulls numbers out.         
			CCNUMVER=`$CC 2>&1 | $AWK "/Microsoft/ && /..\\...\\...../ {
							x = match( \\\$0, /..\\...\\...../ )
							CCversion = substr( \\\$0, RSTART, RLENGTH)
							tokencount = split (CCversion,vertoken,\".\")
							for ( i = 1 ; i <= tokencount ; i++ ) {
								printf (\"%04d\",vertoken[[i]] )
							}
							}"`
			AC_MSG_RESULT([found Compiler version $CCNUMVER.])
			if test "$CCNUMVER" -ge "001500000000"; then
				COMEX=12
				MSVSVER=2008
				AC_MSG_RESULT([found .NET 2008 / VS 9.0.])
			elif test "$CCNUMVER" -ge "001400000000"; then
				COMEX=11
				MSVSVER=2005
				AC_MSG_RESULT([found .NET 2005.])
			elif test "$CCNUMVER" -ge "001300102240"; then
				COMEX=10
				MSVSVER=2003
				AC_MSG_RESULT([found .NET 2003.])
			else
				AC_MSG_ERROR([Compiler too old. Use Microsoft C/C++ .NET 2003/2005 compiler.])
			fi
		else
			AC_MSG_ERROR([Microsoft C/C++ Compiler not found. Use --with-cl-home or set path to cl.exe.])
		fi
	else
		AC_MSG_CHECKING([the Mingwin32 C++ Compiler])
		if test `$CC -dumpmachine | $SED -e 's/^.*-//'` = "mingw32"; then
			AC_MSG_RESULT([found.])
			if $CC -dumpspecs | grep -q "mno-cygwin"; then
				USE_MINGW="cygwin"
			else
				USE_MINGW="pure-mingw"
			fi
		else
			AC_MSG_ERROR([Mingwin32 C++ Compiler not found.])
		fi
	fi
fi
AC_SUBST(COMEX)
AC_SUBST(MSPDB_PATH)
AC_SUBST(USE_MINGW)

dnl ===================================================================
dnl  .NET needs special treatment
dnl ===================================================================
if test "$_os" = "WINNT"; then
if test "$WITH_MINGWIN" = "yes" || test "$COMEX" -ge "10"; then
	dnl Check midl.exe
	AC_PATH_PROG(MIDL_PATH, midl.exe)
	if test -n "$MIDL_PATH";then
		MIDL_PATH=`dirname "$MIDL_PATH"`
	fi
	if test -n "$with_midl_path";then
		with_midl_path=`cygpath -u "$with_midl_path"`
	fi
	if test -x "$with_midl_path/midl.exe"; then
		MIDL_PATH="$with_midl_path"
	fi
	if test -z "$MIDL_PATH" -a -e "$with_cl_home/../Common7/Tools/Bin/midl.exe"; then
		MIDL_PATH="$with_cl_home/../Common7/Tools/Bin"
	fi
	if test -z "$MIDL_PATH" ; then
      vstest=`./oowintool --msvs-productdir`;
      if test -x "$vstest/Common7/Tools/Bin/midl.exe" ; then
		  MIDL_PATH="$vstest/Common7/Tools/Bin"
      fi
	fi
	if test -z "$MIDL_PATH" ; then
		psdktest=`./oowintool --psdk-home`
		if test -x "$psdktest/Bin/midl.exe" ; then
			MIDL_PATH="$psdktest/Bin"
		fi
	fi
	if test ! -x "$MIDL_PATH/midl.exe"; then
		AC_MSG_ERROR([midl.exe not found. Make sure it's in the path or use --with-midl-path])
	fi
	# Convert to posix path with 8.3 filename restrictions ( No spaces )
	MIDL_PATH=`cygpath -d "$MIDL_PATH"`
	MIDL_PATH=`cygpath -u "$MIDL_PATH"`

	dnl Check csc.exe
	AC_PATH_PROG(CSC_PATH, csc.exe)
	if test -n "$CSC_PATH";then
		CSC_PATH=`dirname "$CSC_PATH"`
	fi
	if test -n "$with_csc_path";then
		with_csc_path=`cygpath -u "$with_csc_path"`
	fi
	if test -x "$with_csc_path/csc.exe"; then
		CSC_PATH="$with_csc_path"
	else
	   csctest=`./oowintool --csc-compilerdir`;
	   if test -x "$csctest/csc.exe"; then
	      CSC_PATH="$csctest"
	   fi
	fi
	if test ! -x "$CSC_PATH/csc.exe"; then
		AC_MSG_ERROR([csc.exe not found. Make sure it's in the path or use --with-csc-path])
	fi
	# Convert to posix path with 8.3 filename restrictions ( No spaces )
	CSC_PATH=`cygpath -d "$CSC_PATH"`
	CSC_PATH=`cygpath -u "$CSC_PATH"`

    dnl Check mscoree.lib / .NET Frameworks dir
    dnl For VS2003/2005 $with_frame_home has to point to the directory with lib/mscoree.lib.
       AC_MSG_CHECKING(.NET Framework)
	    if test -n "$with_frame_home"; then
		with_frame_home=`cygpath -u "$with_frame_home"`
	    fi
	    if test -f "$with_frame_home/lib/mscoree.lib"; then
		    FRAME_HOME="$with_frame_home"
	    fi
	    if test -z "$FRAME_HOME" -a -e "$with_cl_home/../SDK/v1.1/lib/mscoree.lib"; then
		    FRAME_HOME="$with_cl_home/../SDK/v1.1"
	    fi
	    if test -z "$FRAME_HOME" ; then
          frametest=`./oowintool --dotnetsdk-dir`
          if test -f "$frametest/lib/mscoree.lib"; then
             FRAME_HOME="$frametest"
          else
             frametest=`./oowintool --psdk-home`
             if test -f "$frametest/lib/mscoree.lib"; then
                FRAME_HOME="$frametest"
             fi
          fi
	    fi
	    if test ! -f "$FRAME_HOME/lib/mscoree.lib"; then
		AC_MSG_ERROR([mscoree.lib (.NET Framework) not found. Make sure you use --with-frame-home])
	    fi
	    AC_MSG_RESULT(found)
	# Convert to posix path with 8.3 filename restrictions ( No spaces )
	FRAME_HOME=`cygpath -d "$FRAME_HOME"`
	FRAME_HOME=`cygpath -u "$FRAME_HOME"`
fi
AC_SUBST(MIDL_PATH)
AC_SUBST(CSC_PATH)
AC_SUBST(FRAME_HOME)
fi

dnl ===================================================================
dnl Check if stdc headers are available excluding windows.
dnl ===================================================================
if test "$_os" != "WINNT" -o "$WITH_MINGWIN" = "yes"; then
   AC_HEADER_STDC
fi

dnl ===================================================================
dnl Find pre-processors.
dnl ===================================================================
if test "$_os" != "WINNT" -o "$WITH_MINGWIN" = "yes"; then
   AC_PROG_CXXCPP

dnl Check whether there's a C pre-processor.
dnl ===================================================================
dnl When using SunStudio compiler, there is a bug with the cc
dnl preprocessor, so use CC preprocessor as the cc preprocessor
dnl See Issuezilla #445.
dnl ===================================================================
   if test "$_os" = "SunOS"; then
      CPP=$CXXCPP
   else
      AC_PROG_CPP
   fi
fi

AC_CHECK_SIZEOF(long)
SIZEOF_LONG=$ac_cv_sizeof_long
AC_SUBST(SIZEOF_LONG)
AC_C_BIGENDIAN
WORDS_BIGENDIAN=$ac_cv_c_bigendian
AC_SUBST(WORDS_BIGENDIAN)

dnl Check for large file support
AC_SYS_LARGEFILE
if test -n "$ac_cv_sys_file_offset_bits"; then
   LFS_CFLAGS="-D_FILE_OFFSET_BITS=$ac_cv_sys_file_offset_bits"
fi
if test -n "$ac_cv_sys_large_files" && test "$ac_cv_sys_large_files" != "no"; then
   LFS_CFLAGS="$LFS_CFLAGS -D_LARGE_FILES"
fi
AC_SUBST(LFS_CFLAGS)

dnl ===================================================================
dnl Check if we are to enable vba macro interoperability feature
dnl ===================================================================
AC_MSG_CHECKING([whether to disable vba feature])
if test -n "$enable_vba" && test "$enable_vba" = "no"; then
   AC_MSG_RESULT([yes])
   ENABLE_VBA=NO
else
   AC_MSG_RESULT([no])
   ENABLE_VBA=YES
fi
AC_SUBST(ENABLE_VBA)

if test "$ENABLE_VBA" = "YES"; then
   AC_MSG_CHECKING([how to package the vba compatibility api])
   if test -n "$with_vba_package_format"; then
      if test "$with_vba_package_format" = "extn"; then
         VBA_EXTENSION=YES
         AC_MSG_RESULT([uno extension])
         AC_MSG_WARN([--with-vba-package-format=extn can cause problems])
      else if test "$with_vba_package_format" = "builtin"; then
            VBA_EXTENSION=NO
            AC_MSG_RESULT([build into installset])
         else
            AC_MSG_ERROR([unknown packaging method])
         fi
      fi
 
   else
      VBA_EXTENSION=NO
      AC_MSG_RESULT([defaulting to build into installset])
   fi
else
      VBA_EXTENSION=NO
fi
AC_SUBST(VBA_EXTENSION)

dnl ===================================================================
dnl Check the whether vba need to be delivered as an uno package or part
dnl of the install
dnl ===================================================================


dnl ===================================================================
dnl Check if cups/cups.h is available 
dnl ===================================================================
if test "$test_cups" = "yes" -a "$ENABLE_CUPS" = "TRUE" ; then
    AC_CHECK_HEADER(cups/cups.h, [],
                    [AC_MSG_ERROR([cups/cups.h could not be found. libcupsys2-dev or cups???-devel missing?])], [])
fi

dnl ===================================================================
dnl Check if PAM/pam_appl.h is available on Linux or FreeBSD
dnl ===================================================================
if test "$_os" = "Linux" -o "$_os" = "FreeBSD" -o "$_os" = "GNU"; then
  AC_MSG_CHECKING([whether to enable pam support])
  if test -z "$enable_pam" || test "$enable_pam" != "no"; then
    AC_MSG_RESULT([yes])
    PAM=YES
    AC_CHECK_HEADER(security/pam_appl.h, [],
                    [AC_MSG_ERROR([pam_appl.h could not be found. libpam-dev or pam-devel missing?])], [])
    AC_MSG_CHECKING([whether to link to libpam])
    if test -n "$enable_pam_link" -a "$enable_pam_link" != "no"; then
      AC_MSG_RESULT([yes])
      PAM_LINK=YES
      AC_CHECK_LIB(pam, pam_start, [],
          [AC_MSG_ERROR(libpam not found or functional)], [])
    else
      AC_MSG_RESULT([no, dynamically open it])
      PAM_LINK=NO
    fi
  else
    AC_MSG_RESULT([no])
    PAM=NO
    PAM_LINK=NO
    dnl check getspnam_r for needed args (4 or 5)
    AX_FUNC_WHICH_GETSPNAM_R
  fi
fi
AC_SUBST(PAM)
AC_SUBST(NEW_SHADOW_API)
AC_SUBST(PAM_LINK)

if test "$_os" = "Linux"; then
    AC_MSG_CHECKING([whether to link to libcrypt])
    if test -n "$enable_crypt_link" -a "$enable_crypt_link" != "no"; then
        AC_MSG_RESULT([yes])
        CRYPT_LINK=YES
        AC_CHECK_LIB(crypt, crypt, [],
            [AC_MSG_ERROR(libcrypt not found or functional)], [])
    else
        AC_MSG_RESULT([no, dynamically open it])
        CRYPT_LINK=NO
    fi
fi
AC_SUBST(CRYPT_LINK)

dnl ===================================================================
dnl Testing for c++ compiler and version...
dnl ===================================================================
if test -n "$with_gcc_home"; then
   if test -z "$CXX"; then
      CXX="$with_gcc_home/bin/g++"
   fi
fi

if test "$_os" = "WINNT" -a "$WITH_MINGWIN" != "yes"; then
   if test -e "$CC"; then
      CXX="$CC"
   fi
fi

dnl Autoconf 2.53 can do this test for cl.exe, 2.13 can't!
if test "$_os" != "WINNT" -o "$WITH_MINGWIN" = "yes"; then
   AC_PROG_CXX
fi

dnl check if we are using a buggy version of g++ (currently 3.4.0, 3.4.1 and trunk)
if test "$GXX" = "yes"; then
   AC_MSG_CHECKING([the GNU C++ compiler version])

   _gpp_version=`$CXX -dumpversion`
   _gpp_majmin=`echo $_gpp_version | $AWK -F. '{ print \$1*100+\$2 }'`

   if test "$_os" = "Darwin" -a "$_gpp_majmin" -ge "401" ; then
      if test -z "$save_CXX" -a -x "$GCC_HOME/bin/g++-4.0" ; then
         CXX=$GCC_HOME/bin/g++-4.0
         _gpp_majmin_2=`"$CXX" -dumpversion | $AWK -F. '{ print \$1*100+\$2 }'`
         if test "$_gpp_majmin_2" -ge "400" -a "$_gpp_majmin_2" -lt "401" ; then
            _gpp_majmin=$_gpp_majmin_2
         fi
      fi
      if test "$_gpp_majmin" -ge "401" ; then
         AC_MSG_ERROR([You need to use the g++-4.0 compiler (g++ $_gpp_version won't work with the MacOSX10.4u.sdk) - set CXX accordingly])
      else
         AC_MSG_RESULT([implicitly using CXX=$CXX])
      fi
   else
      AC_MSG_RESULT([checked (g++ $_gpp_version)])
   fi

   if test "$_gpp_majmin" = "304"; then
      AC_MSG_CHECKING([whether $CXX has the enum bug])
AC_TRY_RUN([
extern "C" void abort (void);
extern "C" void exit (int status);

enum E { E0, E1, E2, E3, E4, E5 };

void
test (enum E e)
{
  if (e == E2 || e == E3 || e == E1)
  exit (1);
}

int
main (void)
{
  test (E4);
  test (E5);
  test (E0);
  return 0;
}
],[AC_MSG_ERROR([your version of the GNU C++ compile has a bug which prevents OpenOffice.org from being compiled correctly - please check http://gcc.gnu.org/ml/gcc-patches/2004-07/msg00968.html for details.])], [AC_MSG_RESULT([no])])
   fi
fi

dnl ===================================================================
dnl Set the gcc/gxx include directories
dnl ===================================================================
# Removed the special FreeBSD treatment. The problem was that with_gxx_include_path
# often contains an i386 which is expanded as a macro. Solved in stlport.
if test "$GXX" = "yes"; then
   AC_MSG_CHECKING([for g++ include path])
   if test -z "$with_gxx_include_path"; then
      with_gxx_include_path=`echo "#include <cstring>" | $CXX -E -xc++ - | $SED -n '/.*1*"\(.*\)\/cstring".*/s//\1/p' | head -n 1`
      if test "$with_gxx_include_path" = "/usr/libexec/(null)/include"; then
          with_gxx_include_path="/usr/include"
      fi
      if test "$WITH_MINGWIN" = "yes"; then
         with_gxx_include_path=`cygpath -d "$with_gxx_include_path"`
         with_gxx_include_path=`cygpath -u "$with_gxx_include_path"`
      fi
      if echo $with_gxx_include_path | grep -q linux; then
         # workaround for Mandriva - issue 100049
         with_gxx_include_path=`cd $with_gxx_include_path && pwd`
      fi
   fi
fi
dnl This is the original code...
dnl with_gxx_include_path=`$CXX -print-search-dirs | grep instal |$AWK '{ print \$2 }'`/include 
if test -z "$with_gxx_include_path"; then
   with_gxx_include_path="NO_GXX_INCLUDE"
   AC_MSG_RESULT([no g++ includes])
else
   AC_MSG_RESULT([$with_gxx_include_path])
fi
GXX_INCLUDE_PATH="$with_gxx_include_path"
AC_SUBST(GXX_INCLUDE_PATH)

dnl ===================================================================
dnl Set the mingw runtime library include directories
dnl ===================================================================
if test "$WITH_MINGWIN" = "yes"; then
   AC_MSG_CHECKING([for mingwin runtime include path])
   cat >conftest.$ac_ext <<_ACEOF
#include <stddef.h>
#include <bits/c++config.h>
_ACEOF
   _mingw_lib_include_path=`$CXX -E -xc++ conftest.$ac_ext | $SED -n -e '/.*1*"\(.*\)\/stddef.h".*/s//\1/p' -e '/.*1*"\(.*\)\/bits\/c++config.h".*/s//\1/p' | sort -u | xargs echo`
   rm conftest.$ac_ext
   if test -n "$_mingw_lib_include_path"; then
      _temp=""
      for a in $_mingw_lib_include_path
         do
            a=`cygpath -d "$a"`
            _temp="$_temp "`cygpath -u "$a"`
         done
      _mingw_lib_include_path=$_temp
   fi
   if test -z "$_mingw_lib_include_path"; then
      _mingw_lib_include_path="NO_LIB_INCLUDE"
      AC_MSG_RESULT([no mingwin runtime includes])
   else
      AC_MSG_RESULT([$_mingw_lib_include_path])
   fi
  MINGW_LIB_INCLUDE_PATH="$_mingw_lib_include_path"
  AC_SUBST(MINGW_LIB_INCLUDE_PATH)
dnl mingw gcc 4.4.0 needs backward in include path to use hash_set/hash_map
   AC_MSG_CHECKING([for mingwin c++ backward include path])
   cat >conftest.$ac_ext <<_ACEOF
#include <hash_set>
_ACEOF
   _mingw_backward_include_path=`$CXX -E -xc++ -Wno-deprecated conftest.$ac_ext 2>&5| $SED -n -e '/.*1*"\(.*\)\/hash_set".*/s//\1/p' | sort -u | xargs echo`
   rm conftest.$ac_ext
   if test -n "$_mingw_backward_include_path"; then
      _mingw_backward_include_path=`cygpath -d $_mingw_backward_include_path`
      _mingw_backward_include_path=`cygpath -u $_mingw_backward_include_path`
      AC_MSG_RESULT([$_mingw_backward_include_path])
   else
      _mingw_backward_include_path="NO_BACKWARD_INCLUDE"
      AC_MSG_RESULT([no mingwin c++ backward includes])
   fi
  MINGW_BACKWARD_INCLUDE_PATH="$_mingw_backward_include_path"
  AC_SUBST(MINGW_BACKWARD_INCLUDE_PATH)
  mingw_crtbegin=`$CC -print-file-name=crtbegin.o`
  MINGW_CLIB_DIR=`dirname $mingw_crtbegin`
  AC_MSG_CHECKING([whether to use dynamic libgcc])
  if test -e "$MINGW_CLIB_DIR/libgcc_s.a"; then
    AC_MSG_CHECKING([dynamic libgcc name])
    MINGW_GCCDLL_pattern=`nm $MINGW_CLIB_DIR/libgcc_s.a | sed -ne 's@.* _libgcc\(.*\)_dll_iname@libgcc\1.dll@p' | uniq | sed -e 's@_@?@g'`
    MINGW_GCCDLL=`cd $COMPATH/bin && ls $MINGW_GCCDLL_pattern 2>/dev/null`
    if test -n "$MINGW_GCCDLL"; then
        MINGW_SHARED_GCCLIB=YES
        AC_MSG_RESULT([use $MINGW_GCCDLL])
    else
        AC_MSG_RESULT([no])
    fi
  else
    AC_MSG_RESULT([no])
  fi
  if test -e "$MINGW_CLIB_DIR/libgcc_eh.a"; then
      MINGW_GCCLIB_EH=YES
  fi
  AC_MSG_CHECKING([whether to use dynamic libstdc++])
  if test -e "$MINGW_CLIB_DIR/libstdc++_s.a" ; then
    AC_MSG_CHECKING([dynamic libstdc++ name])
    MINGW_GXXDLL_pattern=`nm $MINGW_CLIB_DIR/libstdc++_s.a | sed -ne 's@.* _libstdc__\(.*\)_dll_iname@libstdc++\1.dll@p' | uniq | sed -e 's@_@?@g'`
    MINGW_GXXDLL=`cd $COMPATH/bin && ls $MINGW_GXXDLL_pattern 2>/dev/null`
    if test -n "$MINGW_GXXDLL"; then
        MINGW_SHARED_GXXLIB=YES
        AC_MSG_RESULT([use $MINGW_GXXDLL])
    else
        AC_MSG_RESULT([no])
    fi
  else
    AC_MSG_RESULT([no])
  fi
  MINGW_CLIB_DIR=`cygpath $MINGW_CLIB_DIR`
  AC_SUBST(MINGW_CLIB_DIR)
  AC_SUBST(MINGW_SHARED_GCCLIB)
  AC_SUBST(MINGW_GCCLIB_EH)
  AC_SUBST(MINGW_SHARED_GXXLIB)
  AC_SUBST(MINGW_GCCDLL)
  AC_SUBST(MINGW_GXXDLL)
fi

dnl ===================================================================
dnl Extra checking for the SUN OS compiler
dnl ===================================================================
if test "$_os" = "SunOS"; then
   dnl SunStudio C++ compiler packaged with SunStudio C compiler
   if test "$CC" = "cc"; then
   AC_MSG_CHECKING([SunStudio C++ Compiler])
      if test "$CXX" != "CC"; then
         AC_MSG_WARN([SunStudio C++ was not found])
         echo "SunStudio C++ was not found" >> warn
      else
         AC_MSG_RESULT([checked]) 
      fi
   fi 
fi
dnl ===================================================================
dnl Extra checking for the OSF compiler
dnl ===================================================================
if test "$_os" = "OSF1"; then
   AC_MSG_CHECKING([Compaq C++ compiler version])
   dnl cxx -V outputs to standard error!!!!
   _compaqcxx_version=`$CXX -V 2>&1 | $AWK '{ print $3 }'`
   _compaqcxx_major=`echo $_compaqcxx_version | $AWK -F. '{ print $1 }'`
   if test "$_compaqcxx_major" != "V6"; then
      AC_MSG_WARN([found version "$_compaqc_version", use version 6 of the Compaq C++ compiler])
      echo "found version $_compaqc_version, use version 6 of the Compaq C++ compiler" >> warn
   else
      dnl compiler will do
      AC_MSG_RESULT([checked])
   fi
fi

dnl *************************************************************
dnl Testing for exception handling - dwarf2 or sjlj exceptions...
dnl *************************************************************
AC_MSG_CHECKING([exception type])
AC_LANG_PUSH([C++])
if test "$WITH_MINGWIN" = "yes"; then
  AC_TRY_LINK(
	[#include <iostream>

extern "C" void _Unwind_SjLj_RaiseException(void) __attribute__ ((__noreturn__));

	],
	[_Unwind_SjLj_RaiseException() ],
	[exceptions_type="sjlj"],
	[exceptions_type="dwarf2"]
  )
fi

AC_MSG_RESULT($exceptions_type)
AC_LANG_POP([C++])
EXCEPTIONS="$exceptions_type"
AC_SUBST(EXCEPTIONS)

dnl **************************************************************
dnl Testing for required  Solaris and SunStudio compiler patches...
dnl **************************************************************
dnl Check whether the OS is SunOS.
if test "$_os" = "SunOS"; then
   _temp=`showrev -p | $AWK -F" " '{ print $2 }'` 
   if test "$_os_release" = "7"; then
      dnl ***************
      dnl patch 106327-06
      dnl ***************
      AC_MSG_CHECKING([for patch 106327-06 or greater])
      _patch=`echo $_temp | $AWK '/106327-06/ { print "found" }'`
      _patch="false"
      for i in $_temp
      do
         _patch_major=`echo $i | $AWK -F"-" '{ print $1 }'`
         if test "$_patch_major" = "106327"; then
            _patch_rev=`echo $i | $AWK -F"-" '{ print $2 }'`
            if test "$_patch_rev" -ge "6"; then
               _patch="found"
            fi
        fi
      done
      if test "$_patch" = "found"; then
         AC_MSG_RESULT([found])
      else
         AC_MSG_WARN([patch 106327-06 not found, please install compiler patch 106327-06 or greater])
         echo "patch 106327-06 not found, please install compiler patch 106327-06 or greater" >> warn
      fi
      dnl ***************
      dnl patch 106950-11
      dnl ***************
      AC_MSG_CHECKING([for patch 106950-11 or greater])
      _patch=`echo $_temp | $AWK '/106950-11/ { print "found" }'`
      _patch="false"
      for i in $_temp
      do
         _patch_major=`echo $i | $AWK -F"-" '{ print $1 }'`
         if test "$_patch_major" = "106950"; then
            _patch_rev=`echo $i | $AWK -F"-" '{ print $2 }'`
            if test "$_patch_rev" -ge "11"; then
               _patch="found"
            fi
         fi
      done
      if test "$_patch" = "found"; then
         AC_MSG_RESULT([found])
      else
         AC_MSG_WARN([patch 106950-11 not found, please install linker patch 106950-11 or greater])
         echo "patch 106950-11 not found, please install linker patch 106950-11 or greater" >> warn
      fi
   else
      if test "$_os_release" = "6"; then
         dnl ***************
         dnl patch 105591-09
         dnl ***************
         AC_MSG_CHECKING([for patch 105591-09 or greater])
         _patch=`echo $_temp | $AWK '/105591-09/ { print "found" }'`
         _patch="false"
         for i in $_temp
         do
            _patch_major=`echo $i | $AWK -F"-" '{ print $1 }'`
            if test "$_patch_major" = "105591"; then
               _patch_rev=`echo $i | $AWK -F"-" '{ print $2 }'`
               if test "$_patch_rev" -ge "9"; then
                  _patch="found"
               fi
           fi
         done
         if test "$_patch" = "found"; then
            AC_MSG_RESULT([found])
         else
            AC_MSG_WARN([patch 105591-09 not found, please install compiler patch 105591-09 or greater])
            echo "patch 105591-09 not found, please install compiler patch 105591-09 or greater" >> warn
         fi
         dnl ***************
         dnl patch 107733-08
         dnl ***************
         AC_MSG_CHECKING([for patch 107733-08 or greater])
         _patch=`echo $_temp | $AWK '/107733-08/ { print "found" }'`
         _patch="false"
         for i in $_temp
         do
            _patch_major=`echo $i | $AWK -F"-" '{ print $1 }'`
            if test "$_patch_major" = "107733"; then
               _patch_rev=`echo $i | $AWK -F"-" '{ print $2 }'`
               if test "$_patch_rev" -ge "8"; then
                  _patch="found"
               fi
           fi
         done
         if test "$_patch" = "found"; then
            AC_MSG_RESULT([found])
         else
            AC_MSG_WARN([patch 107733-06 not found, please install linker patch 107733-08 or greater])
            echo "patch 107733-06 not found, please install linker patch 107733-08 or greater" >> warn
         fi
      fi
   fi
fi

dnl ===================================================================
dnl Checks for what the default STL should be
dnl ===================================================================
   AC_MSG_CHECKING([what the default STL should be])
   DEFAULT_TO_STLPORT="no"
   if test "$_os" = "Linux"; then
     case "$build_cpu" in
       i?86)
         DEFAULT_TO_STLPORT="yes"
         ;;
       *)
         DEFAULT_TO_STLPORT="no"
         ;;
     esac
   elif test "$_os" = "SunOS"; then
      DEFAULT_TO_STLPORT="yes"
   elif test "$_os" = "WINNT" -a "$WITH_MINGWIN" != "yes"; then
      DEFAULT_TO_STLPORT="yes"
   elif test "$_os" = "OS2"; then
      DEFAULT_TO_STLPORT="yes" 
   elif test "$_os" = "FreeBSD"; then
      DEFAULT_TO_STLPORT="yes"
   fi
   if test "$DEFAULT_TO_STLPORT" = "yes"; then
      AC_MSG_RESULT([stlport])
   else
      AC_MSG_RESULT([system])
   fi
   if test "$WITH_STLPORT" = "auto"; then
      WITH_STLPORT=$DEFAULT_TO_STLPORT
   fi

dnl ===================================================================
dnl Checks for STLPORT
dnl ===================================================================
   AC_MSG_CHECKING([for STL providing headers])
   STLPORT4=""
   USE_SYSTEM_STL=""
   if test "$WITH_STLPORT" = "yes"; then
      AC_MSG_RESULT([using internal stlport.])
      if test "$DEFAULT_TO_STLPORT" != "yes"; then
         AC_MSG_WARN([using stlport. Warning, breaks your ABI compatability!])
         echo "using stlport. Warning, breaks your ABI compatability!" >>warn
      fi
   elif test "$WITH_STLPORT" = "no"; then
      AC_MSG_RESULT([using system STL])
      USE_SYSTEM_STL="YES"
      if test "$DEFAULT_TO_STLPORT" != "no"; then
         AC_MSG_WARN([using system STL. Warning, breaks your ABI compatability!])
         echo "using system STL. Warning, breaks your ABI compatability!" >>warn
      fi
   else
      STLPORT4=$WITH_STLPORT
      if test "$_os" != "WINNT" -o "$WITH_MINGWIN" = "yes"; then
         AC_TRY_CPP($STLPORT4/stlport/hash_map, AC_MSG_RESULT([checked.]), AC_MSG_ERROR([STLport headers not found.]))
      else
         dnl AC_TRY_CPP doesn't work for MSVC because C++ preprocessor is not found by autoconf.
         if test -f "$STLPORT4/stlport/hash_map"; then
            AC_MSG_RESULT([checked.])
         else
            AC_MSG_ERROR([STLport headers not found.])
         fi
      fi
      if test "$_os" != "WINNT" -o "$WITH_MINGWIN" = "yes"; then
         AC_MSG_CHECKING([for STLport libraries])
         if test "$_os" = "SunOS"; then
		      if test -f "$STLPORT4/lib/libstlport_sunpro.so"; then
			      AC_MSG_RESULT([checked])
		      elif test -f "$STLPORT4/lib/libstlport.so"; then
			      AC_MSG_RESULT([checked])
			      STLPORT_VER=500
		      else
			      AC_MSG_ERROR([STLport libraries not found])
		      fi
	      elif test "$_os" = "Darwin"; then
		      if test -f "$STLPORT4/lib/libstlport_gcc.dylib"; then
			      AC_MSG_RESULT([checked])
		      elif test -f "$STLPORT4/lib/libstlport.dylib"; then
			      AC_MSG_RESULT([checked])
			      STLPORT_VER=500
		      else
			      AC_MSG_ERROR([STLport libraries not found])
		      fi
		   else
			   if test -f "$STLPORT4/lib/libstlport_gcc.so"; then
				   AC_MSG_RESULT([checked])
			   elif test -f "$STLPORT4/lib/libstlport.so"; then
				   AC_MSG_RESULT([checked])
				   STLPORT_VER=500
			   else
				   AC_MSG_ERROR([STLport libraries not found])
			   fi
		   fi
	   fi
      if test "$DEFAULT_TO_STLPORT" != "yes"; then
         AC_MSG_WARN([using stlport. Warning, breaks your ABI compatability!])
         echo "using stlport. Warning, breaks your ABI compatability!" >>warn
      fi
   fi

if test -z "$STLPORT4"; then
  STLPORT4="NO_STLPORT4"
fi
if test -z "$STLPORT_VER"; then
  STLPORT_VER=400
fi
AC_SUBST(STLPORT4)
AC_SUBST(STLPORT_VER)
AC_SUBST(USE_SYSTEM_STL)

dnl ===================================================================
dnl visibility feature
dnl ===================================================================
if test "$GCC" = "yes"; then
   AC_MSG_CHECKING([whether $CC supports -fvisibility=hidden])
   save_CFLAGS=$CFLAGS
   CFLAGS="$CFLAGS -fvisibility=hidden"
   AC_TRY_LINK([], [ return 0; ], [ HAVE_GCC_VISIBILITY_FEATURE=TRUE ], [])
   CFLAGS=$save_CFLAGS
   if test "$HAVE_GCC_VISIBILITY_FEATURE" = "TRUE"; then
      AC_MSG_RESULT([yes])
   else
      AC_MSG_RESULT([no])
   fi
fi

# ===================================================================
# use --ccache-skip?
# ===================================================================
dnl used to escape compiler options for ccache that otherwise prevent 
dnl caching of the results (like "-x objective-c++" for Mac)
AC_MSG_CHECKING([whether we are allowed and able to use --ccache-skip])
if test "$_os" != "Darwin" ; then
   AC_MSG_RESULT([only used on Mac currently, skipping])
elif test "$enable_ccache_skip" = "no" ; then
   AC_MSG_RESULT([no - diabled explicitly])
elif test "$enable_ccache_skip" = "yes" ; then
   AC_MSG_RESULT([yes - enabled explicitly, skipping checks])
   AC_SUBST([USE_CCACHE], [YES])
elif test "$enable_ccache_skip" = "auto" ; then
   # checking for ccache presence/version
   AC_MSG_RESULT([probing...])
   AC_PATH_PROG([CCACHE],[ccache],[not_found])
   if test "$CCACHE" = "not_found" ; then
      AC_MSG_NOTICE([not enabling --ccache-skip (ccache not found)])
   else
      # check ccache version 
      AC_MSG_CHECKING([whether version of ccache is suitable])
      CCACHE_VERSION=`"$CCACHE" -V | "$AWK" '/^ccache version/{print $3}'`
      if test "$CCACHE_VERSION" = "2.4_OOo"; then
         AC_MSG_RESULT([yes])
         AC_MSG_CHECKING([whether ccache is actually used for the build])
         AC_LANG_PUSH([C++])
         save_CXXFLAGS=$CXXFLAGS
         CXXFLAGS="$CXXFLAGS --ccache-skip -O2"
         dnl an empty program will do, we're checking the compiler flags
         AC_COMPILE_IFELSE(AC_LANG_PROGRAM([],[]), 
            [use_ccache=yes], [use_ccache=no])
         if test $use_ccache = yes ; then
            AC_MSG_RESULT([yes, will enable --ccache-skip])
            AC_SUBST([USE_CCACHE], [YES])
         else
            AC_MSG_RESULT([no, will not enable --ccache-skip])
         fi
         CXXFLAGS=$save_CXXFLAGS
         AC_LANG_POP([C++])
      else
         AC_MSG_RESULT([no])
         AC_MSG_NOTICE([ccache version $CCACHE_VERSION not accepted. See description for --enable-ccache-skip])
      fi
   fi
else
   AC_MSG_ERROR([invalid option to --enable-ccache-skip. Valid values are "auto", "yes" and "no"])
fi

dnl ===================================================================
dnl system stl sanity tests
dnl ===================================================================
if test "$USE_SYSTEM_STL" = "YES"; then
   AC_MSG_CHECKING([if hash_map will be in __gnu_cxx namespace])
   AC_LANG_PUSH([C++])

   AC_TRY_COMPILE([#include <ext/hash_map>
using namespace __gnu_cxx;
],[hash_map<int, int> t; return 0;],
  ac_cv_cxx_have_ext_hash_map=yes, ac_cv_cxx_have_ext_hash_map=no)

   if test "$ac_cv_cxx_have_ext_hash_map" = "no"; then
      AC_MSG_ERROR([Can't find hash_map. Try with --with-stlport])
   else
      AC_MSG_RESULT([$ac_cv_cxx_have_ext_hash_map])
   fi

   if test "$HAVE_GCC_VISIBILITY_FEATURE" = "TRUE"; then
      AC_MSG_CHECKING([if STL headers are visibility safe])
      AC_EGREP_HEADER(visibility push, string, stlvisok=yes, stlvisok=no)
      AC_MSG_RESULT([$stlvisok])
      if test "$stlvisok" = "no"; then
         AC_MSG_WARN([Your gcc STL headers are not visibility safe. Disabling visibility])
         echo "Your gcc STL headers are not visibility safe. Disabling visibility" >> warn
         unset HAVE_GCC_VISIBILITY_FEATURE
      fi
   fi

   if test "$HAVE_GCC_VISIBILITY_FEATURE" = "TRUE"; then
      sharedlink_ldflags_save=$LDFLAGS
      LDFLAGS="$LDFLAGS -fvisibility-inlines-hidden -fpic -shared"

      AC_MSG_CHECKING([if gcc is -fvisibility-inlines-hidden safe with STL headers])
      AC_TRY_LINK([#include <sstream>
using namespace std;
],[istringstream strm( "test" ); return 0;],
      $EGREP -q  unresolvable conftest.err;
      if test $? -eq 0; then gccvisok=no; else gccvisok=yes; fi, 
      gccvisok=no)
      AC_MSG_RESULT([$gccvisok])
      if test "$gccvisok" = "no"; then
         AC_MSG_WARN([Your gcc is not -fvisibility-inlines-hidden safe. Disabling visibility])
         echo "Your gcc is not -fvisibility-inlines-hidden safe. Disabling visibility" >> warn
         unset HAVE_GCC_VISIBILITY_FEATURE
      fi

      LDFLAGS=$sharedlink_ldflags_save
   fi

   if test "$HAVE_GCC_VISIBILITY_FEATURE" = "TRUE"; then
      AC_MSG_CHECKING([if gcc has a visibility bug with class-level attributes (GCC bug 26905)])
      cat >visibility.cxx <<_ACEOF
#pragma GCC visibility push(hidden)
struct __attribute__ ((visibility ("default"))) TestStruct {
  static void Init();
};
__attribute__ ((visibility ("default"))) void TestFunc() {
  TestStruct::Init();
}
_ACEOF
      if ! $CXX $CXXFLAGS $CPPFLAGS -fpic -S visibility.cxx 2>/dev/null > /dev/null; then
         gccvisbroken=yes
      else
         case "$build_cpu" in
            i?86|x86_64)
               if $EGREP -q '@PLT' visibility.s; then
                  gccvisbroken=no
               else 
                  gccvisbroken=yes
               fi
               ;;
            *)
               gccvisbroken=no
               ;;
         esac
      fi
      rm -f visibility.s

      AC_MSG_RESULT([$gccvisbroken])
      if test "$gccvisbroken" = "yes"; then
         AC_MSG_WARN([Your gcc is not -fvisibility=hidden safe. Disabling visibility])
         echo "Your gcc is not -fvisibility=hidden safe. Disabling visibility" >> warn
         unset HAVE_GCC_VISIBILITY_FEATURE
      fi
   fi

   AC_LANG_POP([C++])
fi

AC_SUBST(HAVE_GCC_VISIBILITY_FEATURE)

dnl ===================================================================
dnl allocator
dnl ===================================================================
AC_MSG_CHECKING([which memory allocator to use])
if test "$with_alloc" = "system"; then
    AC_MSG_RESULT([system])
    ALLOC="SYS_ALLOC";
    AC_CHECK_FUNCS([malloc realloc calloc free])
fi
if test "$with_alloc" = "tcmalloc"; then
    AC_MSG_RESULT(tcmalloc)
    if ! echo $build_cpu | grep -E 'i[[3456]]86' 2>/dev/null >/dev/null; then
        AC_MSG_ERROR([tcmalloc only available/usable on ix86])
    fi
    AC_CHECK_LIB(tcmalloc, malloc, [],
        [AC_MSG_ERROR(tcmalloc not found or functional. Install the Google Profiling Tools)], [])
    ALLOC="TCMALLOC";
fi
if test "$with_alloc" = "internal" -o -z "$with_alloc"; then
   AC_MSG_RESULT([internal])
fi
AC_SUBST(ALLOC)

dnl ===================================================================
dnl Custom build version
dnl ===================================================================

AC_MSG_CHECKING([whether to add custom build version])
if test "z$with_build_version" != "z"; then
   BUILD_VER_STRING=$with_build_version
   AC_MSG_RESULT([yes, $BUILD_VER_STRING])
else
   BUILD_VER_STRING=
   AC_MSG_RESULT([no])
fi
AC_SUBST(BUILD_VER_STRING)

dnl ===================================================================
dnl Java support enable
dnl ===================================================================
AC_MSG_CHECKING([whether to build with Java support])
if test "$WITH_JAVA" != "no"; then
   AC_MSG_RESULT([yes])
   SOLAR_JAVA="TRUE"
else
   AC_MSG_RESULT([no])
   SOLAR_JAVA=""

   AC_MSG_WARN([building without java will mean some features will not be available])
   echo "building without java will mean some features will not be available" >>warn
fi
AC_SUBST(SOLAR_JAVA)

if test "$_os" = "Linux" && test "$build_cpu" = "powerpc"; then
   # IBMs JDK needs this...
   JITC_PROCESSOR_TYPE=6
   export JITC_PROCESSOR_TYPE
fi

if test "$_os" = "WINNT"; then
   if test -z "$with_jdk_home"; then
      _jdk_home=`./oowintool --jdk-home`
       if test -d "$_jdk_home"; then
          with_jdk_home="$_jdk_home"
       fi
   else
      with_jdk_home=`cygpath -u "$with_jdk_home"`
   fi
fi

dnl ===================================================================
dnl Checks for java
dnl ===================================================================
if test "$SOLAR_JAVA" != ""; then
   JAVA_HOME=; export JAVA_HOME
   if test -z "$with_jdk_home"; then
      AC_PATH_PROG(JAVAINTERPRETER, $WITH_JAVA)
   else
      _java_path="$with_jdk_home/bin/$WITH_JAVA"
      dnl Check if there is a java interpreter at all.
      if test -x "$_java_path"; then
         JAVAINTERPRETER=$_java_path
      else
         AC_MSG_ERROR([$_java_path not found set with_jdk_home])
      fi
   fi
   if test "$_os" = "WINNT"; then
      if test x`echo "$JAVAINTERPRETER" | grep -i '\.exe$'` = x; then
          JAVAINTERPRETER="${JAVAINTERPRETER}.exe"
      fi
      JAVAINTERPRETER=`cygpath -d "$JAVAINTERPRETER"`
      JAVAINTERPRETER=`cygpath -u "$JAVAINTERPRETER"`
   elif test "$_os" = "Darwin"; then
      dnl HACK:  There currently is only a 32 bit version of OOo for Mac OS X,
      dnl and Tiger java complains about -d32 while Snow Leopard java needs it
      dnl to run in 32 bit mode and be able to load OOo jnilibs:
      AC_MSG_CHECKING([whether to pass -d32 to Java interpreter])
      if "$JAVAINTERPRETER" -d32 >&5 2>&5; then
         AC_MSG_RESULT([yes])
         JAVAIFLAGS=-d32
      else
         AC_MSG_RESULT([no])
      fi
   fi
fi

dnl ===================================================================
dnl Checks for JDK.
dnl ===================================================================
if test "$SOLAR_JAVA" != ""; then
   _gij_longver=0
   AC_MSG_CHECKING([the installed JDK])
   if test -n "$JAVAINTERPRETER"; then
      dnl java -version sends output to stderr!
      if test `$JAVAINTERPRETER -version 2>&1 | grep -c "Kaffe"` -gt 0; then
         AC_MSG_ERROR([No valid check available. Please check the block for your desired java in configure.in])
#        dnl Kaffe specific tests
#        KAFFE_VER=`$JAVAINTERPRETER -version 2>&1 | $EGREP "  Version:" | $SED -r "s/.*  Version: ([[0-9\.]]*).*/\1/"`
#        if test -z "$KAFFE_VER"; then
#          AC_MSG_ERROR([looks like Kaffe but version detection failed])
#        fi
#        _kaffe_ver=`echo "$KAFFE_VER" | $AWK -F. '{ print (($1 * 100) + $2) * 100 + $3;}'`
#        if test "$_kaffe_ver" -lt 10100; then
#           AC_MSG_ERROR([Kaffe is too old ($KAFFE_VER - $_kaffe_ver), you need at least 1.1.0])
#        fi
#        JDK=kaffe
#        
#        dnl TODO: define some project exclusion variables
#        
#        AC_MSG_RESULT([checked (Kaffe $KAFFE_VER)])
#        AC_MSG_WARN([EXPERIMENTAL: Kaffe is not a full JDK replacement - some projects will fail to compile])
#        echo "EXPERIMENTAL: Kaffe is not a full JDK replacement - some projects will fail to compile" >>warn
#        JAVA_HOME=`echo $JAVAINTERPRETER | $SED -n "s,//*bin//*java,,p"`
      elif test `$JAVAINTERPRETER --version 2>&1 | grep -c "GNU libgcj"` -gt 0; then
        JDK=gcj
        AC_MSG_RESULT([checked (gcj)]) 
        _gij_version=`$JAVAINTERPRETER --version | grep GNU | $SED -e 's@^[[^0-9]]*@@' -e 's@ .*@@' -e 's@,.*@@'`;
        _gij_longver=`echo $_gij_version | $AWK -F. '{ print \$1*10000+\$2*100+\$3 }'`

      elif test `$JAVAINTERPRETER -version 2>&1 | awk '{ print }' | grep -c "BEA"` -gt 0; then
         AC_MSG_ERROR([No valid check available. Please check the block for your desired java in configure.in])
#        JDK=bea
#
#        dnl BEA JDK specific tests
#        _jdk=`$JAVAINTERPRETER -version 2>&1 | $AWK -F'"' '{ print \$2 }' | $SED s/[[-A-Za-z]]*//`
#        _jdk_ver=`echo "$_jdk" | $AWK -F. '{ print (($1 * 100) + $2) * 100 + $3;}'`
#
#        if test "$_jdk_ver" -lt 10500; then
#          AC_MSG_ERROR([JDK is too old, you need at least BEA JDK 1.5.0])
#        fi
#
#        AC_MSG_RESULT([checked (BEA JDK $_jdk)])
#
#        if test "$with_jdk_home" = ""; then
#             AC_MSG_ERROR([In order to successfully build OpenOffice.org using the BEA JDK,
#you must use the "--with-jdk-home" configure option explicitly])
#        fi
#
#        AC_MSG_WARN([A bug in certain BEA JREs can prevent you from successfully compiling some modules])
#        echo "A bug in certain BEA JREs can prevent you from successfully compiling some modules" >>warn
#
#        JAVA_HOME=$with_jdk_home
#
      elif test `$JAVAINTERPRETER -version 2>&1 | awk '{ print }' | grep -c "IBM"` -gt 0; then
        JDK=ibm

        dnl IBM JDK specific tests
        _jdk=`$JAVAINTERPRETER -version 2>&1 | $AWK -F'"' '{ print \$2 }' | $SED s/[[-A-Za-z]]*//`
        _jdk_ver=`echo "$_jdk" | $AWK -F. '{ print (($1 * 100) + $2) * 100 + $3;}'`
   
        if test "$_jdk_ver" -lt 10500; then
             AC_MSG_ERROR([IBM JDK is too old, you need at least 1.5])
        fi

        AC_MSG_RESULT([checked (IBM JDK $_jdk)])

        if test "$with_jdk_home" = ""; then
             AC_MSG_ERROR([In order to successfully build OpenOffice.org using the IBM JDK,
you must use the "--with-jdk-home" configure option explicitly])
        fi

        JAVA_HOME=$with_jdk_home
	
      else	
        JDK=sun

        dnl SUN JDK specific tests
        _jdk=`$JAVAINTERPRETER -version 2>&1 | $AWK -F'"' '{ print \$2 }' | $SED s/[[-A-Za-z]]*//`
        _jdk_ver=`echo "$_jdk" | $AWK -F. '{ print (($1 * 100) + $2) * 100 + $3;}'`
   
        if test "$_jdk_ver" -lt 10500; then
             AC_MSG_ERROR([JDK is too old, you need at least 1.5])
        fi
        AC_MSG_RESULT([checked (JDK $_jdk)])
        JAVA_HOME=`echo $JAVAINTERPRETER | $SED -n "s,//*bin//*java,,p"`
        if test "$_os" = "WINNT"; then
          JAVA_HOME=`echo $JAVA_HOME | $SED "s,\.[[eE]][[xX]][[eE]]$,,"`
        fi
        if test "$_os" = "OS2"; then
          JAVA_HOME=`echo $JAVA_HOME | $SED "s,\.[[eE]][[xX]][[eE]]$,,"`
        fi
      fi
   else
      AC_MSG_ERROR([JAVA not found. You need at least jdk-1.5, or gcj-4])
   fi
else
   dnl Java disabled
   JAVA_HOME=NO_JAVA_HOME ; export JAVA_HOME
fi

dnl ===================================================================
dnl Checks for javac
dnl ===================================================================
if test "$SOLAR_JAVA" != ""; then
    if test "$JDK" = "gcj"; then 
        javacompiler=`echo $WITH_JAVA | $SED -e "s/gij/gcj/g" | $SED -e "s/java/javac/g"`
    else
        javacompiler="javac"
    fi
    if test "$_os" = "OS2"; then
      if test x`echo "$javacompiler" | grep -i '\.exe$'` = x; then
          javacompiler="${javacompiler}.exe"
      fi
    fi
    if test -z "$with_jdk_home"; then
        AC_PATH_PROG(JAVACOMPILER, $javacompiler)
    else
        _javac_path="$with_jdk_home/bin/$javacompiler"
        dnl Check if there is a java compiler at all.
        if test -x "$_javac_path"; then
            JAVACOMPILER=$_javac_path
        fi
    fi
    if test -z "$JAVACOMPILER"; then
      AC_MSG_ERROR([$javacompiler not found set with_jdk_home])
    fi
    if test "$_os" = "WINNT"; then
       if test x`echo "$JAVACOMPILER" | grep -i '\.exe$'` = x; then
          JAVACOMPILER="${JAVACOMPILER}.exe"
       fi
       JAVACOMPILER=`cygpath -d "$JAVACOMPILER"`
       JAVACOMPILER=`cygpath -u "$JAVACOMPILER"`
    fi
    if test "$_os" = "OS2"; then
       if test x`echo "$JAVACOMPILER" | grep -i '\.exe$'` = x; then
          JAVACOMPILER="${JAVACOMPILER}.exe"
       fi
    fi

    if test `$JAVACOMPILER -version 2>&1 | grep -c "Eclipse Java Compiler"` -gt 0; then
        AC_MSG_CHECKING([re-checking JDK])
        JDK=gcj
        AC_MSG_RESULT([checked (ecj)])
        #TODO: what's to do here? some switch to do 1.5 compiling?
        JAVAFLAGS="-source 1.5 -target 1.5"
        _gij_longver="40200"
    fi
fi

JAVACISGCJ=""
dnl ===================================================================
dnl Checks that javac is gcj
dnl ===================================================================
if test "$SOLAR_JAVA" != ""; then
    if test `$JAVACOMPILER --version 2>&1 | grep -c "GCC"` -gt 0; then
        JAVACISGCJ="yes"
    fi
fi
AC_SUBST(JAVACISGCJ)

dnl ===================================================================
dnl Checks for javadoc
dnl ===================================================================
if test "$SOLAR_JAVA" != ""; then
    if test -z "$with_jdk_home"; then
        AC_PATH_PROG(JAVADOC, javadoc)
    else
        _javadoc_path="$with_jdk_home/bin/javadoc"
        if test "$_os" = "OS2"; then
          if test x`echo "$_javadoc_path" | grep -i '\.exe$'` = x; then
              _javadoc_path="${_javadoc_path}.exe"
          fi
        fi
        dnl Check if there is a javadoc at all.
        if test -x "$_javadoc_path"; then
            JAVADOC=$_javadoc_path
        else
            AC_PATH_PROG(JAVADOC, javadoc)
        fi
    fi
    if test -z "$JAVADOC"; then
      AC_MSG_ERROR([$_javadoc_path not found set with_jdk_home])
    fi
    if test "$_os" = "WINNT"; then
        if test x`echo "$JAVADOC" | grep -i '\.exe$'` = x; then
            JAVADOC="${JAVADOC}.exe"
        fi
        JAVADOC=`cygpath -d "$JAVADOC"`
        JAVADOC=`cygpath -u "$JAVADOC"`
    fi
    if test "$_os" = "OS2"; then
        if test x`echo "$JAVADOC" | grep -i '\.exe$'` = x; then
            JAVADOC="${JAVADOC}.exe"
        fi
    fi
fi

if test "$SOLAR_JAVA" != ""; then
    dnl first check if we have been asked to autodetect JAVA_HOME with a recent gij
    if test "$JDK" == "gcj" -a -z "$JAVA_HOME"; then
      if test "x$with_jdk_home" = "x" -a "$_gij_longver" -ge "40200"; then
        cat > findhome.java <<_ACEOF
[import java.io.File;

class findhome
{
    public static void main(String args[])
    {
        String jrelocation = System.getProperty("java.home");
        File jre = new File(jrelocation);
        System.out.println(jre.getParent());
    }
}]
_ACEOF
        AC_MSG_CHECKING([if javac works])
        javac_cmd="$JAVACOMPILER findhome.java 1>&2"
        AC_TRY_EVAL(javac_cmd)
        if test $? = 0 && test -f ./findhome.class ; then
          AC_MSG_RESULT([javac works])
        else
          echo "configure: javac test failed" >&5
          cat findhome.java >&5
          AC_MSG_ERROR([javac does not work - java projects will not build!])
        fi

        AC_MSG_CHECKING([if gij knows its java.home])
        JAVA_HOME=`$JAVAINTERPRETER findhome`
        if test $? = 0 && test "$JAVA_HOME" != "" ; then
          AC_MSG_RESULT([$JAVA_HOME])
        else
          echo "configure: java test failed" >&5
          cat findhome.java >&5
          AC_MSG_ERROR([gij does not know its java.home - use --with-jdk-home])
        fi
      else
        JAVA_HOME=`echo $JAVAINTERPRETER | $SED -n "s,//*bin//*$WITH_JAVA,,p"`
      fi
    fi

    dnl second sanity check JAVA_HOME if possible
    if test "$JDK" != "gcj" -o "$_gij_longver" -ge "40200"; then
      # check if JAVA_HOME was (maybe incorrectly?) set automatically to /usr
      if test "$JAVA_HOME" = "/usr" -a "x$with_jdk_home" = "x"; then

         if basename $(readlink $(readlink $JAVACOMPILER)) >/dev/null 2>/dev/null; then
          # try to recover first by looking whether we have a alternatives 
          # system as in Debian or newer SuSEs where following /usr/bin/javac
          # over /etc/alternatives/javac leads to the right bindir where we
          # just need to strip a bit away to get a valid JAVA_HOME
            JAVA_HOME=$(readlink $(readlink $JAVACOMPILER))
         elif readlink $JAVACOMPILER >/dev/null 2>/dev/null; then
            # maybe only one level of symlink (e.g. on Mac)
            JAVA_HOME=$(readlink $JAVACOMPILER)
         else
          # else warn
          AC_MSG_WARN([JAVA_HOME is set to /usr - this is very likely to be incorrect])
          AC_MSG_WARN([if this is the case, please inform the correct JAVA_HOME with --with-jdk-home])
          echo "JAVA_HOME is set to /usr - this is very likely to be incorrect" >> warn
          echo "if this is the case, please inform the correct JAVA_HOME with --with-jdk-home" >> warn
          fi
         dnl now that we have the path to the real javac, make a JAVA_HOME out of it..
         if test "$JAVA_HOME" != "/usr"; then
            if test "$_os" = "Darwin"; then
               dnl Leopard returns a non-suitable path with readlink - points to "Current" only
               JAVA_HOME=$(echo $JAVA_HOME | $SED -e s,/Current/Commands/javac$,/CurrentJDK/Home,)
               dnl Tiger already returns a JDK path..
               JAVA_HOME=$(echo $JAVA_HOME | $SED -e s,/CurrentJDK/Commands/javac$,/CurrentJDK/Home,)
            else
               JAVA_HOME=$(echo $JAVA_HOME | $SED -e s,/bin/javac$,,)
            fi
         fi
      fi
      # now check if $JAVA_HOME is really valid
      if test "$_os" = "Darwin"; then
         if test ! -f "$JAVA_HOME/lib/jvm.cfg" -a "x$with_jdk_home" = "x"; then
            JAVA_HOME_OK="NO"
         fi
      elif test ! -d "$JAVA_HOME/jre" -a "x$with_jdk_home" = "x"; then
         JAVA_HOME_OK="NO"
      fi
      if test "$JAVA_HOME_OK" = "NO"; then
         AC_MSG_WARN([JAVA_HOME was not explicitly informed with --with-jdk-home. the configure script])
         AC_MSG_WARN([attempted to find JAVA_HOME automatically, but apparently it failed])
         AC_MSG_WARN([in case JAVA_HOME is incorrectly set, some projects with not be built correctly])
         echo "JAVA_HOME was not explicitly informed with --with-jdk-home. the configure script" >> warn
         echo "attempted to find JAVA_HOME automatically, but apparently it failed" >> warn
         echo "in case JAVA_HOME is incorrectly set, some projects with not be built correctly" >> warn
#         if test "$JDK" == "gcj"; then
#             echo "e.g. install java-1.4.2-gcj-compat-devel and use --with-jdk-home=/usr/lib/jvm/java-1.4.2-gcj" >> warn
#         fi
      fi
    fi
fi

AWTLIB=
if test "$SOLAR_JAVA" != ""; then
   AC_MSG_CHECKING([for jawt lib name])
   if test "$JDK" = "gcj"; then 
      save_CFLAGS=$CFLAGS
      save_LDFLAGS=$LDFLAGS
      CFLAGS="$CFLAGS -I$JAVA_HOME/include"
      LDFLAGS="$LDFLAGS -L$JAVA_HOME/lib -lgcj"
      exec 6>/dev/null # no output
      AC_CHECK_HEADER(jni.h, [],
                    [AC_MSG_ERROR([jni.h could not be found. Mismatch between gcc and libgcj or libgcj-devel missing?])], [])
      AC_CHECK_LIB(gcjawt, JAWT_GetAWT, [ AWTLIB="-lgcjawt -lgcj"] )
      exec 6>&1 # output on again
      CFLAGS=$save_CFLAGS
      LDFLAGS=$save_LDFLAGS
   fi
   # IBM SDK 1.5.0-sr5 includes libjawt.so with unresolved symbols.
   # A workaround is to link also against libpmawt.so
   if test "$JDK" = "ibm" ; then
      save_CFLAGS=$CFLAGS
      save_LDFLAGS=$LDFLAGS
      save_LD_LIBRARY_PATH=$LD_LIBRARY_PATH
      CFLAGS="$CFLAGS -I$JAVA_HOME/include"
      LDFLAGS="$LDFLAGS -L$JAVA_HOME/jre/bin"
      LD_LIBRARY_PATH=$JAVA_HOME/jre/bin:$JAVA_HOME/jre/bin/classic:$JAVA_HOME/jre/bin/xawt:$LD_LIBRARY_PATH
      export LD_LIBRARY_PATH
      exec 6>/dev/null # no output
      AC_CHECK_HEADER(jni.h, [],
                    [AC_MSG_ERROR([jni.h could not be found.])], [])
      AC_CHECK_LIB(jawt, JAWT_GetAWT, [ AWTLIB="-ljawt"] )
      if test -z "$AWTLIB"; then
         LDFLAGS="$LDFLAGS -L$JAVA_HOME/jre/bin/xawt -ljawt"
         AC_CHECK_LIB(mawt, JAWT_GetAWT, [ AWTLIB="-L$JAVA_HOME/jre/bin/xawt -ljawt -lmawt"])
      fi
      exec 6>&1 # output on again
      CFLAGS=$save_CFLAGS
      LDFLAGS=$save_LDFLAGS
      LD_LIBRARY_PATH=$save_LD_LIBRARY_PATH
   fi
   if test -z "$AWTLIB"; then
      AWTLIB=-ljawt
   fi
   AC_MSG_RESULT([$AWTLIB])
   AC_SUBST(AWTLIB)
fi

dnl ===================================================================
dnl Check for optional gcj for AOT
dnl ===================================================================
if test "$SOLAR_JAVA" != ""; then
  AC_MSG_CHECKING([whether to enable gcj aot compilation])
  if test -n "$enable_gcjaot" && test "$enable_gcjaot" != "no"; then
     AC_MSG_RESULT([yes])
     if test `echo $WITH_JAVA | grep -c "gij"` -eq 0; then
        gcjaot="gcj"
     else
        gcjaot=`echo $WITH_JAVA | $SED -e "s/gij/gcj/g"`
     fi
     AC_MSG_RESULT([$gcjaot])
     if test -n "$with_jdk_home"; then
        _javac_path="$with_jdk_home/bin/$gcjaot"
        dnl Check if there is a gcj at all.
        if test -x "$_javac_path"; then
           JAVAAOTCOMPILER=$_javac_path
        fi
     fi
     if test -z "$JAVAAOTCOMPILER"; then
        AC_PATH_PROG(JAVAAOTCOMPILER, $gcjaot)
     fi
     if test -z "$JAVAAOTCOMPILER"; then
        AC_MSG_WARN([$gcjaot not found, set with_jdk_home])
     fi
  else
     AC_MSG_RESULT([no])
  fi
fi

AC_SUBST(JAVA_HOME)
AC_SUBST(JDK)
AC_SUBST(JAVAFLAGS)
AC_SUBST(JAVAINTERPRETER)
AC_SUBST(JAVAIFLAGS)
AC_SUBST(JAVACOMPILER)
AC_SUBST(JAVAAOTCOMPILER)
AC_SUBST(JAVADOC)

dnl ===================================================================
dnl Checks for specific files.
dnl ===================================================================

dnl ===================================================================
dnl Checks for programs.
dnl ===================================================================

dnl ===================================================================
dnl Check whether we already have dmake
dnl ===================================================================
AC_PATH_PROG(DMAKE, dmake, no)
if test "$DMAKE" = "no"; then
    BUILD_DMAKE=YES
    echo "dmake will be built on ./bootstrap"
else
    AC_MSG_CHECKING([whether the found dmake is the right dmake])
    # we need to find out whether that dmake we found is "our" dmake
    # or the dmake from Sun's SunStudio Compiler which is something
    # different
    # This test _should_ work because the one accepts -V (ours) and one
    # (the other) not...
    $DMAKE -V 2>/dev/null | grep 'dmake .* Version .*' >/dev/null
    if test $? -eq 0; then 
       BUILD_DMAKE=NO
       AC_MSG_RESULT([yes])
       AC_MSG_CHECKING([the dmake version])
       DMAKE_VERSION=`$DMAKE -V | $AWK '$3 == "Version" {print $4}'`
       if test "`echo $DMAKE_VERSION | cut -d'.' -f1`" -gt "4"; then
	 AC_MSG_RESULT([OK, >= 4.11])
       elif test "`echo $DMAKE_VERSION | cut -d'.' -f1`" = "4" && \
	    test "`echo $DMAKE_VERSION | cut -d'.' -f2`" -ge "11"; then
	 AC_MSG_RESULT([OK, >= 4.11])
       else
	 AC_MSG_RESULT([too old. >= 4.11 is needed])
	 echo "A newer dmake will be built on ./bootstrap"
	 BUILD_DMAKE=YES
       fi
    else
       AC_MSG_RESULT([no])
       echo "dmake will be built on ./bootstrap"
       BUILD_DMAKE=YES
    fi
fi
AC_SUBST(BUILD_DMAKE)

AC_MSG_CHECKING([whether to enable EPM for packing])
if test "$enable_epm" = "yes"; then
   AC_MSG_RESULT([yes])
   dnl ===================================================================
   dnl Check for epm - not needed for windows
   dnl ===================================================================
   if test "$_os" != "WINNT"; then
      if test -n "$with_epm"; then
	      EPM=$with_epm
      else
         AC_PATH_PROG(EPM, epm, no)
      fi
      if test "$EPM" = "no" || test "$EPM" = "internal"; then
         echo "EPM will be built."
         BUILD_EPM=YES
         BUILD_TYPE="$BUILD_TYPE EPM"
      else
         # Gentoo has some epm which is something different...
         AC_MSG_CHECKING([whether the found epm is the right epm])
         if $EPM | grep "ESP Package Manager" >/dev/null 2>/dev/null; then
            AC_MSG_RESULT([yes])
         else
            AC_MSG_ERROR([no. Install ESP Package Manager (www.easysw.com/epm) and/or specify the path to the right epm])
         fi
         AC_MSG_CHECKING([epm version])
         EPM_VERSION=`$EPM | grep 'ESP Package Manager' | cut -d' ' -f4 | $SED -e s/v//`
	 if test "`echo $EPM_VERSION | cut -d'.' -f1`" -gt "3" || \
	       test "`echo $EPM_VERSION | cut -d'.' -f1`" -eq "3" -a "`echo $EPM_VERSION | cut -d'.' -f2`" -ge "7"; then
           AC_MSG_RESULT([OK, >= 3.7])
           BUILD_EPM=NO
	        if test "$_os" = "Darwin"; then
               AC_MSG_CHECKING([which PackageMaker EPM thinks to use])
        	      _pm=`strings $EPM | grep PackageMaker | cut -d" " -f1`
        	      if test "$_pm" = "/Developer/Applications/PackageMaker.app/Contents/MacOS/PackageMaker"; then
          		      AC_MSG_ERROR([$_pm; PackageMaker expected in wrong path. Either patch your epm with the right path (/Developer/Applications/Utilities/PackageMaker.app/Contents/MacOS/PackageMaker) or use internal patched epm (--with-epm=internal)])
        	      elif test "$_pm" = "/Developer/Applications/Utilities/PackageMaker.app/Contents/MacOS/PackageMaker"; then
          		    AC_MSG_RESULT([$_pm, ok])
        	      else # we never should get here, but go safe
			          AC_MSG_ERROR([$_pm; PackageMaker expected in unknown path. Either patch your epm with the right path (/Developer/Applications/Utilities/PackageMaker.app/Contents/MacOS/PackageMaker) or use internal patched epm (--with-epm=internal)])
		          fi
	       fi
	 else
           AC_MSG_RESULT([too old. epm >= 3.7 is required.])
           echo "EPM will be built."
           BUILD_EPM=YES
           BUILD_TYPE="$BUILD_TYPE EPM"
	 fi
      fi
   fi

   # test which package format to use
   AC_MSG_CHECKING([which package format to use])

   # defaults
   case "$_os" in
	OS2)
		PKGFORMAT=native
		;;
	Darwin)
		PKGFORMAT=dmg
		;;
	SunOS)
		PKGFORMAT=pkg
		;;
	Linux)
      # if building on Debian, default should be deb...
      if test -e /etc/debian_version; then
         PKGFORMAT=deb
      else
         PKGFORMAT=rpm
      fi
		;;
	AIX)
		PKGFORMAT=aix
		;;
	*BSD)
		PKGFORMAT=bsd
		;;
	OSF1)
		PKGFORMAT=setld
		;;
    WINNT)
        PKGFORMAT=msi
        ;;
	# we never should get here since we check the arciecture/os at the beginning,
	# but go sure...
	*)
		AC_MSG_ERROR([unknown system])
   esac
   if test -n "$with_package_format"; then
	for i in $with_package_format; do 
		case "$i" in
			aix | bsd | deb | inst | tardist | osx | pkg | rpm | setld | native | portable | archive | dmg | installed | msi)
			;;
		*)
			AC_MSG_ERROR([unsupported format $i. Supported by EPM are:
aix - AIX software distribution
bsd - FreeBSD, NetBSD, or OpenBSD software distribution
depot or swinstall - HP-UX software distribution
deb - Debian software distribution
inst or tardist - IRIX software distribution
osx - MacOS X software distribution
pkg - Solaris software distribution
rpm - RedHat software distribution
setld - Tru64 (setld) software distribution
native - "Native" software distribution for the platform
portable - Portable software distribution
OOo additionally supports:
archive - .tar.gz or .zip
dmg - Mac OS X .dmg
installed - installation tree
msi - Windows .msi
			]) 
			;;
		esac
	done
	PKGFORMAT="$with_package_format"
   fi
   AC_MSG_RESULT([$PKGFORMAT])
   if echo "$PKGFORMAT" | $EGREP rpm 2>&1 >/dev/null; then
      AC_MSG_CHECKING([for rpm])
      for a in "$RPM" rpmbuild rpm; do
         $a --usage >/dev/null 2> /dev/null
         if test $? -eq 0; then
            RPM=$a
            break
         else
            $a --version >/dev/null 2> /dev/null
            if test $? -eq 0; then
               RPM=$a
               break
            fi 
         fi
       done
       if test -z "$RPM" ; then
          AC_MSG_ERROR([not found])
       else
	  RPM_PATH=`which $RPM`
          AC_MSG_RESULT([$RPM_PATH])
       fi
   fi
   if echo "$PKGFORMAT" | $EGREP deb 2>&1 >/dev/null; then
      AC_PATH_PROG(DPKG, dpkg, no)
      if test "$DPKG" = "no"; then
         AC_MSG_ERROR([dpkg needed for deb creation. Install dpkg.])
      fi
   fi
   if echo "PKGFORMAT" | $EGREP osx 2>&1 >/dev/null; then
      if test "$_os" = "Darwin"; then
         AC_MSG_CHECKING([for PackageMaker availability])
         if ! test -x /Developer/Applications/Utilities/PackageMaker.app/Contents/MacOS/PackageMaker; then
            AC_MSG_ERROR([not installed. Please install Apples Dev Tools])
         else
            AC_MSG_RESULT([ok])
         fi
      else
         AC_MSG_ERROR([PackageMaker needed to build OSX packages and you are not on OSX...])
       fi
   fi
   if echo "$PKGFORMAT" | $EGREP rpm 2>&1 >/dev/null || \
      echo "$PKGFORMAT" | $EGREP pkg 2>&1 >/dev/null; then
      	if test "$EPM" != "no" && test "$EPM" != "internal"; then
           if test "`echo $EPM_VERSION | cut -d'.' -f1`" -lt "4"; then
               AC_MSG_CHECKING([whether epm is patched for OOos needs])
               if grep "Patched for OpenOffice.org" $EPM >/dev/null 2>/dev/null; then
                  AC_MSG_RESULT([yes])
               else
                  AC_MSG_RESULT([no])
                  if echo "$PKGFORMAT" | grep -q rpm; then
                      _pt="rpm"
                      AC_MSG_WARN([the rpms will need to be installed with --nodeps])
                      echo "the rpms will need to be installed with --nodeps" >> warn
                  else
                      _pt="pkg"
                  fi
                  AC_MSG_WARN([the ${_pt}s will not be relocateable])
                  echo "the ${_pt}s will not be relocateable" >> warn
                  AC_MSG_WARN([if you want to make sure installation without --nodeps and
                  relocation will work, you need to patch your epm with the
                  patch in epm/epm-3.7.patch or build with
                  --with-epm=internal which will build a suitable epm])
               fi
           fi
        fi
   fi
   if echo "$PKGFORMAT" | $EGREP pkg 2>&1 >/dev/null; then
      AC_PATH_PROG(PKGMK, pkgmk, no)
      if test "$PKGMK" = "no"; then
         AC_MSG_ERROR([pkgmk needed for Solaris pkg creation. Install it.])
      fi
   fi
   AC_SUBST(BUILD_EPM)
   AC_SUBST(PKGFORMAT)
   AC_SUBST(RPM)
   AC_SUBST(DPKG)
   AC_SUBST(PKGMK)
else
   AC_MSG_RESULT([no])
   EPM=NO
fi
AC_SUBST(EPM)

dnl ===================================================================
dnl Check for gperf
dnl ===================================================================
AC_PATH_PROG(GPERF, gperf)
if test -z "$GPERF"; then
	AC_MSG_ERROR([gperf not found but needed. Install it.])
fi
AC_MSG_CHECKING([gperf version])
if test "`$GPERF --version | $EGREP ^GNU\ gperf | $AWK '{ print $3 }' | cut -d. -f1`" -ge "3"; then
	AC_MSG_RESULT([OK])
else
	AC_MSG_ERROR([too old, you need at least 3.0.0])
fi

dnl ===================================================================
dnl Check for building ODK
dnl ===================================================================
AC_MSG_CHECKING([whether to build the ODK])
if test "z$enable_odk" = "z" -o "$enable_odk" != "no"; then
   AC_MSG_RESULT([yes])
   if test "$WITH_JAVA" != "no"; then
   AC_MSG_CHECKING([for external/unowinreg/unowinreg.dll])
   if ! test -f "./external/unowinreg/unowinreg.dll"; then
      HAVE_UNOWINREG_DLL=no
   else
      HAVE_UNOWINREG_DLL=yes
   fi
   if test "$HAVE_UNOWINREG_DLL" = "yes"; then
      AC_MSG_RESULT([found])
      BUILD_UNOWINREG=NO
   else
      if test "$_os" = "WINNT"; then
         AC_MSG_RESULT([not found, will be built])
      else
         AC_MSG_WARN([not found, will be cross-built using mingw32])
      fi
      BUILD_UNOWINREG=YES
   fi
   if test "$_os" != "WINNT" && test "$BUILD_UNOWINREG" = "YES"; then
      if test -z "$WITH_MINGWIN" || test "$WITH_MINGWIN" = "0"; then
         AC_MSG_ERROR([for rebuilding unowinreg.dll you need the mingw32 C++ compiler.
         Specify mingw32 g++ executable name with --with-mingwin.
         Or use prebuilt one from http://tools.openoffice.org/unowinreg_prebuild/680/ and
         put it into external/unowinreg])
      fi
      if echo "$WITH_MINGWIN" | $EGREP -q "/"; then
         if ! test -x "$WITH_MINGWIN"; then MINGWCXX=false; else MINGWCXX=`basename $WITH_MINGWIN`; fi
      else
         AC_CHECK_TOOL(MINGWCXX, $WITH_MINGWIN, false)
      fi
      if test "$MINGWCXX" = "false"; then
         AC_MSG_ERROR(specified MinGW32 C++ cross-compiler not found. Install it or correct name.)
      fi
      AC_MSG_CHECKING(whether we are using the MinGW32 cross C++ compiler)
      if ! echo "`$MINGWCXX -dumpmachine`" | grep -q mingw32; then
         AC_MSG_ERROR(no)
      else
         AC_MSG_RESULT(yes)
      fi
      if echo "$WITH_MINGWIN" | $EGREP -q "/"; then
         if ! test -x "`echo $WITH_MINGWIN | $SED -e s/g++/strip/`"; then MINGSTRIP=false; else MINGWSTRIP=$(basename $(echo $WITH_MINGWIN | $SED -e s/g++/strip/)); fi
      else
         AC_CHECK_TOOL(MINGWSTRIP, `echo $WITH_MINGWIN | $SED -e s/g++/strip/`, false)
      fi
      if test "$MINGWSTRIP" = "false"; then
         AC_MSG_ERROR(MinGW32 binutils needed. Install them.)
      fi
      AC_LANG_PUSH([C++])
      save_CXX=$CXX
      save_CXXCPP=$CXXCPP
      CXX=$MINGWCXX
      CXXCPP="$MINGWCXX -E"
      save_CXXFLAGS=$CXXFLAGS
      save_CPPFLAGS=$CPPFLAGS
      CXXFLAGS="$CXXFLAGS -I$JAVA_HOME/include"
      CPPFLAGS="$CPPFLAGS -I$JAVA_HOME/include"
      # LIBS contains -lcrypt etc due to teh AC_CHECK_LIBS which obviously
      # do not make sense here (and 'd make the check fail)
      save_LIBS=$LIBS
      LIBS=""
      AC_HAVE_LIBRARY(kernel32)
      AC_HAVE_LIBRARY(advapi32)
      AC_CHECK_HEADER(windows.h, [], [AC_MSG_ERROR([windows.h missing])])
      CXXFLAGS=$save_CXXFLAGS
      CPPFLAGS=$save_CPPFLAGS
      CXX=$save_CXX
      CXXCPP=$save_CXXCPP
      LIBS=$save_LIBS
      AC_LANG_POP([C++])
      fi
   fi
   BUILD_TYPE="$BUILD_TYPE ODK"
else
   AC_MSG_RESULT([no])
   BUILD_UNOWINREG=NO
fi
AC_SUBST(BUILD_UNOWINREG)
AC_SUBST(MINGWCXX)
AC_SUBST(MINGWSTRIP)

dnl ===================================================================
<<<<<<< HEAD
dnl Check for building qadevOOo
dnl ===================================================================
AC_MSG_CHECKING([whether to build qadevOOo])
if test "z$enable_qadevooo" = "z" -o "$enable_qadevooo" != "no"; then
   AC_MSG_RESULT([yes])
   BUILD_QADEVOOO="YES"
   BUILD_TYPE="$BUILD_TYPE QADEVOOO"
else
   BUILD_QADEVOOO="NO"
   AC_MSG_RESULT([no])
fi
AC_SUBST(BUILD_QADEVOOO)
=======
dnl Check for prelinked libgcc_s.so.1
dnl ===================================================================
if test "$_os" = "Linux" -a -z "$with_system_stdlibs" -a -z "$with_system_libs"; then
  if test -n "$checkforstdlibproblems"; then
    if test -f /etc/rpm/macros.prelink; then
      with_system_stdlibs=yes
      AC_MSG_WARN([prelinked libgcc_s.so.1, enabling --with-system-stdlibs, use --without-system-stdlibs to override])
      echo "prelinked libgcc_s.so.1, enabling --with-system-stdlibs, use --without-system-stdlibs to override" >> warn
    elif test "$GCC" = "yes" -a ! -e `$CC -print-file-name=libgcc_s.so.1`; then
      with_system_stdlibs=yes
      AC_MSG_WARN([platform doesn't have a libgcc_s.so.1, enabling --with-system-stdlibs, use --without-system-stdlibs to override])
      echo "platform doesn't have a libgcc_s.so.1, enabling --with-system-stdlibs, use --without-system-stdlibs to override" >> warn
    fi
  fi
fi
>>>>>>> 0770b266

dnl ===================================================================
dnl Check for system stdlibs
dnl ===================================================================
AC_MSG_CHECKING([whether to provide libstdc++/libgcc_s in the installset])
if test -n "$with_system_stdlibs" -o -n "$with_system_libs" && \
   test "$with_system_stdlibs" != "no"; then
   AC_MSG_RESULT([no])
   SYSTEM_STDLIBS=YES
else
   AC_MSG_RESULT([yes])
   SYSTEM_STDLIBS=NO
fi
AC_SUBST(SYSTEM_STDLIBS)

dnl ===================================================================
dnl Check for system zlib
dnl ===================================================================
if test "$_os" = "Darwin" && test "$with_system_zlib" != "no"; then
   with_system_zlib=yes
fi
AC_MSG_CHECKING([which zlib to use])
if test -n "$with_system_zlib" -o -n "$with_system_libs" && \
	test "$with_system_zlib" != "no"; then
    AC_MSG_RESULT([external])
    SYSTEM_ZLIB=YES
    AC_CHECK_HEADER(zlib.h, [],
        [AC_MSG_ERROR(zlib.h not found. install zlib)], [])
    AC_CHECK_LIB(z, deflate, [ ZLIB=-lz ],
        [AC_MSG_ERROR(zlib not found or functional)], [])
else
    AC_MSG_RESULT([internal])
    SYSTEM_ZLIB=NO
    BUILD_TYPE="$BUILD_TYPE ZLIB"
fi
AC_SUBST(SYSTEM_ZLIB)

dnl ===================================================================
dnl Check for system jpeg
dnl ===================================================================
AC_MSG_CHECKING([which jpeg to use])
if test -n "$with_system_jpeg" -o -n "$with_system_libs" && \
	test "$with_system_jpeg" != "no"; then
    AC_MSG_RESULT([external])
    SYSTEM_JPEG=YES
    AC_CHECK_HEADER(jpeglib.h, [],
        [AC_MSG_ERROR(jpeg.h not found. install libjpeg)], [])
    AC_CHECK_LIB(jpeg, jpeg_resync_to_restart, [ JPEG3RDLIB=-ljpeg ],
	[AC_MSG_CHECKING(jpeg library not found or fuctional)], [])
else
    AC_MSG_RESULT([internal])
    SYSTEM_JPEG=NO
    BUILD_TYPE="$BUILD_TYPE JPEG"
fi
AC_SUBST(SYSTEM_JPEG)

dnl ===================================================================
dnl Check for system expat
dnl ===================================================================
AC_MSG_CHECKING([which expat to use])
if test -n "$with_system_expat" -o -n "$with_system_libs" && \
	test "$with_system_expat" != "no"; then
    AC_MSG_RESULT([external])
    SYSTEM_EXPAT=YES
    AC_CHECK_HEADER(expat.h, [],
        [AC_MSG_ERROR(expat.h not found. install expat)], [])
    AC_CHECK_LIB(expat, XML_ParserCreate, [],
	[AC_MSG_RESULT(expat library not found or functional.)], [])
else
    AC_MSG_RESULT([internal])
    SYSTEM_EXPAT=NO
    BUILD_TYPE="$BUILD_TYPE EXPAT"
fi
AC_SUBST(SYSTEM_EXPAT)

dnl ===================================================================
dnl Check for system libwpd
dnl ===================================================================
AC_MSG_CHECKING([which libwpd to use])
if test -n "$with_system_libwpd" -o -n "$with_system_libs" && \
        test "$with_system_libwpd" != "no"; then
    AC_MSG_RESULT([external])
    SYSTEM_LIBWPD=YES
    PKG_CHECK_MODULES( LIBWPD, libwpd-0.8 )
else
    AC_MSG_RESULT([internal])
    SYSTEM_LIBWPD=NO
    BUILD_TYPE="$BUILD_TYPE LIBWPD"
fi
AC_SUBST(SYSTEM_LIBWPD)
AC_SUBST(LIBWPD_CFLAGS)
AC_SUBST(LIBWPD_LIBS)

dnl ===================================================================
dnl Check for system cppunit
dnl ===================================================================
AC_MSG_CHECKING([which cppunit to use])
if test -n "$with_system_cppunit" -o -n "$with_system_libs" && \
        test "$with_system_cppunit" != "no"; then
    AC_MSG_RESULT([external])
    SYSTEM_CPPUNIT=YES
    # might work for earlier, too but go sure. We didn't have
    # a system-cppunit before the first version using a proper cppunit
    # (and that being 1.12.1) anyway
    PKG_CHECK_MODULES( CPPUNIT, cppunit >= 1.12.1 )
    AC_MSG_CHECKING([STL compatibility])
    if test "$WITH_STLPORT" != "no"; then
	AC_MSG_ERROR([to use system cppunit you need to use --without-stlport])
    else
	AC_MSG_RESULT([OK])	
    fi
else
    AC_MSG_RESULT([internal])
    SYSTEM_CPPUNIT=NO
    BUILD_TYPE="$BUILD_TYPE CPPUNIT"
fi
AC_SUBST(SYSTEM_CPPUNIT)
AC_SUBST(CPPUNIT_CFLAGS)
AC_SUBST(CPPUNIT_LIBS)

dnl ===================================================================
dnl Check whether freetype is available
dnl ===================================================================
if test  "$test_freetype" = "yes"; then
   AC_MSG_CHECKING([whether freetype is available])
	PKG_CHECK_MODULES( FREETYPE, freetype2 >= 2.0 )
fi
AC_SUBST(FREETYPE_CFLAGS)
AC_SUBST(FREETYPE_LIBS)

dnl ===================================================================
dnl Check whether freetype2 supports emboldening
dnl ===================================================================
if test  "$test_freetype" = "yes"; then
    save_CPPFLAGS="$CPPFLAGS"
    save_LDFLAGS="$LDFLAGS"
    save_LIBS="$LIBS"
    CPPFLAGS="$CPPFLAGS $FREETYPE_CFLAGS"
    LDFLAGS="$LDFLAGS $FREETYPE_LIBS"
    AC_CHECK_LIB(freetype, FT_GlyphSlot_Embolden,
                 [USE_FT_EMBOLDEN="YES"], [USE_FT_EMBOLDEN="NO"], [])
    LDFLAGS="$save_LDFLAGS"
    CPPFLAGS="$save_CPPFLAGS"
    LIBS="$save_LIBS"
fi
AC_SUBST(USE_FT_EMBOLDEN)

if test -n "$with_system_libxslt" -o -n "$with_system_libs" && \
   test "$with_system_libxslt" != "no"; then
    if test -z "$with_system_libxml" -a -z "$with_system_libs" || \
      test "$with_system_libxml" == "no"; then
      # somehow AC_MSG_WARN won't work...
       echo "to prevent incompatibilities between internal libxml2 and libxslt, the office will be build with system-libxml"
       echo "to prevent incompatibilities between internal libxml2 and libxslt, the office will be build with system-libxml" >> warn
       with_system_libxml=yes
    fi
fi
if test -n "$with_system_libxml" -o -n "$with_system_libs" && \
   test "$with_system_libxml" != "no"; then
    if test -z "$with_system_libxslt" -a -z "$with_system_libs" || \
      test "$with_system_libxslt" == "no"; then
      # somehow AC_MSG_WARN won't work...
       echo "to prevent incompatibilities between internal libxslt and libxml2, the office will be build with system-libxslt"
       echo "to prevent incompatibilities between internal libxslt and libxml2, the office will be build with system-libxslt" >> warn
       with_system_libxslt=yes
    fi
fi

dnl ===================================================================
dnl Check for system libxslt
dnl ===================================================================
AC_MSG_CHECKING([which libxslt to use])
if test -n "$with_system_libxslt" -o -n "$with_system_libs" -o \
       "$_os" = "Darwin" && \
   test "$with_system_libxslt" != "no"; then
   AC_MSG_RESULT([external])
   SYSTEM_LIBXSLT=YES

   PKG_CHECK_MODULES_MACHACK(LIBXSLT, xslt-config, libxslt)

   dnl Check for xsltproc
   AC_PATH_PROG(XSLTPROC, xsltproc, no)
   if test "$XSLTPROC" = "no"; then
      AC_MSG_ERROR([xsltproc is required])
   fi
else
   AC_MSG_RESULT([internal])
   SYSTEM_LIBXSLT=NO
   BUILD_TYPE="$BUILD_TYPE LIBXSLT"
fi
AC_SUBST(SYSTEM_LIBXSLT)
AC_SUBST(LIBXSLT_CFLAGS)
AC_SUBST(LIBXSLT_LIBS)


dnl ===================================================================
dnl Check for system libxml
dnl ===================================================================
AC_MSG_CHECKING([which libxml to use])
if test -n "$with_system_libxml" -o -n "$with_system_libs" -o \
            "$_os" = "Darwin" && \
	test "$with_system_libxml" != "no"; then
    AC_MSG_RESULT([external])
    SYSTEM_LIBXML=YES
    PKG_CHECK_MODULES_MACHACK(LIBXML, xml2-config, libxml-2.0 >= 2.0)
    BUILD_TYPE="$BUILD_TYPE LIBXMLSEC"
else
    AC_MSG_RESULT([internal])
    SYSTEM_LIBXML=NO
    BUILD_TYPE="$BUILD_TYPE LIBXML2 LIBXMLSEC"
fi
AC_SUBST(SYSTEM_LIBXML)
AC_SUBST(LIBXML_CFLAGS)
AC_SUBST(LIBXML_LIBS)

dnl ===================================================================
dnl Check for system python
dnl ===================================================================
AC_MSG_CHECKING([which python to use])
if test "$_os" = "Darwin" && test "$with_system_python" != "no"; then
   with_system_python=yes
   AC_MSG_RESULT([compiling against MacOSX10.4u.sdk (python version 2.3)])
   PYTHON_CFLAGS="-I/Developer/SDKs/MacOSX10.4u.sdk/System/Library/Frameworks/Python.framework/Versions/2.3/include/python2.3"
   PYTHON_LIBS="-framework Python"
elif test -n "$with_system_python" -o -n "$with_system_libs" && \
	test "$with_system_python" != "no"; then
   with_system_python=yes
   AC_MSG_RESULT([external])
   AM_PATH_PYTHON([2.2])

   python_include=`$PYTHON -c "import distutils.sysconfig; print distutils.sysconfig.get_config_var('INCLUDEPY');"`
   python_version=`$PYTHON -c "import distutils.sysconfig; print distutils.sysconfig.get_config_var('VERSION');"`
   PYTHON_CFLAGS="-I$python_include"
   PYTHON_LIBS="-lpython$python_version"
fi
if test "$with_system_python" = "yes" ; then
   SYSTEM_PYTHON=YES
   dnl check if the headers really work:
   save_CPPFLAGS="$CPPFLAGS"
   CPPFLAGS="$CPPFLAGS $PYTHON_CFLAGS"
   AC_CHECK_HEADER(Python.h, [],
       [AC_MSG_ERROR(Python headers not found)], [])
   CPPFLAGS="$save_CPPFLAGS"
else
   SYSTEM_PYTHON=NO
   BUILD_TYPE="$BUILD_TYPE PYTHON"
   AC_MSG_RESULT([internal])
   # Embedded python dies without Home set
   if test "z$HOME" = "z"; then
      export HOME="";
   fi
   # bz2 tarball and bzip2 is not standard
   if test -z "$BZIP2"; then
	AC_PATH_PROG( BZIP2, bzip2)
	if test -z "$BZIP2"; then
   		AC_MSG_ERROR([the internal Python module has a .tar.bz2. You need bzip2])
   	fi
   fi
fi
AC_SUBST(SYSTEM_PYTHON)
AC_SUBST(PYTHON_CFLAGS)
AC_SUBST(PYTHON_LIBS)
HOME=`echo $HOME | sed 's:\\\\:/:g'`
AC_SUBST(HOME)

dnl ===================================================================
dnl Check for system berkley db
dnl ===================================================================
AC_MSG_CHECKING([which db to use])
if test -n "$with_system_db" -o -n "$with_system_libs" && \
	test "$with_system_db" != "no"; then
    SYSTEM_DB=YES
    AC_MSG_RESULT([external])
    AC_CHECK_HEADER(db.h, [ DB_INCLUDES=/usr/include ],
        [
             CFLAGS=-I/usr/include/db4
             AC_CHECK_HEADER(db4/db.h,
             [ DB_INCLUDES=/usr/include/db4 ],
             [ AC_MSG_ERROR(no. install the db4 libraries) ], []+             )
        ], []
    )
    AC_MSG_CHECKING([whether db is at least 4.1])
    AC_TRY_RUN([
#include <db.h>

int main(int argc, char **argv) {
       if(DB_VERSION_MAJOR > 4 || (DB_VERSION_MAJOR == 4 && DB_VERSION_MINOR >= 1)) return 0;
       else return 1;
}
    ], [AC_MSG_RESULT([yes])], [AC_MSG_ERROR([no. you need at least db 4.1])])
    AC_HAVE_LIBRARY(db, [],
      [AC_MSG_ERROR([db not installed or functional])], [])
    SCPDEFS="$SCPDEFS -DSYSTEM_DB"
else
    AC_MSG_RESULT([internal])
    SYSTEM_DB=NO
    BUILD_TYPE="$BUILD_TYPE BERKELEYDB"
fi
AC_SUBST(SYSTEM_DB)
AC_SUBST(DB_VERSION)
AC_SUBST(DB_INCLUDES)
AC_SUBST(DB_JAR)

dnl ===================================================================
dnl Check for system lucene
dnl ===================================================================
AC_MSG_CHECKING([which lucene to use])
if test -n "$with_system_lucene" -o -n "$with_system_libs" && \
       test "$with_system_lucene" != "no" && test "$with_system_jars" != "no"; then
        AC_MSG_RESULT([external])
        SYSTEM_LUCENE=YES
        if test -z $LUCENE_CORE_JAR; then
          AC_CHECK_FILE(/usr/share/java/lucene-core-2.3.jar, 
            [ LUCENE_CORE_JAR=/usr/share/java/lucene-core-2.3.jar ],
            [
              AC_CHECK_FILE(/usr/share/java/lucene.jar, 
                [ LUCENE_CORE_JAR=/usr/share/java/lucene.jar ],
                [ AC_MSG_ERROR(lucene-core.jar replacement not found)]
              )
            ]
          )
        else
          AC_CHECK_FILE($LUCENE_CORE_JAR, [],
               [AC_MSG_ERROR(lucene-core.jar not found.)], [])
        fi

        if test -z $LUCENE_ANALYZERS_JAR; then
          AC_CHECK_FILE(/usr/share/java/lucene-analyzers-2.3.jar, 
            [ LUCENE_ANALYZERS_JAR=/usr/share/java/lucene-analyzers-2.3.jar ],
            [
              AC_CHECK_FILE(/usr/share/java/lucene-contrib/lucene-analyzers.jar, 
                [ LUCENE_ANALYZERS_JAR=/usr/share/java/lucene-contrib/lucene-analyzers.jar ],
                [ AC_MSG_ERROR(lucene-analyzers.jar replacement not found.)]
              )
            ]
          )
        else
          AC_CHECK_FILE($LUCENE_CORE_JAR, [],
               [ AC_MSG_ERROR(lucene-analyzers.jar not found.)], [])
        fi
else
    AC_MSG_RESULT([internal])
    SYSTEM_LUCENE=NO
    BUILD_TYPE="$BUILD_TYPE LUCENE"
fi
AC_SUBST(SYSTEM_LUCENE)
AC_SUBST(LUCENE_CORE_JAR)
AC_SUBST(LUCENE_ANALYZERS_JAR)

AC_MSG_CHECKING([whether to build the MySQL Connector extension])
if test -n "$enable_mysql_connector" -a "$enable_mysql_connector" != "no"; then
  AC_MSG_RESULT([yes])
  ENABLE_MYSQLC=YES
  AC_MSG_CHECKING([for mysqlc module])
  if test -d mysqlc; then
   AC_MSG_RESULT([OK])
  else
   AC_MSG_ERROR([not existing. get it (did you get the -extensions tarball?)])
  fi
  BUILD_TYPE="$BUILD_TYPE MYSQLC"
else
  AC_MSG_RESULT([no])
  ENABLE_MYSQLC=NO
fi
AC_SUBST(ENABLE_MYSQLC)

if test "$ENABLE_MYSQLC" = "YES"; then
dnl ===================================================================
dnl Check for system MySQL
dnl ===================================================================
AC_MSG_CHECKING([for mysql pre-requisites])
if test -n "$with_system_mysql" -o -n "$with_system_libs" && \
       test "$with_system_mysql" != "no" && test "$with_system_libs" != "no"; then
	AC_MSG_RESULT([external MySQL])
	SYSTEM_MYSQL=YES
	AC_PATH_PROG( MYSQLCONFIG, mysql_config)
	AC_MSG_CHECKING([MySQL version])
	MYSQL_VERSION=`$MYSQLCONFIG --version` 
	MYSQL_MAJOR=`$MYSQLCONFIG --version | cut -d"." -f1`
	if test "$MYSQL_MAJOR" -ge "5"; then
		AC_MSG_RESULT([OK])
	else
		AC_MSG_ERROR([too old, use 5.0.x or 5.1.x])
	fi
	AC_MSG_CHECKING([for MySQL Client library])
	MYSQL_INC=`$MYSQLCONFIG --include` 
	MYSQL_LIB=`$MYSQLCONFIG --libs`
	MYSQL_DEFINES=`$MYSQLCONFIG --cflags | sed -e s,$MYSQL_INC,,`
	AC_MSG_RESULT([includes $MYSQL_INC, libraries $MYSQL_LIB])
else
    SYSTEM_MYSQL=NO
    if test -n "$with_libmysql_path"; then
        AC_MSG_RESULT([external Connector/C (libmysql)])
        LIBMYSQL=libmysql.so
        if test "$_os" = "Darwin"; then
            LIBMYSQL=libmysql.dylib
        elif test "$_os" = "WINNT"; then
            LIBMYSQL=libmysql.dll
        fi
        AC_MSG_CHECKING([for $LIBMYSQL])
        if test -e "$with_libmysql_path/lib/$LIBMYSQL"; then
            AC_MSG_RESULT([found.])
            LIBMYSQL_PATH=$with_libmysql_path
        else
            AC_MSG_ERROR([not found. Please specify proper path in --with-libmysql-path.])
        fi
    else
        AC_MSG_ERROR([not given. Please specify either --with-system-mysql or --with-libmysql-path])
    fi
fi
AC_SUBST(SYSTEM_MYSQL)
AC_SUBST(MYSQL_INC)
AC_SUBST(MYSQL_LIB)
AC_SUBST(MYSQL_DEFINES)
AC_SUBST(LIBMYSQL_PATH)

AC_LANG_PUSH([C++])
dnl ===================================================================
dnl Check for system MySQL C++ Connector
dnl ===================================================================
# FIXME!
# who thought this too-generic cppconn dir was a good idea?
AC_MSG_CHECKING([MySQL Connector/C++])
if test -n "$with_system_mysql_cppconn" -o -n "$with_system_libs" && \
		test "$with_system_mysql_cppconn" != "no" && test "$with_system_libs" != "no"; then
	AC_MSG_RESULT([external])
	SYSTEM_MYSQL_CPPCONN=YES
        AC_LANG_PUSH([C++])
	AC_CHECK_HEADER(mysql_driver.h, [],
					[AC_MSG_ERROR(mysql_driver.h not found. install MySQL C++ Connectivity)], [])
	AC_CHECK_LIB(mysqlcppconn, main, [],
					[AC_MSG_ERROR(MySQL C++ Connectivity lib not found or functional)], [])
   AC_MSG_CHECKING([version])
      AC_TRY_RUN([
#include <mysql_driver.h>

int main(int argc, char **argv) {
	sql::Driver *driver;
	driver = get_driver_instance();
	if (driver->getMajorVersion() > 1 || \
	   (driver->getMajorVersion() == 1 && driver->getMinorVersion() > 0) || \
	   (driver->getMajorVersion() == 1 && driver->getMinorVersion() == 0 && driver->getPatchVersion() >= 6)) 
        return 0;
      else
        return 1;
}
      ], [AC_MSG_RESULT(OK)], [AC_MSG_ERROR([not suitable, we need >= 1.0.6])])
        AC_LANG_POP([C++])

else
	AC_MSG_RESULT([internal])
        AC_MSG_CHECKING([for mysqlcppconn module])
        if test -d mysqlcppconn; then
          AC_MSG_RESULT([OK])
        else
          AC_MSG_ERROR([not existing. get it (did you get the -extensions tarball?)])
        fi
	BUILD_TYPE="$BUILD_TYPE MYSQLCPPCONN"
	SYSTEM_MYSQL_CPPCONN=NO
fi
AC_LANG_POP([C++])
AC_SUBST(SYSTEM_MYSQL_CPPCONN)
fi

dnl ===================================================================
dnl Check for system hsqldb
dnl ===================================================================
AC_MSG_CHECKING([which hsqldb to use])
if test -n "$with_system_hsqldb" -o -n "$with_system_libs" && \
       test "$with_system_hsqldb" != "no" && test "$with_system_jars" != "no"; then
        AC_MSG_RESULT([external])
        SYSTEM_HSQLDB=YES
        if test -z $HSQLDB_JAR; then
               HSQLDB_JAR=/usr/share/java/hsqldb.jar
        fi
        AC_CHECK_FILE($HSQLDB_JAR, [],
               [AC_MSG_ERROR(hsqldb.jar not found.)], [])
        AC_MSG_CHECKING([whether hsqldb is >= 1.8.0.9])
        export HSQLDB_JAR
        if $PERL -e 'use Archive::Zip;
            my $file = "$ENV{'HSQLDB_JAR'}";
            my $zip = Archive::Zip->new( $file );
            my $mf = $zip->contents ( "META-INF/MANIFEST.MF" );
	    if ( $mf =~ m/Specification-Version: 1.8.*/ ) {
	    	push @l, split(/\n/, $mf);
	    	foreach my $line (@l) {
		    if ($line =~ m/Specification-Version:/) {
		        ($t, $version) = split (/:/,$line);
		        $version =~ s/^\s//;
		        ($a, $b, $c, $d) = split (/\./,$version);
		        if (($c == "0" && $d > "8") || $c > 0)  {
		            exit 0;
		        } else {
		            exit 1;
		        }
		    }
		}
	    } else {
	        exit 1;
            }'; then
            AC_MSG_RESULT([yes])
         else
            AC_MSG_ERROR([no, hsqldb >= 1.8.0.9 is needed])
         fi
else
    AC_MSG_RESULT([internal])
    SYSTEM_HSQLDB=NO
    BUILD_TYPE="$BUILD_TYPE HSQLDB"
fi
AC_SUBST(SYSTEM_HSQLDB)
AC_SUBST(HSQLDB_JAR)

dnl ===================================================================
dnl Check for system beanshell
dnl ===================================================================
AC_MSG_CHECKING([which beanshell to use])
if test -n "$with_system_beanshell" -o -n "$with_system_libs" && \
       test "$with_system_beanshell" != "no" && test "$with_system_jars" != "no"; then
        AC_MSG_RESULT([external])
        SYSTEM_BSH=YES
        if test -z $BSH_JAR; then
               BSH_JAR=/usr/share/java/bsh.jar
        fi
        AC_CHECK_FILE($BSH_JAR, [],
               [AC_MSG_ERROR(bsh.jar not found.)], [])
else
    AC_MSG_RESULT([internal])
    SYSTEM_BSH=NO
    BUILD_TYPE="$BUILD_TYPE BSH"
fi
AC_SUBST(SYSTEM_BSH)
AC_SUBST(BSH_JAR)


dnl ===================================================================
dnl Check for system saxon
dnl ===================================================================
AC_MSG_CHECKING([which saxon to use])
if test -n "$with_system_saxon" -o -n "$with_system_libs" && \
       test "$with_system_saxon" != "no" && test "$with_system_jars" != "no"; then
        AC_MSG_RESULT([external])
        SYSTEM_SAXON=YES
        if test -z $SAXON_JAR; then
          AC_CHECK_FILE(/usr/share/java/saxon9.jar, 
            [ SAXON_JAR=/usr/share/java/saxon9.jar ],
            [
              AC_CHECK_FILE(/usr/share/java/saxon.jar, 
                [ SAXON_JAR=/usr/share/java/saxon.jar ],
                [ AC_CHECK_FILE(/usr/share/java/saxon9.jar,
                    [ SAXON_JAR=/usr/share/java/saxon9.jar ],
                    [ AC_MSG_ERROR(saxon.jar replacement not found)]
                  )
                ]
              )
            ]
          )
        else
          AC_CHECK_FILE($SAXON_JAR, [],
               [AC_MSG_ERROR(saxon.jar replacement not found.)], [])
        fi
        if test -n "$SERIALIZER_JAR"; then
          AC_CHECK_FILE($SERIALIZER_JAR, [],
               [AC_MSG_ERROR(serializer.jar not found.)], [])
          AC_SUBST(SERIALIZER_JAR)
        fi

dnl Saxon comes in two practically available versions, the out-of-date saxonb which
dnl supports the java extensions that OOo uses, and the up-to-date saxon he 
dnl "home edition" version, which is crippled to not support those java extensions.
dnl And as an aside the he one also needs to be tweaked to include 
dnl a META-INF/services to broadcast that it supports the jaxp transform factory

        AC_MSG_CHECKING([if saxon works])
        cat > saxontest.java <<_ACEOF
[import javax.xml.transform.TransformerFactory;
import javax.xml.transform.Transformer;
import javax.xml.transform.stream.StreamSource;
import java.io.*;

import net.sf.saxon.FeatureKeys;

class saxontest {
    public static void main(String[] args) {
      System.setProperty("javax.xml.transform.TransformerFactory",
        "net.sf.saxon.TransformerFactoryImpl");
      try {
        TransformerFactory tfactory = TransformerFactory.newInstance();
	// some external saxons (Debian, Ubuntu, ...) have this disabled
	// per default
	tfactory.setAttribute(FeatureKeys.ALLOW_EXTERNAL_FUNCTIONS, new Boolean(true));
        System.out.println("TransformerFactory is" +
          tfactory.getClass().getName());
        Transformer transformer = tfactory.newTransformer(
          new StreamSource(new File(args[0])));
      } catch(Exception e){
        e.printStackTrace(System.err);
        System.exit(-1);
      }
      System.exit(0);
    }
}
]
_ACEOF
        cat > saxontest.xsl<<_ACEOF
[<?xml version="1.0" encoding="UTF-8"?>
<xsl:stylesheet version="2.0" xmlns:xsl="http://www.w3.org/1999/XSL/Transform">
 <xsl:template match="/">
  <xsl:value-of select="math:sqrt(1)" xmlns:math="java:java.lang.Math"/>
 </xsl:template>
</xsl:stylesheet>
]
_ACEOF
        javac_cmd="$JAVACOMPILER -cp $SAXON_JAR saxontest.java 1>&2"
        AC_TRY_EVAL(javac_cmd)
        if test $? = 0 && test -f ./saxontest.class ; then
            java_cmd="$JAVAINTERPRETER -cp $SAXON_JAR:. saxontest saxontest.xsl 1>&2"
            AC_TRY_EVAL(java_cmd)
            if test $? = 0; then
              AC_MSG_RESULT([yes])
            else
              cat saxontest.java >&5
              AC_MSG_RESULT([no])
              AC_MSG_ERROR([Non-functional saxon jar, e.g. crippled saxon-he instead of saxonb])
            fi
        else
          AC_MSG_RESULT([no])
          cat saxontest.java >&5
          AC_MSG_ERROR([saxontest could not be compiled, non-functional saxon jar])
        fi
else
    AC_MSG_RESULT([internal])
    SYSTEM_SAXON=NO
    NEED_SAXON=TRUE
fi
AC_SUBST(SYSTEM_SAXON)
AC_SUBST(SAXON_JAR)

if test -n "$NEED_SAXON"; then
   BUILD_TYPE="$BUILD_TYPE SAXON"
fi

dnl ===================================================================
dnl Check for system curl
dnl ===================================================================
if test "$_os" = "Darwin" && test "$with_system_curl" != "no"; then
   with_system_curl=yes
fi
AC_MSG_CHECKING([which curl to use])
if test -n "$with_system_curl" -o -n "$with_system_libs" && \
	test "$with_system_curl" != "no"; then
   AC_MSG_RESULT([external])
   SYSTEM_CURL=YES

   AC_PATH_PROG( CURLCONFIG, curl-config)
   if test -z "$CURLCONFIG"; then
      AC_MSG_ERROR([install curl to run this script])
   fi

   # check curl version
   AC_MSG_CHECKING([whether curl is >= 7.13.1])
   if test "`$CURLCONFIG --version | $AWK -F' ' '{print $2}' | $AWK -F. '{ print $1 }'`" -gt "7" -a \
	"`$CURLCONFIG --version | $AWK -F' ' '{print $2}' | $AWK -F. '{ print $2 }'`" -gt "13" -a \
	"`$CURLCONFIG --version | $AWK -F' ' '{print $2}' | $AWK -F. '{ print $3 }'`" -gt "1"; then 
      AC_MSG_ERROR([no, you need at least curl 7.13,1])
   else
      AC_MSG_RESULT([yes])
   fi
   CURL_LIBS=`$CURLCONFIG --libs`
   CURL_CFLAGS=`$CURLCONFIG --cflags`
else
   AC_MSG_RESULT([internal])
   SYSTEM_CURL=NO
   BUILD_TYPE="$BUILD_TYPE CURL"
fi
AC_SUBST(SYSTEM_CURL)
AC_SUBST(CURL_CFLAGS)
AC_SUBST(CURL_LIBS)

dnl ===================================================================
dnl Check for system boost
dnl ===================================================================
AC_MSG_CHECKING([which boost to use])
if test -n "$with_system_boost" -o -n "$with_system_headers" && \
	test "$with_system_boost" != "no"; then
   AC_MSG_RESULT([external])
   SYSTEM_BOOST=YES
   AC_LANG_PUSH([C++])
   AC_CHECK_HEADER(boost/shared_ptr.hpp, [],
       [AC_MSG_ERROR(boost/shared_ptr.hpp not found. install boost)], [])
   AC_CHECK_HEADER(boost/spirit/include/classic_core.hpp, [],
       [AC_MSG_ERROR(boost/spirit/include/classic_core.hpp not found. install boost >= 1.38)], [])
   AC_CHECK_HEADER(boost/function.hpp, [],
       [AC_MSG_ERROR(boost/function.hpp not found. install boost)], [])

   save_CXXFLAGS=$CXXFLAGS
   CXXFLAGS="$CXXFLAGS -fno-exceptions"
   AC_MSG_CHECKING([whether boost/function.hpp compiles with -fno-exceptions])
   AC_TRY_COMPILE([#include <boost/function.hpp>
], [],
   ac_cv_cxx_boost_no_exceptons_broken=no, ac_cv_cxx_boost_no_exceptons_broken=yes)

   if test "$ac_cv_cxx_boost_no_exceptons_broken" = "yes"; then
	AC_MSG_ERROR([no, see https://bugzilla.redhat.com/show_bug.cgi?id=477131])
   else
  	AC_MSG_RESULT([yes])
   fi
   CXXFLAGS=$save_CXXFLAGS
   AC_LANG_POP([C++])
else
   AC_MSG_RESULT([internal])
   BUILD_TYPE="$BUILD_TYPE BOOST"
   SYSTEM_BOOST=NO
fi
AC_SUBST(SYSTEM_BOOST)

dnl ===================================================================
dnl Check for system vigra
dnl ===================================================================
AC_MSG_CHECKING([which vigra to use])
if test -n "$with_system_vigra" -o -n "$with_system_headers" && \
	test "$with_system_vigra" != "no"; then
   AC_MSG_RESULT([external])
   SYSTEM_VIGRA=YES
   AC_LANG_PUSH([C++])
   AC_CHECK_HEADER(vigra/copyimage.hxx, [],
       [AC_MSG_ERROR(vigra/copyimage.hxx not found. install vigra)], [])
   AC_LANG_POP([C++])
else
   AC_MSG_RESULT([internal])
   BUILD_TYPE="$BUILD_TYPE VIGRA"
   SYSTEM_VIGRA=NO
fi
AC_SUBST(SYSTEM_VIGRA)

dnl ===================================================================
dnl Check for system odbc
dnl ===================================================================
AC_MSG_CHECKING([which odbc headers to use])
if test -n "$with_system_odbc_headers" -o -n "$with_system_headers" && \
	test "$with_system_odbc_headers" != "no"; then
   AC_MSG_RESULT([external])
   SYSTEM_ODBC_HEADERS=YES

   AC_CHECK_HEADER(sqlext.h, [],
      [AC_MSG_ERROR(odbc not found. install odbc)], [])
else
   AC_MSG_RESULT([internal])
   SYSTEM_ODBC_HEADERS=NO
   BUILD_TYPE="$BUILD_TYPE UNIXODBC"
fi
AC_SUBST(SYSTEM_ODBC_HEADERS)

AC_MSG_CHECKING([whether to enable build of Mozilla/Mozilla NSS-using components])
if test "$enable_mozilla" = "no"; then
   AC_MSG_RESULT([no])
   WITH_MOZILLA=NO
   ENABLE_NSS_MODULE=NO
else
   AC_MSG_RESULT([yes])
   WITH_MOZILLA=YES
fi
AC_SUBST(WITH_MOZILLA)

AC_MSG_CHECKING([whether to build Mozilla addressbook connectivity])
if test "$enable_mozilla" = "no"; then
   AC_MSG_RESULT([no])
elif test "$with_system_mozilla" = "yes"; then
   AC_MSG_RESULT([no, not possible with system-mozilla])
else
   AC_MSG_RESULT([yes])
fi

AC_MSG_CHECKING([whether to build XML Security support])
if test "$enable_mozilla" = "no"; then
   AC_MSG_RESULT([no, since Mozilla (NSS) disabled but needed])
else
   AC_MSG_RESULT([yes])
fi

AC_MSG_CHECKING([whether to build LDAP configuration backend])
if test -z "$enable_ldap" || test "$enable_ldap" = "yes"; then
   if test "$enable_mozilla" = "yes" || test "$with_openldap" = "yes"; then
      AC_MSG_RESULT([yes])
      WITH_LDAP=YES
   else
      AC_MSG_RESULT([no. Either Mozilla or OpenLDAP needed])
      WITH_LDAP=NO
   fi
else
   AC_MSG_RESULT([no])
   WITH_LDAP=NO
fi

if test "$WITH_LDAP" = "YES"; then
   dnl ===================================================================
   dnl Test whether we want to use the Mozilla or the OpenLDAP LDAP SDK
   dnl ===================================================================
   AC_MSG_CHECKING([which LDAP SDK to use])
   if test -n "$with_openldap" && test "$with_openldap" != "no"; then
  	   AC_MSG_RESULT([OpenLDAP])
	   WITH_OPENLDAP=YES
	   AC_CHECK_HEADERS(ldap.h, [],
		   [AC_MSG_ERROR(ldap.h not found. install openldap libs)], [])
	   AC_CHECK_LIB(ldap, ldap_simple_bind_s, [],
		   [AC_MSG_ERROR(openldap lib not found or functional)], [])
	   # rumours say that OpenLDAP doesn't have that function. I looked and
	   # it has it. Test for it to be sure
         AC_CHECK_LIB(ldap, ldap_set_option, [],
                [AC_MSG_ERROR(openldap lib not found or functional)], [])
   else
	   AC_MSG_RESULT([Netscape/Mozilla])
	   # TODO. Actually do a sanity check and check for
	   # LDAP_OPT_SIZELIMIT and LDAP_X_OPT_CONNECT_TIMEOUT 
	   WITH_OPENLDAP=NO
   fi
fi
AC_SUBST(WITH_LDAP)
AC_SUBST(WITH_OPENLDAP)

dnl ===================================================================
dnl Check for system mozilla
dnl ===================================================================
AC_MSG_CHECKING([which mozilla to use])
if test -n "$with_system_mozilla" && test "$with_system_mozilla" != "no"; then
    AC_MSG_RESULT([external])
    SYSTEM_MOZILLA=YES
    ENABLE_NSS_MODULE=NO
    enable_nss_module=no
    AC_MSG_CHECKING([which Mozilla flavour to use])
    if test -n "$with_system_mozilla" && test "$with_system_mozilla" = "libxul"; then
      MOZ_FLAVOUR=libxul
    elif test -n "$with_system_mozilla" && test "$with_system_mozilla" = "xulrunner"; then
      MOZ_FLAVOUR=xulrunner
    elif test -n "$with_system_mozilla" && test "$with_system_mozilla" = "seamonkey"; then
      MOZ_FLAVOUR=seamonkey
    elif test -n "$with_system_mozilla" && test "$with_system_mozilla" = "firefox"; then
      MOZ_FLAVOUR=firefox
    elif test -n "$with_system_mozilla" && test "$with_system_mozilla" = "mozilla"; then
      MOZ_FLAVOUR=mozilla
    else
      MOZ_FLAVOUR=libxul
    fi
    tmp=`echo $MOZ_FLAVOUR | $PERL -e 'print ucfirst(<STDIN>);'`
    AC_MSG_RESULT($tmp)

    PKG_CHECK_MODULES( MOZ_NSS, nss, STANDALONENSS="TRUE", STANDALONENSS="" )
    if test -z "$STANDALONENSS"; then
        PKG_CHECK_MODULES( MOZ_NSS, $MOZ_FLAVOUR-nss )
    else
        NSS_LIB="-L`$PKG_CONFIG --variable=libdir nss`"
        AC_SUBST(NSS_LIB)
    fi

    if $PKG_CONFIG --exists nspr ; then
      PKG_CHECK_MODULES( MOZ_NSPR, nspr )
      NSPR_LIB="-L`$PKG_CONFIG --variable=libdir nspr`"
      AC_SUBST(NSPR_LIB)
    else
      PKG_CHECK_MODULES( MOZ_NSPR, $MOZ_FLAVOUR-nspr )
    fi

    if test "$MOZ_FLAVOUR" != "libxul"; then
      PKG_CHECK_MODULES( MOZILLAXPCOM, $MOZ_FLAVOUR-xpcom, HASXPCOM="TRUE", HASXPCOM="" )
      MOZ_INC=`$PKG_CONFIG --variable=includedir $MOZ_FLAVOUR-xpcom`
      MOZ_LIB=`$PKG_CONFIG --variable=libdir $MOZ_FLAVOUR-xpcom`
    fi

    if test -z "$HASXPCOM"; then
      PKG_CHECK_MODULES( MOZILLAXPCOM, libxul )
      MOZ_INC=`$PKG_CONFIG --variable=includedir libxul`
      MOZ_LIB=`$PKG_CONFIG --variable=libdir libxul`
      if ! test -e "$MOZ_LIB/libxul.so"; then
         MOZ_LIB=`$PKG_CONFIG --variable=sdkdir libxul`
         if test -e "$MOZ_LIB/sdk/lib/libxul.so"; then
            MOZ_LIB="$MOZ_LIB/sdk/lib"
         fi
      fi
    fi

    save_CPPFLAGS="$CPPFLAGS"
    save_LDFLAGS="$LDFLAGS"
    save_LIBS="$LIBS"
    CPPFLAGS="$CPPFLAGS $MOZ_NSS_CFLAGS"
    LDFLAGS="$LDFLAGS $MOZ_NSS_LIBS"
    AC_CHECK_LIB(nss3, PK11_GetCertFromPrivateKey, [], 
      [AC_MSG_ERROR(PK11_GetCertFromPrivateKey missing but needed.
See https://bugzilla.mozilla.org/show_bug.cgi?id=262274.
Fixed since nss 3.9.3 (contained by e.g. mozilla >= 1.7.5))], [])
    LDFLAGS="$save_LDFLAGS"
    CPPFLAGS="$save_CPPFLAGS"
    LIBS="$save_LIBS"

    MOZ_LIB_XPCOM=$MOZILLAXPCOM_LIBS
    if test "$WITH_LDAP" != "NO" && test "$WITH_OPENLDAP" != "YES"; then
      AC_MSG_CHECKING([whether $tmp was compiled with --enable-ldap])
      if test -d "$MOZ_INC/ldap"; then
         AC_MSG_RESULT([yes])
         MOZ_LDAP_CFLAGS="-I$MOZ_INC"
      else
        AC_MSG_ERROR([no.
Could not find LDAP header include files in $MOZ_INC/ldap.
Please recompile $tmp with --enable-ldap or use --with-openldap.])
      fi
    fi

    #e.g. http://fedoraproject.org/wiki/Releases/FeatureXULRunnerAPIChanges
    #the plugin pkg-config etc. reverts to "mozilla-plugin" with libxul
    if test "$MOZ_FLAVOUR" == "libxul"; then
        MOZ_FLAVOUR="mozilla"
    fi

elif test "$enable_mozilla" = "no"; then
    AC_MSG_RESULT([none])
    WITH_MOZILLA=NO
    ENABLE_NSS_MODULE=NO
    enable_nss_module=no
else
    AC_MSG_RESULT([internal])
    SYSTEM_MOZILLA=NO
    BUILD_TYPE="$BUILD_TYPE MOZ"
if test -z "$with_mozilla_version"; then
   MOZILLA_VERSION=
else
   AC_MSG_CHECKING([which mozilla version to build])
   MOZILLA_VERSION=$with_mozilla_version
   enable_build_mozilla=1
   AC_MSG_RESULT([$MOZILLA_VERSION])
fi

AC_SUBST(MOZILLA_VERSION)

AC_MSG_CHECKING([for toolkit mozilla should use])
if test -z "$with_mozilla_toolkit"; then
   if test "$_os" != "WINNT" ; then
      if test "$_os" = "Darwin" ; then
         MOZILLA_TOOLKIT=mac  
         AC_MSG_RESULT([mac])
      else
         MOZILLA_TOOLKIT=gtk2
         AC_MSG_RESULT([gtk2])
      fi
   fi
else
   MOZILLA_TOOLKIT=$with_mozilla_toolkit
   enable_build_mozilla=1
   AC_MSG_RESULT([$MOZILLA_TOOLKIT])
fi
#if test "$_os" = "Darwin" && test "$MOZILLA_TOOLKIT" != "gtk2"; then
#   #only gtk2 toolkit supported - xlib or cocoa nees glib1 and libIDL1 - the latter is not
#   #available using fink, mac (carbon) doesn't work because xcode installs conflicting headers
#   AC_MSG_ERROR([Only gtk2 toolkit supported on Mac, sorry.])
#fi

AC_SUBST(MOZILLA_TOOLKIT)

# default to enabling build mozilla
if test "$enable_build_mozilla" != "no"; then
      enable_build_mozilla=yes
else
      enable_build_mozilla=
fi

AC_MSG_CHECKING([whether to build Mozilla/SeaMonkey])
if test -n "$enable_build_mozilla"; then
   BUILD_MOZAB="TRUE"
   AC_MSG_RESULT([yes])
else
   BUILD_MOZAB=""	
   AC_MSG_RESULT([no])
fi

AC_MSG_CHECKING([whether to build provided NSS module])
if test "$enable_nss_module" != "no"; then
   ENABLE_NSS_MODULE="YES"
   BUILD_TYPE="$BUILD_TYPE NSS"
   AC_MSG_RESULT([yes])
   if test "$_os" = "WINNT"; then
      AC_MSG_CHECKING([for Mozilla build tooling])
      if test -z "$MOZILLABUILD" ; then
AC_MSG_ERROR([Mozilla build tooling not found.
Use the --with-mozilla-build option after installling the tools obtained
from http://ftp.mozilla.org/pub/mozilla.org/mozilla/libraries/win32])
      else
         if test \( "$WITH_MINGWIN" = "yes" \) ; then
            if test ! -d "$MOZILLABUILD" ; then
AC_MSG_ERROR([Mozilla build tooling incomplete!])
            else
               AC_MSG_RESULT([ok])
            fi
         else
            if test ! -d "$MOZILLABUILD/moztools" \
               -o ! -d "$MOZILLABUILD/msys" ; then
AC_MSG_ERROR([Mozilla build tooling incomplete!])
            else
               AC_MSG_RESULT([ok])
            fi
         fi
      fi
   fi
else
   ENABLE_NSS_MODULE="NO"
   AC_MSG_RESULT([no])
fi

if test "$BUILD_MOZAB" = "TRUE"; then
  if test "$_os" = "WINNT"; then
    if test "$WITH_MINGWIN" != "yes"; then
      # compiling with MSVC. Only supported platform here is MSVS2005 at the moment.
      if test "$MSVSVER" != "2005"; then
        AC_MSG_ERROR([Building SeaMonkey is supported with Microsoft Visual Studio .NET 2005 only.])
      fi
    else
      AC_MSG_WARN([Building SeaMonkey with mingwin is not tested, and likely to break.])
      echo "Building SeaMonkey with mingwin is not tested, and likely to break." >> warn
    fi
  fi

   if test -z "$MOZILLA_VERSION"; then
      MOZILLA_VERSION=1.1.14
   fi
   MOZILLA_SOURCE_VERSION="seamonkey-${MOZILLA_VERSION}.source"
   MOZILLA_FETCH_FILE=`grep $MOZILLA_SOURCE_VERSION ooo.lst`
   AC_MSG_CHECKING([for mozilla sources])
   if test -z "$MOZILLA_FETCH_FILE"; then
      AC_MSG_RESULT([not found])
      HAVE_MOZILLA_TARBALL=n
   else
      AC_MSG_CHECKING([for $MOZILLA_FETCH_FILE])
      if test ! -e "$TARFILE_LOCATION/$MOZILLA_FETCH_FILE"; then
         if test -z "$DO_FETCH"; then
            AC_MSG_RESULT([will be fetched])
            HAVE_MOZILLA_TARBALL=y
         else
            AC_MSG_RESULT([not found])
            HAVE_MOZILLA_TARBALL=n
         fi
      else
         AC_MSG_RESULT([found])
         HAVE_MOZILLA_TARBALL=y
      fi
   fi
   if test "$HAVE_MOZILLA_TARBALL" != "y"; then
      AC_MSG_ERROR([Mozilla/SeaMonkey source archive not found.
Use "./fetch_tarballs.sh ooo.lst" to download.])
   fi
   if test "$_os" = "WINNT"; then
      AC_MSG_CHECKING([for moztools binaries])
      if test ! -e "$TARFILE_LOCATION/vc8-moztools.zip" ; then
        AC_MSG_ERROR([The following file is missing in $TARFILE_LOCATION: vc8-moztools.zip
(from ftp://ftp.mozilla.org/pub/mozilla.org/mozilla/libraries/win32/historic/vc8/)])
      else
         AC_MSG_RESULT([ok])
      fi
   elif test "$_os" = "Darwin"; then
      if test "$MOZILLA_TOOLKIT" = "gtk2"; then
         AC_MSG_NOTICE([checking whether mozilla can be built...])
         PKG_CHECK_MODULES(MOZGTK2, gtk+-2.0 >= 2.4 libIDL-2.0 >= 0.8, AC_MSG_NOTICE([OK - can build mozilla]), AC_MSG_ERROR([Prerequisites to build mozilla not met. Either use the precompiled mozilla binaries or install the missing packages]))
      else
         PKG_CHECK_MODULES(MOZLIBREQ, libIDL-2.0 >= 0.6.3,  MOZIDL="TRUE", MOZIDL="")
         if test -z "$MOZIDL"; then
            AC_MSG_ERROR([libIDL 0.6.3 or newer is needed to build mozilla with mac toolkit.])
         fi
      fi
   else
      # Generic Unix/Linux section
      if test "$MOZILLA_TOOLKIT" = "gtk2"; then
         PKG_CHECK_MODULES(MOZLIBREQ, gtk+-2.0, MOZGTK="TRUE", MOZGTK="")
         if test -z "$MOZGTK"; then
            AC_MSG_ERROR([GTK2 is needed to build mozilla.])
         fi
         PKG_CHECK_MODULES(MOZLIBREQ, libIDL-2.0 >= 0.8.0, MOZIDL="TRUE", MOZIDL="")
         if test -z "$MOZIDL"; then
            AC_MSG_ERROR([libIDL >= 0.8.0 is needed when using GTK2 to build mozilla.])
         fi 
      else
         PKG_CHECK_MODULES(MOZLIBREQ, gtk+ >= 1.2.3, MOZGTK="TRUE", MOZGTK="")
         if test -z "$MOZGTK"; then
            AC_MSG_ERROR([gtk 1.2 is needed when not using GTK2 to build mozilla.])
         fi
         PKG_CHECK_MODULES(MOZLIBREQ, libidl >= 0.6.3 libidl <= 0.6.8, MOZIDL="TRUE", MOZIDL="")
         if test -z "$MOZIDL"; then
            AC_MSG_ERROR([libIDL 0.6.3 - 0.6.8 is needed when not using GTK2 to build mozilla.])
         fi
      fi
   fi
fi

AC_SUBST(BUILD_MOZAB)

fi
AC_SUBST(ENABLE_NSS_MODULE)
AC_SUBST(MOZILLABUILD)
AC_SUBST(SYSTEM_MOZILLA)
AC_SUBST(MOZ_FLAVOUR)
AC_SUBST(MOZ_INC)
AC_SUBST(MOZ_LIB)
AC_SUBST(MOZ_LIB_XPCOM)
AC_SUBST(MOZ_NSPR_CFLAGS)
AC_SUBST(MOZ_NSS_CFLAGS)
AC_SUBST(MOZ_LDAP_CFLAGS)

dnl ===================================================================
dnl Check for system sane
dnl ===================================================================
AC_MSG_CHECKING([which sane header to use])
if test -n "$with_system_sane_header" -o -n "$with_system_headers" && \
	test "$with_system_sane_header" != "no"; then
   AC_MSG_RESULT([external])
   SYSTEM_SANE_HEADER=YES
   AC_CHECK_HEADER(sane/sane.h, [],
      [AC_MSG_ERROR(sane not found. install sane)], [])
else
   AC_MSG_RESULT([internal])
   SYSTEM_SANE_HEADER=NO
   BUILD_TYPE="$BUILD_TYPE SANE"
fi
AC_SUBST(SYSTEM_SANE_HEADER)

dnl ===================================================================
dnl Check for system icu
dnl ===================================================================
AC_MSG_CHECKING([which icu to use])
if test -n "$with_system_icu" -o -n "$with_system_libs" && \
	test "$with_system_icu" != "no"; then
   AC_MSG_RESULT([external])
   SYSTEM_ICU=YES
   AC_LANG_PUSH([C++])
   AC_MSG_CHECKING([for unicode/rbbi.h])
   AC_TRY_CPP(unicode/rbbi.h, AC_MSG_RESULT([checked.]), AC_MSG_ERROR([icu headers not found.]))
   AC_PATH_PROG(SYSTEM_GENBRK, genbrk, [], [$PATH:/usr/sbin:/sbin])
   if test -z "$SYSTEM_GENBRK"; then
      AC_MSG_ERROR([\"genbrk\" not found in \$PATH, install the icu development tool \"genbrk"\])
   fi
   AC_PATH_PROG(SYSTEM_GENCCODE, genccode, [], [$PATH:/usr/sbin:/sbin])
   if test -z "$SYSTEM_GENCCODE"; then
      AC_MSG_ERROR([\"genccode\" not found in \$PATH, install the icu development tool \"genccode"\])
   fi
   AC_PATH_PROG(SYSTEM_GENCMN, gencmn, [], [$PATH:/usr/sbin:/sbin])
   if test -z "$SYSTEM_GENCMN"; then
      AC_MSG_ERROR([\"gencmn\" not found in \$PATH, install the icu development tool \"gencmn"\])
   fi
   AC_MSG_CHECKING([ICU version])
      AC_TRY_RUN([
#include <unicode/uversion.h>

int main(int argc, char **argv) {
      if(U_ICU_VERSION_MAJOR_NUM < 4)
        return 1;
      else
        return 0;
}
      ], [AC_MSG_RESULT(OK)], [AC_MSG_ERROR([not suitable, only >= 4.0 supported currently])])
      AC_LANG_POP([C++])
else
    AC_MSG_RESULT([internal])
    SYSTEM_ICU=NO
    BUILD_TYPE="$BUILD_TYPE ICU"
fi
AC_SUBST(SYSTEM_ICU)
AC_SUBST(SYSTEM_GENBRK)
AC_SUBST(SYSTEM_GENCCODE)
AC_SUBST(SYSTEM_GENCMN)

dnl ===================================================================
dnl Graphite
dnl ===================================================================

AC_MSG_CHECKING([whether to enable graphite support])
if test "$_os" = "WINNT" -o "$_os" = "Linux" && test "z$enable_graphite" == "z" -o "$enable_graphite" != "no" ; then
    AC_MSG_RESULT([yes])
    ENABLE_GRAPHITE="TRUE"
    AC_MSG_CHECKING([which graphite to use])
    if test -n "$with_system_graphite" -o -n "$with_system_libs" && \
        test "$with_system_graphite" != "no"; then
        AC_MSG_RESULT([external])
        SYSTEM_GRAPHITE=YES
        PKG_CHECK_MODULES( GRAPHITE, silgraphite )
    else
        AC_MSG_RESULT([internal])
        SYSTEM_GRAPHITE=NO
        BUILD_TYPE="$BUILD_TYPE GRAPHITE"
    fi
else
   AC_MSG_RESULT([no])
fi
AC_SUBST(ENABLE_GRAPHITE)
AC_SUBST(SYSTEM_GRAPHITE)
AC_SUBST(GRAPHITE_LIBS)
AC_SUBST(GRAPHITE_CFLAGS)

dnl ===================================================================
dnl Checks for libraries.
dnl ===================================================================
dnl Check for Mac OS X native GUI, which may is now required; the X11 build is no longer supported
dnl See if we have the AppKit framework for building with Quartz graphics.

if test  "$_os" = "Darwin"; then
   if test "x$with_x" = "xyes"; then
      AC_MSG_ERROR([X11 build is no longer supported on MacOSX, please use the native aqua build])
   else
      AC_MSG_CHECKING([for /System/Library/Frameworks/AppKit.framework])
      if test -d "/System/Library/Frameworks/AppKit.framework/"; then
         AC_MSG_RESULT([yes])
         x_includes="no_x_includes"
         x_libraries="no_x_libraries"
         dnl disable some things used on other Unix versions but not on the aqua build
         enable_gtk=no
         enable_cups=no
         ENABLE_CUPS=""
         AC_SUBST(ENABLE_CUPS)
      else
         AC_MSG_ERROR([No AppKit.framewrok found])
      fi
   fi
fi

dnl ***************************************
dnl testing for X libraries and includes...
dnl ***************************************
if test "$_os" = "Darwin" -a "x$x_includes" = "xno_x_includes"; then
   echo "Do Nothing for _os = Darwin"
   dnl Mac OS X using Aqua graphics. Don't check for X11.
   :
elif test "$_os" = "OS2" ; then
   echo "Do Nothing for _os = OS2. Don't check for X11."
   dnl OS/2 uses native graphics. Don't check for X11.
   :
elif test "$_os" != "WINNT" ; then
   AC_PATH_X
   AC_PATH_XTRA
   CPPFLAGS="$CPPFLAGS $X_CFLAGS"

   if test "x$x_includes" = "x"; then
     x_includes="default_x_includes"
   fi
   if test "x$x_libraries" = "x"; then
     x_libraries="default_x_libraries"
   fi
   dnl The variables $x_libraries and $x_includes are set.
   if test -z "$x_libraries"; then
      AC_MSG_ERROR([No X libraries found]) # Exit
   fi
   if test -z "$x_includes"; then
      AC_MSG_ERROR([No X includes found]) # Exit
   fi
   CFLAGS=$X_CFLAGS
   LDFLAGS="$X_LDFLAGS $X_LIBS"
   AC_CHECK_LIB(X11, XOpenDisplay, x_libs="-lX11 $X_EXTRA_LIBS", [AC_MSG_ERROR([X Development libraries not found])])
   dnl Check if the XauDisposeAuth symbol is provided by libXau.
   AC_CHECK_LIB(Xau, XauDisposeAuth, XAU_LIBS="-lXau", [])
else
   x_includes="no_x_includes"
   x_libraries="no_x_libraries"
fi
if test -z "$x_includes"; then
   x_includes="no_x_includes"
fi
if test -z "$x_libraries"; then
   x_libraries="no_x_libraries"
fi
if test "$x_includes" = "default_x_includes"; then
   XINC="/usr/include"
else
   XINC="$x_includes"
fi
AC_SUBST(XINC)
if test "$x_libraries" = "default_x_libraries"; then
   XLIB=`$PKG_CONFIG --variable=libdir x11`
   if test "x$XLIB" = x; then
         XLIB="/usr/lib"
   fi
else
   XLIB="$x_libraries"
fi
AC_SUBST(XLIB)
AC_SUBST(XAU_LIBS)

if test "$_os" != "WINNT" -a "$_os" != "OS2" -a "$_os" != "Darwin"; then
   dnl ===================================================================
   dnl Check for using Xaw
   dnl ===================================================================
   AC_MSG_CHECKING([whether to use Xaw])
   if test "$enable_Xaw" = "no"; then
       DISABLE_XAW=TRUE
       AC_MSG_RESULT([no])
       AC_CHECK_HEADERS(X11/Composite.h,[],[AC_MSG_ERROR([Xt include headers not found])],
         [#include <X11/Intrinsic.h>])
   else
       AC_MSG_RESULT([yes])
       AC_CHECK_HEADERS(X11/Xaw/Label.h,[],[AC_MSG_ERROR([Xaw include headers not found])],
         [#include <X11/Intrinsic.h>])
       AC_CHECK_LIB(Xaw, main, [],
           [AC_MSG_ERROR(Xaw library not found or functional)], [])
   fi
fi
AC_SUBST(DISABLE_XAW)



dnl ===================================================================
dnl Check if fontconfig/fontconfig.h is available 
dnl ===================================================================
if test "$ENABLE_FONTCONFIG" = "TRUE" ; then
    AC_CHECK_HEADER(fontconfig/fontconfig.h, [],
                    [AC_MSG_ERROR([fontconfig/fontconfig.h could not be found. libfontconfig1-dev or fontconfig???-devel missing?])], [])
    AC_MSG_CHECKING([whether fontconfig is >= 2.2.0])
    AC_TRY_RUN([
#include <fontconfig/fontconfig.h>

int main(int argc, char **argv) {
	if(FC_MAJOR > 2 || (FC_MAJOR == 2 && FC_MINOR >= 2)) return 0;
	else return 1;
}
], [AC_MSG_RESULT([yes])], [AC_MSG_ERROR([no, fontconfig >= 2.2.0 needed])])
fi

dnl ===================================================================
dnl Check for system Xrender
dnl ===================================================================
AC_MSG_CHECKING([whether to link to Xrender])
if test -n "$enable_xrender_link" -a "$enable_xrender_link" != "no"; then
   AC_MSG_RESULT([yes])
   XRENDER_LINK=YES
   with_system_xrender_headers=yes
else
   AC_MSG_RESULT([no, dynamically open it])
   XRENDER_LINK=NO
fi
AC_MSG_CHECKING([which Xrender headers to use])
if test -n "$with_system_xrender_headers" -o -n "$with_system_headers" && \
	test "$with_system_xrender_headers" != "no"; then
   AC_MSG_RESULT([external])
   SYSTEM_XRENDER_HEADERS=YES
   AC_CHECK_HEADER(X11/extensions/Xrender.h, [],
      [AC_MSG_ERROR(Xrender not found. install X)], [])
else
   AC_MSG_RESULT([internal])
   SYSTEM_XRENDER_HEADERS=NO
   BUILD_TYPE="$BUILD_TYPE X11_EXTENSIONS"
fi
if test "$XRENDER_LINK" = "YES"; then
   AC_CHECK_LIB(Xrender, XRenderQueryVersion, [],
      [AC_MSG_ERROR(libXrender not found or functional)], [])
fi
AC_SUBST(SYSTEM_XRENDER_HEADERS)
AC_SUBST(XRENDER_LINK)

dnl ===================================================================
dnl Check for XRandr
dnl ===================================================================
AC_MSG_CHECKING([whether to enable RandR support])
if test "$test_randr" = "yes" -a \( "$enable_randr" = "yes" -o "$enable_randr" = "TRUE" \) ; then
   if test -z "$enable_randr_link" -o "$enable_randr_link" = "no"; then
	  XRANDR_DLOPEN="TRUE"
	  AC_MSG_RESULT([resorting to dlopen libXrandr at runtime])
   else
	  XRANDR_DLOPEN="FALSE"
      PKG_CHECK_MODULES(XRANDR, xrandr >= 1.2, ENABLE_RANDR="TRUE", ENABLE_RANDR="")
      if test "$ENABLE_RANDR" != "TRUE"; then
         AC_CHECK_HEADER(X11/extensions/Xrandr.h, [],
                        [AC_MSG_ERROR([X11/extensions/Xrandr.h could not be found. X11 dev missing?])], [])
         XRANDR_CFLAGS=" "
         AC_CHECK_LIB(Xrandr, XRRQueryExtension, [],
              [ AC_MSG_ERROR(libXrandr not found or functional) ], [])
         XRANDR_LIBS="-lXrandr "
         ENABLE_RANDR="TRUE"
	     AC_MSG_RESULT([enabling RandR support])
      fi
   fi
else
   ENABLE_RANDR=""
   AC_MSG_RESULT([no])
fi
AC_SUBST(XRANDR_DLOPEN)
AC_SUBST(XRANDR_CFLAGS)
AC_SUBST(XRANDR_LIBS)
AC_SUBST(ENABLE_RANDR)

dnl ===================================================================
dnl Check for building neon
dnl ===================================================================
AC_MSG_CHECKING([whether to use neon])
if test "$enable_neon" = "no"; then
    AC_MSG_RESULT([no])
    DISABLE_NEON=TRUE
    AC_SUBST(DISABLE_NEON)
else
    AC_MSG_RESULT([yes])
dnl ===================================================================
dnl Check for system neon
dnl ===================================================================
AC_MSG_CHECKING([which neon to use])
if test -n "$with_system_neon" -o -n "$with_system_libs" && \
	test "$with_system_neon" != "no"; then
        AC_MSG_RESULT([external])
        PKG_CHECK_MODULES(NEON, neon >= 0.24.0, , AC_MSG_ERROR([you need neon >= 0.24.x for system-neon]))
        NEON_VERSION="`$PKG_CONFIG --modversion neon | $SED 's/\.//g'`"
        NEON_CFLAGS="$NEON_CFLAGS -DSYSTEM_NEON -DUSE_DAV_LOCKS=1"
        SYSTEM_NEON=YES
else
    AC_MSG_RESULT([internal])
    SYSTEM_NEON=NO
    NEON_LIBS=-lneon
    NEON_CFLAGS=
    BUILD_TYPE="$BUILD_TYPE NEON"
fi
AC_SUBST(SYSTEM_NEON)
AC_SUBST(NEON_VERSION)
AC_SUBST(NEON_LIBS)
AC_SUBST(NEON_CFLAGS)
fi

dnl ===================================================================
dnl Check for system openssl
dnl ===================================================================
if test "$_os" = "Darwin" && test "$with_system_openssl" != "no"; then
   with_system_openssl=yes
fi
AC_MSG_CHECKING([which libssl to use])
if test -n "$with_system_openssl" -o -n "$with_system_libs" && \
        test "$with_system_openssl" != "no"; then
    AC_MSG_RESULT([external])
    # Mac OS builds should get out without extra stuff is the Mac porters'
    # wish. And pkg-config is although Xcode ships a .pc for openssl
    if test "$_os" = "Darwin"; then
        OPENSSL_CFLAGS=
        OPENSSL_LIBS="-lssl -lcrypto"
    else
    	PKG_CHECK_MODULES( OPENSSL, openssl )
    fi
    SYSTEM_OPENSSL=YES
else
    AC_MSG_RESULT([internal])
    SYSTEM_OPENSSL=NO
    BUILD_TYPE="$BUILD_TYPE OPENSSL"
fi
AC_SUBST(SYSTEM_OPENSSL)
AC_SUBST(OPENSSL_CFLAGS)
AC_SUBST(OPENSSL_LIBS)

dnl ===================================================================
dnl Test for disabling agg
dnl ===================================================================
AC_MSG_CHECKING([whether to enable agg])
if test "$with_agg" = "no"; then
  AC_MSG_RESULT([no])
else
  AC_MSG_RESULT([yes])
  ENABLE_AGG=YES
  AC_SUBST(ENABLE_AGG)

  dnl ===================================================================
  dnl Check for system AGG
  dnl ===================================================================
  AC_MSG_CHECKING([which AGG to use])
  if test -n "$with_system_agg" -o -n "$with_system_libs" && \
     test "$with_system_agg" != "no"; then
         AC_MSG_RESULT([external])
         PKG_CHECK_MODULES(AGG, libagg >= 2.3)
         AC_MSG_CHECKING([agg version])
         # workaround; if AGG_CFLAGS is empty (broken libagg.pc in 2.3), add /usr/include/agg2 anyway
         # (/usr/include gets stripped from pkg-config output)
         if test -z "$AGG_CFLAGS" || test "$AGG_CFLAGS" = " "; then
            AGG_INCDIR="`$PKG_CONFIG --variable includedir libagg`/agg2"
         else
            AGG_INCDIR="`echo $AGG_CFLAGS | $SED -e s/-I//`"
         fi
	 if $PKG_CONFIG --modversion libagg | grep -q 2.3 || \
	 	$PKG_CONFIG --modversion libagg | grep -q 2.4; then
            # 2.4's libagg.pc.in still contains 2.3 :/
            if $EGREP -q "Version 2.4" `echo $AGG_INCDIR`/agg_basics.h; then
               AC_MSG_RESULT([2.4])
               AGG_VERSION=2400
            else
               AC_MSG_RESULT([2.3])
               AGG_VERSION=2300
            fi
            SYSTEM_AGG=YES
	 else
	    AC_MSG_ERROR([only agg 2.3 and 2.4 are supported])
	 fi
  else
         AC_MSG_RESULT([internal])
         SYSTEM_AGG=NO
         AGG_VERSION=2300
         BUILD_TYPE="$BUILD_TYPE AGG"
  fi
  AC_SUBST(SYSTEM_AGG)
  AC_SUBST(AGG_VERSION)
fi

dnl ===================================================================
dnl Check for system redland
dnl ===================================================================
AC_MSG_CHECKING([which redland library to use])
if test -n "$with_system_redland" -o -n "$with_system_libs" && \
	test "$with_system_redland" != "no"; then
	AC_MSG_RESULT([external])
	SYSTEM_REDLAND=YES
   dnl versions before 1.0.8 write RDF/XML that is useless for ODF (@xml:base)
   PKG_CHECK_MODULES(REDLAND, redland >= 1.0.8)
else
	AC_MSG_RESULT([internal])
	BUILD_TYPE="$BUILD_TYPE REDLAND"
	SYSTEM_REDLAND=NO
fi
AC_SUBST(SYSTEM_REDLAND)
AC_SUBST(REDLAND_LIBS)

dnl ===================================================================
dnl Check for system hunspell
dnl ===================================================================
AC_MSG_CHECKING([which libhunspell to use])
if test -n "$with_system_hunspell" -o -n "$with_system_libs" && \
	test "$with_system_hunspell" != "no"; then
    AC_MSG_RESULT([external])
    SYSTEM_HUNSPELL=YES
    AC_LANG_PUSH([C++])
    PKG_CHECK_MODULES(HUNSPELL, hunspell, HUNSPELL_PC="TRUE", HUNSPELL_PC="" )
    if test "$HUNSPELL_PC" != "TRUE"; then
      AC_CHECK_HEADER(hunspell.hxx, [],
      [
      AC_CHECK_HEADER(hunspell/hunspell.hxx, [ HUNSPELL_CFLAGS=-I/usr/include/hunspell ],
           [AC_MSG_ERROR(hunspell headers not found.)], [])
         ], [])
      AC_CHECK_LIB(hunspell, main, [],
           [ AC_MSG_ERROR(hunspell library not found.) ], [])
      HUNSPELL_LIBS=-lhunspell
     fi
    AC_LANG_POP([C++])
else
    AC_MSG_RESULT([internal])
    SYSTEM_HUNSPELL=NO
    BUILD_TYPE="$BUILD_TYPE HUNSPELL"
fi
AC_SUBST(SYSTEM_HUNSPELL)
AC_SUBST(HUNSPELL_CFLAGS)
AC_SUBST(HUNSPELL_LIBS)

dnl ===================================================================
dnl Checking for altlinuxhyph
dnl ===================================================================
AC_MSG_CHECKING([which altlinuxhyph to use])
if test -n "$with_system_altlinuxhyph" -o -n "$with_system_libs" && \
	test "$with_system_altlinuxhyph" != "no"; then
    AC_MSG_RESULT([external])
    SYSTEM_HYPH=YES
    AC_CHECK_HEADER(hyphen.h, [],
       [ AC_MSG_ERROR(altlinuxhyph headers not found.)], [])
    AC_CHECK_MEMBER(struct _HyphenDict.cset, [],
       [ AC_MSG_ERROR(no. You are sure you have altlinuyhyph headers?)],
       [#include <hyphen.h>])
    AC_CHECK_LIB(hyphen, hnj_hyphen_hyphenate2, [HYPHEN_LIB=-lhyphen],
        [ AC_MSG_ERROR(altlinuxhyph library not found or too old.)], [])
    if test -z "$HYPHEN_LIB"; then
       AC_CHECK_LIB(hyph, hnj_hyphen_hyphenate2, [HYPHEN_LIB=-lhyph],
           [ AC_MSG_ERROR(altlinuxhyph library not found or too old.)], [])
    fi
    if test -z "$HYPHEN_LIB"; then
       AC_CHECK_LIB(hnj, hnj_hyphen_hyphenate2, [HYPHEN_LIB=-lhnj],
           [ AC_MSG_ERROR(altlinuxhyph library not found or too old.)], [])
    fi
else
    AC_MSG_RESULT([internal])
    SYSTEM_HYPH=NO
    BUILD_TYPE="$BUILD_TYPE HYPHEN"
fi
AC_SUBST(SYSTEM_HYPH)
AC_SUBST(HYPHEN_LIB)

dnl ===================================================================
dnl Checking for mythes
dnl ===================================================================
AC_MSG_CHECKING([which mythes to use])
if test -n "$with_system_mythes" && test "$with_system_mythes" != "no"; then
    AC_MSG_RESULT([external])
    SYSTEM_MYTHES=YES
    AC_CHECK_HEADER(mythes.hxx, [],
       [ AC_MSG_ERROR(mythes.hxx headers not found.)], [])
    AC_CHECK_LIB(mythes, main, [],
        [ AC_MSG_ERROR(mythes library not found.)], [])
else
    AC_MSG_RESULT([internal])
    SYSTEM_MYTHES=NO
fi
AC_SUBST(SYSTEM_MYTHES)

dnl ===================================================================
dnl Checking for lpsolve
dnl ===================================================================
AC_MSG_CHECKING([which lpsolve to use])
if test -n "$with_system_lpsolve" -o -n "$with_system_libs" && \
	test "$with_system_lpsolve" != "no"; then
    AC_MSG_RESULT([external])
    SYSTEM_LPSOLVE=YES
    AC_CHECK_HEADER(lpsolve/lp_lib.h, [],
       [ AC_MSG_ERROR(lpsolve headers not found.)], [])
    AC_CHECK_LIB(lpsolve55, make_lp, ,
        [ AC_MSG_ERROR(lpsolve library not found or too old.)], [])
else
    AC_MSG_RESULT([internal])
    SYSTEM_LPSOLVE=NO
    BUILD_TYPE="$BUILD_TYPE LPSOLVE"
fi
AC_SUBST(SYSTEM_LPSOLVE)

dnl ***************************************
dnl testing libc version for Linux...
dnl ***************************************
if test "$_os" = "Linux"; then
   AC_MSG_CHECKING([whether libc is >= 2.1.1])
   exec 6>/dev/null # no output
   AC_CHECK_LIB(c, gnu_get_libc_version, HAVE_LIBC=yes; export HAVE_LIBC)
   exec 6>&1 # output on again
   if test "$HAVE_LIBC"; then
      AC_MSG_RESULT([yes])
   else
      AC_MSG_ERROR([no, upgrade libc])
   fi
fi

dnl =========================================
dnl Check for the Microsoft Platform SDK.
dnl =========================================
dnl FIXME: I don't know yet if PSDK works with MinGW, keep it until I know better,
dnl and add "-a \( "$WITH_MINGWIN" != "yes" \)" then
if test \( "$_os" = "WINNT" \) ; then
	AC_MSG_CHECKING([for PSDK files])
	if test -z "$with_psdk_home"; then
		# This first line will detect a February 2003 Microsoft Platform SDK
		PSDK_HOME=`./oowintool --psdk-home`
        # But there might be also an April 2005 PSDK, unfortunately MS changed
        # the registry entry. (we prefer the old version!?)
        if test -z "$PSDK_HOME"; then
          PSDK_HOME=`cat /proc/registry/HKEY_LOCAL_MACHINE/SOFTWARE/Microsoft/MicrosoftSDK/InstalledSDKs/*/Install\ Dir 2> /dev/null | tr '\000' '\n' | head -n 1`
        fi
            # normalize if found
            if test -n "$PSDK_HOME"; then
              PSDK_HOME=`cygpath -d "$PSDK_HOME"`
              PSDK_HOME=`cygpath -u "$PSDK_HOME"`
           fi
	else
           PSDK_HOME=`cygpath -u "$with_psdk_home"`
	fi
        # Remove a possible trailing backslash
        PSDK_HOME=`echo $PSDK_HOME | $SED 's/\/$//'`
    # Problem with current PSDK (iz 49865)
    if test -f "$PSDK_HOME/Lib/libcp.lib"; then
        AC_MSG_ERROR([

Some modules do not build correctly with MS Platform SDK - April 2005
Edition if the library ($PSDK_HOME/Lib/libcp.lib) is found.
Remove/rename/backup that file and restart configure. Details about this
problem can be found in issue 49856.])
    fi
# WIndows SDK has different headers
	if test \( -f "$PSDK_HOME/Include/adoint.h" \) \
		 -a \( -f "$PSDK_HOME/Include/SqlUcode.h" \) \
		 -a \( -f "$PSDK_HOME/Include/usp10.h" \); then
		HAVE_PSDK_H="yes"
	else
		HAVE_PSDK_H="no"
	fi
	if test -f "$PSDK_HOME/lib/unicows.lib"; then
		HAVE_PSDK_LIB="yes"
	else
		HAVE_PSDK_LIB="no"
	fi
    if test "$HAVE_PSDK_H" = "no" -o "$HAVE_PSDK_LIB" = "no"; then
        AC_MSG_ERROR([Some (all?) PSDK files not found, please check if all needed Platform SDKs
are installed or use --with-psdk-home .])
    fi
    if test ! -x "$PSDK_HOME/bin/msiinfo.exe" \
         -o ! -x "$PSDK_HOME/bin/msidb.exe" \
         -o ! -x "$PSDK_HOME/bin/uuidgen.exe" \
         -o ! -x "$PSDK_HOME/bin/msitran.exe" ; then
        AC_MSG_ERROR([Some (all) files of the Windows Installer SDK are missing, please install.])
    fi
    AC_MSG_RESULT([SDK files found ...)])
dnl Check if this is the right SDK.
    if echo $PSDK_HOME | grep "v6.1" >/dev/null 2>/dev/null; then
        AC_MSG_RESULT([Found Windows SDK 6.1 ($PSDK_HOME)])
        WINDOWS_VISTA_PSDK=TRUE
    elif echo $PSDK_HOME | grep "v6.0" >/dev/null 2>/dev/null; then
        AC_MSG_RESULT([Found Windows SDK 6.0 ($PSDK_HOME)])
        WINDOWS_VISTA_PSDK=TRUE
    else
        AC_MSG_RESULT([Found Legacy Windows Platform SDK ($PSDK_HOME)])
    fi
fi
AC_SUBST(PSDK_HOME)
AC_SUBST(WINDOWS_VISTA_PSDK)

dnl =========================================
dnl Check for the Microsoft DirectX SDK.
dnl =========================================
if test \( "$_os" = "WINNT" \) ; then
    AC_MSG_CHECKING([for DirectX SDK files])
    if test -z "$with_directx_home"; then
        dnl A standard installation of the DirectX SDK sets $DXSDK_DIR
        if test -n "$DXSDK_DIR"; then
            DIRECTXSDK_HOME=`cygpath -d "$DXSDK_DIR"`
            DIRECTXSDK_HOME=`cygpath -u "$DIRECTXSDK_HOME"`
        fi
        # At this point $DIRECTXSDK_HOME might still be undefined. This will lead to
        # the "DirectX SDK files not found" error later
    else
	DIRECTXSDK_HOME=`cygpath -u "$with_directx_home"`
    fi
    # Remove a possible trailing backslash
    DIRECTXSDK_HOME=`echo $DIRECTXSDK_HOME | $SED 's/\/$//'`

    if test -f "$DIRECTXSDK_HOME/Include/ddraw.h" ; then
        HAVE_DIRECTXSDK_H="yes"
    else
        HAVE_DIRECTXSDK_H="no"
    fi
    # MS changed the location of the libraries with dec 2004 directx sdk
    if test -d "$DIRECTXSDK_HOME/lib/x86" ; then
        DIRECTXSDK_LIB="$DIRECTXSDK_HOME/lib/x86"
    else
        DIRECTXSDK_LIB="$DIRECTXSDK_HOME/lib"
    fi
    if test -f "$DIRECTXSDK_LIB/ddraw.lib" ; then
        HAVE_DIRECTXSDK_LIB="yes"
    else
        HAVE_DIRECTXSDK_LIB="no"
    fi
    if test -n "$ENABLE_DIRECTX"; then
	    if test "$HAVE_DIRECTXSDK_H" = "yes" -a "$HAVE_DIRECTXSDK_LIB" = "yes"; then
		    AC_MSG_RESULT([found])
	    else
		    AC_MSG_ERROR([DirectX SDK files not found, please use --with-directx-home or -disable-directx.])
	    fi
    else
		DIRECTXSDK_HOME=""
		AC_MSG_RESULT([disabled])
    fi
fi
AC_SUBST(DIRECTXSDK_HOME)
AC_SUBST(DIRECTXSDK_LIB)

dnl ============================================
dnl Check for Nullsoft Scriptable Install System
dnl ============================================
NSIS_PATH=""
if test "$_os" = "WINNT" ; then
    AC_MSG_CHECKING([for NSIS])
    AC_PATH_PROG(NSIS_PATH, nsis.exe)
    if test -n "$NSIS_PATH"; then
        NSIS_PATH=`dirname "$NSIS_PATH"`
    fi
    if test -n "$with_nsis_path"; then
        with_nsis_path=`cygpath -u "$with_nsis_path"`
    fi
    if test -e "$with_nsis_path/nsis.exe"; then
        NSIS_PATH="$with_nsis_path"
    fi
    nsistest=`./oowintool --nsis-dir`;
    if test -x "$nsistest/nsis.exe"; then
        NSIS_PATH="$nsistest"
    fi
    if test -z "$NSIS_PATH"; then
        AC_MSG_WARN([NSIS not found, no self contained installer will be build.])
        echo "NSIS not found, no self contained installer will be build." >> warn
    else
        NSIS_PATH=`cygpath -d "$NSIS_PATH"`
        NSIS_PATH=`cygpath -u "$NSIS_PATH"`
        AC_MSG_RESULT([found ($NSIS_PATH)])
    fi
fi
AC_SUBST(NSIS_PATH)

dnl ***************************************
dnl testing bison and flex exist
dnl ***************************************
AC_PATH_PROG(BISON, bison)
if test -z "$BISON"; then
   AC_MSG_ERROR([no bison found in \$PATH, install bison])
else
   AC_MSG_CHECKING([the bison version])
   _bison_version=`$BISON --version | grep GNU | $SED -e 's@^[[^0-9]]*@@' -e 's@ .*@@' -e 's@,.*@@'`;
    _bison_longver=`echo $_bison_version | $AWK -F. '{ print \$1*1000+\$2}'`
    # Accept newer than 1.875 or older(equal) than 1.75
    if test "$_bison_longver" -ge 1875 -o "$_bison_longver" -le 1075; then
       if test "$_bison_version" = "1.875" ; then
          AC_MSG_WARN([suspect ($BISON $_bison_version)])
          echo "Suspect ($BISON $_bison_version) suggest upgrade" >> warn
       else
          AC_MSG_RESULT([checked ($BISON $_bison_version)])
       fi
    else
       AC_MSG_ERROR([failed ($BISON $_bison_version need 1.875+ (or 1.75 and older))])
    fi
fi
AC_PATH_PROG(FLEX, flex)
if test -z "$FLEX"; then
   AC_MSG_ERROR([no flex found in \$PATH, install flex])
fi
dnl ***************************************
dnl testing that patch exists
dnl ***************************************
AC_PATH_PROG(PATCH, patch)
if test -z "$PATCH"; then
   AC_MSG_ERROR([\"patch\" not found in \$PATH, install the development tool named\"patch"\])
fi

dnl On Solaris, FreeBSD or MacOS X, check if --with-gnu-patch was used
if test "$_os" = "SunOS" -o "$_os" = "FreeBSD" -o "$_os" = "Darwin"; then
   if test -z "$with_gnu_patch"; then
      GNUPATCH=$PATCH
   else
      if test -x "$with_gnu_patch"; then
	GNUPATCH=$with_gnu_patch
      else
        AC_MSG_ERROR([--with-gnu-patch did not point to an executable])
      fi
   fi

   AC_MSG_CHECKING([whether $GNUPATCH is GNU patch])
   if $GNUPATCH --version | grep "Free Software Foundation" >/dev/null 2>/dev/null; then
	AC_MSG_RESULT([yes])
   else
  	AC_MSG_ERROR([no, GNU patch needed. install or specify with --with-gnu-patch=/path/to/it])
   fi

dnl We also need to check for --with-gnu-cp

  if test -z "$with_gnu_cp"; then
    AC_PATH_PROGS(GNUCP, gnucp cp)
    if test -z $GNUCP; then
      AC_MSG_ERROR([Neither gnucp nor cp found. Install GNU cp and/or specify --with-gnu-cp=/path/to/it])
    fi
  else
    if test -x "$with_gnu_cp"; then
      GNUCP=$with_gnu_cp
    else
      AC_MSG_ERROR([--with-gnu-cp did not point to an executable])
    fi
  fi

  AC_MSG_CHECKING([whether $GNUCP is GNU cp])
  if $GNUCP --version 2>/dev/null | grep "Free Software Foundation" >/dev/null 2>/dev/null; then
	AC_MSG_RESULT([yes])
  else
   if $GNUCP --version 2>/dev/null | grep "GNU fileutils" >/dev/null 2>/dev/null; then
	AC_MSG_RESULT([yes])
   else
      if test "$_os" = "Darwin"; then
         GNUCP=''
         AC_MSG_RESULT([no gnucp found - using the system's cp command])
      else      
         AC_MSG_ERROR([no, GNU cp needed. install or specify with --with-gnu-cp=/path/to/it])
      fi
   fi
  fi	

fi
AC_SUBST(GNUPATCH)
AC_SUBST(GNUCP)

dnl ***************************************
dnl testing bash tools path on Windows
dnl ***************************************
if test "$_os" = "WINNT"; then
    CYGWIN_PATH=""
    AC_PATH_PROG(CYGWIN_PATH, bash)
    CYGWIN_PATH=`dirname "$CYGWIN_PATH"`
fi
if test -z "$CYGWIN_PATH"; then
   CYGWIN_PATH="NO_CYGWIN"
fi
AC_SUBST(CYGWIN_PATH)

dnl ***************************************
dnl testing ml.exe assembler path
dnl ***************************************
if test "$_os" = "WINNT" -a "$WITH_MINGWIN" != "yes"; then
  AC_MSG_CHECKING([ml.exe assembler path])
  if test -n "$with_asm_home"; then
    with_asm_home=`cygpath -u "$with_asm_home"`
  fi
  if test ! -x "$with_asm_home/ml.exe"; then
    AC_PATH_PROG(ML_EXE, ml.exe)
    if test -z "$ML_EXE"; then
      if test -x "$with_cl_home/bin/ml.exe"; then
        with_asm_home=$with_cl_home/bin
        AC_MSG_RESULT([found ($with_asm_home)])
      else
        AC_MSG_ERROR([Configure did not find ml.exe assembler.])
      fi
    else
       with_asm_home="ASM_IN_PATH"
    fi
  fi
else
	with_asm_home="NO_ASM_HOME"
fi
ASM_HOME="$with_asm_home"
if test -n "$ASM_HOME"; then
  AC_MSG_RESULT([$ASM_HOME])
fi
AC_SUBST(ASM_HOME)
 
dnl ===================================================================
dnl testing handle deprecated unzip switch
dnl ===================================================================
if test -z "$with_zip_home"; then
	with_zip_home="$with_unzip_home"
fi
dnl ===================================================================
dnl Zip will be found where you tell me to find it
dnl ===================================================================
if test -n "$with_zip_home" ; then
    if test "$_os" = "WINNT"; then
        with_zip_home=`cygpath -u "$with_zip_home"`
    fi
    ZIP="$with_zip_home/zip"
    UNZIP="$with_zip_home/unzip"
    ZIP_HOME="$with_zip_home"
else
    AC_PATH_PROG(ZIP, zip)
    AC_PATH_PROG(UNZIP, unzip)
    ZIP_HOME=`dirname "$ZIP"`
fi
dnl ===================================================================
dnl Zip must be available or else it is an error, all platforms
dnl ===================================================================
if test -z "$ZIP" -o -z "$UNZIP"; then
    AC_MSG_ERROR([Zip/Unzip are required to build, please install or use --with-zip-home],,)
fi

dnl ===================================================================
dnl Zip must be a specific type for different build types.
dnl ===================================================================
if test "$_os" = "WINNT"; then
    if test -n "`$ZIP -h | grep -i WinNT`" ; then
AC_MSG_ERROR([$ZIP found in the path is not the required cygwin version of Info-ZIPs zip.exe.])
    fi
fi
AC_SUBST(ZIP_HOME)

dnl ===================================================================
dnl Windows builds need unicows.dll in external/unicows/
dnl ===================================================================
if test "$_os" = "WINNT"; then
   AC_MSG_CHECKING([for unicows.dll])
   if test -x ./external/unicows/unicows.dll; then
      AC_MSG_RESULT([found])
   else
      AC_MSG_ERROR([The Microsoft Layer for Unicode (unicows.dll) is missing in external/unicows/.
Get it from the Microsoft site and put it into external/unicows.
(Note: Microsoft seems to enjoy changing the exact location of this file. You
may have to search Microsoft's website.) Last time it was seen at:
<http://download.microsoft.com/download/b/7/5/b75eace3-00e2-4aa0-9a6f-0b6882c71642/unicows.exe>.])
   fi
fi

dnl ===================================================================
dnl Windows builds need dbghelp.dll in external/dbghelp/
dnl ===================================================================
if test "$_os" = "WINNT"; then
   AC_MSG_CHECKING([for dbghelp.dll])
   if test -x ./external/dbghelp/dbghelp.dll; then
      AC_MSG_RESULT([found])
   else
      AC_MSG_ERROR([dbghelp.dll is missing in external/dbghelp/.
Get it from the Microsoft site and put it into external/dbghelp.
(Note: Microsoft seems to enjoy changing the exact location of this file. You
may have to search Microsoft's website.) Last time it was seen at:
<http://www.microsoft.com/downloads/release.asp?releaseid=30682>.])
   fi
fi

dnl ===================================================================
dnl Windows builds - use oowintool to copy CRT dlls and manifest
dnl ===================================================================
if test "$_os" = "WINNT" -a "$WITH_MINGWIN" != "yes"; then
       if ./oowintool --msvc-copy-dlls ./external/msvcp ; then
          :
       else
          AC_MSG_ERROR([oowintool failed to copy CRT])
       fi
fi

dnl ===================================================================
dnl Windows builds need gdiplus.dll in external/gdiplus/
dnl ===================================================================
if test "$_os" = "WINNT"; then
   AC_MSG_CHECKING([for gdiplus.dll])
   if test -x ./external/gdiplus/gdiplus.dll; then
      AC_MSG_RESULT([found])
   else
      AC_MSG_ERROR([gdiplus.dll is missing in external/gdiplus/.
Get it from the Microsoft site and put it into external/gdiplus.
You may have to search Microsoft's website. Last time it was seen at:
<http://www.microsoft.com/downloads/details.aspx?familyid=6A63AB9C-DF12-4D41-933C-BE590FEAA05A&displaylang=en>.])
   fi
fi

dnl ===================================================================
dnl Windows builds - attempt to auto-copy required instmsiX.exe into external/
dnl ===================================================================
if test "$_os" = "WINNT"; then
       ./oowintool --msvc-copy-instmsi ./external/msi
fi

dnl ===================================================================
dnl Windows builds with VS 2003/2005/2008 need instmsia.exe and instmsiw.exe in external/msi
dnl ===================================================================
if test "$_os" = "WINNT"; then
   if test  "$WITH_MINGWIN" = "yes" || test "$COMEX" -ge "10"; then
   AC_MSG_CHECKING([for instmsia.exe/instmsiw.exe])
   if test -x ./external/msi/instmsia.exe -a -x ./external/msi/instmsiw.exe; then
      AC_MSG_RESULT([found])
   else
      MSIAPATH=`/bin/find "$COMPATH/.." -iname instmsia.exe | head -n 1`
      MSIWPATH=`/bin/find "$COMPATH/.." -iname instmsiw.exe | head -n 1`
      if test -n "$MSIAPATH" -a -n "$MSIWPATH"; then
         cp "$MSIAPATH" ./external/msi/ && chmod +x ./external/msi/instmsia.exe && MSIACOPY="OK"
         cp "$MSIWPATH" ./external/msi/ && chmod +x ./external/msi/instmsiw.exe && MSIWCOPY="OK"
      fi
      if test -z "$MSIACOPY" -o -z "$MSIWCOPY"; then
         AC_MSG_ERROR([instmsia.exe and/or instmsiw.exe are/is missing in the default location.
These programs are part of the Visual Studio installation and should be found in a
directory similar to:
"c:\\Program Files\\Microsoft Visual Studio .NET 2003\\Common7\\Tools\\Deployment\\MsiRedist\\"
As the automatic detection fails please copy the files to external/msi/.])
      else
         AC_MSG_RESULT([found and copied])
      fi
   fi
fi
fi

dnl ===================================================================
dnl Test which vclplugs have to be built.
dnl ===================================================================
AC_MSG_CHECKING([which VCLplugs shall be built])
ENABLE_GTK=""
if test "x$enable_gtk" = "xyes"; then
    ENABLE_GTK="TRUE"
    R="gtk"
fi
AC_SUBST(ENABLE_GTK)

ENABLE_KDE=""
if test "x$enable_kde" = "xyes"; then
    ENABLE_KDE="TRUE"
    R="$R kde"
fi
AC_SUBST(ENABLE_KDE)

ENABLE_KDE4=""
if test "x$enable_kde4" = "xyes"; then
    ENABLE_KDE4="TRUE"
    R="$R kde4"
fi
AC_SUBST(ENABLE_KDE4)

if test -z "$R"; then
	AC_MSG_RESULT([none])
else
	AC_MSG_RESULT([$R])
fi

dnl ===================================================================
dnl GCONF check
dnl ===================================================================

ENABLE_GCONF=""
AC_MSG_CHECKING([whether to enable GConf support])
if test "$_os" != "WINNT" -a "$_os" != "Darwin" -a "$_os" != "OS2" -a "$enable_gconf" = "yes"; then
    ENABLE_GCONF="TRUE"
    AC_MSG_RESULT([yes])
    PKG_CHECK_MODULES( GCONF, gconf-2.0 )
else
    AC_MSG_RESULT([no])
fi
AC_SUBST(ENABLE_GCONF)

dnl ===================================================================
dnl Gnome VFS check
dnl ===================================================================

ENABLE_GNOMEVFS=""
AC_MSG_CHECKING([whether to enable GNOME VFS support])
if test "$_os" != "WINNT" -a "$_os" != "Darwin" -a "$enable_gnome_vfs" = "yes"; then
    ENABLE_GNOMEVFS="TRUE"
    AC_MSG_RESULT([yes])
    PKG_CHECK_MODULES( GNOMEVFS, gnome-vfs-2.0 >= 2.6.0 )
    if test "$ENABLE_GCONF" != "TRUE"; then
        PKG_CHECK_MODULES( GCONF, gconf-2.0 )
    fi
else
    AC_MSG_RESULT([no])
fi
AC_SUBST(ENABLE_GNOMEVFS)

dnl ===================================================================
dnl Check whether the gtk 2.0 libraries are available.
dnl ===================================================================

GTK_CFLAGS=""
GTK_LIBS=""
ENABLE_SYSTRAY_GTK=""
ENABLE_DBUS=""
if test  "$test_gtk" = "yes"; then

   if test "$ENABLE_GTK" = "TRUE" ; then
      PKG_CHECK_MODULES(GTK, gtk+-2.0 >= 2.4 gdk-pixbuf-xlib-2.0 >= 2.2 ,,AC_MSG_ERROR([requirements to build the gtk-plugin not met. Use --disable-gtk or install the missing packages]))
      BUILD_TYPE="$BUILD_TYPE GTK"

      if test "x$enable_systray" = "xyes"; then
         ENABLE_SYSTRAY_GTK="TRUE"
         BUILD_TYPE="$BUILD_TYPE SYSTRAY_GTK"
      fi

      AC_MSG_CHECKING([whether to enable DBUS support])
      if test "$_os" != "WINNT" -a "$_os" != "Darwin" -a "$enable_dbus" = "yes"; then
          ENABLE_DBUS="TRUE"
          AC_MSG_RESULT([yes])
          PKG_CHECK_MODULES( DBUS, dbus-glib-1 >= 0.70 )
      else
          AC_MSG_RESULT([no])
      fi

      AC_MSG_CHECKING([whether to enable GIO support])
      if test "$_os" != "WINNT" -a "$_os" != "Darwin" -a "$enable_gio" = "yes"; then
          if test "$ENABLE_GNOMEVFS" = "TRUE" ; then
             AC_MSG_ERROR([please use --enable-gio only together with --disable-gnome-vfs.])
          fi
          ENABLE_GIO="TRUE"
          AC_MSG_RESULT([yes])
          PKG_CHECK_MODULES( GIO, gio-2.0 )
      else
          AC_MSG_RESULT([no])
      fi

   fi

fi
AC_SUBST(ENABLE_GIO)
AC_SUBST(ENABLE_DBUS)
AC_SUBST(ENABLE_SYSTRAY_GTK)
AC_SUBST(GTK_CFLAGS)
AC_SUBST(GTK_LIBS)

dnl ===================================================================
dnl Check whether the Cairo libraries are available.
dnl ===================================================================

ENABLE_CAIRO=""
BUILD_PIXMAN=""
SYSTEM_CAIRO=""

if test  "$test_cairo" = "yes"; then

    AC_MSG_CHECKING([whether to use cairo])
    if test "x$enable_cairo" != "xno" ; then
        ENABLE_CAIRO="TRUE"
	AC_MSG_RESULT([yes])
        AC_MSG_CHECKING([which cairo to use])
        if test -n "$with_system_cairo" -o -n "$with_system_libs" && \
           test "$with_system_cairo" != "no"; then
           AC_MSG_RESULT([external])
           SYSTEM_CAIRO=YES
	   
           PKG_CHECK_MODULES( CAIRO, cairo >= 1.0.2 )
	   if test "$_os" != "WINNT" -a "$_os" != "Darwin" -a "$ENABLE_FONTCONFIG" != "TRUE" ; then
	      AC_MSG_ERROR([Cairo library requires fontconfig.])
	   fi
           if test "$with_system_xrender_headers" = "yes"; then
              AC_MSG_CHECKING([whether Xrender.h defines PictStandardA8])
              AC_TRY_RUN([
#include <X11/extensions/Xrender.h>

int main(int argc, char **argv) {
#ifdef PictStandardA8
      return 0;
#else
      return 1;
#endif
}
               ], [AC_MSG_RESULT([yes])], [AC_MSG_ERROR([no, X headers too old.])])
           fi
        else
           BUILD_TYPE="$BUILD_TYPE CAIRO"
	   dnl === compiler fails on pixman with 64bit architectures...===
	   if test "$build_cpu" != "x86_64"; then
	      BUILD_PIXMAN=YES
	   fi
           AC_MSG_RESULT([internal])	   
        fi
    else
	   AC_MSG_RESULT([no])
    fi
fi

AC_SUBST(ENABLE_CAIRO)
AC_SUBST(BUILD_PIXMAN)
AC_SUBST(SYSTEM_CAIRO)
AC_SUBST(CAIRO_CFLAGS)
AC_SUBST(CAIRO_LIBS)

dnl ===================================================================
dnl Check whether the OpenGL libraries are available
dnl ===================================================================

AC_MSG_CHECKING([whether to build the OpenGL Transitions component])
ENABLE_OPENGL=

if test "x$enable_opengl" != "xno" ; then
   AC_MSG_RESULT([yes])
   AC_CHECK_HEADER(GL/gl.h, [],
                   [AC_MSG_ERROR([OpenGL headers not found])], [])
   AC_CHECK_LIB(GL, main, [],
     [AC_MSG_ERROR(libGL not installed or functional)], [])
   AC_CHECK_LIB(GLU, main, [],
     [AC_MSG_ERROR(libGLU not installed or functional)], [])
   ENABLE_OPENGL=TRUE
else
   AC_MSG_RESULT([no])
fi

AC_SUBST(ENABLE_OPENGL)

AC_MSG_CHECKING([whether to build extra presenter ui])
if test -n "$enable_presenter_extra_ui" -a "$enable_presenter_extra_ui" != "no"; then
   AC_MSG_RESULT([yes])
   ENABLE_PRESENTER_EXTRA_UI=YES
else
   AC_MSG_RESULT([no])
   ENABLE_PRESENTER_EXTRA_UI=NO
fi
AC_SUBST(ENABLE_PRESENTER_EXTRA_UI)

AC_MSG_CHECKING([whether to build the Presentation Minimizer extension])
if test -n "$enable_minimizer" -a "$enable_minimizer" != "no"; then
   AC_MSG_RESULT([yes])
   ENABLE_MINIMIZER=YES
else
   AC_MSG_RESULT([no])
   ENABLE_MINIMIZER=NO
fi
AC_SUBST(ENABLE_MINIMIZER)

AC_MSG_CHECKING([whether to build the Presenter Screen extension])
if test -n "$enable_presenter_console" -a "$enable_presenter_screen" != "no"; then
   AC_MSG_RESULT([yes])
   ENABLE_PRESENTER_SCREEN=YES
else
   AC_MSG_RESULT([no])
   ENABLE_PRESENTER_SCREEN=NO
fi
AC_SUBST(ENABLE_PRESENTER_SCREEN)

AC_MSG_CHECKING([whether to build the PDF Import extension])
if test -n "$enable_pdfimport" -a "$enable_pdfimport" != "no"; then
  AC_MSG_RESULT([yes])
  ENABLE_PDFIMPORT=YES

  dnl ===================================================================
  dnl Check for system poppler
  dnl ===================================================================
  AC_MSG_CHECKING([which pdf backend to use])
  if test -n "$with_system_poppler" -o -n "$with_system_libs" && \
       test "$with_system_poppler" != "no"; then
      AC_MSG_RESULT([external])
      SYSTEM_POPPLER=YES
      PKG_CHECK_MODULES( POPPLER, poppler >= 0.8.0 )
  else
      AC_MSG_RESULT([internal])
      SYSTEM_POPPLER=NO
      BUILD_TYPE="$BUILD_TYPE XPDF"
      AC_MSG_CHECKING([for xpdf module])
      if test -d ./xpdf; then
       AC_MSG_RESULT([OK])
      else
        AC_MSG_ERROR([not existing. get it (did you get the -extensions tarball?)])
      fi
  fi
else
   AC_MSG_RESULT([no])
   ENABLE_PDFIMPORT=NO
fi
AC_SUBST(ENABLE_PDFIMPORT)
AC_SUBST(SYSTEM_POPPLER)
AC_SUBST(POPPLER_CFLAGS)
AC_SUBST(POPPLER_LIBS)

if test "$ENABLE_PRESENTER_SCREEN" = "YES" -o "$ENABLE_MINIMIZER" = "YES" -o "$ENABLE_PDFIMPORT" = "YES"; then
  AC_MSG_CHECKING([for sdext module])
  if test -d ./sdext; then
   AC_MSG_RESULT([OK])
  else
   AC_MSG_ERROR([not existing. get it (did you get the -extensions tarball?)])
  fi
  BUILD_TYPE="$BUILD_TYPE SDEXT"
fi

AC_MSG_CHECKING([whether to build the Wiki Publisher extension])
if test -n "$enable_wiki_publisher" -a "$enable_wiki_publisher" != "no" && test  "$WITH_JAVA" != "no"; then
  AC_MSG_RESULT([yes])
  AC_MSG_CHECKING([for swext module])
  if test -d ./swext; then
   AC_MSG_RESULT([OK])
  else
   AC_MSG_ERROR([not existing. get it (did you get the -extensions tarball?)])
  fi
  ENABLE_MEDIAWIKI=YES
  BUILD_TYPE="$BUILD_TYPE SWEXT"
else
  AC_MSG_RESULT([no])
  ENABLE_MEDIAWIKI=NO
fi
AC_SUBST(ENABLE_MEDIAWIKI)

if test "$ENABLE_MEDIAWIKI" == "YES"; then
  AC_MSG_CHECKING([which Servlet API Jar to use])
  if test -n "$with_system_servlet_api"; then
    AC_MSG_RESULT([external])
    SYSTEM_SERVLETAPI=YES
      if test -z "$SERVLETAPI_JAR"; then
	SERVLETAPI_JAR=/usr/share/java/servlet-api.jar
      fi
      AC_CHECK_FILE($SERVLETAPI_JAR, [],
             [AC_MSG_ERROR(servlet-api.jar not found.)], [])
  else
    AC_MSG_RESULT([internal])
    SYSTEM_SERVLETAPI=NO
    BUILD_TYPE="$BUILD_TYPE TOMCAT"
  fi
fi
AC_SUBST(SYSTEM_SERVLETAPI)
AC_SUBST(SERVLETAPI_JAR)

AC_MSG_CHECKING([whether to build the Report Builder extension])
if test -n "$enable_report_builder" -a "$enable_report_builder" != "no" && test "$WITH_JAVA" != "no"; then
  AC_MSG_RESULT([yes])
  ENABLE_REPORTBUILDER=YES
  AC_MSG_CHECKING([for reportbuilder module])
  if test -d ./reportbuilder; then
    AC_MSG_RESULT([OK])
  else
    AC_MSG_ERROR([not existing. get it (did you get the -extensions tarball?)])
  fi
  AC_MSG_CHECKING([which jfreereport libs to use])
  if test "$with_system_jfreereport" == "yes"; then
   	SYSTEM_JFREEREPORT=YES
  	   AC_MSG_RESULT([external])
      if test -z $SAC_JAR; then
             SAC_JAR=/usr/share/java/sac.jar
      fi
      AC_CHECK_FILE($SAC_JAR, [],
             [AC_MSG_ERROR(sac.jar not found.)], [])

      if test -z $LIBXML_JAR; then
        AC_CHECK_FILE(/usr/share/java/libxml-1.0.0.jar, 
          [ LIBXML_JAR=/usr/share/java/libxml-1.0.0.jar ],
          [
            AC_CHECK_FILE(/usr/share/java/libxml.jar, 
              [ LIBXML_JAR=/usr/share/java/libxml.jar ],
              [AC_MSG_ERROR(libxml.jar replacement not found.)]
            )
          ]
        )
      else
        AC_CHECK_FILE($LIBXML_JAR, [],
             [AC_MSG_ERROR(libxml.jar not found.)], [])
      fi

      if test -z $FLUTE_JAR; then
        AC_CHECK_FILE(/usr/share/java/flute-1.3.0.jar, 
          [ FLUTE_JAR=/usr/share/java/flute-1.3.0.jar ],
          [
            AC_CHECK_FILE(/usr/share/java/flute.jar, 
              [ FLUTE_JAR=/usr/share/java/flute.jar ],
              [ AC_MSG_ERROR(flute-1.3.0.jar replacement not found.)]
            )
          ]
        )
      else
        AC_CHECK_FILE($FLUTE_JAR, [],
             [AC_MSG_ERROR(flute-1.3.0.jar not found.)], [])
      fi

      if test -z $JFREEREPORT_JAR; then
        AC_CHECK_FILE(/usr/share/java/flow-engine-0.9.2.jar, 
          [ JFREEREPORT_JAR=/usr/share/java/flow-engine-0.9.2.jar ],
          [
            AC_CHECK_FILE(/usr/share/java/flow-engine.jar, 
              [ JFREEREPORT_JAR=/usr/share/java/flow-engine.jar ],
              [AC_MSG_ERROR(jfreereport.jar replacement not found.)]
            )
          ]
        )
      else
        AC_CHECK_FILE($JFREEREPORT_JAR, [],
             [AC_MSG_ERROR(jfreereport.jar not found.)], [])
      fi

      if test -z $LIBLAYOUT_JAR; then
        AC_CHECK_FILE(/usr/share/java/liblayout-0.2.9.jar, 
          [ LIBLAYOUT_JAR=/usr/share/java/liblayout-0.2.9.jar ],
          [
            AC_CHECK_FILE(/usr/share/java/liblayout.jar, 
              [ LIBLAYOUT_JAR=/usr/share/java/liblayout.jar ],
              [AC_MSG_ERROR(liblayout.jar replacement not found.)]
            )
          ]
        )
      else
        AC_CHECK_FILE($LIBLAYOUT_JAR, [],
             [AC_MSG_ERROR(liblayout.jar not found.)], [])
      fi

      if test -z $LIBLOADER_JAR; then
        AC_CHECK_FILE(/usr/share/java/libloader-1.0.0.jar, 
          [ LIBLOADER_JAR=/usr/share/java/libloader-1.0.0.jar ],
          [
            AC_CHECK_FILE(/usr/share/java/libloader.jar, 
              [ LIBLOADER_JAR=/usr/share/java/libloader.jar ],
              [AC_MSG_ERROR(libloader.jar replacement not found.)]
            )
          ]
        )
      else
        AC_CHECK_FILE($LIBLOADER_JAR, [],
             [AC_MSG_ERROR(libloader.jar not found.)], [])
      fi

      if test -z $LIBFORMULA_JAR; then
        AC_CHECK_FILE(/usr/share/java/libformula-0.2.0.jar, 
          [ LIBFORMULA_JAR=/usr/share/java/libformula-0.2.0.jar ],
          [
            AC_CHECK_FILE(/usr/share/java/libformula.jar, 
              [ LIBFORMULA_JAR=/usr/share/java/libformula.jar ],
              [AC_MSG_ERROR(libformula.jar replacement not found.)]
            )
          ]
        )
      else
        AC_CHECK_FILE($LIBFORMULA_JAR, [],
             [AC_MSG_ERROR(libformula.jar not found.)], [])
      fi

      if test -z $LIBREPOSITORY_JAR; then
        AC_CHECK_FILE(/usr/share/java/librepository-1.0.0.jar, 
          [ LIBREPOSITORY_JAR=/usr/share/java/librepository-1.0.0.jar ],
          [
            AC_CHECK_FILE(/usr/share/java/librepository.jar, 
              [ LIBREPOSITORY_JAR=/usr/share/java/librepository.jar ],
              [AC_MSG_ERROR(librepository.jar replacement not found.)]
            )
          ]
        )
      else
        AC_CHECK_FILE($LIBREPOSITORY_JAR, [],
             [AC_MSG_ERROR(librepository.jar not found.)], [])
      fi

      if test -z $LIBFONTS_JAR; then
        AC_CHECK_FILE(/usr/share/java/libfonts-1.0.0.jar, 
          [ LIBFONTS_JAR=/usr/share/java/libfonts-1.0.0.jar ],
          [
            AC_CHECK_FILE(/usr/share/java/libfonts.jar, 
              [ LIBFONTS_JAR=/usr/share/java/libfonts.jar ],
              [AC_MSG_ERROR(libfonts.jar replacement not found.)]
            )
          ]
        )
      else
        AC_CHECK_FILE($LIBFONTS_JAR, [],
             [AC_MSG_ERROR(libfonts.jar not found.)], [])
      fi

      if test -z $LIBSERIALIZER_JAR; then
        AC_CHECK_FILE(/usr/share/java/libserializer-1.0.0.jar, 
          [ LIBSERIALIZER_JAR=/usr/share/java/libserializer-1.0.0.jar ],
          [
            AC_CHECK_FILE(/usr/share/java/libserializer.jar, 
              [ LIBSERIALIZER_JAR=/usr/share/java/libserializer.jar ],
              [AC_MSG_ERROR(libserializer.jar replacement not found.)]
            )
          ]
        )
      else
        AC_CHECK_FILE($LIBSERIALIZER_JAR, [],
             [AC_MSG_ERROR(libserializer.jar not found.)], [])
      fi


      if test -z $LIBBASE_JAR; then
        AC_CHECK_FILE(/usr/share/java/libbase-1.0.0.jar, 
          [ LIBBASE_JAR=/usr/share/java/libbase-1.0.0.jar ],
          [
            AC_CHECK_FILE(/usr/share/java/libbase.jar, 
              [ LIBBASE_JAR=/usr/share/java/libbase.jar ],
              [AC_MSG_ERROR(libbase.jar replacement not found.)]
            )
          ]
        )
      else
        AC_CHECK_FILE($LIBBASE_JAR, [],
             [AC_MSG_ERROR(libbase.jar not found.)], [])
      fi

  else
     AC_MSG_RESULT([internal])
     AC_MSG_CHECKING([for jfreereport module])
     if test -d ./jfreereport; then
      AC_MSG_RESULT([OK]) 
     else
      AC_MSG_ERROR([not existing. get it (did you get the -extensions tarball?)])
     fi
     SYSTEM_JFREEREPORT=NO
     BUILD_TYPE="$BUILD_TYPE JFREEREPORT"
  fi
  BUILD_TYPE="$BUILD_TYPE REPORTBUILDER"
else
  AC_MSG_RESULT([no])
  ENABLE_REPORTBUILDER=NO
  SYSTEM_JFREEREPORT=NO
fi
AC_SUBST(ENABLE_REPORTBUILDER)
AC_SUBST(SYSTEM_JFREEREPORT)
AC_SUBST(SAC_JAR)
AC_SUBST(LIBXML_JAR)
AC_SUBST(FLUTE_JAR)
AC_SUBST(JFREEREPORT_JAR)
AC_SUBST(LIBBASE_JAR)
AC_SUBST(LIBLAYOUT_JAR)
AC_SUBST(LIBLOADER_JAR)
AC_SUBST(LIBFORMULA_JAR)
AC_SUBST(LIBREPOSITORY_JAR)
AC_SUBST(LIBFONTS_JAR)
AC_SUBST(LIBSERIALIZER_JAR)

# this has to be here because both the wiki publisher and the SRB use
# commons-logging
if test "$ENABLE_MEDIAWIKI" = "YES" -o "$ENABLE_REPORTBUILDER" = "YES"; then
  AC_MSG_CHECKING([which Apache commons-* libs to use])
  if test "$with_system_apache_commons" = "yes"; then
    SYSTEM_APACHE_COMMONS=YES
    AC_MSG_RESULT([external])
    if test "$ENABLE_MEDIAWIKI" = "YES"; then
      if test -z $COMMONS_CODEC_JAR; then
        AC_CHECK_FILE(/usr/share/java/commons-codec-1.3.jar, 
          [ COMMONS_CODEC_JAR=/usr/share/java/commons-codec-1.3.jar ],
          [
            AC_CHECK_FILE(/usr/share/java/commons-codec.jar, 
              [ COMMONS_CODEC_JAR=/usr/share/java/commons-codecs.jar ],
              [AC_MSG_ERROR(commons-codec.jar replacement not found.)]
            )
          ]
        )
      else
        AC_CHECK_FILE($COMMONS_CODEC_JAR, [],
             [AC_MSG_ERROR(commons-codec.jar not found.)], [])
      fi

      if test -z $COMMONS_LANG_JAR; then
        AC_CHECK_FILE(/usr/share/java/commons-lang-2.3.jar, 
          [ COMMONS_LANG_JAR=/usr/share/java/commons-lang-2.3.jar ],
          [
            AC_CHECK_FILE(/usr/share/java/commons-lang.jar, 
              [ COMMONS_LANG_JAR=/usr/share/java/commons-lang.jar ],
              [AC_MSG_ERROR(commons-lang.jar replacement not found.)]
            )
          ]
        )
      else
        AC_CHECK_FILE($COMMONS_LANG_JAR, [],
             [AC_MSG_ERROR(commons-lang.jar not found.)], [])
      fi

      if test -z $COMMONS_HTTPCLIENT_JAR; then
        AC_CHECK_FILE(/usr/share/java/commons-httpclient-3.1.jar, 
          [ COMMONS_HTTPCLIENT_JAR=/usr/share/java/commons-httpclient-3.1.jar ],
          [
            AC_CHECK_FILE(/usr/share/java/commons-httpclient.jar, 
              [ COMMONS_HTTPCLIENT_JAR=/usr/share/java/commons-httpclient.jar ],
              [AC_MSG_ERROR(commons-httpclient.jar replacement not found.)]
            )
          ]
        )
      else
        AC_CHECK_FILE($COMMONS_HTTPCLIENT_JAR, [],
             [AC_MSG_ERROR(commons-httpclient.jar not found.)], [])
      fi
    fi
    if test "$ENABLE_MEDIAWIKI" = "YES" -o "$ENABLE_REPORTBUILDER" = "YES"; then
      if test -z $COMMONS_LOGGING_JAR; then
        AC_CHECK_FILE(/usr/share/java/commons-logging-1.1.1.jar, 
          [ COMMONS_LOGGING_JAR=/usr/share/java/commons-logging-1.1.1.jar ],
          [
            AC_CHECK_FILE(/usr/share/java/commons-logging.jar, 
              [ COMMONS_LOGGING_JAR=/usr/share/java/commons-logging.jar ],
              [AC_MSG_ERROR(commons-logging.jar replacement not found.)]
            )
          ]
        )
      else
        AC_CHECK_FILE($COMMONS_LOGGING_JAR, [],
             [AC_MSG_ERROR(commons-logging.jar not found.)], [])
      fi
    fi
  else
    AC_MSG_RESULT([internal])
    SYSTEM_APACHE_COMMONS=NO
    BUILD_TYPE="$BUILD_TYPE APACHE_COMMONS TOMCAT"
  fi
fi
AC_SUBST(SYSTEM_APACHE_COMMONS)
AC_SUBST(COMMONS_CODEC_JAR)
AC_SUBST(COMMONS_LANG_JAR)
AC_SUBST(COMMONS_HTTPCLIENT_JAR)
AC_SUBST(COMMONS_LOGGING_JAR)

dnl ===================================================================
dnl Check whether the Qt and KDE libraries are available.
dnl ===================================================================

KDE_CFLAGS=""
KDE_LIBS=""
MOC="moc"
if test "$test_kde" = "yes" -a "$ENABLE_KDE" = "TRUE" ; then
    dnl Search paths for Qt and KDE
    if test "$build_cpu" != "x86_64" ; then
        qt_incdirs="$QTINC /usr/local/qt/include /usr/include/qt /usr/include /usr/X11R6/include/X11/qt /usr/X11R6/include/qt /usr/lib/qt3/include /usr/lib/qt/include /usr/share/qt3/include $x_includes"
        qt_libdirs="$QTLIB /usr/local/qt/lib /usr/lib/qt /usr/lib /usr/X11R6/lib/X11/qt /usr/X11R6/lib/qt /usr/lib/qt3/lib /usr/lib/qt/lib /usr/share/qt3/lib $x_libraries"
    else
        qt_incdirs="$QTINC /usr/local/qt/include /usr/include/qt /usr/include /usr/X11R6/include/X11/qt /usr/X11R6/include/qt /usr/lib64/qt3/include /usr/lib64/qt/include /usr/share/qt3/include /usr/lib/qt3/include /usr/lib/qt/include $x_includes"
        qt_libdirs="$QTLIB /usr/local/qt/lib64 /usr/lib64/qt /usr/lib64 /usr/X11R6/lib64/X11/qt /usr/X11R6/lib64/qt /usr/lib64/qt3/lib64 /usr/lib64/qt/lib64 /usr/share/qt3/lib64 /usr/local/qt/lib /usr/lib/qt /usr/lib /usr/X11R6/lib/X11/qt /usr/X11R6/lib/qt /usr/lib/qt3/lib /usr/lib/qt/lib /usr/share/qt3/lib $x_libraries"
    fi
    if test -n "$QTDIR" ; then
        qt_incdirs="$QTDIR/include $qt_incdirs"
        if test "$build_cpu" != "x86_64" ; then
            qt_libdirs="$QTDIR/lib $qt_libdirs"
        else
            qt_libdirs="$QTDIR/lib64 $QTDIR/lib $qt_libdirs"
        fi
    fi
    if test "$build_cpu" != "x86_64" ; then
        kde_incdirs="/usr/lib/kde/include /usr/local/kde/include /usr/local/include /usr/kde/include /usr/include/kde /opt/kde3/include /opt/kde/include $x_includes"
        kde_libdirs="/usr/lib/kde/lib /usr/local/kde/lib /usr/kde/lib /usr/lib/kde /usr/lib/kde3 /usr/X11R6/lib /usr/local/lib /opt/kde3/lib /opt/kde/lib /usr/X11R6/kde/lib /usr/lib $x_libraries"
    else
        kde_incdirs="/usr/lib64/kde/include /usr/lib/kde/include /usr/local/kde/include /usr/local/include /usr/kde/include /usr/include/kde /opt/kde3/include /opt/kde/include $x_includes"
        kde_libdirs="/usr/lib64/kde/lib64 /usr/local/kde/lib64 /usr/kde/lib64 /usr/lib64/kde /usr/lib64/kde3 /usr/X11R6/lib64 /usr/local/lib64 /opt/kde3/lib64 /opt/kde/lib64 /usr/X11R6/kde/lib64 /usr/lib/kde/lib /usr/local/kde/lib /usr/kde/lib /usr/lib/kde /usr/lib/kde3 /usr/lib /usr/X11R6/lib /usr/local/lib /opt/kde3/lib /opt/kde/lib /usr/X11R6/kde/lib /usr/lib64 $x_libraries"
    fi
    if test -n "$KDEDIR" ; then
        kde_incdirs="$KDEDIR/include $kde_incdirs"
        if test "$build_cpu" != "x86_64" ; then
            kde_libdirs="$KDEDIR/lib $kde_libdirs"
        else
            kde_libdirs="$KDEDIR/lib64 $KDEDIR/lib $kde_libdirs"
        fi
    fi

    dnl What to test
    qt_test_include="qstyle.h"
    qt_test_library="libqt-mt.so"
    kde_test_include="ksharedptr.h"
    kde_test_library="libkdeui.so"

    dnl Check for Qt headers
    AC_MSG_CHECKING([for Qt headers])
    qt_incdir="no"
    for kde_check in $qt_incdirs ; do
        if test -r "$kde_check/$qt_test_include" ; then
            qt_incdir="$kde_check"
            break
        fi
    done
    AC_MSG_RESULT([$qt_incdir])
    if test "x$qt_incdir" = "xno" ; then
        AC_MSG_ERROR([Qt headers not found.  Please specify the root of
your Qt installation by exporting QTDIR before running "configure".])
    fi

    dnl Check for Qt libraries
    AC_MSG_CHECKING([for Qt libraries])
    qt_libdir="no"
    for qt_check in $qt_libdirs ; do
        if test -r "$qt_check/$qt_test_library" ; then
            qt_libdir="$qt_check"
            break
        fi
    done
    AC_MSG_RESULT([$qt_libdir])
    if test "x$qt_libdir" = "xno" ; then
        AC_MSG_ERROR([Qt libraries not found.  Please specify the root of
your Qt installation by exporting QTDIR before running "configure".])
    fi

    dnl Check for Meta Object Compiler
    AC_PATH_PROG( MOC, moc, no, [$QTDIR/bin:$PATH] )
    if test "$MOC" = "no" ; then
        AC_MSG_ERROR([Qt Meta Object Compiler not found.  Please specify
the root of your Qt installation by exporting QTDIR before running "configure".])
    fi

    dnl Check for KDE headers
    AC_MSG_CHECKING([for KDE headers])
    kde_incdir="no"
    for kde_check in $kde_incdirs ; do
        if test -r "$kde_check/$kde_test_include" ; then
            kde_incdir="$kde_check"
            break
        fi
    done
    AC_MSG_RESULT([$kde_incdir])
    if test "x$kde_incdir" = "xno" ; then
        AC_MSG_ERROR([KDE headers not found.  Please specify the root of
your KDE installation by exporting KDEDIR before running "configure".])
    fi

    dnl Check for KDE libraries
    AC_MSG_CHECKING([for KDE libraries])
    kde_libdir="no"
    for kde_check in $kde_libdirs ; do
        if test -r "$kde_check/$kde_test_library" ; then
            kde_libdir="$kde_check"
            break
        fi
    done
    AC_MSG_RESULT([$kde_libdir])
    if test "x$kde_libdir" = "xno" ; then
        AC_MSG_ERROR([KDE libraries not found.  Please specify the root of
your KDE installation by exporting KDEDIR before running "configure".])
    fi

    dnl Set the variables
    KDE_CFLAGS="-I$qt_incdir -I$kde_incdir -DQT_CLEAN_NAMESPACE -DQT_THREAD_SUPPORT"
    KDE_LIBS="-L$kde_libdir -L$qt_libdir -lkdeui -lkdecore -lqt-mt"
fi
AC_SUBST(KDE_CFLAGS)
AC_SUBST(KDE_LIBS)
AC_SUBST(MOC)

dnl ===================================================================
dnl KDE4 Integration
dnl ===================================================================

KDE4_CFLAGS=""
KDE4_LIBS=""
MOC4="moc"
if test "$test_kde4" = "yes" -a "$ENABLE_KDE4" = "TRUE" ; then
   qt_incdirs="$QT4INC $QT4DIR /usr/include/qt4 /usr/include $x_includes"
   qt_libdirs="$QT4LIB /usr/lib $x_libraries"
   
   kde_incdirs="/usr/include $x_includes"
   kde_libdirs="/usr/lib $x_libraries"
   
   if test "$build_cpu" == "x86_64" ; then
      qt_libdirs="$qt_libdirs /usr/lib64/qt4 /usr/lib64/qt /usr/lib64"
      kde_libdirs="$kde_libdirs /usr/lib64 /usr/lib64/kde4"
   fi

   if test -n "$KDE4DIR" ; then
      kde_incdirs="$KDE4DIR/include $kde_incdirs"
      if test "$build_cpu" != "x86_64" ; then
         kde_libdirs="$KDE4DIR/lib $kde_libdirs"
      else
         kde_libdirs="$KDE4DIR/lib64 $KDE4DIR/lib $kde_libdirs"
      fi
   fi

   qt_test_include="Qt/qobject.h"
   qt_test_library="libQtCore.so"
   kde_test_include="ksharedptr.h"
   kde_test_library="libkdeui.so"
   
   AC_MSG_CHECKING([for Qt4 headers])
   qt_header_dir="no"
   for inc_dir in $qt_incdirs ; do
      if test -r "$inc_dir/$qt_test_include" ; then
         qt_header_dir="$inc_dir"
         break
      fi
   done
   
   AC_MSG_RESULT([$qt_header_dir])
   if test "x$qt_header_dir" = "xno" ; then
      AC_MSG_ERROR([Qt4 headers not found.  Please specify the root of your Qt4 installation by exporting QT4DIR before running "configure".])
   fi
   
   AC_MSG_CHECKING([for Qt4 libraries])
   qt_lib_dir="no"
   for lib_dir in $qt_libdirs ; do
      if test -r "$lib_dir/$qt_test_library" ; then
         qt_lib_dir="$lib_dir"
         break
      fi
   done
   
   AC_MSG_RESULT([$qt_lib_dir])
   
   if test "x$qt_lib_dir" = "xno" ; then
      AC_MSG_ERROR([Qt4 libraries not found.  Please specify the root of your Qt4 installation by exporting QT4DIR before running "configure".])
   fi

   dnl Check for Meta Object Compiler
   AC_PATH_PROG( MOC4, moc, no, [$PATH:$QT4DIR/bin] )
   if test "$MOC4" = "no" ; then
      AC_MSG_ERROR([Qt Meta Object Compiler not found.  Please specify
the root of your Qt installation by exporting QT4DIR before running "configure".])
   fi

   dnl Check for KDE4 headers
   AC_MSG_CHECKING([for KDE4 headers])
   kde_incdir="no"
   for kde_check in $kde_incdirs ; do
      if test -r "$kde_check/$kde_test_include" ; then
         kde_incdir="$kde_check"
         break
      fi
   done
   AC_MSG_RESULT([$kde_incdir])
   if test "x$kde_incdir" = "xno" ; then
      AC_MSG_ERROR([KDE4 headers not found.  Please specify the root of your KDE4 installation by exporting KDE4DIR before running "configure".])
   fi

   dnl Check for KDE4 libraries
   AC_MSG_CHECKING([for KDE4 libraries])
   kde_libdir="no"
   for kde_check in $kde_libdirs ; do
      if test -r "$kde_check/$kde_test_library" ; then
         kde_libdir="$kde_check"
         break
      fi
   done
   
   AC_MSG_RESULT([$kde_libdir])
   if test "x$kde_libdir" = "xno" ; then
      AC_MSG_ERROR([KDE4 libraries not found.  Please specify the root of your KDE4 installation by exporting KDE4DIR before running "configure".])
   fi

   KDE4_CFLAGS="`pkg-config --cflags QtCore` `pkg-config --cflags QtGui` -I$kde_incdir -DQT_CLEAN_NAMESPACE -DQT_THREAD_SUPPORT"
   KDE4_LIBS="-L$kde_libdir -L$qt_lib_dir -lkdeui -lkdecore -lQtCore -lQtGui"
fi
AC_SUBST(KDE4_CFLAGS)
AC_SUBST(KDE4_LIBS)
AC_SUBST(MOC4)

dnl ===================================================================
dnl Test for the enabling the lockdown pieces
dnl ===================================================================
AC_MSG_CHECKING([whether to enable the lockdown pieces])
ENABLE_LOCKDOWN=""
if test -n "$enable_lockdown" && test "$enable_lockdown" != "no"; then
  ENABLE_LOCKDOWN=YES
  AC_MSG_RESULT([yes])
else
  AC_MSG_RESULT([no])
fi
AC_SUBST(ENABLE_LOCKDOWN)

dnl ===================================================================
dnl Test whether to include Evolution 2 support
dnl ===================================================================
AC_MSG_CHECKING([whether to enable evolution 2 support])
if test "$enable_evolution2" = "yes" -o "$enable_evolution2" = "TRUE"; then
   AC_MSG_RESULT([yes])
   PKG_CHECK_MODULES(GOBJECT, gobject-2.0)
   ENABLE_EVOAB2="TRUE"
else
   ENABLE_EVOAB2=""
   AC_MSG_RESULT([no])
fi
AC_SUBST(ENABLE_EVOAB2)
AC_SUBST(GOBJECT_CFLAGS)
AC_SUBST(GOBJECT_LIBS) 

dnl ===================================================================
dnl Test whether to include KDE AB support
dnl ===================================================================
AC_MSG_CHECKING([whether to enable KDE address book support])
if test "$enable_kdeab" = "yes" && test "$enable_kde" = "yes"; then
   AC_MSG_RESULT([yes])
   AC_LANG_PUSH([C++])
   save_CXXFLAGS=$CXXFLAGS
   CXXFLAGS="$CXXFLAGS $KDE_CFLAGS"
   AC_MSG_CHECKING([whether KDE is between 3.2 and 3.6])
       AC_TRY_RUN([
#include <kdeversion.h>

int main(int argc, char **argv) {
       if (KDE_VERSION_MAJOR == 3 && 2 <= KDE_VERSION_MINOR && KDE_VERSION_MINOR <= 6) return 0;
       else return 1;
}
       ], [AC_MSG_RESULT([yes])], [AC_MSG_ERROR([KDE version too old or too recent, please use another version of KDE or disable KDE address book support])])
   CXXFLAGS=$save_CXXFLAGS
   AC_LANG_POP([C++])
   ENABLE_KAB=TRUE
else
   AC_MSG_RESULT([no])
   ENABLE_KAB=
fi
AC_SUBST(ENABLE_KAB)

dnl ===================================================================
dnl Test whether to include MathMLDTD
dnl ===================================================================
AC_MSG_CHECKING([whether to include MathMLDTD])
if test -n "$enable_mathmldtd"; then
  if test "$enable_mathmldtd" = "no"; then
    AC_MSG_RESULT([no])
    SCPDEFS="$SCPDEFS -DWITHOUT_MATHMLDTD"
  else
    AC_MSG_RESULT([yes])
    BUILD_TYPE="$BUILD_TYPE MATHMLDTD"
  fi
else
  AC_MSG_RESULT([no])
  SCPDEFS="$SCPDEFS -DWITHOUT_MATHMLDTD"
fi

dnl ===================================================================
dnl Test whether to include fonts
dnl ===================================================================
AC_MSG_CHECKING([whether to include Bitstream Vera fonts])
if test "$with_fonts" != "no" ; then
  AC_MSG_RESULT([yes])
  WITH_FONTS=YES
  BUILD_TYPE="$BUILD_TYPE BITSTREAM_VERA_FONTS"
else
  AC_MSG_RESULT([no])
  WITH_FONTS=NO
  SCPDEFS="$SCPDEFS -DWITHOUT_FONTS"
fi
AC_SUBST(WITH_FONTS)

dnl ===================================================================
dnl Test whether to include ppds
dnl ===================================================================
AC_MSG_CHECKING([whether to include PPDs])
if test "$with_ppds" != "no"; then
  AC_MSG_RESULT([yes])
else
  AC_MSG_RESULT([no])
  WITHOUT_PPDS=YES
  SCPDEFS="$SCPDEFS -DWITHOUT_PPDS"
fi
AC_SUBST(WITHOUT_PPDS)

dnl ===================================================================
dnl Test whether to include afms
dnl ===================================================================
AC_MSG_CHECKING([whether to include AFMs])
if test "$with_afms" != "no"; then
  AC_MSG_RESULT([yes])
else
  AC_MSG_RESULT([no])
  WITHOUT_AFMS=YES
  SCPDEFS="$SCPDEFS -DWITHOUT_AFMS"
fi
AC_SUBST(WITHOUT_AFMS)

AC_SUBST(SCPDEFS)

AC_MSG_CHECKING([whether and how to use Xinerama])
if test "$_os" = "Darwin"; then
   USE_XINERAMA=YES
   XINERAMA_LINK=dynamic
   AC_MSG_RESULT([yes])
elif test "$_os" = "Linux" -o "$_os" = "FreeBSD"; then
   if test -e "$XLIB/libXinerama.so" -a -e "$XLIB/libXinerama.a"; then
      # we have both versions, let the user decide but use the dynamic one
      # per default
      USE_XINERAMA=YES
      if test -z "$with_static_xinerama" -o -n "$with_system_libs"; then
         XINERAMA_LINK=dynamic
      else
         XINERAMA_LINK=static
      fi
   elif test -e "$XLIB/libXinerama.so" -a ! -e "$XLIB/libXinerama.a"; then
      # we have only the dynamic version
      USE_XINERAMA=YES
      XINERAMA_LINK=dynamic
   elif test -e "$XLIB/libXinerama.a"; then
      # static version
      if echo $build_cpu | grep -E 'i[[3456]]86' 2>/dev/null >/dev/null; then
         USE_XINERAMA=YES
         XINERAMA_LINK=static
      else
         USE_XINERAMA=NO
         XINERAMA_LINK=none
      fi
   else
      # no Xinerama
      USE_XINERAMA=NO
      XINERAMA_LINK=none
   fi
   if test "$USE_XINERAMA" = "YES"; then
      AC_MSG_RESULT([yes, with $XINERAMA_LINK linking])
      AC_CHECK_HEADER(X11/extensions/Xinerama.h, [],
          [AC_MSG_ERROR(Xinerama header not found.)], [])
      XINERAMA_EXTRA_LIBS="-L$XLIB -lXext"
      if test "$_os" = "FreeBSD"; then
          XINERAMA_EXTRA_LIBS="$XINERAMA_EXTRA_LIBS -lXt"
      fi
      if test "$_os" = "Linux"; then
          XINERAMA_EXTRA_LIBS="$XINERAMA_EXTRA_LIBS -ldl"
      fi
      AC_CHECK_LIB(Xinerama, XineramaIsActive, [],
          [AC_MSG_ERROR(Xinerama not functional?)], [$XINERAMA_EXTRA_LIBS])
   else
      AC_MSG_RESULT([no, libXinerama not found or wrong architecture.])
   fi
else
   AC_MSG_RESULT([no])
fi
AC_SUBST(USE_XINERAMA)
AC_SUBST(XINERAMA_LINK)

dnl ===================================================================
dnl Test for the presence of Ant and that it works
dnl ===================================================================

if test "$SOLAR_JAVA" != ""; then
ANT_HOME=; export ANT_HOME
WITH_ANT_HOME=; export WITH_ANT_HOME
if test -z "$with_ant_home"; then
   AC_PATH_PROGS(ANT, [jakarta-ant ant ant.sh ant.bat ant.cmd])
else
   if test "$_os" = "WINNT"; then
      with_ant_home=`cygpath -u "$with_ant_home"`
   fi
   AC_PATH_PROGS(ANT, [jakarta-ant ant ant.sh ant.bat ant.cmd],,$with_ant_home/bin:$PATH)
   WITH_ANT_HOME=$with_ant_home
   ANT_HOME=$with_ant_home
fi

if test -z "$ANT"; then
  AC_MSG_ERROR([Ant not found - Make sure it's in the path or use --with-ant-home])
else
  # resolve relative or absolute symlink
  while test -h "$ANT"; do
     a_cwd=`pwd`
     a_basename=`basename "$ANT"`
     a_script=`ls -l "$ANT" | sed "s/.*${a_basename} -> //g"`
     cd "`dirname "$ANT"`"
     cd "`dirname "$a_script"`"
     ANT="`pwd`"/"`basename "$a_script"`"
     cd "$a_cwd"
  done

  if test "$_os" = "OS2"; then
    ANT_HOME=`echo $ANT | $SED -n "s/\/bin\/ant.*\$//p"`
    export ANT_HOME
  fi

  ant_minver=1.6.0
  # update for more extensions...
  if test "$ENABLE_MEDIAWIKI" = "YES"; then
    ant_minver=1.7.0
  fi
  ant_minminor1=`echo $ant_minver | cut -d"." -f2`

  AC_MSG_CHECKING([whether ant is >= $ant_minver])
  ant_version=`$ANT -version | $AWK '{ print $4; }'`
  ant_version_major=`echo $ant_version | cut -d. -f1`
  ant_version_minor=`echo $ant_version | cut -d. -f2`
echo "configure: ant_version $ant_version " >&5
echo "configure: ant_version_major $ant_version_major " >&5
echo "configure: ant_version_minor $ant_version_minor " >&5
  if test "$ant_version_major" -ge "2"; then
  	AC_MSG_RESULT([yes, $ant_version])
  elif test "$ant_version_major" = "1" && test "$ant_version_minor" -ge "$ant_minminor1"; then
  	AC_MSG_RESULT([yes, $ant_version])
  else
  	AC_MSG_ERROR([no, you need at least ant >= $ant_minver])
  fi
  AC_MSG_CHECKING([if $ANT works])
cat > conftest.java << EOF
    public class conftest {
	int testmethod(int a, int b) {
            return a + b;
	}
    }
EOF

cat > conftest.xml << EOF
    <project name="conftest" default="conftest">
	<target name="conftest">
            <javac srcdir="." includes="conftest.java">
	    </javac>
	</target>
    </project>
EOF
  oldJAVA_HOME=$JAVA_HOME
  if test "$JAVACISGCJ" = "yes"; then
    JAVA_HOME=; export JAVA_HOME
    ant_cmd="$ANT -Dbuild.compiler=gcj -buildfile conftest.xml 1>&2"
  else
    ant_cmd="$ANT -buildfile conftest.xml 1>&2"
  fi
  AC_TRY_EVAL(ant_cmd)
  if test $? = 0 && test -f ./conftest.class ; then
    AC_MSG_RESULT([Ant works]) 
    if test -z "$WITH_ANT_HOME"; then
        ANT_HOME=`$ANT -diagnostics | $EGREP "ant.home :" | $SED -e "s#ant.home : ##g"`
        if test -z "$ANT_HOME"; then
            ANT_HOME=`echo $ANT | $SED -n "s/\/bin\/ant.*\$//p"`
        fi
    else
        ANT_HOME="$WITH_ANT_HOME"
    fi
  else
    echo "configure: Ant test failed" >&5
    cat conftest.java >&5
    cat conftest.xml >&5
    AC_MSG_WARN([Ant does not work - Some Java projects will not build!])
    ANT_HOME=""
    echo "Ant does not work - Some Java projects will not build!" >>warn
  fi
  JAVA_HOME=$oldJAVA_HOME
  rm -f conftest* core core.* *.core
fi
if test -z "$ANT_HOME"; then
   ANT_HOME="NO_ANT_HOME"
fi
AC_SUBST(ANT_HOME)

dnl Checking for ant.jar
if test "$ANT_HOME" != "NO_ANT_HOME"; then
   AC_MSG_CHECKING([Ant lib directory])
   if test -f $ANT_HOME/lib/ant.jar; then
	  ANT_LIB="$ANT_HOME/lib"
   else
      if test -f $ANT_HOME/ant.jar; then
	     ANT_LIB="$ANT_HOME"
      else
          if test -f /usr/share/java/ant.jar; then
              ANT_LIB=/usr/share/java
          else
             if test -f /usr/share/ant-core/lib/ant.jar; then
                 ANT_LIB=/usr/share/ant-core/lib
             else
                if test -f $ANT_HOME/lib/ant/ant.jar; then
                    ANT_LIB="$ANT_HOME/lib/ant"
                else
                    AC_MSG_ERROR([Ant libraries not found!])
                fi  
             fi
          fi
      fi
   fi
   AC_MSG_RESULT([Ant lib directory found.])
fi
AC_SUBST(ANT_LIB)
fi

if test "$ENABLE_MEDIAWIKI" = "YES"; then
AC_MSG_CHECKING([whether ant supports mapper type="regexp"])
rm -rf confdir
mkdir confdir
cat > conftest.java << EOF
    public class conftest {
	int testmethod(int a, int b) {
            return a + b;
	}
    }
EOF

cat > conftest.xml << EOF
    <project name="conftest" default="conftest">
	<target name="conftest" depends="copytest">
            <javac srcdir="." includes="conftest.java">
	    </javac>
	</target>
        <target name="copytest">
             <copy todir="confdir">
                 <fileset dir="confdir" includes="**/*.abc" casesensitive="yes"/>
                 <filterset/>
                 <mapper type="regexp" from="^(.*[/\\])foo([/\\].*)" to="\1baa\2"/>
             </copy>
        </target>
    </project>
EOF
  if test "$JAVACISGCJ" = "yes"; then
    JAVA_HOME=; export JAVA_HOME
    ant_cmd="$ANT -Dbuild.compiler=gcj -buildfile conftest.xml 1>&2"
  else
    ant_cmd="$ANT -buildfile conftest.xml 1>&2"
  fi
  AC_TRY_EVAL(ant_cmd)
  if test $? = 0 && test -f ./conftest.class ; then
    AC_MSG_RESULT([yes]) 
    rm -rf confdir
  else
    echo "configure: Ant test failed" >&5
    cat conftest.java >&5
    cat conftest.xml >&5
    rm -rf confdir
    AC_MSG_ERROR([no. Did you install ant-apache-regexp?])
  fi
fi
rm -f conftest* core core.* *.core

OOO_JUNIT_JAR=
if test "$SOLAR_JAVA" != "" && test "$with_junit" != "no"; then
    AC_MSG_CHECKING([for JUnit 4])
    if test "$with_junit" == "yes"; then
        if test -e /usr/share/java/junit4.jar; then
            OOO_JUNIT_JAR=/usr/share/java/junit4.jar
        else
            OOO_JUNIT_JAR=/usr/share/java/junit.jar
        fi
    else
        OOO_JUNIT_JAR=$with_junit
    fi
    if test "$_os" = "WINNT"; then
        OOO_JUNIT_JAR=`cygpath -m "$OOO_JUNIT_JAR"`
    fi
    "$JAVA_HOME/bin/jar" tf "$OOO_JUNIT_JAR" 2>&5 | \
        grep org/junit/Before.class > /dev/null 2>&5
    if test $? -eq 0; then
        AC_MSG_RESULT([$OOO_JUNIT_JAR])
    else
        AC_MSG_RESULT([no])
        AC_MSG_ERROR([cannot find JUnit 4 jar; please install one in the default
location (/usr/share/java), specify its pathname via
--with-junit=..., or disable it via --without-junit])
    fi
fi
AC_SUBST(OOO_JUNIT_JAR)

AC_MSG_CHECKING([which languages to be built])
WITH_LANG="$with_lang"
if test -z "$WITH_LANG"; then
   AC_MSG_RESULT([en-US])
else
   AC_MSG_RESULT([$WITH_LANG])
fi
AC_SUBST(WITH_LANG)

AC_MSG_CHECKING([which languages have poor help localizations])
WITH_POOR_HELP_LOCALIZATIONS="$with_poor_help_localizations"
if test -z "$WITH_POOR_HELP_LOCALIZATIONS"; then
   AC_MSG_RESULT([none])
else
   AC_MSG_RESULT([$WITH_POOR_HELP_LOCALIZATIONS])
fi
AC_SUBST(WITH_POOR_HELP_LOCALIZATIONS)

AC_MSG_CHECKING([which dictionaries to include])
if test -z "$with_dict"; then
   WITH_DICT=,ALL,
   AC_MSG_RESULT([ALL])
else
   WITH_DICT=","$with_dict","
   AC_MSG_RESULT([$with_dict])
fi
AC_SUBST(WITH_DICT)

AC_MSG_CHECKING([for additional 'intro' bitmaps])
INTRO_BITMAPS=
if test -z "$with_intro_bitmaps" -o "$with_intro_bitmaps" = "no" ; then
   INTRO_BITMAPS=
   AC_MSG_RESULT([none])
else
   for bitmap in `echo $with_intro_bitmaps | tr ',' ' '` ; do
      case "$bitmap" in
         *.bmp) ;;
         *)     bitmap= ; AC_MSG_WARN([Intro bitmaps should be .bmp files!]) ;;
      esac
      if test -n "$bitmap" ; then
         INTRO_BITMAPS="$INTRO_BITMAPS $bitmap"
      fi
   done
   AC_MSG_RESULT([$INTRO_BITMAPS])
fi
AC_SUBST(INTRO_BITMAPS)

AC_MSG_CHECKING([for additional 'about' bitmaps])
ABOUT_BITMAPS=
if test -z "$with_about_bitmaps" -o "$with_about_bitmaps" = "no" ; then
   ABOUT_BITMAPS=
   AC_MSG_RESULT([none])
else
   for bitmap in `echo $with_about_bitmaps | tr ',' ' '` ; do
      case "$bitmap" in
         *.bmp) ;;
         *)     bitmap= ; AC_MSG_WARN([About bitmaps should be .bmp files!]) ;;
      esac
      if test -n "$bitmap" ; then
         ABOUT_BITMAPS="$ABOUT_BITMAPS $bitmap"
      fi
   done
   AC_MSG_RESULT([$ABOUT_BITMAPS])
fi
AC_SUBST(ABOUT_BITMAPS)

OOO_VENDOR=
AC_MSG_CHECKING([for vendor])
if test -z "$with_vendor" -o "$with_vendor" = "no" ; then
   AC_MSG_RESULT([not set])
else
   OOO_VENDOR="$with_vendor"
   AC_MSG_RESULT([$OOO_VENDOR])
fi
AC_SUBST(OOO_VENDOR)

UNIXWRAPPERNAME=
AC_MSG_CHECKING([for UNIX wrapper name])
if test -z "$with_unix_wrapper" -o "$with_unix_wrapper" = "no"  -o "$with_unix_wrapper" = "yes" ; then
   AC_MSG_RESULT([not set])
else
   UNIXWRAPPERNAME="$with_unix_wrapper"
   AC_MSG_RESULT([$UNIXWRAPPERNAME])
fi
AC_SUBST(UNIXWRAPPERNAME)

AC_MSG_CHECKING([whether to statically link to Gtk])
if test -n "$enable_static_gtk" && test "$enable_static_gtk" != "no"; then
   ENABLE_STATIC_GTK="TRUE"
   AC_MSG_RESULT([yes])
else
   ENABLE_STATIC_GTK="FALSE"	
   AC_MSG_RESULT([no])
fi
AC_SUBST(ENABLE_STATIC_GTK)

AC_MSG_CHECKING([whether to use layout dialogs])
if test -n "$enable_layout" && test "$enable_layout" != "no"; then
   ENABLE_LAYOUT="TRUE"
   AC_MSG_RESULT([yes])
else
   ENABLE_LAYOUT="FALSE"	
   AC_MSG_RESULT([no])
fi
AC_SUBST(ENABLE_LAYOUT)

# ===================================================================
# De- or increase default verbosity of build process
# ===================================================================
AC_MSG_CHECKING([build verbosity])
if test -n "$enable_verbose"; then
   if test "$enable_verbose" == "yes"; then
      VERBOSE="TRUE"
      AC_MSG_RESULT([high])
   fi
   if test "$enable_verbose" == "no"; then
      VERBOSE="FALSE"
      AC_MSG_RESULT([low])
   fi
else
   AC_MSG_RESULT([not set])
fi
AC_SUBST(VERBOSE)

dnl ===================================================================
dnl Hook up OOos nodep environmental variable to automake's equivalent
dnl --enable-dependency-tracking configure option
dnl ===================================================================
AC_MSG_CHECKING([whether to enable dependency tracking])
if test "$enable_dependency_tracking" = "no"; then
    nodep=TRUE
    AC_MSG_RESULT([no])
else
    AC_MSG_RESULT([yes])
fi
AC_SUBST(nodep)

dnl ===================================================================
dnl Setting up the environment.
dnl ===================================================================
echo "********************************************************************"
echo "*                                                                  *"
echo "*   Setting up the build environment variables.                    *"
echo "*                                                                  *"
echo "********************************************************************"

if test -z "$COMPATH"; then
   AC_MSG_ERROR([No compiler found.])
fi
AC_SUBST(COMPATH)

AC_MSG_CHECKING([solver path])
if test -z "$with_local_solver"; then
   LOCAL_SOLVER="DEFAULT"
   AC_MSG_RESULT([default])
else
   LOCAL_SOLVER=$with_local_solver
   AC_MSG_RESULT([$with_local_solver])
fi
AC_SUBST(LOCAL_SOLVER)

AC_SUBST(BUILD_TYPE)

# make sure config.guess is +x; we execute config.guess, so it has to be so; 
chmod +x ./config.guess

AC_OUTPUT([set_soenv Makefile])

dnl Executing the set_soenv script to setup the environment variables.
chmod a+x set_soenv
if test -z "$enable_check_only"; then
   './set_soenv'
else
   echo
   echo Test Complete
   echo No environment file will be generated
   echo
   num_warnings=`wc -l warn`
   _num=`echo $num_warnings | $AWK '{ print $1 }'`
   if test $_num -gt 0; then
      echo The following warning\(s\) were generated by configure
      echo ----------------------------------------------------
      echo
      cat warn
      echo
   else
      echo There were no warnings
   fi
   echo
fi   <|MERGE_RESOLUTION|>--- conflicted
+++ resolved
@@ -3495,38 +3495,6 @@
 AC_SUBST(MINGWSTRIP)
 
 dnl ===================================================================
-<<<<<<< HEAD
-dnl Check for building qadevOOo
-dnl ===================================================================
-AC_MSG_CHECKING([whether to build qadevOOo])
-if test "z$enable_qadevooo" = "z" -o "$enable_qadevooo" != "no"; then
-   AC_MSG_RESULT([yes])
-   BUILD_QADEVOOO="YES"
-   BUILD_TYPE="$BUILD_TYPE QADEVOOO"
-else
-   BUILD_QADEVOOO="NO"
-   AC_MSG_RESULT([no])
-fi
-AC_SUBST(BUILD_QADEVOOO)
-=======
-dnl Check for prelinked libgcc_s.so.1
-dnl ===================================================================
-if test "$_os" = "Linux" -a -z "$with_system_stdlibs" -a -z "$with_system_libs"; then
-  if test -n "$checkforstdlibproblems"; then
-    if test -f /etc/rpm/macros.prelink; then
-      with_system_stdlibs=yes
-      AC_MSG_WARN([prelinked libgcc_s.so.1, enabling --with-system-stdlibs, use --without-system-stdlibs to override])
-      echo "prelinked libgcc_s.so.1, enabling --with-system-stdlibs, use --without-system-stdlibs to override" >> warn
-    elif test "$GCC" = "yes" -a ! -e `$CC -print-file-name=libgcc_s.so.1`; then
-      with_system_stdlibs=yes
-      AC_MSG_WARN([platform doesn't have a libgcc_s.so.1, enabling --with-system-stdlibs, use --without-system-stdlibs to override])
-      echo "platform doesn't have a libgcc_s.so.1, enabling --with-system-stdlibs, use --without-system-stdlibs to override" >> warn
-    fi
-  fi
-fi
->>>>>>> 0770b266
-
-dnl ===================================================================
 dnl Check for system stdlibs
 dnl ===================================================================
 AC_MSG_CHECKING([whether to provide libstdc++/libgcc_s in the installset])
