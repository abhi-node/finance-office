--- conflicted
+++ resolved
@@ -96,7 +96,7 @@
 .ELSE
 ALLTAR : openoffice_$(defaultlangiso) ooolanguagepack $(eq,$(OS),MACOSX $(NULL) ooohelppack) sdkoo_en-US ure_en-US
 .ENDIF
-<<<<<<< HEAD
+.ENDIF
 .ELSE
 .IF "$(BUILD_TYPE)"=="$(BUILD_TYPE:s/ODK//)"
 ALLTAR : openofficedev_$(defaultlangiso) ooodevlanguagepack $(eq,$(OS),MACOSX $(NULL) ooodevhelppack)
@@ -105,13 +105,6 @@
 .ENDIF
 .ENDIF # "$(ENABLE_RELEASE_BUILD)"=="TRUE"
 .ENDIF			# "$(GUI)"!="WNT" && "$(EPM)"=="NO"
-=======
-.ENDIF
-.ELSE			# "$(UPDATER)"=="" || "$(USE_PACKAGER)"==""
-ALLTAR : updatepack
-.ENDIF			# "$(UPDATER)"=="" || "$(USE_PACKAGER)"==""
-.ENDIF			# "$(GUI)"!="WNT" && "$(EPM)"=="NO" && "$(USE_PACKAGER)"==""
->>>>>>> 6760b569
 
 .IF "$(FORCE2ARCHIVE)" == "TRUE"
 PKGFORMAT = archive
