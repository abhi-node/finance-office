--- conflicted
+++ resolved
@@ -394,12 +394,24 @@
 @@ -36,19 +36,7 @@
  
  // Definitions for library publicly exported symbols
-<<<<<<< HEAD
--#if defined _WIN32 || defined __CYGWIN__
-+#if ( defined _WIN32 || defined __CYGWIN__ ) && !defined GR2_STATIC
-   #ifdef GR2_EXPORTING
-     #ifdef __GNUC__
-       #define GR2_API    __attribute__((dllexport))
+ #if defined _WIN32 || defined __CYGWIN__
+-  #ifdef GR2_EXPORTING
+-    #ifdef __GNUC__
+-      #define GR2_API    __attribute__((dllexport))
+-    #else
+-      #define GR2_API    __declspec(dllexport)
+-    #endif
+-  #else
+-    #ifdef __GNUC__
+-      #define GR2_API    __attribute__((dllimport))
+-    #else
+-      #define GR2_API    __declspec(dllimport)
+-    #endif
+-  #endif
++  #define GR2_API
+   #define GR2_LOCAL
+ #else
+   #if __GNUC__ >= 4
 diff -r b3a86877ec68 src/Pass.cpp
 --- misc/build/graphite2-0.9.2/src/Pass.cpp	Wed May 11 09:34:52 2011 +0700
 +++ misc/build/graphite2-0.9.2/src/Pass.cpp	Mon May 16 13:54:00 2011 +0700
@@ -448,23 +460,3 @@
    m_end = out;
  }
  
-=======
- #if defined _WIN32 || defined __CYGWIN__
--  #ifdef GR2_EXPORTING
--    #ifdef __GNUC__
--      #define GR2_API    __attribute__((dllexport))
--    #else
--      #define GR2_API    __declspec(dllexport)
--    #endif
--  #else
--    #ifdef __GNUC__
--      #define GR2_API    __attribute__((dllimport))
--    #else
--      #define GR2_API    __declspec(dllimport)
--    #endif
--  #endif
-+  #define GR2_API
-   #define GR2_LOCAL
- #else
-   #if __GNUC__ >= 4
->>>>>>> b61b156d
