--- conflicted
+++ resolved
@@ -76,11 +76,7 @@
           void        SetTitle( ByteString &aNew ) { aTitle = aNew; ReassembleLine(); }
 
     ParserMessageList* GetMessageList() { return &aMessages; };
-<<<<<<< HEAD
-    BOOL HasMessages(){ return ( !aMessages.empty() ); };
-=======
-    sal_Bool HasMessages(){ return ( aMessages.Count() > 0 ); };
->>>>>>> e2a3d487
+    sal_Bool HasMessages(){ return ( aMessages.size() > 0 ); };
 
     sal_Bool IsOK() const { return bOK; }
     void NotOK();
