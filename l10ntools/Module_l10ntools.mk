--- conflicted
+++ resolved
@@ -37,12 +37,7 @@
     Executable_xrmex \
     Executable_localize \
     Executable_transex3 \
-<<<<<<< HEAD
-    Executable_helpindexer \
-    Executable_helplinker \
     Executable_renewpo \
-=======
->>>>>>> 8b97644b
     StaticLibrary_transex \
     Package_inc \
     Package_scripts \
