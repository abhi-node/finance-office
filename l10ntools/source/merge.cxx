--- conflicted
+++ resolved
@@ -143,13 +143,6 @@
     bool bCaseSensitive)
 {
     std::ifstream aInputStream(rFileName.getStr());
-<<<<<<< HEAD
-=======
-    const ::rtl::OString sHACK(RTL_CONSTASCII_STRINGPARAM("HACK"));
-    const ::rtl::OString sFileNormalized(lcl_NormalizeFilename(rFile));
-    const bool isFileEmpty = sFileNormalized.isEmpty();
-
->>>>>>> 8b97644b
     if (!aInputStream.is_open())
     {
         printf("Warning : Can't open po path container file");
@@ -160,21 +153,11 @@
     bool bFirstLang = true;
     while(!aInputStream.eof())
     {
-<<<<<<< HEAD
         std::ifstream aPoFile(sPoFileName.c_str());
         const OString sHACK("HACK");
         const OString sFileName(lcl_NormalizeFilename(rFile));
 
         if (!aPoFile.is_open())
-=======
-        std::string buf;
-        std::getline(aInputStream, buf);
-        rtl::OString sLine(buf.data(), buf.length());
-        sal_Int32 n = 0;
-        // Skip all wrong filenames
-        const ::rtl::OString filename = lcl_NormalizeFilename(sLine.getToken(1, '\t', n)); // token 1
-        if (isFileEmpty || (!isFileEmpty && filename.equals(sFileNormalized)) )
->>>>>>> 8b97644b
         {
             printf("Warning : Can't open %s\n", sPoFileName.c_str());
             return;
