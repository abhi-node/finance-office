/* -*- Mode: C++; tab-width: 4; indent-tabs-mode: nil; c-basic-offset: 4 -*- */
/*************************************************************************
 *
 * DO NOT ALTER OR REMOVE COPYRIGHT NOTICES OR THIS FILE HEADER.
 *
 * Copyright 2000, 2010 Oracle and/or its affiliates.
 *
 * OpenOffice.org - a multi-platform office productivity suite
 *
 * This file is part of OpenOffice.org.
 *
 * OpenOffice.org is free software: you can redistribute it and/or modify
 * it under the terms of the GNU Lesser General Public License version 3
 * only, as published by the Free Software Foundation.
 *
 * OpenOffice.org is distributed in the hope that it will be useful,
 * but WITHOUT ANY WARRANTY; without even the implied warranty of
 * MERCHANTABILITY or FITNESS FOR A PARTICULAR PURPOSE.  See the
 * GNU Lesser General Public License version 3 for more details
 * (a copy is included in the LICENSE file that accompanied this code).
 *
 * You should have received a copy of the GNU Lesser General Public License
 * version 3 along with OpenOffice.org.  If not, see
 * <http://www.openoffice.org/license.html>
 * for a copy of the LGPLv3 License.
 *
 ************************************************************************/

#ifdef AIX
#    undef _THREAD_SAFE
#endif

#include "HelpCompiler.hxx"

#include <map>

#include <string.h>
#include <limits.h>

#include <libxslt/xslt.h>
#include <libxslt/transform.h>
#include <libxslt/xsltutils.h>
#include <libxslt/functions.h>
#include <libxslt/extensions.h>

#include <sal/types.h>
#include <osl/time.h>
#include <rtl/bootstrap.hxx>

#include <expat.h>

#define DBHELP_ONLY

class IndexerPreProcessor
{
private:
    std::string       m_aModuleName;
    fs::path          m_fsIndexBaseDir;
    fs::path          m_fsCaptionFilesDirName;
    fs::path          m_fsContentFilesDirName;

    xsltStylesheetPtr m_xsltStylesheetPtrCaption;
    xsltStylesheetPtr m_xsltStylesheetPtrContent;

public:
    IndexerPreProcessor( const std::string& aModuleName, const fs::path& fsIndexBaseDir,
         const fs::path& idxCaptionStylesheet, const fs::path& idxContentStylesheet );
    ~IndexerPreProcessor();

    void processDocument( xmlDocPtr doc, const std::string& EncodedDocPath );
};

IndexerPreProcessor::IndexerPreProcessor
    ( const std::string& aModuleName, const fs::path& fsIndexBaseDir,
      const fs::path& idxCaptionStylesheet, const fs::path& idxContentStylesheet )
        : m_aModuleName( aModuleName )
        , m_fsIndexBaseDir( fsIndexBaseDir )
{
    m_fsCaptionFilesDirName = fsIndexBaseDir / "caption";
    fs::create_directory( m_fsCaptionFilesDirName );

    m_fsContentFilesDirName = fsIndexBaseDir / "content";
    fs::create_directory( m_fsContentFilesDirName );

    m_xsltStylesheetPtrCaption = xsltParseStylesheetFile
        ((const xmlChar *)idxCaptionStylesheet.native_file_string().c_str());
    m_xsltStylesheetPtrContent = xsltParseStylesheetFile
        ((const xmlChar *)idxContentStylesheet.native_file_string().c_str());
}

IndexerPreProcessor::~IndexerPreProcessor()
{
    if( m_xsltStylesheetPtrCaption )
        xsltFreeStylesheet( m_xsltStylesheetPtrCaption );
    if( m_xsltStylesheetPtrContent )
        xsltFreeStylesheet( m_xsltStylesheetPtrContent );
}


std::string getEncodedPath( const std::string& Path )
{
    rtl::OString aOStr_Path( Path.c_str() );
    rtl::OUString aOUStr_Path( rtl::OStringToOUString
        ( aOStr_Path, fs::getThreadTextEncoding() ) );
    rtl::OUString aPathURL;
    osl::File::getFileURLFromSystemPath( aOUStr_Path, aPathURL );
    rtl::OString aOStr_PathURL( rtl::OUStringToOString
        ( aPathURL, fs::getThreadTextEncoding() ) );
    std::string aStdStr_PathURL( aOStr_PathURL.getStr() );
    return aStdStr_PathURL;
}

void IndexerPreProcessor::processDocument
    ( xmlDocPtr doc, const std::string &EncodedDocPath )
{
    std::string aStdStr_EncodedDocPathURL = getEncodedPath( EncodedDocPath );

    if( m_xsltStylesheetPtrCaption )
    {
        xmlDocPtr resCaption = xsltApplyStylesheet( m_xsltStylesheetPtrCaption, doc, NULL );
        xmlNodePtr pResNodeCaption = resCaption->xmlChildrenNode;
        if( pResNodeCaption )
        {
            fs::path fsCaptionPureTextFile_docURL = m_fsCaptionFilesDirName / aStdStr_EncodedDocPathURL;
            std::string aCaptionPureTextFileStr_docURL = fsCaptionPureTextFile_docURL.native_file_string();
            FILE* pFile_docURL = fopen( aCaptionPureTextFileStr_docURL.c_str(), "w" );
            if( pFile_docURL )
            {
                fprintf( pFile_docURL, "%s\n", pResNodeCaption->content );
                fclose( pFile_docURL );
            }
        }
        xmlFreeDoc(resCaption);
    }

    if( m_xsltStylesheetPtrContent )
    {
        xmlDocPtr resContent = xsltApplyStylesheet( m_xsltStylesheetPtrContent, doc, NULL );
        xmlNodePtr pResNodeContent = resContent->xmlChildrenNode;
        if( pResNodeContent )
        {
            fs::path fsContentPureTextFile_docURL = m_fsContentFilesDirName / aStdStr_EncodedDocPathURL;
            std::string aContentPureTextFileStr_docURL = fsContentPureTextFile_docURL.native_file_string();
            FILE* pFile_docURL = fopen( aContentPureTextFileStr_docURL.c_str(), "w" );
            if( pFile_docURL )
            {
                fprintf( pFile_docURL, "%s\n", pResNodeContent->content );
                fclose( pFile_docURL );
            }
        }
        xmlFreeDoc(resContent);
    }
}

struct Data
{
    std::vector<std::string> _idList;
    typedef std::vector<std::string>::const_iterator cIter;

    void append(const std::string &id)
    {
        _idList.push_back(id);
    }

    std::string getString() const
    {
        std::string ret;
        cIter aEnd = _idList.end();
        for (cIter aIter = _idList.begin(); aIter != aEnd; ++aIter)
            ret += *aIter + ";";
        return ret;
    }
};

void writeKeyValue_DBHelp( FILE* pFile, const std::string& aKeyStr, const std::string& aValueStr )
{
    if( pFile == NULL )
        return;
    char cLF = 10;
    unsigned int nKeyLen = aKeyStr.length();
    unsigned int nValueLen = aValueStr.length();
    fprintf( pFile, "%x ", nKeyLen );
    if( nKeyLen > 0 )
    {
        if (fwrite( aKeyStr.c_str(), 1, nKeyLen, pFile ) != nKeyLen)
            fprintf(stderr, "fwrite to db failed\n");
    }
    if (fprintf( pFile, " %x ", nValueLen ) < 0)
        fprintf(stderr, "fwrite to db failed\n");
    if( nValueLen > 0 )
    {
        if (fwrite( aValueStr.c_str(), 1, nValueLen, pFile ) != nValueLen)
            fprintf(stderr, "fwrite to db failed\n");
    }
    if (fprintf( pFile, "%c", cLF ) < 0)
        fprintf(stderr, "fwrite to db failed\n");
}

class HelpKeyword
{
private:
    typedef boost::unordered_map<std::string, Data, pref_hash> DataHashtable;
    DataHashtable _hash;

public:
    void insert(const std::string &key, const std::string &id)
    {
        Data &data = _hash[key];
        data.append(id);
    }

    void dump(DB* table)
    {
        DataHashtable::const_iterator aEnd = _hash.end();
        for (DataHashtable::const_iterator aIter = _hash.begin(); aIter != aEnd; ++aIter)
        {
            const std::string &keystr = aIter->first;
            DBT key;
            memset(&key, 0, sizeof(key));
            key.data = const_cast<char*>(keystr.c_str());
            key.size = keystr.length();

            const Data &data = aIter->second;
            std::string str = data.getString();
            DBT value;
            memset(&value, 0, sizeof(value));
            value.data = const_cast<char*>(str.c_str());
            value.size = str.length();

            table->put(table, NULL, &key, &value, 0);
        }
    }

    void dump_DBHelp( const std::string& rFileName )
    {
        FILE* pFile = fopen( rFileName.c_str(), "wb" );
        if( pFile == NULL )
            return;

        DataHashtable::const_iterator aEnd = _hash.end();
        for (DataHashtable::const_iterator aIter = _hash.begin(); aIter != aEnd; ++aIter)
            writeKeyValue_DBHelp( pFile, aIter->first, aIter->second.getString() );

        fclose( pFile );
    }
};

class HelpLinker
{
public:
    void main(std::vector<std::string> &args,
              std::string* pExtensionPath = NULL,
              std::string* pDestination = NULL,
              const rtl::OUString* pOfficeHelpPath = NULL )

            throw( HelpProcessingException );

    HelpLinker()
        : init(true)
        , m_pIndexerPreProcessor(NULL)
    {}
    ~HelpLinker()
        { delete m_pIndexerPreProcessor; }

private:
    int locCount, totCount;
    Stringtable additionalFiles;
    HashSet helpFiles;
    fs::path sourceRoot;
    fs::path embeddStylesheet;
    fs::path idxCaptionStylesheet;
    fs::path idxContentStylesheet;
    fs::path zipdir;
    fs::path outputFile;
    std::string extsource;
    std::string extdestination;
    std::string module;
    std::string lang;
    std::string extensionPath;
    std::string extensionDestination;
    bool bExtensionMode;
    fs::path indexDirName;
    fs::path indexDirParentName;
    bool init;
    IndexerPreProcessor* m_pIndexerPreProcessor;
    void initIndexerPreProcessor();
    void link() throw( HelpProcessingException );
    void addBookmark( DB* dbBase, FILE* pFile_DBHelp, std::string thishid,
        const std::string& fileB, const std::string& anchorB,
        const std::string& jarfileB, const std::string& titleB );
};

namespace URLEncoder
{
    static std::string encode(const std::string &rIn)
    {
        const char *good = "!$&'()*+,-.=@_";
        static const char hex[17] = "0123456789ABCDEF";

        std::string result;
        for (size_t i=0; i < rIn.length(); ++i)
        {
            unsigned char c = rIn[i];
            if (isalnum (c) || strchr (good, c))
                result += c;
            else {
                result += '%';
                result += hex[c >> 4];
                result += hex[c & 0xf];
            }
        }
        return result;
    }
}

void HelpLinker::addBookmark( DB* dbBase, FILE* pFile_DBHelp, std::string thishid,
        const std::string& fileB, const std::string& anchorB,
        const std::string& jarfileB, const std::string& titleB)
{
    HCDBG(std::cerr << "HelpLinker::addBookmark " << thishid << " " <<
        fileB << " " << anchorB << " " << jarfileB << " " << titleB << std::endl);

    thishid = URLEncoder::encode(thishid);

    DBT key;
    memset(&key, 0, sizeof(key));
    key.data = const_cast<char*>(thishid.c_str());
    key.size = thishid.length();

    int fileLen = fileB.length();
    if (!anchorB.empty())
        fileLen += (1 + anchorB.length());
    int dataLen = 1 + fileLen + 1 + jarfileB.length() + 1 + titleB.length();

    std::vector<unsigned char> dataB(dataLen);
    size_t i = 0;
    dataB[i++] = static_cast<unsigned char>(fileLen);
    for (size_t j = 0; j < fileB.length(); ++j)
        dataB[i++] = fileB[j];
    if (!anchorB.empty())
    {
        dataB[i++] = '#';
        for (size_t j = 0; j < anchorB.length(); ++j)
            dataB[i++] = anchorB[j];
    }
    dataB[i++] = static_cast<unsigned char>(jarfileB.length());
    for (size_t j = 0; j < jarfileB.length(); ++j)
        dataB[i++] = jarfileB[j];

    dataB[i++] = static_cast<unsigned char>(titleB.length());
    for (size_t j = 0; j < titleB.length(); ++j)
        dataB[i++] = titleB[j];

    DBT data;
    memset(&data, 0, sizeof(data));
    data.data = &dataB[0];
    data.size = dataB.size();

    if( dbBase != NULL )
        dbBase->put(dbBase, NULL, &key, &data, 0);

    if( pFile_DBHelp != NULL )
    {
        std::string aValueStr( dataB.begin(), dataB.end() );
        writeKeyValue_DBHelp( pFile_DBHelp, thishid, aValueStr );
    }
}

void HelpLinker::initIndexerPreProcessor()
{
    if( m_pIndexerPreProcessor )
        delete m_pIndexerPreProcessor;
    std::string mod = module;
    std::transform (mod.begin(), mod.end(), mod.begin(), tolower);
    m_pIndexerPreProcessor = new IndexerPreProcessor( mod, indexDirParentName,
         idxCaptionStylesheet, idxContentStylesheet );
}

/**
*
*/
void HelpLinker::link() throw( HelpProcessingException )
{
    bool bIndexForExtension = true;

    if( bExtensionMode )
    {
        indexDirParentName = extensionDestination;
    }
    else
    {
        indexDirParentName = zipdir;
        fs::create_directory(indexDirParentName);
    }

#ifdef CMC_DEBUG
    std::cerr << "will not delete tmpdir of " << indexDirParentName.native_file_string().c_str() << std::endl;
#endif

    std::string mod = module;
    std::transform (mod.begin(), mod.end(), mod.begin(), tolower);

    // do the work here
    // continue with introduction of the overall process thing into the
    // here all hzip files will be worked on
    std::string appl = mod;
    if (appl[0] == 's')
        appl = appl.substr(1);

    bool bUse_ = true;
#ifdef DBHELP_ONLY
    if( !bExtensionMode )
        bUse_ = false;
#endif

    DB* helpText(0);
#ifndef DBHELP_ONLY
    fs::path helpTextFileName(indexDirParentName / (mod + ".ht"));
    db_create(&helpText,0,0);
    helpText->open(helpText, NULL, helpTextFileName.native_file_string().c_str(), NULL, DB_BTREE,
        DB_CREATE | DB_TRUNCATE, 0644);
#endif

    fs::path helpTextFileName_DBHelp(indexDirParentName / (mod + (bUse_ ? ".ht_" : ".ht")));
    FILE* pFileHelpText_DBHelp = fopen
        ( helpTextFileName_DBHelp.native_file_string().c_str(), "wb" );

    DB* dbBase(0);
#ifndef DBHELP_ONLY
    fs::path dbBaseFileName(indexDirParentName / (mod + ".db"));
    db_create(&dbBase,0,0);
    dbBase->open(dbBase, NULL, dbBaseFileName.native_file_string().c_str(), NULL, DB_BTREE,
        DB_CREATE | DB_TRUNCATE, 0644);
#endif

    fs::path dbBaseFileName_DBHelp(indexDirParentName / (mod + (bUse_ ? ".db_" : ".db")));
    FILE* pFileDbBase_DBHelp = fopen
        ( dbBaseFileName_DBHelp.native_file_string().c_str(), "wb" );

#ifndef DBHELP_ONLY
    DB* keyWord(0);
    fs::path keyWordFileName(indexDirParentName / (mod + ".key"));
    db_create(&keyWord,0,0);
    keyWord->open(keyWord, NULL, keyWordFileName.native_file_string().c_str(), NULL, DB_BTREE,
        DB_CREATE | DB_TRUNCATE, 0644);
#endif

    fs::path keyWordFileName_DBHelp(indexDirParentName / (mod + (bUse_ ? ".key_" : ".key")));

    HelpKeyword helpKeyword;

    // catch HelpProcessingException to avoid locking data bases
    try
    {

    // lastly, initialize the indexBuilder
    if ( (!bExtensionMode || bIndexForExtension) && !helpFiles.empty())
        initIndexerPreProcessor();

    if( !bExtensionMode )
    {
#ifndef OS2 // YD @TODO@ crashes libc runtime :-(
        std::cout << "Making " << outputFile.native_file_string() <<
            " from " << helpFiles.size() << " input files" << std::endl;
#endif
    }

    // here we start our loop over the hzip files.
    HashSet::iterator end = helpFiles.end();
    for (HashSet::iterator iter = helpFiles.begin(); iter != end; ++iter)
    {
        if( !bExtensionMode )
        {
            std::cout << ".";
            std::cout.flush();
        }

        // process one file
        // streamTable contains the streams in the hzip file
        StreamTable streamTable;
        const std::string &xhpFileName = *iter;

        if (!bExtensionMode && xhpFileName.rfind(".xhp") != xhpFileName.length()-4)
        {
            // only work on .xhp - files
            std::cerr <<
                "ERROR: input list entry '"
                    << xhpFileName
                    << "' has the wrong extension (only files with extension .xhp "
                    << "are accepted)";
            continue;
        }

        fs::path langsourceRoot(sourceRoot);
        fs::path xhpFile;

        if( bExtensionMode )
        {
            // langsourceRoot == sourceRoot for extensions
            std::string xhpFileNameComplete( extensionPath );
            xhpFileNameComplete.append( '/' + xhpFileName );
            xhpFile = fs::path( xhpFileNameComplete );
        }
        else
        {
            langsourceRoot.append('/' + lang + '/');
            xhpFile = fs::path(xhpFileName, fs::native);
        }

        HelpCompiler hc( streamTable, xhpFile, langsourceRoot,
            embeddStylesheet, module, lang, bExtensionMode );

        HCDBG(std::cerr << "before compile of " << xhpFileName << std::endl);
        bool success = hc.compile();
        HCDBG(std::cerr << "after compile of " << xhpFileName << std::endl);

        if (!success && !bExtensionMode)
        {
            std::stringstream aStrStream;
            aStrStream <<
                "\nERROR: compiling help particle '"
                    << xhpFileName
                    << "' for language '"
                    << lang
                    << "' failed!";
            throw HelpProcessingException( HELPPROCESSING_GENERAL_ERROR, aStrStream.str() );
        }

        const std::string documentBaseId = streamTable.document_id;
        std::string documentPath = streamTable.document_path;
        if (documentPath.find("/") == 0)
            documentPath = documentPath.substr(1);

        std::string documentJarfile = streamTable.document_module + ".jar";

        std::string documentTitle = streamTable.document_title;
        if (documentTitle.empty())
            documentTitle = "<notitle>";

        const std::string& fileB = documentPath;
        const std::string& jarfileB = documentJarfile;
        std::string& titleB = documentTitle;

        // add once this as its own id.
        addBookmark(dbBase, pFileDbBase_DBHelp, documentPath, fileB, std::string(), jarfileB, titleB);

        // first the database *.db
        // ByteArrayInputStream bais = null;
        // ObjectInputStream ois = null;

        const HashSet *hidlist = streamTable.appl_hidlist;
        if (!hidlist)
            hidlist = streamTable.default_hidlist;
        if (hidlist && !hidlist->empty())
        {
            // now iterate over all elements of the hidlist
            HashSet::const_iterator aEnd = hidlist->end();
            for (HashSet::const_iterator hidListIter = hidlist->begin();
                hidListIter != aEnd; ++hidListIter)
            {
                std::string thishid = *hidListIter;

                std::string anchorB;
                size_t index = thishid.rfind('#');
                if (index != std::string::npos)
                {
                    anchorB = thishid.substr(1 + index);
                    thishid = thishid.substr(0, index);
                }
                addBookmark(dbBase, pFileDbBase_DBHelp, thishid, fileB, anchorB, jarfileB, titleB);
            }
        }

        // now the keywords
        const Hashtable *anchorToLL = streamTable.appl_keywords;
        if (!anchorToLL)
            anchorToLL = streamTable.default_keywords;
        if (anchorToLL && !anchorToLL->empty())
        {
            std::string fakedHid = URLEncoder::encode(documentPath);
            Hashtable::const_iterator aEnd = anchorToLL->end();
            for (Hashtable::const_iterator enumer = anchorToLL->begin();
                enumer != aEnd; ++enumer)
            {
                const std::string &anchor = enumer->first;
                addBookmark(dbBase, pFileDbBase_DBHelp, documentPath, fileB,
                    anchor, jarfileB, titleB);
                std::string totalId = fakedHid + "#" + anchor;
                // std::cerr << hzipFileName << std::endl;
                const LinkedList& ll = enumer->second;
                LinkedList::const_iterator aOtherEnd = ll.end();
                for (LinkedList::const_iterator llIter = ll.begin();
                    llIter != aOtherEnd; ++llIter)
                {
                        helpKeyword.insert(*llIter, totalId);
                }
            }

        }

        // and last the helptexts
        const Stringtable *helpTextHash = streamTable.appl_helptexts;
        if (!helpTextHash)
            helpTextHash = streamTable.default_helptexts;
        if (helpTextHash && !helpTextHash->empty())
        {
            Stringtable::const_iterator aEnd = helpTextHash->end();
            for (Stringtable::const_iterator helpTextIter = helpTextHash->begin();
                helpTextIter != aEnd; ++helpTextIter)
            {
                std::string helpTextId = helpTextIter->first;
                const std::string& helpTextText = helpTextIter->second;

                helpTextId = URLEncoder::encode(helpTextId);

                DBT keyDbt;
                memset(&keyDbt, 0, sizeof(keyDbt));
                keyDbt.data = const_cast<char*>(helpTextId.c_str());
                keyDbt.size = helpTextId.length();

                DBT textDbt;
                memset(&textDbt, 0, sizeof(textDbt));
                textDbt.data = const_cast<char*>(helpTextText.c_str());
                textDbt.size = helpTextText.length();

                if( helpText != NULL )
                    helpText->put(helpText, NULL, &keyDbt, &textDbt, 0);

                if( pFileHelpText_DBHelp != NULL )
                    writeKeyValue_DBHelp( pFileHelpText_DBHelp, helpTextId, helpTextText );
            }
        }

        //IndexerPreProcessor
        if( !bExtensionMode || bIndexForExtension )
        {
            // now the indexing
            xmlDocPtr document = streamTable.appl_doc;
            if (!document)
                document = streamTable.default_doc;
            if (document)
            {
                std::string temp = module;
                std::transform (temp.begin(), temp.end(), temp.begin(), tolower);
                m_pIndexerPreProcessor->processDocument(document, URLEncoder::encode(documentPath) );
            }
        }

    } // while loop over hzip files ending
    if( !bExtensionMode )
        std::cout << std::endl;

    } // try
    catch( const HelpProcessingException& )
    {
        // catch HelpProcessingException to avoid locking data bases
#ifndef DBHELP_ONLY
        helpText->close(helpText, 0);
        dbBase->close(dbBase, 0);
        keyWord->close(keyWord, 0);
#endif
        if( pFileHelpText_DBHelp != NULL )
            fclose( pFileHelpText_DBHelp );
        if( pFileDbBase_DBHelp != NULL )
            fclose( pFileDbBase_DBHelp );
        throw;
    }

#ifndef DBHELP_ONLY
    helpText->close(helpText, 0);
    dbBase->close(dbBase, 0);
    helpKeyword.dump(keyWord);
    keyWord->close(keyWord, 0);
#endif
    if( pFileHelpText_DBHelp != NULL )
        fclose( pFileHelpText_DBHelp );
    if( pFileDbBase_DBHelp != NULL )
        fclose( pFileDbBase_DBHelp );

    helpKeyword.dump_DBHelp( keyWordFileName_DBHelp.native_file_string() );

    if( !bExtensionMode )
    {
        // New index
        Stringtable::iterator aEnd = additionalFiles.end();
        for (Stringtable::iterator enumer = additionalFiles.begin(); enumer != aEnd;
            ++enumer)
        {
            const std::string &additionalFileName = enumer->second;
            const std::string &additionalFileKey = enumer->first;

            fs::path fsAdditionalFileName( additionalFileName, fs::native );
                std::string aNativeStr = fsAdditionalFileName.native_file_string();
                const char* pStr = aNativeStr.c_str();
                std::cerr << pStr;

            fs::path fsTargetName( indexDirParentName / additionalFileKey );

            fs::copy( fsAdditionalFileName, fsTargetName );
        }
    }
}


void HelpLinker::main( std::vector<std::string> &args,
                       std::string* pExtensionPath, std::string* pDestination,
                       const rtl::OUString* pOfficeHelpPath )
    throw( HelpProcessingException )
{
    bExtensionMode = false;
    helpFiles.clear();

    if (args.size() > 0 && args[0][0] == '@')
    {
        std::vector<std::string> stringList;
        std::string strBuf;
        std::ifstream fileReader(args[0].substr(1).c_str());

        while (fileReader)
        {
            std::string token;
            fileReader >> token;
            if (!token.empty())
                stringList.push_back(token);
        }
        fileReader.close();

        args = stringList;
    }

    size_t i = 0;
    bool bSrcOption = false;
    while (i < args.size())
    {
        if (args[i].compare("-extlangsrc") == 0)
        {
            ++i;
            if (i >= args.size())
            {
                std::stringstream aStrStream;
                aStrStream << "extension source missing" << std::endl;
                throw HelpProcessingException( HELPPROCESSING_GENERAL_ERROR, aStrStream.str() );
            }
            extsource = args[i];
        }
        else if (args[i].compare("-extlangdest") == 0)
        {
            //If this argument is not provided then the location provided in -extsource will
            //also be the destination
            ++i;
            if (i >= args.size())
            {
                std::stringstream aStrStream;
                aStrStream << "extension destination missing" << std::endl;
                throw HelpProcessingException( HELPPROCESSING_GENERAL_ERROR, aStrStream.str() );
            }
            extdestination = args[i];
        }
        else if (args[i].compare("-src") == 0)
        {
            ++i;
            if (i >= args.size())
            {
                std::stringstream aStrStream;
                aStrStream << "sourceroot missing" << std::endl;
                throw HelpProcessingException( HELPPROCESSING_GENERAL_ERROR, aStrStream.str() );
            }
            bSrcOption = true;
            sourceRoot = fs::path(args[i], fs::native);
        }
        else if (args[i].compare("-sty") == 0)
        {
            ++i;
            if (i >= args.size())
            {
                std::stringstream aStrStream;
                aStrStream << "embeddingStylesheet missing" << std::endl;
                throw HelpProcessingException( HELPPROCESSING_GENERAL_ERROR, aStrStream.str() );
            }

            embeddStylesheet = fs::path(args[i], fs::native);
        }
        else if (args[i].compare("-zipdir") == 0)
        {
            ++i;
            if (i >= args.size())
            {
                std::stringstream aStrStream;
                aStrStream << "idxtemp missing" << std::endl;
                throw HelpProcessingException( HELPPROCESSING_GENERAL_ERROR, aStrStream.str() );
            }

            zipdir = fs::path(args[i], fs::native);
        }
        else if (args[i].compare("-idxcaption") == 0)
        {
            ++i;
            if (i >= args.size())
            {
                std::stringstream aStrStream;
                aStrStream << "idxcaption stylesheet missing" << std::endl;
                throw HelpProcessingException( HELPPROCESSING_GENERAL_ERROR, aStrStream.str() );
            }

            idxCaptionStylesheet = fs::path(args[i], fs::native);
        }
        else if (args[i].compare("-idxcontent") == 0)
        {
            ++i;
            if (i >= args.size())
            {
                std::stringstream aStrStream;
                aStrStream << "idxcontent stylesheet missing" << std::endl;
                throw HelpProcessingException( HELPPROCESSING_GENERAL_ERROR, aStrStream.str() );
            }

            idxContentStylesheet = fs::path(args[i], fs::native);
        }
        else if (args[i].compare("-o") == 0)
        {
            ++i;
            if (i >= args.size())
            {
                std::stringstream aStrStream;
                aStrStream << "outputfilename missing" << std::endl;
                throw HelpProcessingException( HELPPROCESSING_GENERAL_ERROR, aStrStream.str() );
            }

            outputFile = fs::path(args[i], fs::native);
        }
        else if (args[i].compare("-mod") == 0)
        {
            ++i;
            if (i >= args.size())
            {
                std::stringstream aStrStream;
                aStrStream << "module name missing" << std::endl;
                throw HelpProcessingException( HELPPROCESSING_GENERAL_ERROR, aStrStream.str() );
            }

            module = args[i];
        }
        else if (args[i].compare("-lang") == 0)
        {
            ++i;
            if (i >= args.size())
            {
                std::stringstream aStrStream;
                aStrStream << "language name missing" << std::endl;
                throw HelpProcessingException( HELPPROCESSING_GENERAL_ERROR, aStrStream.str() );
            }

            lang = args[i];
        }
        else if (args[i].compare("-hid") == 0)
        {
            ++i;
            throw HelpProcessingException( HELPPROCESSING_GENERAL_ERROR, "obsolete -hid argument used" );
        }
        else if (args[i].compare("-add") == 0)
        {
            std::string addFile, addFileUnderPath;
            ++i;
            if (i >= args.size())
            {
                std::stringstream aStrStream;
                aStrStream << "pathname missing" << std::endl;
                throw HelpProcessingException( HELPPROCESSING_GENERAL_ERROR, aStrStream.str() );
            }

            addFileUnderPath = args[i];
            ++i;
            if (i >= args.size())
            {
                std::stringstream aStrStream;
                aStrStream << "pathname missing" << std::endl;
                throw HelpProcessingException( HELPPROCESSING_GENERAL_ERROR, aStrStream.str() );
            }
            addFile = args[i];
            if (!addFileUnderPath.empty() && !addFile.empty())
                additionalFiles[addFileUnderPath] = addFile;
        }
        else
            helpFiles.push_back(args[i]);
        ++i;
    }

    //We can be called from the helplinker executable or the extension manager
    //In the latter case extsource is not used.
    if( (pExtensionPath && pExtensionPath->length() > 0 && pOfficeHelpPath)
        || !extsource.empty())
    {
        bExtensionMode = true;
        if (!extsource.empty())
        {
            //called from helplinker.exe, pExtensionPath and pOfficeHelpPath
            //should be NULL
            sourceRoot = fs::path(extsource, fs::native);
            extensionPath = sourceRoot.toUTF8();

            if (extdestination.empty())
            {
                std::stringstream aStrStream;
                aStrStream << "-extlangdest is missing" << std::endl;
                throw HelpProcessingException( HELPPROCESSING_GENERAL_ERROR, aStrStream.str() );
            }
            else
            {
                //Convert from system path to file URL!!!
                fs::path p(extdestination, fs::native);
                extensionDestination = p.toUTF8();
            }
        }
        else
        { //called from extension manager
            extensionPath = *pExtensionPath;
            sourceRoot = fs::path(extensionPath);
            extensionDestination = *pDestination;
        }
        //check if -src option was used. This option must not be used
        //when extension help is compiled.
        if (bSrcOption)
        {
            std::stringstream aStrStream;
            aStrStream << "-src must not be used together with -extsource missing" << std::endl;
            throw HelpProcessingException( HELPPROCESSING_GENERAL_ERROR, aStrStream.str() );
        }
    }

    if (!bExtensionMode && zipdir.empty())
    {
        std::stringstream aStrStream;
        aStrStream << "no index dir given" << std::endl;
        throw HelpProcessingException( HELPPROCESSING_GENERAL_ERROR, aStrStream.str() );
    }

    if ( (!bExtensionMode && idxCaptionStylesheet.empty())
        || (!extsource.empty() && idxCaptionStylesheet.empty()) )
    {
        //No extension mode and extension mode using commandline
        //!extsource.empty indicates extension mode using commandline
        // -idxcaption paramter is required
        std::stringstream aStrStream;
        aStrStream << "no index caption stylesheet given" << std::endl;
        throw HelpProcessingException( HELPPROCESSING_GENERAL_ERROR, aStrStream.str() );
    }
    else if ( bExtensionMode &&  extsource.empty())
    {
        //This part is used when compileExtensionHelp is called from the extensions manager.
        //If extension help is compiled using helplinker in the build process
        rtl::OUString aIdxCaptionPathFileURL( *pOfficeHelpPath );
        aIdxCaptionPathFileURL += rtl::OUString(RTL_CONSTASCII_USTRINGPARAM("/idxcaption.xsl"));

        rtl::OString aOStr_IdxCaptionPathFileURL( rtl::OUStringToOString
            ( aIdxCaptionPathFileURL, fs::getThreadTextEncoding() ) );
        std::string aStdStr_IdxCaptionPathFileURL( aOStr_IdxCaptionPathFileURL.getStr() );

        idxCaptionStylesheet = fs::path( aStdStr_IdxCaptionPathFileURL );
    }

    if ( (!bExtensionMode && idxContentStylesheet.empty())
        || (!extsource.empty() && idxContentStylesheet.empty()) )
    {
        //No extension mode and extension mode using commandline
        //!extsource.empty indicates extension mode using commandline
        // -idxcontent paramter is required
        std::stringstream aStrStream;
        aStrStream << "no index content stylesheet given" << std::endl;
        throw HelpProcessingException( HELPPROCESSING_GENERAL_ERROR, aStrStream.str() );
    }
    else if ( bExtensionMode && extsource.empty())
    {
        //If extension help is compiled using helplinker in the build process
        //then  -idxcontent must be supplied
        //This part is used when compileExtensionHelp is called from the extensions manager.
        rtl::OUString aIdxContentPathFileURL( *pOfficeHelpPath );
        aIdxContentPathFileURL += rtl::OUString(RTL_CONSTASCII_USTRINGPARAM("/idxcontent.xsl"));

        rtl::OString aOStr_IdxContentPathFileURL( rtl::OUStringToOString
            ( aIdxContentPathFileURL, fs::getThreadTextEncoding() ) );
        std::string aStdStr_IdxContentPathFileURL( aOStr_IdxContentPathFileURL.getStr() );

        idxContentStylesheet = fs::path( aStdStr_IdxContentPathFileURL );
    }
    if (!bExtensionMode && embeddStylesheet.empty())
    {
        std::stringstream aStrStream;
        aStrStream << "no embedding resolving file given" << std::endl;
        throw HelpProcessingException( HELPPROCESSING_GENERAL_ERROR, aStrStream.str() );
    }
    if (sourceRoot.empty())
    {
        std::stringstream aStrStream;
        aStrStream << "no sourceroot given" << std::endl;
        throw HelpProcessingException( HELPPROCESSING_GENERAL_ERROR, aStrStream.str() );
    }
    if (!bExtensionMode && outputFile.empty())
    {
        std::stringstream aStrStream;
        aStrStream << "no output file given" << std::endl;
        throw HelpProcessingException( HELPPROCESSING_GENERAL_ERROR, aStrStream.str() );
    }
    if (module.empty())
    {
        std::stringstream aStrStream;
        aStrStream << "module missing" << std::endl;
        throw HelpProcessingException( HELPPROCESSING_GENERAL_ERROR, aStrStream.str() );
    }
    if (!bExtensionMode && lang.empty())
    {
        std::stringstream aStrStream;
        aStrStream << "language missing" << std::endl;
        throw HelpProcessingException( HELPPROCESSING_GENERAL_ERROR, aStrStream.str() );
    }
    link();
}

int main(int argc, char**argv)
{
    sal_uInt32 starttime = osl_getGlobalTimer();
    std::vector<std::string> args;
    for (int i = 1; i < argc; ++i)
        args.push_back(std::string(argv[i]));
    try
    {
        HelpLinker* pHelpLinker = new HelpLinker();
        pHelpLinker->main( args );
        delete pHelpLinker;
    }
    catch( const HelpProcessingException& e )
    {
        std::cerr << e.m_aErrorMsg;
        exit(1);
    }
    sal_uInt32 endtime = osl_getGlobalTimer();
#ifndef OS2 // YD @TODO@ crashes libc runtime :-(
    std::cout << "time taken was " << (endtime-starttime)/1000.0 << " seconds" << std::endl;
#endif
    return 0;
}

// Variable to set an exception in "C" StructuredXMLErrorFunction
static const HelpProcessingException* GpXMLParsingException = NULL;

extern "C" void StructuredXMLErrorFunction(void *userData, xmlErrorPtr error)
{
    (void)userData;
    (void)error;

    std::string aErrorMsg = error->message;
    std::string aXMLParsingFile;
    if( error->file != NULL )
        aXMLParsingFile = error->file;
    int nXMLParsingLine = error->line;
    HelpProcessingException* pException = new HelpProcessingException( aErrorMsg, aXMLParsingFile, nXMLParsingLine );
    GpXMLParsingException = pException;

    // Reset error handler
    xmlSetStructuredErrorFunc( NULL, NULL );
}

HelpProcessingErrorInfo& HelpProcessingErrorInfo::operator=( const struct HelpProcessingException& e )
{
    m_eErrorClass = e.m_eErrorClass;
    rtl::OString tmpErrorMsg( e.m_aErrorMsg.c_str() );
    m_aErrorMsg = rtl::OStringToOUString( tmpErrorMsg, fs::getThreadTextEncoding() );
    rtl::OString tmpXMLParsingFile( e.m_aXMLParsingFile.c_str() );
    m_aXMLParsingFile = rtl::OStringToOUString( tmpXMLParsingFile, fs::getThreadTextEncoding() );
    m_nXMLParsingLine = e.m_nXMLParsingLine;
    return *this;
}


// Returns true in case of success, false in case of error
HELPLINKER_DLLPUBLIC bool compileExtensionHelp
(
    const rtl::OUString& aOfficeHelpPath,
    const rtl::OUString& aExtensionName,
    const rtl::OUString& aExtensionLanguageRoot,
    sal_Int32 nXhpFileCount, const rtl::OUString* pXhpFiles,
    const rtl::OUString& aDestination,
    HelpProcessingErrorInfo& o_rHelpProcessingErrorInfo
)
{
    bool bSuccess = true;

    std::vector<std::string> args;
    args.reserve(nXhpFileCount + 2);
    args.push_back(std::string("-mod"));
    rtl::OString aOExtensionName = rtl::OUStringToOString( aExtensionName, fs::getThreadTextEncoding() );
    args.push_back(std::string(aOExtensionName.getStr()));

    for( sal_Int32 iXhp = 0 ; iXhp < nXhpFileCount ; ++iXhp )
    {
        rtl::OUString aXhpFile = pXhpFiles[iXhp];

        rtl::OString aOXhpFile = rtl::OUStringToOString( aXhpFile, fs::getThreadTextEncoding() );
        args.push_back(std::string(aOXhpFile.getStr()));
    }

    rtl::OString aOExtensionLanguageRoot = rtl::OUStringToOString( aExtensionLanguageRoot, fs::getThreadTextEncoding() );
    const char* pExtensionPath = aOExtensionLanguageRoot.getStr();
    std::string aStdStrExtensionPath = pExtensionPath;
    rtl::OString aODestination = rtl::OUStringToOString(aDestination, fs::getThreadTextEncoding());
    const char* pDestination = aODestination.getStr();
    std::string aStdStrDestination = pDestination;

    // Set error handler
    xmlSetStructuredErrorFunc( NULL, (xmlStructuredErrorFunc)StructuredXMLErrorFunction );
    try
    {
        HelpLinker* pHelpLinker = new HelpLinker();
        pHelpLinker->main( args, &aStdStrExtensionPath, &aStdStrDestination, &aOfficeHelpPath );
        delete pHelpLinker;
    }
    catch( const HelpProcessingException& e )
    {
        if( GpXMLParsingException != NULL )
        {
            o_rHelpProcessingErrorInfo = *GpXMLParsingException;
            delete GpXMLParsingException;
            GpXMLParsingException = NULL;
        }
        else
        {
            o_rHelpProcessingErrorInfo = e;
        }
        bSuccess = false;
    }
    // Reset error handler
    xmlSetStructuredErrorFunc( NULL, NULL );

    // i83624: Tree files
    ::rtl::OUString aTreeFileURL = aExtensionLanguageRoot;
    aTreeFileURL += rtl::OUString(RTL_CONSTASCII_USTRINGPARAM("/help.tree"));
    osl::DirectoryItem aTreeFileItem;
    osl::FileBase::RC rcGet = osl::DirectoryItem::get( aTreeFileURL, aTreeFileItem );
    osl::FileStatus aFileStatus( FileStatusMask_FileSize );
    if( rcGet == osl::FileBase::E_None &&
        aTreeFileItem.getFileStatus( aFileStatus ) == osl::FileBase::E_None &&
        aFileStatus.isValid( FileStatusMask_FileSize ) )
    {
        sal_uInt64 ret, len = aFileStatus.getFileSize();
        char* s = new char[ int(len) ];  // the buffer to hold the installed files
        osl::File aFile( aTreeFileURL );
        aFile.open( osl_File_OpenFlag_Read );
        aFile.read( s, len, ret );
        aFile.close();

        XML_Parser parser = XML_ParserCreate( 0 );
        int parsed = XML_Parse( parser, s, int( len ), true );

        if( parsed == 0 )
        {
            XML_Error nError = XML_GetErrorCode( parser );
            o_rHelpProcessingErrorInfo.m_eErrorClass = HELPPROCESSING_XMLPARSING_ERROR;
            o_rHelpProcessingErrorInfo.m_aErrorMsg = rtl::OUString::createFromAscii( XML_ErrorString( nError ) );;
            o_rHelpProcessingErrorInfo.m_aXMLParsingFile = aTreeFileURL;
            // CRAHSES!!! o_rHelpProcessingErrorInfo.m_nXMLParsingLine = XML_GetCurrentLineNumber( parser );
            bSuccess = false;
        }

        XML_ParserFree( parser );
        delete[] s;
    }

    return bSuccess;
}
<<<<<<< HEAD

// vnd.sun.star.help://swriter/52821?Language=en-US&System=UNIX

/* vim:set shiftwidth=4 softtabstop=4 expandtab: */
=======
>>>>>>> e2a3d487
<|MERGE_RESOLUTION|>--- conflicted
+++ resolved
@@ -1166,10 +1166,5 @@
 
     return bSuccess;
 }
-<<<<<<< HEAD
-
-// vnd.sun.star.help://swriter/52821?Language=en-US&System=UNIX
-
-/* vim:set shiftwidth=4 softtabstop=4 expandtab: */
-=======
->>>>>>> e2a3d487
+
+/* vim:set shiftwidth=4 softtabstop=4 expandtab: */