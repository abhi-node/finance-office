--- conflicted
+++ resolved
@@ -163,11 +163,7 @@
     {
         try
         {
-<<<<<<< HEAD
-            bool bIsDocumentScript = ( aURL.Complete.indexOf( ::rtl::OUString(RTL_CONSTASCII_USTRINGPARAM("document")) ) !=-1 );
-=======
             bool bIsDocumentScript = ( aURL.Complete.indexOfAsciiL( RTL_CONSTASCII_STRINGPARAM( "document" ) ) !=-1 );
->>>>>>> 4fba42e5
                 // TODO: isn't this somewhat strange? This should be a test for a location=document parameter, shouldn't it?
 
             if ( bIsDocumentScript )
@@ -256,19 +252,7 @@
 
             invokeResult <<= reason.concat( aException.getValueTypeName() ).concat( e.Message );
 
-<<<<<<< HEAD
-            bCaughtException = TRUE;
-        }
-#ifdef _DEBUG
-        catch ( ... )
-        {
-            ::rtl::OUString reason(RTL_CONSTASCII_USTRINGPARAM(
-                "ScriptProtocolHandler::dispatch: caught unknown exception" ));
-
-            invokeResult <<= reason;
-=======
             bCaughtException = sal_True;
->>>>>>> 4fba42e5
         }
     }
     else
