/* -*- Mode: C++; tab-width: 4; indent-tabs-mode: nil; c-basic-offset: 4 -*- */
/*************************************************************************
 *
 * DO NOT ALTER OR REMOVE COPYRIGHT NOTICES OR THIS FILE HEADER.
 *
 * Copyright 2000, 2010 Oracle and/or its affiliates.
 *
 * OpenOffice.org - a multi-platform office productivity suite
 *
 * This file is part of OpenOffice.org.
 *
 * OpenOffice.org is free software: you can redistribute it and/or modify
 * it under the terms of the GNU Lesser General Public License version 3
 * only, as published by the Free Software Foundation.
 *
 * OpenOffice.org is distributed in the hope that it will be useful,
 * but WITHOUT ANY WARRANTY; without even the implied warranty of
 * MERCHANTABILITY or FITNESS FOR A PARTICULAR PURPOSE.  See the
 * GNU Lesser General Public License version 3 for more details
 * (a copy is included in the LICENSE file that accompanied this code).
 *
 * You should have received a copy of the GNU Lesser General Public License
 * version 3 along with OpenOffice.org.  If not, see
 * <http://www.openoffice.org/license.html>
 * for a copy of the LGPLv3 License.
 *
 ************************************************************************/

#ifndef INCLUDED_SLIDESHOW_VIEWMEDIASHAPE_HXX
#define INCLUDED_SLIDESHOW_VIEWMEDIASHAPE_HXX

#include <basegfx/range/b2drectangle.hxx>
#include <com/sun/star/awt/Point.hpp>

#include <boost/shared_ptr.hpp>
#include <boost/utility.hpp>

#include "viewlayer.hxx"

<<<<<<< HEAD
class JavaChildWindow;
=======
>>>>>>> f2aeec8f
class SystemChildWindow;

namespace com { namespace sun { namespace star { namespace drawing {
    class XShape;
}
namespace media {
    class XPlayer;
    class XPlayerWindow;
}
namespace uno {
    class XComponentContext;
}
namespace beans{
    class XPropertySet;
} } } }

namespace slideshow
{
    namespace internal
    {
        /** This class is the viewable representation of a draw
            document's media object, associated to a specific View

            The class is able to render the associated media shape on
            View implementations.
         */
        class ViewMediaShape : private boost::noncopyable
        {
        public:
            /** Create a ViewMediaShape for the given View

                @param rView
                The associated View object.
             */
            ViewMediaShape( const ViewLayerSharedPtr&                          rViewLayer,
                            const ::com::sun::star::uno::Reference<
                                  ::com::sun::star::drawing::XShape >&         rxShape,
                             const ::com::sun::star::uno::Reference<
                                   ::com::sun::star::uno::XComponentContext >& rxContext );

            /** destroy the object
             */
            virtual ~ViewMediaShape();

            /** Query the associated view layer of this shape
             */
            ViewLayerSharedPtr getViewLayer() const;

            // animation methods
            //------------------------------------------------------------------

            /** Notify the ViewShape that an animation starts now

                This method enters animation mode on the associate
                target view. The shape can be animated in parallel on
                different views.

                @return whether the mode change finished successfully.
             */
            bool startMedia();

            /** Notify the ViewShape that it is no longer animated

                This methods ends animation mode on the associate
                target view
             */
            void endMedia();

            /** Notify the ViewShape that it should pause playback

                This methods pauses animation on the associate
                target view. The content stays visible (for video)
             */
            void pauseMedia();

            /** Set current time of media.

            @param fTime
            Local media time that should now be presented, in seconds.
             */
            void setMediaTime(double fTime);

            // render methods
            //------------------------------------------------------------------

            /** Render the ViewShape

                This method renders the ViewMediaShape on the associated view.

                @param rBounds
                The current media shape bounds

                @return whether the rendering finished successfully.
            */
            bool render( const ::basegfx::B2DRectangle& rBounds ) const;

            /** Resize the ViewShape

                This method updates the ViewMediaShape size on the
                associated view. It does not render.

                @param rBounds
                The current media shape bounds

                @return whether the resize finished successfully.
            */
            bool resize( const ::basegfx::B2DRectangle& rNewBounds ) const;

        private:

            bool implInitialize( const ::basegfx::B2DRectangle& rBounds );
            void implSetMediaProperties( const ::com::sun::star::uno::Reference< ::com::sun::star::beans::XPropertySet >& rxProps );
            void implInitializeMediaPlayer( const ::rtl::OUString& rMediaURL );
            bool implInitializeVCLBasedPlayerWindow( const ::basegfx::B2DRectangle& rBounds,
                                                     const ::com::sun::star::uno::Sequence< ::com::sun::star::uno::Any >& rVCLDeviceParams );
            bool implInitializeDXBasedPlayerWindow( const ::basegfx::B2DRectangle& rBounds,
                                                    const ::com::sun::star::uno::Sequence< ::com::sun::star::uno::Any >& rDXDeviceParams );

            ViewLayerSharedPtr                    mpViewLayer;
<<<<<<< HEAD
#ifdef GSTREAMER
            ::std::auto_ptr< SystemChildWindow >    mpMediaWindow;
#else
            ::std::auto_ptr< JavaChildWindow >    mpMediaWindow;
#endif
=======
            ::std::auto_ptr< SystemChildWindow >    mpMediaWindow;
>>>>>>> f2aeec8f
            mutable ::com::sun::star::awt::Point  maWindowOffset;
            mutable ::basegfx::B2DRectangle       maBounds;

            ::com::sun::star::uno::Reference< ::com::sun::star::drawing::XShape >       mxShape;
            ::com::sun::star::uno::Reference< ::com::sun::star::media::XPlayer >        mxPlayer;
            ::com::sun::star::uno::Reference< ::com::sun::star::media::XPlayerWindow >  mxPlayerWindow;
            ::com::sun::star::uno::Reference< ::com::sun::star::uno::XComponentContext> mxComponentContext;
            bool mbIsSoundEnabled;
        };

        typedef ::boost::shared_ptr< ViewMediaShape > ViewMediaShapeSharedPtr;

    }
}

#endif /* INCLUDED_SLIDESHOW_VIEWMEDIASHAPE_HXX */

/* vim:set shiftwidth=4 softtabstop=4 expandtab: */<|MERGE_RESOLUTION|>--- conflicted
+++ resolved
@@ -37,10 +37,6 @@
 
 #include "viewlayer.hxx"
 
-<<<<<<< HEAD
-class JavaChildWindow;
-=======
->>>>>>> f2aeec8f
 class SystemChildWindow;
 
 namespace com { namespace sun { namespace star { namespace drawing {
@@ -160,15 +156,7 @@
                                                     const ::com::sun::star::uno::Sequence< ::com::sun::star::uno::Any >& rDXDeviceParams );
 
             ViewLayerSharedPtr                    mpViewLayer;
-<<<<<<< HEAD
-#ifdef GSTREAMER
             ::std::auto_ptr< SystemChildWindow >    mpMediaWindow;
-#else
-            ::std::auto_ptr< JavaChildWindow >    mpMediaWindow;
-#endif
-=======
-            ::std::auto_ptr< SystemChildWindow >    mpMediaWindow;
->>>>>>> f2aeec8f
             mutable ::com::sun::star::awt::Point  maWindowOffset;
             mutable ::basegfx::B2DRectangle       maBounds;
 
