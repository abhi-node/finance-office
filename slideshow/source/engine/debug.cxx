--- conflicted
+++ resolved
@@ -308,11 +308,7 @@
     va_start(args, sFormat);
 
     msMessage[mnBufferSize-1] = 0;
-<<<<<<< HEAD
-    snprintf(msMessage, mnBufferSize-1, sFormat, args);
-=======
     vsnprintf(msMessage, mnBufferSize-1, sFormat, args);
->>>>>>> a91221b5
     TRACE_BEGIN("[ %s", msMessage);
     va_end(args);
 }
