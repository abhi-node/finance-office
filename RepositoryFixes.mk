# -*- Mode: makefile-gmake; tab-width: 4; indent-tabs-mode: t -*-
#*************************************************************************
#
# DO NOT ALTER OR REMOVE COPYRIGHT NOTICES OR THIS FILE HEADER.
# 
# Copyright 2000, 2010 Oracle and/or its affiliates.
#
# OpenOffice.org - a multi-platform office productivity suite
#
# This file is part of OpenOffice.org.
#
# OpenOffice.org is free software: you can redistribute it and/or modify
# it under the terms of the GNU Lesser General Public License version 3
# only, as published by the Free Software Foundation.
#
# OpenOffice.org is distributed in the hope that it will be useful,
# but WITHOUT ANY WARRANTY; without even the implied warranty of
# MERCHANTABILITY or FITNESS FOR A PARTICULAR PURPOSE.  See the
# GNU Lesser General Public License version 3 for more details
# (a copy is included in the LICENSE file that accompanied this code).
#
# You should have received a copy of the GNU Lesser General Public License
# version 3 along with OpenOffice.org.  If not, see
# <http://www.openoffice.org/license.html>
# for a copy of the LGPLv3 License.
#
#*************************************************************************

# fixes for all the libraries that are named with too much creativity and do
# not follow any of the established nameschemes

# Make has no support for 'or' clauses in conditionals,
# we use a filter expression instead.
ifneq (,$(filter SOLARIS GCC,$(OS) $(COM)))
gb_Library_FILENAMES := $(patsubst affine_uno:libaffine_uno%,affine_uno:libaffine_uno_uno%,$(gb_Library_FILENAMES))
gb_Library_FILENAMES := $(patsubst comphelper:libcomphelper%,comphelper:libcomphelp%,$(gb_Library_FILENAMES))
gb_Library_FILENAMES := $(patsubst cppuhelper:libcppuhelper%,cppuhelper:libuno_cppuhelper%,$(gb_Library_FILENAMES))
gb_Library_FILENAMES := $(patsubst jvmfwk:libuno_jvmfwk%,jvmfwk:libjvmfwk%,$(gb_Library_FILENAMES))
gb_Library_FILENAMES := $(patsubst log_uno:liblog_uno%,log_uno:liblog_uno_uno%,$(gb_Library_FILENAMES))
gb_Library_FILENAMES := $(patsubst purpenvhelper:libpurpen%,purpenvhelper:libuno_purpen%,$(gb_Library_FILENAMES))
gb_Library_FILENAMES := $(patsubst reg:libuno_reg%,reg:libreg%,$(gb_Library_FILENAMES))
gb_Library_FILENAMES := $(patsubst salhelper:libsalhelper%,salhelper:libuno_salhelper%,$(gb_Library_FILENAMES))
gb_Library_FILENAMES := $(patsubst store:libuno_store%,store:libstore%,$(gb_Library_FILENAMES))
gb_Library_FILENAMES := $(patsubst ucbhelper:libucbhelper%,ucbhelper:libucbhelper4%,$(gb_Library_FILENAMES))

ifeq ($(OS),MACOSX)
# libpyuno_wrapper.dylib => pyuno.so
gb_Library_FILENAMES := $(patsubst pyuno_wrapper:libpyuno_wrapper.dylib,pyuno_wrapper:pyuno.so,$(gb_Library_FILENAMES))
else
# libpyuno_wrapper.so => pyuno.so
gb_Library_FILENAMES := $(patsubst pyuno_wrapper:libpyuno_wrapper.so,pyuno_wrapper:pyuno.so,$(gb_Library_FILENAMES))
endif

ifneq ($(OS),ANDROID)
gb_Library_FILENAMES := $(patsubst unobootstrapprotector:libuno%,unobootstrapprotector:uno%,$(gb_Library_FILENAMES))
gb_Library_FILENAMES := $(patsubst unoexceptionprotector:libuno%,unoexceptionprotector:uno%,$(gb_Library_FILENAMES))
endif
gb_Library_FILENAMES := $(patsubst unsafe_uno:libunsafe_uno%,unsafe_uno:libunsafe_uno_uno%,$(gb_Library_FILENAMES))
endif

ifeq ($(OS),WNT)
gb_Library_DLLFILENAMES := $(patsubst affine_uno:affine_uno%,affine_uno:affine_uno_uno%,$(gb_Library_DLLFILENAMES))
gb_Library_DLLFILENAMES := $(patsubst comphelper:comphelper%,comphelper:comphelp%,$(gb_Library_DLLFILENAMES))
gb_Library_DLLFILENAMES := $(patsubst icuuc:icuuc%,icuuc:icuuc40%,$(gb_Library_DLLFILENAMES))
gb_Library_DLLFILENAMES := $(patsubst log_uno:log_uno%,log_uno:log_uno_uno%,$(gb_Library_DLLFILENAMES))
gb_Library_DLLFILENAMES := $(patsubst ucbhelper:ucbhelper%,ucbhelper:ucbhelper4%,$(gb_Library_DLLFILENAMES))
gb_Library_DLLFILENAMES := $(patsubst unsafe_uno:unsafe_uno%,unsafe_uno:unsafe_uno_uno%,$(gb_Library_DLLFILENAMES))
gb_Library_DLLFILENAMES := $(patsubst z:z%,z:zlib%,$(gb_Library_DLLFILENAMES))

# libpyuno_wrapper.dll => pyuno.pyd
gb_Library_DLLFILENAMES := $(patsubst pyuno:pyuno.dll,pyuno:pyuno.pyd,$(gb_Library_DLLFILENAMES))

gb_Library_FILENAMES := $(patsubst sb:isb%,sb:basic%,$(gb_Library_FILENAMES))
gb_Library_FILENAMES := $(patsubst sfx:isfx%,sfx:sfx%,$(gb_Library_FILENAMES))
gb_Library_FILENAMES := $(patsubst svt:isvt%,svt:svtool%,$(gb_Library_FILENAMES))
gb_Library_FILENAMES := $(patsubst tl:itl%,tl:itools%,$(gb_Library_FILENAMES))
gb_Library_FILENAMES := $(patsubst vbahelper:ivbahelper%,vbahelper:vbahelper%,$(gb_Library_FILENAMES))
gb_Library_FILENAMES := $(patsubst curl:icurl%,curl:libcurl%,$(gb_Library_FILENAMES))
gb_Library_FILENAMES := $(patsubst npsoplugin:inpsoplugin%,npsoplugin:npsoplugin%,$(gb_Library_FILENAMES))

gb_StaticLibrary_FILENAMES := $(patsubst graphite:graphite%,graphite:graphite_dll%,$(gb_StaticLibrary_FILENAMES))
gb_StaticLibrary_FILENAMES := $(patsubst png:png%,png:libpng%,$(gb_StaticLibrary_FILENAMES))
gb_StaticLibrary_FILENAMES := $(patsubst salcpprt:salcpprt%,salcpprt:cpprtl%,$(gb_StaticLibrary_FILENAMES))

ifeq ($(COM),GCC)
gb_Library_FILENAMES := $(patsubst crypto:icrypto%,crypto:crypto%,$(gb_Library_FILENAMES))
gb_Library_FILENAMES := $(patsubst exslt:iexslt%,exslt:libexslt$(gb_Library_IARCEXT),$(gb_Library_FILENAMES))
gb_Library_FILENAMES := $(patsubst graphite2_off:%.dll.a,graphite2_off:%.a,$(gb_Library_FILENAMES))
gb_Library_FILENAMES := $(patsubst libexttextcat:liblibext%,libexttextcat:libilibext%,$(gb_Library_FILENAMES))
gb_Library_FILENAMES := $(patsubst rdf:irdf%,rdf:librdf.dll$(gb_Library_IARCEXT),$(gb_Library_FILENAMES))
gb_Library_FILENAMES := $(patsubst ssl:issl%,ssl:ssl%,$(gb_Library_FILENAMES))
gb_Library_FILENAMES := $(patsubst xml2:ixml2%,xml2:libxml2$(gb_Library_IARCEXT),$(gb_Library_FILENAMES))
gb_Library_FILENAMES := $(patsubst xslt:ixslt%,xslt:libxslt$(gb_Library_IARCEXT),$(gb_Library_FILENAMES))
gb_Library_FILENAMES := $(patsubst z:iz%,z:zlib%,$(gb_Library_FILENAMES))

gb_StaticLibrary_FILENAMES := $(patsubst orcus:liborcus%,orcus:liborcus-0.2%,$(gb_StaticLibrary_FILENAMES))

# Libraries not provided by mingw(-w64), available only in the Windows
# SDK. So if these actually are liked with somewhere, we can't
# cross-compile that module then using MinGW. That needs to be fixed
# then, and we need to use these libraries through run-time lookup of
# APIs. Or something.
gb_Library_SDKLIBFILENAMES:=

gb_Library_DLLFILENAMES := $(filter-out $(foreach lib,$(gb_Library_SDKLIBFILENAMES),$(lib):%),$(gb_Library_DLLFILENAMES))
gb_Library_DLLFILENAMES += $(foreach lib,$(gb_Library_SDKLIBFILENAMES),$(lib):$(WINDOWS_SDK_HOME)/lib/$(lib).lib)

gb_Library_DLLFILENAMES := $(patsubst crypto:crypto%,crypto:libeay32%,$(gb_Library_DLLFILENAMES))
gb_Library_DLLFILENAMES := $(patsubst ssl:ssl%,ssl:ssleay32%,$(gb_Library_DLLFILENAMES))

else # $(COM) != GCC

gb_Library_FILENAMES := $(patsubst cairo:icairo%,cairo:cairo%,$(gb_Library_FILENAMES))
gb_Library_FILENAMES := $(patsubst croco-0.6-3:icroco-0.6-3%,croco-0.6-3:libcroco-0.6-3%,$(gb_Library_FILENAMES))
gb_Library_FILENAMES := $(patsubst comphelper:icomphelper%,comphelper:icomphelp%,$(gb_Library_FILENAMES))
gb_Library_FILENAMES := $(patsubst cppunit:icppunit%,cppunit:icppunit_dll%,$(gb_Library_FILENAMES))
gb_Library_FILENAMES := $(patsubst crypto:icrypto%,crypto:libeay32%,$(gb_Library_FILENAMES))
gb_Library_FILENAMES := $(patsubst crypto:libcrypto%,crypto:libcrypto_static%,$(gb_Library_FILENAMES))
gb_Library_FILENAMES := $(patsubst db47:idb47%,db47:libdb47%,$(gb_Library_FILENAMES))
gb_Library_FILENAMES := $(patsubst exslt:iexslt%,exslt:libexslt%,$(gb_Library_FILENAMES))
gb_Library_FILENAMES := $(patsubst i18nisolang1:ii18nisolang1%,i18nisolang1:ii18nisolang%,$(gb_Library_FILENAMES))
gb_Library_FILENAMES := $(patsubst lpsolve55:ilpsolve55%,lpsolve55:lpsolve55%,$(gb_Library_FILENAMES))
gb_Library_FILENAMES := $(patsubst package2:ipackage2%,package2:ipackage%,$(gb_Library_FILENAMES))
gb_Library_FILENAMES := $(patsubst rdf:irdf%,rdf:librdf%,$(gb_Library_FILENAMES))
gb_Library_FILENAMES := $(patsubst ssl:issl%,ssl:ssleay32%,$(gb_Library_FILENAMES))
gb_Library_FILENAMES := $(patsubst ssl:libssl%,ssl:libssl_static%,$(gb_Library_FILENAMES))
gb_Library_FILENAMES := $(patsubst xml2:ixml2%,xml2:libxml2%,$(gb_Library_FILENAMES))
gb_Library_FILENAMES := $(patsubst xmlsec1:ixmlsec1%,xmlsec1:libxmlsec%,$(gb_Library_FILENAMES))
gb_Library_FILENAMES := $(patsubst xmlsec1-mscrypto:ixmlsec1-mscrypto%,xmlsec1-mscrypto:libxmlsec-mscrypto%,$(gb_Library_FILENAMES))
gb_Library_FILENAMES := $(patsubst xmlsec1-nss:ixmlsec1-nss%,xmlsec1-nss:libxmlsec-nss%,$(gb_Library_FILENAMES))
gb_Library_FILENAMES := $(patsubst xslt:ixslt%,xslt:libxslt%,$(gb_Library_FILENAMES))
gb_Library_FILENAMES := $(patsubst z:z%,z:zlib%,$(gb_Library_FILENAMES))


# change the names of all import libraries that don't have an "i" prefix as in our standard naming schema
gb_Library_NOILIBFILENAMES := \
<<<<<<< HEAD
=======
	gdk_pixbuf-2.0 \
	gio-2.0 \
>>>>>>> e74fc93e
    glib-2.0 \
    gmodule-2.0 \
	gobject-2.0 \
	gthread-2.0 \
    graphite2_off \
    icudt icuin icule icuuc \
    langtag \
    lcms2 \
<<<<<<< HEAD
=======
	pango-1.0 \
	pangocairo-1.0 \
>>>>>>> e74fc93e
    nspr4 \
    nss3 \
    smime3 \
    uwinapi \

gb_Library_FILENAMES := $(filter-out $(foreach lib,$(gb_Library_NOILIBFILENAMES),$(lib):%),$(gb_Library_FILENAMES))
gb_Library_FILENAMES += $(foreach lib,$(gb_Library_NOILIBFILENAMES),$(lib):$(lib)$(gb_Library_PLAINEXT))

endif # ifeq ($(COM),GCC)

endif # ifeq ($(OS),WNT)

ifeq (,$(filter SCRIPTING,$(BUILD_TYPE)))

gb_Library_FILENAMES := $(patsubst vbahelper:libvbahelper%,,$(gb_Library_FILENAMES))

endif

ifeq (,$(filter DBCONNECTIVITY,$(BUILD_TYPE)))
gb_Library_FILENAMES := $(patsubst dbtools:libdbtools%,,$(gb_Library_FILENAMES))
endif

# vim: set noet sw=4 ts=4:<|MERGE_RESOLUTION|>--- conflicted
+++ resolved
@@ -134,24 +134,18 @@
 
 # change the names of all import libraries that don't have an "i" prefix as in our standard naming schema
 gb_Library_NOILIBFILENAMES := \
-<<<<<<< HEAD
-=======
-	gdk_pixbuf-2.0 \
-	gio-2.0 \
->>>>>>> e74fc93e
+    gdk_pixbuf-2.0 \
+    gio-2.0 \
     glib-2.0 \
     gmodule-2.0 \
-	gobject-2.0 \
-	gthread-2.0 \
+    gobject-2.0 \
+    gthread-2.0 \
     graphite2_off \
     icudt icuin icule icuuc \
     langtag \
     lcms2 \
-<<<<<<< HEAD
-=======
-	pango-1.0 \
-	pangocairo-1.0 \
->>>>>>> e74fc93e
+    pango-1.0 \
+    pangocairo-1.0 \
     nspr4 \
     nss3 \
     smime3 \
