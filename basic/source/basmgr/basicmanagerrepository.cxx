/*************************************************************************
 *
 * DO NOT ALTER OR REMOVE COPYRIGHT NOTICES OR THIS FILE HEADER.
 *
 * Copyright 2000, 2010 Oracle and/or its affiliates.
 *
 * OpenOffice.org - a multi-platform office productivity suite
 *
 * This file is part of OpenOffice.org.
 *
 * OpenOffice.org is free software: you can redistribute it and/or modify
 * it under the terms of the GNU Lesser General Public License version 3
 * only, as published by the Free Software Foundation.
 *
 * OpenOffice.org is distributed in the hope that it will be useful,
 * but WITHOUT ANY WARRANTY; without even the implied warranty of
 * MERCHANTABILITY or FITNESS FOR A PARTICULAR PURPOSE.  See the
 * GNU Lesser General Public License version 3 for more details
 * (a copy is included in the LICENSE file that accompanied this code).
 *
 * You should have received a copy of the GNU Lesser General Public License
 * version 3 along with OpenOffice.org.  If not, see
 * <http://www.openoffice.org/license.html>
 * for a copy of the LGPLv3 License.
 *
 ************************************************************************/

// MARKER(update_precomp.py): autogen include statement, do not remove
#include "precompiled_basic.hxx"
#include <basic/basicmanagerrepository.hxx>
#include <basic/basmgr.hxx>
#include "scriptcont.hxx"
#include "dlgcont.hxx"
#include <basic/sbuno.hxx>
#include "sbintern.hxx"

/** === begin UNO includes === **/
#include <com/sun/star/beans/XPropertySet.hpp>
#include <com/sun/star/document/XStorageBasedDocument.hpp>
#include <com/sun/star/document/XEmbeddedScripts.hpp>
/** === end UNO includes === **/
#include <svtools/ehdl.hxx>
#include <svtools/sfxecode.hxx>
#include <unotools/pathoptions.hxx>
#include <svl/smplhint.hxx>
#include <vcl/svapp.hxx>
#include <tools/debug.hxx>
#include <tools/diagnose_ex.h>
#include <tools/urlobj.hxx>
#include <comphelper/stl_types.hxx>
#include <comphelper/processfactory.hxx>
#include <comphelper/documentinfo.hxx>
#include <unotools/eventlisteneradapter.hxx>

#ifndef INCLUDED_OSL_DOUBLECHECKEDLOCKING_H
#include <rtl/instance.hxx>
#endif

#include <map>

//........................................................................
namespace basic
{
//........................................................................

    /** === begin UNO using === **/
    using ::com::sun::star::uno::Reference;
    using ::com::sun::star::frame::XModel;
    using ::com::sun::star::uno::XInterface;
    using ::com::sun::star::uno::UNO_QUERY;
    using ::com::sun::star::embed::XStorage;
    using ::com::sun::star::script::XPersistentLibraryContainer;
    using ::com::sun::star::uno::Any;
    using ::com::sun::star::lang::XMultiServiceFactory;
    using ::com::sun::star::uno::UNO_QUERY_THROW;
    using ::com::sun::star::beans::XPropertySet;
    using ::com::sun::star::uno::Exception;
    using ::com::sun::star::document::XStorageBasedDocument;
    using ::com::sun::star::lang::XComponent;
    using ::com::sun::star::document::XEmbeddedScripts;
    /** === end UNO using === **/

    typedef BasicManager*   BasicManagerPointer;
    typedef ::std::map< Reference< XInterface >, BasicManagerPointer, ::comphelper::OInterfaceCompare< XInterface > > BasicManagerStore;

    typedef ::std::vector< BasicManagerCreationListener* >  CreationListeners;

    //====================================================================
    //= BasicManagerCleaner
    //====================================================================
    /// is the only instance which is allowed to delete a BasicManager instance
    class BasicManagerCleaner
    {
    public:
        static void deleteBasicManager( BasicManager*& _rpManager )
        {
            delete _rpManager;
            _rpManager = NULL;
        }
    };

    //====================================================================
    //= ImplRepository
    //====================================================================
    class ImplRepository : public ::utl::OEventListenerAdapter, public SfxListener
    {
    private:
        friend struct CreateImplRepository;
        ImplRepository();

    private:
        ::osl::Mutex        m_aMutex;
        BasicManagerStore   m_aStore;
        CreationListeners   m_aCreationListeners;

    public:
        static ImplRepository& Instance();

        BasicManager*   getDocumentBasicManager( const Reference< XModel >& _rxDocumentModel );
        BasicManager*   getApplicationBasicManager( bool _bCreate );
        void            setApplicationBasicManager( BasicManager* _pBasicManager );
        void    registerCreationListener( BasicManagerCreationListener& _rListener );
        void    revokeCreationListener( BasicManagerCreationListener& _rListener );

    private:
        /** retrieves the location at which the BasicManager for the given model
            is stored.

            If previously, the BasicManager for this model has never been requested,
            then the model is added to the map, with an initial NULL BasicManager.

            @param _rxDocumentModel
                the model whose BasicManager's location is to be retrieved. Must not be <NULL/>.

            @precond
                our mutex is locked
        */
        BasicManagerPointer&
                impl_getLocationForModel( const Reference< XModel >& _rxDocumentModel );

        /** creates a new BasicManager instance for the given model

            @param _out_rpBasicManager
                reference to the pointer variable that will hold the new
                BasicManager.

            @param _rxDocumentModel
                the model whose BasicManager will be created. Must not be <NULL/>.
        */
        void impl_createManagerForModel(
                    BasicManagerPointer& _out_rpBasicManager,
                    const Reference< XModel >& _rxDocumentModel );

        /** creates the application-wide BasicManager
        */
        BasicManagerPointer impl_createApplicationBasicManager();

        /** notifies all listeners which expressed interest in the creation of BasicManager instances.
        */
        void    impl_notifyCreationListeners(
                    const Reference< XModel >& _rxDocumentModel,
                    BasicManager& _rManager
                 );

        /** retrieves the current storage of a given document

            @param  _rxDocument
                the document whose storage is to be retrieved.

            @param  _out_rStorage
                takes the storage upon successful return. Note that this might be <NULL/> even
                if <TRUE/> is returned. In this case, the document has not yet been saved.

            @return
                <TRUE/> if the storage could be successfully retrieved (in which case
                <arg>_out_rStorage</arg> might or might not be <NULL/>), <FALSE/> otherwise.
                In the latter case, processing this document should stop.
        */
        bool    impl_getDocumentStorage_nothrow( const Reference< XModel >& _rxDocument, Reference< XStorage >& _out_rStorage );

        /** retrieves the containers for Basic and Dialog libraries for a given document

            @param  _rxDocument
                the document whose containers are to be retrieved.

            @param _out_rxBasicLibraries
                takes the basic library container upon successful return

            @param _out_rxDialogLibraries
                takes the dialog library container upon successful return

            @return
                <TRUE/> if and only if both containers exist, and could successfully be retrieved
        */
        bool    impl_getDocumentLibraryContainers_nothrow(
                    const Reference< XModel >& _rxDocument,
                    Reference< XPersistentLibraryContainer >& _out_rxBasicLibraries,
                    Reference< XPersistentLibraryContainer >& _out_rxDialogLibraries
                );

        /** initializes the given library containers, which belong to a document
        */
        void    impl_initDocLibraryContainers_nothrow(
                    const Reference< XPersistentLibraryContainer >& _rxBasicLibraries,
                    const Reference< XPersistentLibraryContainer >& _rxDialogLibraries
                );

        // OEventListenerAdapter overridables
        virtual void _disposing( const ::com::sun::star::lang::EventObject& _rSource );

        // SfxListener overridables
        virtual void Notify( SfxBroadcaster& _rBC, const SfxHint& _rHint );

        /** removes the Model/BasicManager pair given by iterator from our store
        */
        void impl_removeFromRepository( BasicManagerStore::iterator _pos );

    private:
        StarBASIC* impl_getDefaultAppBasicLibrary();
    };

    //====================================================================
    //= CreateImplRepository
    //====================================================================
    struct CreateImplRepository
    {
        ImplRepository* operator()()
        {
            static ImplRepository* pRepository = new ImplRepository;
            return pRepository;
        }
    };


    //====================================================================
    //= ImplRepository
    //====================================================================
    //--------------------------------------------------------------------
    ImplRepository::ImplRepository()
    {
    }

    //--------------------------------------------------------------------
    ImplRepository& ImplRepository::Instance()
    {
        return *rtl_Instance< ImplRepository, CreateImplRepository, ::osl::MutexGuard, ::osl::GetGlobalMutex >::
            create( CreateImplRepository(), ::osl::GetGlobalMutex() );
    }

    //--------------------------------------------------------------------
    BasicManager* ImplRepository::getDocumentBasicManager( const Reference< XModel >& _rxDocumentModel )
    {
        ::osl::MutexGuard aGuard( m_aMutex );

        /*  #163556# (DR) - This function may be called recursively while
            constructing the Basic manager and loading the Basic storage. By
            passing the map entry received from impl_getLocationForModel() to
            the function impl_createManagerForModel(), the new Basic manager
            will be put immediately into the map of existing Basic managers,
            thus a recursive call of this function will find and return it
            without creating another instance.
         */
        BasicManagerPointer& pBasicManager = impl_getLocationForModel( _rxDocumentModel );
        if ( pBasicManager == NULL )
            impl_createManagerForModel( pBasicManager, _rxDocumentModel );

        return pBasicManager;
    }

    //--------------------------------------------------------------------
    BasicManager* ImplRepository::getApplicationBasicManager( bool _bCreate )
    {
        ::osl::MutexGuard aGuard( m_aMutex );

        BasicManager* pAppManager = GetSbData()->pAppBasMgr;
        if ( ( pAppManager == NULL ) && _bCreate )
            pAppManager = impl_createApplicationBasicManager();

        return pAppManager;
    }

    //--------------------------------------------------------------------
    void ImplRepository::setApplicationBasicManager( BasicManager* _pBasicManager )
    {
        ::osl::MutexGuard aGuard( m_aMutex );

        BasicManager* pPreviousManager = getApplicationBasicManager( false );
        BasicManagerCleaner::deleteBasicManager( pPreviousManager );

        GetSbData()->pAppBasMgr = _pBasicManager;
    }

    //--------------------------------------------------------------------
    BasicManager* ImplRepository::impl_createApplicationBasicManager()
    {
        ::osl::MutexGuard aGuard( m_aMutex );
        OSL_PRECOND( getApplicationBasicManager( false ) == NULL, "ImplRepository::impl_createApplicationBasicManager: there already is one!" );

        // Determine Directory
        SvtPathOptions aPathCFG;
        String aAppBasicDir( aPathCFG.GetBasicPath() );
        if ( !aAppBasicDir.Len() )
            aPathCFG.SetBasicPath( String::CreateFromAscii("$(prog)") );

        // #58293# soffice.new search only in user dir => first dir
        String aAppFirstBasicDir = aAppBasicDir.GetToken(1);

        // Create basic and load it
        // MT: #47347# AppBasicDir is now a PATH
        INetURLObject aAppBasic( SvtPathOptions().SubstituteVariable( String::CreateFromAscii("$(progurl)") ) );
        aAppBasic.insertName( Application::GetAppName() );

        BasicManager* pBasicManager = new BasicManager( new StarBASIC, &aAppBasicDir );
        setApplicationBasicManager( pBasicManager );

        // Als Destination das erste Dir im Pfad:
        String aFileName( aAppBasic.getName() );
        aAppBasic = INetURLObject( aAppBasicDir.GetToken(1) );
        DBG_ASSERT( aAppBasic.GetProtocol() != INET_PROT_NOT_VALID, "Invalid URL!" );
        aAppBasic.insertName( aFileName );
        pBasicManager->SetStorageName( aAppBasic.PathToFileName() );

        // Basic container
        SfxScriptLibraryContainer* pBasicCont = new SfxScriptLibraryContainer( Reference< XStorage >() );
        Reference< XPersistentLibraryContainer > xBasicCont( pBasicCont );
        pBasicCont->setBasicManager( pBasicManager );

        // Dialog container
        SfxDialogLibraryContainer* pDialogCont = new SfxDialogLibraryContainer( Reference< XStorage >() );
        Reference< XPersistentLibraryContainer > xDialogCont( pDialogCont );

        LibraryContainerInfo aInfo( xBasicCont, xDialogCont, static_cast< OldBasicPassword* >( pBasicCont ) );
        pBasicManager->SetLibraryContainerInfo( aInfo );

        // global constants

        // StarDesktop
        Reference< XMultiServiceFactory > xSMgr = ::comphelper::getProcessServiceFactory();
        pBasicManager->SetGlobalUNOConstant(
            "StarDesktop",
            makeAny( xSMgr->createInstance( ::rtl::OUString( RTL_CONSTASCII_USTRINGPARAM( "com.sun.star.frame.Desktop" ) ) ) )
         );

        // (BasicLibraries and DialogLibraries have automatically been added in SetLibraryContainerInfo)

        // notify
        impl_notifyCreationListeners( NULL, *pBasicManager );

        // outta here
        return pBasicManager;
    }

    //--------------------------------------------------------------------
    void ImplRepository::registerCreationListener( BasicManagerCreationListener& _rListener )
    {
        ::osl::MutexGuard aGuard( m_aMutex );
        m_aCreationListeners.push_back( &_rListener );
    }

    //--------------------------------------------------------------------
    void ImplRepository::revokeCreationListener( BasicManagerCreationListener& _rListener )
    {
        ::osl::MutexGuard aGuard( m_aMutex );
        CreationListeners::iterator pos = ::std::find( m_aCreationListeners.begin(), m_aCreationListeners.end(), &_rListener );
        if ( pos != m_aCreationListeners.end() )
            m_aCreationListeners.erase( pos );
        else {
            DBG_ERROR( "ImplRepository::revokeCreationListener: listener is not registered!" );
        }
    }

    //--------------------------------------------------------------------
    void ImplRepository::impl_notifyCreationListeners( const Reference< XModel >& _rxDocumentModel, BasicManager& _rManager )
    {
        for (   CreationListeners::const_iterator loop = m_aCreationListeners.begin();
                loop != m_aCreationListeners.end();
                ++loop
            )
        {
            (*loop)->onBasicManagerCreated( _rxDocumentModel, _rManager );
        }
    }

    //--------------------------------------------------------------------
    StarBASIC* ImplRepository::impl_getDefaultAppBasicLibrary()
    {
        BasicManager* pAppManager = getApplicationBasicManager( true );

        StarBASIC* pAppBasic = pAppManager ? pAppManager->GetLib(0) : NULL;
        DBG_ASSERT( pAppBasic != NULL, "impl_getApplicationBasic: unable to determine the default application's Basic library!" );
        return pAppBasic;
    }

    //--------------------------------------------------------------------
    BasicManagerPointer& ImplRepository::impl_getLocationForModel( const Reference< XModel >& _rxDocumentModel )
    {
        Reference< XInterface > xNormalized( _rxDocumentModel, UNO_QUERY );
        DBG_ASSERT( xNormalized.is(), "ImplRepository::impl_getLocationForModel: invalid model!" );

        BasicManagerPointer& location = m_aStore[ xNormalized ];
        return location;
    }

    //--------------------------------------------------------------------
    void ImplRepository::impl_initDocLibraryContainers_nothrow( const Reference< XPersistentLibraryContainer >& _rxBasicLibraries, const Reference< XPersistentLibraryContainer >& _rxDialogLibraries )
    {
        OSL_PRECOND( _rxBasicLibraries.is() && _rxDialogLibraries.is(),
            "ImplRepository::impl_initDocLibraryContainers_nothrow: illegal library containers, this will crash!" );

        try
        {
            // ensure there's a standard library in the basic container
            ::rtl::OUString aStdLibName( RTL_CONSTASCII_USTRINGPARAM( "Standard" ) );
            if ( !_rxBasicLibraries->hasByName( aStdLibName ) )
                _rxBasicLibraries->createLibrary( aStdLibName );
            // as well as in the dialog container
            if ( !_rxDialogLibraries->hasByName( aStdLibName ) )
                _rxDialogLibraries->createLibrary( aStdLibName );
        }
        catch( const Exception& )
        {
            DBG_UNHANDLED_EXCEPTION();
        }
    }

    //--------------------------------------------------------------------
    void ImplRepository::impl_createManagerForModel( BasicManagerPointer& _out_rpBasicManager, const Reference< XModel >& _rxDocumentModel )
    {
        StarBASIC* pAppBasic = impl_getDefaultAppBasicLibrary();

        _out_rpBasicManager = 0;
        Reference< XStorage > xStorage;
        if ( !impl_getDocumentStorage_nothrow( _rxDocumentModel, xStorage ) )
            // the document is not able to provide the storage it is based on.
            return;

        Reference< XPersistentLibraryContainer > xBasicLibs;
        Reference< XPersistentLibraryContainer > xDialogLibs;
        if ( !impl_getDocumentLibraryContainers_nothrow( _rxDocumentModel, xBasicLibs, xDialogLibs ) )
            // the document does not have BasicLibraries and DialogLibraries
            return;

        if ( xStorage.is() )
        {
            // load BASIC-manager
            SfxErrorContext aErrContext( ERRCTX_SFX_LOADBASIC,
                ::comphelper::DocumentInfo::getDocumentTitle( _rxDocumentModel ) );
            String aAppBasicDir = SvtPathOptions().GetBasicPath();

            // Storage and BaseURL are only needed by binary documents!
            SotStorageRef xDummyStor = new SotStorage( ::rtl::OUString() );
            _out_rpBasicManager = new BasicManager( *xDummyStor, String() /* TODO/LATER: xStorage */,
                                                                pAppBasic,
                                                                &aAppBasicDir, TRUE );
            if ( _out_rpBasicManager->HasErrors() )
            {
                // handle errors
                BasicError* pErr = _out_rpBasicManager->GetFirstError();
                while ( pErr )
                {
                    // show message to user
                    if ( ERRCODE_BUTTON_CANCEL == ErrorHandler::HandleError( pErr->GetErrorId() ) )
                    {
                        // user wants to break loading of BASIC-manager
                        BasicManagerCleaner::deleteBasicManager( _out_rpBasicManager );
                        xStorage.clear();
                        break;
                    }
                    pErr = _out_rpBasicManager->GetNextError();
                }
            }
        }

        // not loaded?
        if ( !xStorage.is() )
        {
            // create new BASIC-manager
            StarBASIC* pBasic = new StarBASIC( pAppBasic );
            pBasic->SetFlag( SBX_EXTSEARCH );
            _out_rpBasicManager = new BasicManager( pBasic, NULL, TRUE );
        }

        // knit the containers with the BasicManager
        LibraryContainerInfo aInfo( xBasicLibs, xDialogLibs, dynamic_cast< OldBasicPassword* >( xBasicLibs.get() ) );
        OSL_ENSURE( aInfo.mpOldBasicPassword, "ImplRepository::impl_createManagerForModel: wrong BasicLibraries implementation!" );
        _out_rpBasicManager->SetLibraryContainerInfo( aInfo );
        //pBasicCont->setBasicManager( _out_rpBasicManager );
            // that's not needed anymore today. The containers will retrieve their associated
            // BasicManager from the BasicManagerRepository, when needed.

        // initialize the containers
        impl_initDocLibraryContainers_nothrow( xBasicLibs, xDialogLibs );

        // damit auch Dialoge etc. 'qualifiziert' angesprochen werden k"onnen
        _out_rpBasicManager->GetLib(0)->SetParent( pAppBasic );

        // global properties in the document's Basic
        _out_rpBasicManager->SetGlobalUNOConstant( "ThisComponent", makeAny( _rxDocumentModel ) );

        // notify
        impl_notifyCreationListeners( _rxDocumentModel, *_out_rpBasicManager );

        // register as listener for this model being disposed/closed
        Reference< XComponent > xDocumentComponent( _rxDocumentModel, UNO_QUERY );
        OSL_ENSURE( xDocumentComponent.is(), "ImplRepository::impl_createManagerForModel: the document must be an XComponent!" );
        startComponentListening( xDocumentComponent );

        // register as listener for the BasicManager being destroyed
<<<<<<< HEAD
        StartListening( *_out_rpBasicManager );
=======
        StartListening( *pBasicManager );

        // #i104876: Library container must not be modified just after
        // creation. This happens as side effect when creating default
        // "Standard" libraries and needs to be corrected here
        xBasicLibs->setModified( sal_False );
        xDialogLibs->setModified( sal_False );

        return pBasicManager;
>>>>>>> d1242e6c
    }

    //--------------------------------------------------------------------
    bool ImplRepository::impl_getDocumentStorage_nothrow( const Reference< XModel >& _rxDocument, Reference< XStorage >& _out_rStorage )
    {
        _out_rStorage.clear();
        try
        {
            Reference< XStorageBasedDocument > xStorDoc( _rxDocument, UNO_QUERY_THROW );
            _out_rStorage.set( xStorDoc->getDocumentStorage() );
        }
        catch( const Exception& )
        {
            DBG_UNHANDLED_EXCEPTION();
            return false;
        }
        return true;
    }

    //--------------------------------------------------------------------
    bool ImplRepository::impl_getDocumentLibraryContainers_nothrow( const Reference< XModel >& _rxDocument,
        Reference< XPersistentLibraryContainer >& _out_rxBasicLibraries, Reference< XPersistentLibraryContainer >& _out_rxDialogLibraries )
    {
        _out_rxBasicLibraries.clear();
        _out_rxDialogLibraries.clear();
        try
        {
            Reference< XEmbeddedScripts > xScripts( _rxDocument, UNO_QUERY_THROW );
            _out_rxBasicLibraries.set( xScripts->getBasicLibraries(), UNO_QUERY_THROW );
            _out_rxDialogLibraries.set( xScripts->getDialogLibraries(), UNO_QUERY_THROW );
        }
        catch( const Exception& )
        {
            DBG_UNHANDLED_EXCEPTION();
        }
        return _out_rxBasicLibraries.is() && _out_rxDialogLibraries.is();
    }

    //--------------------------------------------------------------------
    void ImplRepository::impl_removeFromRepository( BasicManagerStore::iterator _pos )
    {
        OSL_PRECOND( _pos != m_aStore.end(), "ImplRepository::impl_removeFromRepository: invalid position!" );

        BasicManager* pManager = _pos->second;

        // *first* remove from map (else Notify won't work properly)
        m_aStore.erase( _pos );

        // *then* delete the BasicManager
        EndListening( *pManager );
        BasicManagerCleaner::deleteBasicManager( pManager );
    }

    //--------------------------------------------------------------------
    void ImplRepository::_disposing( const ::com::sun::star::lang::EventObject& _rSource )
    {
        ::osl::MutexGuard aGuard( m_aMutex );

        Reference< XInterface > xNormalizedSource( _rSource.Source, UNO_QUERY );
    #if OSL_DEBUG_LEVEL > 0
        bool bFound = false;
    #endif

        for (   BasicManagerStore::iterator loop = m_aStore.begin();
                loop != m_aStore.end();
                ++loop
            )
        {
            if ( loop->first.get() == xNormalizedSource.get() )
            {
                impl_removeFromRepository( loop );
            #if OSL_DEBUG_LEVEL > 0
                bFound = true;
            #endif
                break;
            }
        }

        OSL_ENSURE( bFound, "ImplRepository::_disposing: where does this come from?" );
    }

    //--------------------------------------------------------------------
    void ImplRepository::Notify( SfxBroadcaster& _rBC, const SfxHint& _rHint )
    {
        const SfxSimpleHint* pSimpleHint = dynamic_cast< const SfxSimpleHint* >( &_rHint );
        if ( !pSimpleHint || ( pSimpleHint->GetId() != SFX_HINT_DYING ) )
            // not interested in
            return;

        BasicManager* pManager = dynamic_cast< BasicManager* >( &_rBC );
        OSL_ENSURE( pManager, "ImplRepository::Notify: where does this come from?" );

        for (   BasicManagerStore::iterator loop = m_aStore.begin();
                loop != m_aStore.end();
                ++loop
            )
        {
            if ( loop->second == pManager )
            {
                // a BasicManager which is still in our repository is being deleted.
                // That's bad, since by definition, we *own* all instances in our
                // repository.
                OSL_ENSURE( false, "ImplRepository::Notify: nobody should tamper with the managers, except ourself!" );
                m_aStore.erase( loop );
                break;
            }
        }
    }

    //====================================================================
    //= BasicManagerRepository
    //====================================================================
    //--------------------------------------------------------------------
    BasicManager* BasicManagerRepository::getDocumentBasicManager( const Reference< XModel >& _rxDocumentModel )
    {
        return ImplRepository::Instance().getDocumentBasicManager( _rxDocumentModel );
    }

    //--------------------------------------------------------------------
    BasicManager* BasicManagerRepository::getApplicationBasicManager( bool _bCreate )
    {
        return ImplRepository::Instance().getApplicationBasicManager( _bCreate );
    }

    //--------------------------------------------------------------------
    void BasicManagerRepository::resetApplicationBasicManager()
    {
        return ImplRepository::Instance().setApplicationBasicManager( NULL );
    }

    //--------------------------------------------------------------------
    void BasicManagerRepository::registerCreationListener( BasicManagerCreationListener& _rListener )
    {
        ImplRepository::Instance().registerCreationListener( _rListener );
    }

    //--------------------------------------------------------------------
    void BasicManagerRepository::revokeCreationListener( BasicManagerCreationListener& _rListener )
    {
        ImplRepository::Instance().revokeCreationListener( _rListener );
    }

//........................................................................
} // namespace basic
//........................................................................
<|MERGE_RESOLUTION|>--- conflicted
+++ resolved
@@ -506,10 +506,7 @@
         startComponentListening( xDocumentComponent );
 
         // register as listener for the BasicManager being destroyed
-<<<<<<< HEAD
         StartListening( *_out_rpBasicManager );
-=======
-        StartListening( *pBasicManager );
 
         // #i104876: Library container must not be modified just after
         // creation. This happens as side effect when creating default
@@ -517,8 +514,6 @@
         xBasicLibs->setModified( sal_False );
         xDialogLibs->setModified( sal_False );
 
-        return pBasicManager;
->>>>>>> d1242e6c
     }
 
     //--------------------------------------------------------------------
