/* -*- Mode: C++; tab-width: 4; indent-tabs-mode: nil; c-basic-offset: 4 -*- */
/*************************************************************************
* DO NOT ALTER OR REMOVE COPYRIGHT NOTICES OR THIS FILE HEADER.
*
* Copyright 2000, 2010 Oracle and/or its affiliates.
*
* OpenOffice.org - a multi-platform office productivity suite
*
* This file is part of OpenOffice.org.
*
* OpenOffice.org is free software: you can redistribute it and/or modify
* it under the terms of the GNU Lesser General Public License version 3
* only, as published by the Free Software Foundation.
*
* OpenOffice.org is distributed in the hope that it will be useful,
* but WITHOUT ANY WARRANTY; without even the implied warranty of
* MERCHANTABILITY or FITNESS FOR A PARTICULAR PURPOSE.  See the
* GNU Lesser General Public License version 3 for more details
* (a copy is included in the LICENSE file that accompanied this code).
*
* You should have received a copy of the GNU Lesser General Public License
* version 3 along with OpenOffice.org.  If not, see
* <http://www.openoffice.org/license.html>
* for a copy of the LGPLv3 License.
************************************************************************/

#include "sal/config.h"

#include "com/sun/star/bridge/UnoUrlResolver.hpp"
#include "com/sun/star/bridge/XUnoUrlResolver.hpp"
#include "com/sun/star/connection/NoConnectException.hpp"
#include "com/sun/star/frame/XDesktop.hpp"
#include "com/sun/star/lang/DisposedException.hpp"
#include "com/sun/star/uno/Reference.hxx"
#include "com/sun/star/uno/XComponentContext.hpp"
#include "cppuhelper/bootstrap.hxx"
<<<<<<< HEAD

#include "cppunit/TestAssert.h"

#include "osl/process.h"
#include "osl/time.h"
#include "sal/types.h"
#include <sal/macros.h>
#include "test/getargument.hxx"
=======
#include <preextstl.h>
#include "cppunit/TestAssert.h"
#include <postextstl.h>
#include "osl/process.h"
#include "osl/time.h"
#include "sal/types.h"
>>>>>>> 36979f1c
#include "test/officeconnection.hxx"
#include "test/toabsolutefileurl.hxx"
#include "test/uniquepipename.hxx"

#include "getargument.hxx"

namespace {

namespace css = com::sun::star;

}

namespace test {

OfficeConnection::OfficeConnection(): process_(0) {}

OfficeConnection::~OfficeConnection() {}

void OfficeConnection::setUp() {
    rtl::OUString desc;
    rtl::OUString argSoffice;
    CPPUNIT_ASSERT(
        detail::getArgument(
            rtl::OUString(RTL_CONSTASCII_USTRINGPARAM("soffice")),
            &argSoffice));
    if (argSoffice.matchAsciiL(RTL_CONSTASCII_STRINGPARAM("path:"))) {
        desc = rtl::OUString(RTL_CONSTASCII_USTRINGPARAM("pipe,name=")) +
            uniquePipeName(
                rtl::OUString(RTL_CONSTASCII_USTRINGPARAM("oootest")));
        rtl::OUString noquickArg(
            RTL_CONSTASCII_USTRINGPARAM("--quickstart=no"));
        rtl::OUString nofirstArg(
            RTL_CONSTASCII_USTRINGPARAM("--nofirststartwizard"));
        rtl::OUString norestoreArg(RTL_CONSTASCII_USTRINGPARAM("--norestore"));
        //Disable use of the unix standalone splash screen app for the tests
        rtl::OUString noSplashArg(RTL_CONSTASCII_USTRINGPARAM("--no-oosplash"));
        rtl::OUString acceptArg(
            rtl::OUString(RTL_CONSTASCII_USTRINGPARAM("--accept=")) + desc +
            rtl::OUString(RTL_CONSTASCII_USTRINGPARAM(";urp")));
        rtl::OUString argUser;
        CPPUNIT_ASSERT(
            detail::getArgument(
                rtl::OUString(RTL_CONSTASCII_USTRINGPARAM("user")), &argUser));
        rtl::OUString userArg(
            rtl::OUString(
                RTL_CONSTASCII_USTRINGPARAM("-env:UserInstallation=")) +
            toAbsoluteFileUrl(argUser));
        rtl::OUString jreArg(
            RTL_CONSTASCII_USTRINGPARAM("-env:UNO_JAVA_JFW_ENV_JREHOME=true"));
        rtl_uString * args[] = {
<<<<<<< HEAD
            noquickArg.pData, nofirstArg.pData, norestoreArg.pData, noSplashArg.pData,
            acceptArg.pData, userArg.pData, jreArg.pData, classpathArg.pData };
=======
            noquickArg.pData, nofirstArg.pData, norestoreArg.pData,
            acceptArg.pData, userArg.pData, jreArg.pData };
>>>>>>> 36979f1c
        rtl_uString ** envs = 0;
        rtl::OUString argEnv;
        if (detail::getArgument(
                rtl::OUString(RTL_CONSTASCII_USTRINGPARAM("env")), &argEnv))
        {
            envs = &argEnv.pData;
        }
        CPPUNIT_ASSERT_EQUAL(
            osl_Process_E_None,
            osl_executeProcess(
                toAbsoluteFileUrl(
                    argSoffice.copy(RTL_CONSTASCII_LENGTH("path:"))).pData,
                args, SAL_N_ELEMENTS( args ), 0, 0, 0, envs,
                envs == 0 ? 0 : 1, &process_));
    } else if (argSoffice.matchAsciiL(RTL_CONSTASCII_STRINGPARAM("connect:"))) {
        desc = argSoffice.copy(RTL_CONSTASCII_LENGTH("connect:"));
    } else {
        CPPUNIT_FAIL(
            "\"soffice\" argument starts with neither \"path:\" nor"
            " \"connect:\"");
    }
    css::uno::Reference< css::bridge::XUnoUrlResolver > resolver(
        css::bridge::UnoUrlResolver::create(
            cppu::defaultBootstrap_InitialComponentContext()));
    for (;;) {
        try {
            context_ =
                css::uno::Reference< css::uno::XComponentContext >(
                    resolver->resolve(
                        rtl::OUString(RTL_CONSTASCII_USTRINGPARAM("uno:")) +
                        desc +
                        rtl::OUString(
                            RTL_CONSTASCII_USTRINGPARAM(
                                ";urp;StarOffice.ComponentContext"))),
                    css::uno::UNO_QUERY_THROW);
            break;
        } catch (css::connection::NoConnectException &) {}
        if (process_ != 0) {
            TimeValue delay = { 1, 0 }; // 1 sec
            CPPUNIT_ASSERT_EQUAL(
                osl_Process_E_TimedOut,
                osl_joinProcessWithTimeout(process_, &delay));
        }
    }
}

void OfficeConnection::tearDown() {
    if (process_ != 0) {
        if (context_.is()) {
            css::uno::Reference< css::frame::XDesktop > desktop(
                context_->getServiceManager()->createInstanceWithContext(
                    rtl::OUString(
                        RTL_CONSTASCII_USTRINGPARAM(
                            "com.sun.star.frame.Desktop")),
                    context_),
                css::uno::UNO_QUERY_THROW);
            context_.clear();
            try {
                CPPUNIT_ASSERT(desktop->terminate());
                desktop.clear();
            } catch (css::lang::DisposedException &) {}
                // it appears that DisposedExceptions can already happen while
                // receiving the response of the terminate call
        }
        CPPUNIT_ASSERT_EQUAL(osl_Process_E_None, osl_joinProcess(process_));
        oslProcessInfo info;
        info.Size = sizeof info;
        CPPUNIT_ASSERT_EQUAL(
            osl_Process_E_None,
            osl_getProcessInfo(process_, osl_Process_EXITCODE, &info));
        CPPUNIT_ASSERT_EQUAL(oslProcessExitCode(0), info.Code);
        osl_freeProcessHandle(process_);
    }
}

css::uno::Reference< css::uno::XComponentContext >
OfficeConnection::getComponentContext() const {
    return context_;
}

}

/* vim:set shiftwidth=4 softtabstop=4 expandtab: */<|MERGE_RESOLUTION|>--- conflicted
+++ resolved
@@ -34,7 +34,6 @@
 #include "com/sun/star/uno/Reference.hxx"
 #include "com/sun/star/uno/XComponentContext.hpp"
 #include "cppuhelper/bootstrap.hxx"
-<<<<<<< HEAD
 
 #include "cppunit/TestAssert.h"
 
@@ -42,15 +41,6 @@
 #include "osl/time.h"
 #include "sal/types.h"
 #include <sal/macros.h>
-#include "test/getargument.hxx"
-=======
-#include <preextstl.h>
-#include "cppunit/TestAssert.h"
-#include <postextstl.h>
-#include "osl/process.h"
-#include "osl/time.h"
-#include "sal/types.h"
->>>>>>> 36979f1c
 #include "test/officeconnection.hxx"
 #include "test/toabsolutefileurl.hxx"
 #include "test/uniquepipename.hxx"
@@ -100,14 +90,12 @@
             toAbsoluteFileUrl(argUser));
         rtl::OUString jreArg(
             RTL_CONSTASCII_USTRINGPARAM("-env:UNO_JAVA_JFW_ENV_JREHOME=true"));
+        rtl::OUString classpathArg(
+            RTL_CONSTASCII_USTRINGPARAM(
+                "-env:UNO_JAVA_JFW_ENV_CLASSPATH=true"));
         rtl_uString * args[] = {
-<<<<<<< HEAD
             noquickArg.pData, nofirstArg.pData, norestoreArg.pData, noSplashArg.pData,
             acceptArg.pData, userArg.pData, jreArg.pData, classpathArg.pData };
-=======
-            noquickArg.pData, nofirstArg.pData, norestoreArg.pData,
-            acceptArg.pData, userArg.pData, jreArg.pData };
->>>>>>> 36979f1c
         rtl_uString ** envs = 0;
         rtl::OUString argEnv;
         if (detail::getArgument(
