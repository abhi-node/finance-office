--- conflicted
+++ resolved
@@ -257,13 +257,8 @@
     // Mit Ausnahme des Falls, dass SwitchToUCS2==sal_False und
     // SVPAR_CS_DONTKNOW uebergeben wird muss der String mit zwei(!)
     // 0-Bytes an einer geraden(!) Position terminiert sein.
-<<<<<<< HEAD
     static bool IsHTMLFormat( const sal_Char* pHeader,
-                      BOOL bSwitchToUCS2 = FALSE,
-=======
-    static FASTBOOL IsHTMLFormat( const sal_Char* pHeader,
                       sal_Bool bSwitchToUCS2 = sal_False,
->>>>>>> e2a3d487
                       rtl_TextEncoding eEnc=RTL_TEXTENCODING_DONTKNOW );
 
     sal_Bool ParseScriptOptions( String& rLangString, const String&, HTMLScriptLanguage& rLang,
