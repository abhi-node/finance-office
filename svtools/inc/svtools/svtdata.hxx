--- conflicted
+++ resolved
@@ -55,11 +55,7 @@
     static ImpSvtData & GetSvtData();
 };
 
-<<<<<<< HEAD
-=======
 //============================================================================
->>>>>>> 525de6f8
-
 class SvtResId: public ResId
 {
 public:
