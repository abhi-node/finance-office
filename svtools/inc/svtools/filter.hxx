--- conflicted
+++ resolved
@@ -157,32 +157,6 @@
 
     void                ImpConstruct();
 
-<<<<<<< HEAD
-    sal_Bool                ImpDetectBMP( SvStream& rStm, sal_Bool bExtendedInfo );
-    sal_Bool                ImpDetectGIF( SvStream& rStm, sal_Bool bExtendedInfo );
-    sal_Bool                ImpDetectJPG( SvStream& rStm, sal_Bool bExtendedInfo );
-    sal_Bool                ImpDetectPCD( SvStream& rStm, sal_Bool bExtendedInfo );
-    sal_Bool                ImpDetectPCX( SvStream& rStm, sal_Bool bExtendedInfo );
-    sal_Bool                ImpDetectPNG( SvStream& rStm, sal_Bool bExtendedInfo );
-    sal_Bool                ImpDetectTIF( SvStream& rStm, sal_Bool bExtendedInfo );
-    sal_Bool                ImpDetectXBM( SvStream& rStm, sal_Bool bExtendedInfo );
-    sal_Bool                ImpDetectXPM( SvStream& rStm, sal_Bool bExtendedInfo );
-    sal_Bool                ImpDetectPBM( SvStream& rStm, sal_Bool bExtendedInfo );
-    sal_Bool                ImpDetectPGM( SvStream& rStm, sal_Bool bExtendedInfo );
-    sal_Bool                ImpDetectPPM( SvStream& rStm, sal_Bool bExtendedInfo );
-    sal_Bool                ImpDetectRAS( SvStream& rStm, sal_Bool bExtendedInfo );
-    sal_Bool                ImpDetectTGA( SvStream& rStm, sal_Bool bExtendedInfo );
-    sal_Bool                ImpDetectPSD( SvStream& rStm, sal_Bool bExtendedInfo );
-    sal_Bool                ImpDetectEPS( SvStream& rStm, sal_Bool bExtendedInfo );
-    sal_Bool                ImpDetectDXF( SvStream& rStm, sal_Bool bExtendedInfo );
-    sal_Bool                ImpDetectMET( SvStream& rStm, sal_Bool bExtendedInfo );
-    sal_Bool                ImpDetectPCT( SvStream& rStm, sal_Bool bExtendedInfo );
-    sal_Bool                ImpDetectSGF( SvStream& rStm, sal_Bool bExtendedInfo );
-    sal_Bool                ImpDetectSVM( SvStream& rStm, sal_Bool bExtendedInfo );
-    sal_Bool                ImpDetectWMF( SvStream& rStm, sal_Bool bExtendedInfo );
-    sal_Bool                ImpDetectSGV( SvStream& rStm, sal_Bool bExtendedInfo );
-    sal_Bool                ImpDetectEMF( SvStream& rStm, sal_Bool bExtendedInfo );
-=======
     sal_Bool            ImpDetectBMP( SvStream& rStm, sal_Bool bExtendedInfo );
     sal_Bool            ImpDetectGIF( SvStream& rStm, sal_Bool bExtendedInfo );
     sal_Bool            ImpDetectJPG( SvStream& rStm, sal_Bool bExtendedInfo );
@@ -208,8 +182,6 @@
     sal_Bool            ImpDetectSGV( SvStream& rStm, sal_Bool bExtendedInfo );
     sal_Bool            ImpDetectEMF( SvStream& rStm, sal_Bool bExtendedInfo );
     sal_Bool            ImpDetectSVG( SvStream& rStm, sal_Bool bExtendedInfo );
-
->>>>>>> 9e849585
     GraphicDescriptor( const GraphicDescriptor& );
     GraphicDescriptor& operator=( const GraphicDescriptor& );
 
