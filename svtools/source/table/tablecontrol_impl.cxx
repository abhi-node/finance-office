--- conflicted
+++ resolved
@@ -1312,41 +1312,10 @@
     void TableControl_Impl::onResize()
     {
         DBG_CHECK_ME();
-<<<<<<< HEAD
-        if(m_nRowCount != 0)
-        {
-            if(m_nColumnCount != 0)
-            {
-                if(m_bResizingGrid)
-                    impl_ni_updateColumnWidths();
-                invalidateRows();
-                m_bResizingGrid = true;
-            }
-        }
-        else
-        {
-            //In the case that column headers are defined but data hasn't yet been set,
-            //only column headers will be shown
-            if(m_pModel->hasColumnHeaders())
-            {
-                if(m_nColHeaderHeightPixel>1)
-                {
-                    m_pDataWindow->SetSizePixel( m_rAntiImpl.GetOutputSizePixel());
-                    if(m_bResizingGrid)
-                    //update column widths to fit in grid
-                        impl_ni_updateColumnWidths();
-                    m_bResizingGrid = true;
-                }
-            }
-            if(m_nColumnCount != 0)
-                impl_ni_updateScrollbars();
-        }
-=======
 
         impl_ni_updateColumnWidths();
         impl_ni_updateScrollbars();
         checkCursorPosition();
->>>>>>> 0fd19afc
     }
 
     //------------------------------------------------------------------------------------------------------------------
@@ -2439,43 +2408,6 @@
     }
 
     //--------------------------------------------------------------------
-<<<<<<< HEAD
-    void TableControl_Impl::resizeColumn(const Point& rPoint)
-    {
-        Pointer aNewPointer(POINTER_ARROW);
-        int headerRowWidth = 0;
-        if(m_pModel->hasRowHeaders())
-            headerRowWidth = m_rAntiImpl.LogicToPixel( Size(m_pModel->getRowHeaderWidth(), 0 ), MAP_APPFONT ).Width();
-        int resizingColumn=m_nCurColumn-m_nLeftColumn;
-        PColumnModel pColumn = m_pModel->getColumnModel(m_nCurColumn);
-        impl_ni_getAccVisibleColWidths();
-        int newColWidth = m_aColumnWidthsPixel[m_nCurColumn];
-        //make resize area for the separator wider
-        int nLeft = m_aVisibleColumnWidthsPixel[resizingColumn]-4;
-        //subtract 1 from m_aAccColumnWidthPixel because right border should be part of the current cell
-        int nRight = m_aVisibleColumnWidthsPixel[resizingColumn]-1;
-        if( rPoint.X()> nLeft && rPoint.X()<nRight && pColumn->isResizable())
-            aNewPointer = Pointer( POINTER_HSPLIT );
-        //MouseButton was pressed but not yet released, mouse is moving
-        if(m_bResizing)
-        {
-            if(rPoint.X() > m_pDataWindow->GetOutputSizePixel().Width() || rPoint.X() < m_aVisibleColumnWidthsPixel[resizingColumn]-newColWidth)
-                aNewPointer = Pointer( POINTER_NOTALLOWED);
-            else
-                aNewPointer = Pointer( POINTER_HSPLIT );
-            m_pDataWindow->HideTracking();
-            int lineHeight = 0;
-            if(m_pModel->hasColumnHeaders())
-                lineHeight+= m_nColHeaderHeightPixel;
-            lineHeight+=m_nRowHeightPixel*m_nRowCount;
-            int gridHeight = m_pDataWindow->GetOutputSizePixel().Height();
-            if(lineHeight >= gridHeight)
-                lineHeight = gridHeight;
-            m_pDataWindow->ShowTracking(Rectangle(Point(rPoint.X(),0), Size(1, lineHeight )),
-                SHOWTRACK_SPLIT | SHOWTRACK_WINDOW);
-        }
-        m_pDataWindow->SetPointer(aNewPointer);
-=======
     RowPos TableControl_Impl::impl_getRowForAbscissa( long const i_abscissa ) const
     {
         DBG_CHECK_ME();
@@ -2489,26 +2421,11 @@
         long const abscissa = i_abscissa - m_nColHeaderHeightPixel;
         long const row = m_nTopRow + abscissa / m_nRowHeightPixel;
         return row < m_pModel->getRowCount() ? row : ROW_INVALID;
->>>>>>> 0fd19afc
     }
 
     //--------------------------------------------------------------------
     bool TableControl_Impl::markRowAsDeselected( RowPos const i_rowIndex )
     {
-<<<<<<< HEAD
-        m_bResizingGrid = false;
-        m_nResizingColumn = m_nCurColumn;
-        PColumnModel pColumn = m_pModel->getColumnModel(m_nResizingColumn);
-        //make resize area for the separator wider
-        int nLeft = m_aVisibleColumnWidthsPixel[m_nResizingColumn-m_nLeftColumn]-4;
-        int nRight = m_aVisibleColumnWidthsPixel[m_nResizingColumn-m_nLeftColumn]-1;
-        if(rPoint.X()> nLeft && rPoint.X()<nRight && pColumn->isResizable())
-        {
-            m_pDataWindow->CaptureMouse();
-            m_bResizing = true;
-        }
-        return m_bResizing;
-=======
         DBG_CHECK_ME();
 
         ::std::vector< RowPos >::iterator selPos = ::std::find( m_aSelectedRows.begin(), m_aSelectedRows.end(), i_rowIndex );
@@ -2517,7 +2434,6 @@
 
         m_aSelectedRows.erase( selPos );
         return true;
->>>>>>> 0fd19afc
     }
 
     //--------------------------------------------------------------------
