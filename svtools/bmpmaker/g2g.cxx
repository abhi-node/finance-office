/* -*- Mode: C++; tab-width: 4; indent-tabs-mode: nil; c-basic-offset: 4 -*- */
/*************************************************************************
 *
 * DO NOT ALTER OR REMOVE COPYRIGHT NOTICES OR THIS FILE HEADER.
 *
 * Copyright 2000, 2010 Oracle and/or its affiliates.
 *
 * OpenOffice.org - a multi-platform office productivity suite
 *
 * This file is part of OpenOffice.org.
 *
 * OpenOffice.org is free software: you can redistribute it and/or modify
 * it under the terms of the GNU Lesser General Public License version 3
 * only, as published by the Free Software Foundation.
 *
 * OpenOffice.org is distributed in the hope that it will be useful,
 * but WITHOUT ANY WARRANTY; without even the implied warranty of
 * MERCHANTABILITY or FITNESS FOR A PARTICULAR PURPOSE.  See the
 * GNU Lesser General Public License version 3 for more details
 * (a copy is included in the LICENSE file that accompanied this code).
 *
 * You should have received a copy of the GNU Lesser General Public License
 * version 3 along with OpenOffice.org.  If not, see
 * <http://www.openoffice.org/license.html>
 * for a copy of the LGPLv3 License.
 *
 ************************************************************************/

// MARKER(update_precomp.py): autogen include statement, do not remove
#include "precompiled_svtools.hxx"

#include <stdio.h>
#include <signal.h>
#include <ctype.h>

#include <sal/main.h>

#include <tools/fsys.hxx>
#include <tools/stream.hxx>
#include <vcl/svapp.hxx>
#include "svtools/filter.hxx"

#define EXIT_NOERROR                0x00000000
#define EXIT_COMMONERROR            0x00000001
#define EXIT_INVALID_FILE           0x00000002
#define EXIT_INVALID_GRAPHICFILTER  0x00000004
#define EXIT_INVALID_INPUTGRAPHIC   0x00000008
#define EXIT_OUTPUTERROR            0x00000010

#define LOWERHEXTONUM( _def_Char )  (((_def_Char)<='9') ? ((_def_Char)-'0') : ((_def_Char)-'a'+10))

// ----------
// - G2GApp -
// ----------

class G2GApp
{
private:

    sal_uInt8           cExitCode;

    void            ShowUsage();
    sal_Bool            GetCommandOption( const ::std::vector< String >& rArgs, const String& rSwitch, String& rParam );
    void            SetExitCode( sal_uInt8 cExit ) { if( ( EXIT_NOERROR == cExitCode ) || ( cExit != EXIT_NOERROR ) ) cExitCode = cExit; }

    virtual void    Message( const String& rText, sal_uInt8 cExitCode = EXIT_NOERROR );

public:

                    G2GApp();
    virtual        ~G2GApp();

    int             Start( const ::std::vector< String >& rArgs );
};

// -----------------------------------------------------------------------

G2GApp::G2GApp()
{
}

// -----------------------------------------------------------------------

G2GApp::~G2GApp()
{
}

// -----------------------------------------------------------------------

sal_Bool G2GApp::GetCommandOption( const ::std::vector< String >& rArgs, const String& rSwitch, String& rParam )
{
    sal_Bool bRet = sal_False;

    for( int i = 0, nCount = rArgs.size(); ( i < nCount ) && !bRet; i++ )
    {
        String  aTestStr( '-' );

        for( int n = 0; ( n < 2 ) && !bRet; n++ )
        {
            aTestStr += rSwitch;

            if( aTestStr.CompareIgnoreCaseToAscii( rArgs[ i ] ) == COMPARE_EQUAL )
            {
                bRet = sal_True;

                if( i < ( nCount - 1 ) )
                    rParam = rArgs[ i + 1 ];
                else
                    rParam = String();
            }

            if( 0 == n )
                aTestStr = '/';
        }
    }

    return bRet;
}

// -----------------------------------------------------------------------

void G2GApp::Message( const String& rText, sal_uInt8 nExitCode )
{
    if( EXIT_NOERROR != nExitCode )
        SetExitCode( nExitCode );

    ByteString aText( rText, RTL_TEXTENCODING_UTF8 );
    aText.Append( "\r\n" );
    fprintf( stderr, "%s", aText.GetBuffer() );
}

// -----------------------------------------------------------------------------

void G2GApp::ShowUsage()
{
    Message( String( RTL_CONSTASCII_USTRINGPARAM( "Usage:" ) ) );
    Message( String( RTL_CONSTASCII_USTRINGPARAM( "    g2g inputfile outputfile -format exportformat -filterpath path [ -# RRGGBB ]" ) ) );
    Message( String( RTL_CONSTASCII_USTRINGPARAM( "Options:" ) ) );
    Message( String( RTL_CONSTASCII_USTRINGPARAM( "   -format       short name of export filter to use ( e.g. gif, png, jpg, ... )" ) ) );
    Message( String( RTL_CONSTASCII_USTRINGPARAM( "   -filterpath   path to externally loaded filter libraries" ) ) );
    Message( String( RTL_CONSTASCII_USTRINGPARAM( "   -#            hex value of color to be set transparent in export file (optional)" ) ) );
    Message( String( RTL_CONSTASCII_USTRINGPARAM( "Examples:" ) ) );
    Message( String( RTL_CONSTASCII_USTRINGPARAM( "    g2g /home/test.bmp /home/test.jpg -format jpg -filterpath /home/filter" ) ) );
    Message( String( RTL_CONSTASCII_USTRINGPARAM( "    g2g /home/test.bmp /home/test.gif -format gif -filterpath /home/filter -# C0C0C0" ) ) );
}

// -----------------------------------------------------------------------------

int G2GApp::Start( const ::std::vector< String >& rArgs )
{
<<<<<<< HEAD
    size_t nCmdCount = rArgs.size();
=======
    int     nCmdCount = rArgs.size();
    sal_uInt16  nCurCmd = 0;
>>>>>>> e2a3d487

    cExitCode = EXIT_NOERROR;

    if( nCmdCount >= 6 )
    {
        GraphicFilter   aFilter( sal_False );
        String          aInFile, aOutFile, aFilterStr, aFilterPath, aTransColStr;
        size_t nCurCmd = 0;

        aInFile = rArgs[ nCurCmd++ ];
        aOutFile = rArgs[ nCurCmd++ ];
        GetCommandOption( rArgs, String( RTL_CONSTASCII_USTRINGPARAM( "format" ) ), aFilterStr );
        GetCommandOption( rArgs, String( RTL_CONSTASCII_USTRINGPARAM( "filterpath" ) ), aFilterPath );
        GetCommandOption( rArgs, '#', aTransColStr );

        aFilter.SetFilterPath( aFilterPath );

        if( aInFile.Len() && aOutFile.Len() && aFilterStr.Len() )
        {
            const sal_uInt16 nExportFilter = aFilter.GetExportFormatNumberForShortName( aFilterStr );

            if( GRFILTER_FORMAT_NOTFOUND == nExportFilter )
                Message( String( RTL_CONSTASCII_USTRINGPARAM( "invalid graphic filter" ) ), EXIT_INVALID_GRAPHICFILTER );
            else
            {
                if( DirEntry( aInFile ).Exists() )
                {
                    SvFileStream    aInStm( aInFile, STREAM_READ );
                    Graphic         aGraphic;
                    const GfxLink   aGfxLink;

                    aGraphic.SetLink( aGfxLink );

                    if( aFilter.ImportGraphic( aGraphic, aInFile, aInStm ) == GRFILTER_OK )
                    {
                        SvFileStream aOutStm( aOutFile, STREAM_WRITE | STREAM_TRUNC );

                        if( ( aTransColStr.Len() == 6 ) && aFilter.IsExportPixelFormat( nExportFilter ) )
                        {
                            ByteString  aHexStr( aTransColStr, RTL_TEXTENCODING_ASCII_US );
                            sal_Bool    bHex = sal_True;

                            aHexStr.ToLowerAscii();

                            for( sal_uInt16 i = 0; ( i < 6 ) && bHex; i++ )
                                if( !isxdigit( aHexStr.GetChar( i ) ) )
                                    bHex = sal_False;

                            if( bHex )
                            {
                                const sal_uInt8 cTransR = ( LOWERHEXTONUM( aHexStr.GetChar( 0 ) ) << 4 ) | LOWERHEXTONUM( aHexStr.GetChar( 1 ) );
                                const sal_uInt8 cTransG = ( LOWERHEXTONUM( aHexStr.GetChar( 2 ) ) << 4 ) | LOWERHEXTONUM( aHexStr.GetChar( 3 ) );
                                const sal_uInt8 cTransB = ( LOWERHEXTONUM( aHexStr.GetChar( 4 ) ) << 4 ) | LOWERHEXTONUM( aHexStr.GetChar( 5 ) );

                                BitmapEx    aBmpEx( aGraphic.GetBitmapEx() );
                                Bitmap      aOldBmp( aBmpEx.GetBitmap() );
                                Bitmap      aOldMask( aBmpEx.GetMask() );
                                Bitmap      aNewMask( aOldBmp.CreateMask( Color( cTransR, cTransG, cTransB ) ) );

                                if( !aOldMask.IsEmpty() )
                                    aNewMask.CombineSimple( aOldMask, BMP_COMBINE_OR );

                                aGraphic = BitmapEx( aOldBmp, aNewMask );
                            }
                        }

                        aFilter.ExportGraphic( aGraphic, aOutFile, aOutStm, nExportFilter );

                        if( aOutStm.GetError() )
                            Message( String( RTL_CONSTASCII_USTRINGPARAM( "could not write output file" ) ), EXIT_OUTPUTERROR );
                    }
                    else
                        Message( String( RTL_CONSTASCII_USTRINGPARAM( "could import graphic" ) ), EXIT_INVALID_INPUTGRAPHIC );
                }
                else
                    Message( String( RTL_CONSTASCII_USTRINGPARAM( "invalid file(s)" ) ), EXIT_INVALID_FILE );
            }
        }
    }
    else
        ShowUsage();

    return cExitCode;
}

// --------
// - Main -
// --------

int main( int nArgCount, char* ppArgs[] )
{
    ::std::vector< String > aArgs;
    G2GApp                  aG2GApp;

    InitVCL( com::sun::star::uno::Reference< com::sun::star::lang::XMultiServiceFactory >() );

    for( int i = 1; i < nArgCount; i++ )
        aArgs.push_back( String( ppArgs[ i ], RTL_TEXTENCODING_ASCII_US ) );

    return aG2GApp.Start( aArgs );
}

/* vim:set shiftwidth=4 softtabstop=4 expandtab: */<|MERGE_RESOLUTION|>--- conflicted
+++ resolved
@@ -148,12 +148,7 @@
 
 int G2GApp::Start( const ::std::vector< String >& rArgs )
 {
-<<<<<<< HEAD
     size_t nCmdCount = rArgs.size();
-=======
-    int     nCmdCount = rArgs.size();
-    sal_uInt16  nCurCmd = 0;
->>>>>>> e2a3d487
 
     cExitCode = EXIT_NOERROR;
 
