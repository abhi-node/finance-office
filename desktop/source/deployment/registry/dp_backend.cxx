--- conflicted
+++ resolved
@@ -125,11 +125,7 @@
 void PackageRegistryBackend::disposing()
 {
     try {
-<<<<<<< HEAD
         for ( t_string2ref::const_iterator i = m_bound.begin(); i != m_bound.end(); ++i)
-=======
-        for ( t_string2ref::const_iterator i = m_bound.begin(); i != m_bound.end(); i++)
->>>>>>> 4fba42e5
             i->second->removeEventListener(this);
         m_bound.clear();
         m_xComponentContext.clear();
