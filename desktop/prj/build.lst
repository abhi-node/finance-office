--- conflicted
+++ resolved
@@ -1,7 +1,3 @@
-<<<<<<< HEAD
-dt      desktop :    TRANSLATIONS:translations sfx2 stoc BOOST:boost svx DESKTOP:xmlhelp sal salhelper unoil officecfg offapi filter LIBXSLT:libxslt DESKTOP:helpcompiler NULL
-=======
-dt      desktop :    sfx2 stoc BERKELEYDB:berkeleydb BOOST:boost svx DESKTOP:xmlhelp sal salhelper unoil officecfg offapi filter LIBXSLT:libxslt DESKTOP:helpcompiler NULL
->>>>>>> a7261b42
+dt      desktop :    sfx2 stoc BOOST:boost svx DESKTOP:xmlhelp sal salhelper unoil officecfg offapi filter LIBXSLT:libxslt DESKTOP:helpcompiler NULL
 dt	desktop									usr1	-	all	dt_mkout NULL
 dt	desktop\prj						nmake	-	all	dt_prj NULL