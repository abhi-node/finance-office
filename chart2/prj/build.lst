--- conflicted
+++ resolved
@@ -22,10 +22,6 @@
 ch	chart2\source\controller\itemsetwrapper		nmake	-	all	ch_source_controller_itemsetwrapper ch_inc NULL
 ch  chart2\source\controller\chartapiwrapper	nmake   -   all ch_source_controller_chartapiwrapper ch_inc NULL
 ch	chart2\source\controller\main				nmake	-	all	ch_source_controller_main ch_inc NULL
-<<<<<<< HEAD
-ch	chart2\prj									get		-	all	ch_prj NULL
-ch chart2\qa\unoapi nmake - all ch_qa_unoapi NULL
-=======
 ch	chart2\source\controller\menus				nmake	-	all	ch_source_controller_menus ch_inc NULL
 ch	chart2\prj									get		-	all	ch_prj NULL
->>>>>>> bd26f484
+ch chart2\qa\unoapi nmake - all ch_qa_unoapi NULL