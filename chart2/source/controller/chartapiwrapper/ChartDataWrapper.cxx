/*************************************************************************
 *
 * DO NOT ALTER OR REMOVE COPYRIGHT NOTICES OR THIS FILE HEADER.
 *
 * Copyright 2000, 2010 Oracle and/or its affiliates.
 *
 * OpenOffice.org - a multi-platform office productivity suite
 *
 * This file is part of OpenOffice.org.
 *
 * OpenOffice.org is free software: you can redistribute it and/or modify
 * it under the terms of the GNU Lesser General Public License version 3
 * only, as published by the Free Software Foundation.
 *
 * OpenOffice.org is distributed in the hope that it will be useful,
 * but WITHOUT ANY WARRANTY; without even the implied warranty of
 * MERCHANTABILITY or FITNESS FOR A PARTICULAR PURPOSE.  See the
 * GNU Lesser General Public License version 3 for more details
 * (a copy is included in the LICENSE file that accompanied this code).
 *
 * You should have received a copy of the GNU Lesser General Public License
 * version 3 along with OpenOffice.org.  If not, see
 * <http://www.openoffice.org/license.html>
 * for a copy of the LGPLv3 License.
 *
 ************************************************************************/

// MARKER(update_precomp.py): autogen include statement, do not remove
#include "precompiled_chart2.hxx"
#include "ChartDataWrapper.hxx"
#include "macros.hxx"
#include "DiagramHelper.hxx"
#include "DataSourceHelper.hxx"
#include "servicenames_charttypes.hxx"
#include "ContainerHelper.hxx"
#include "CommonFunctors.hxx"
#include "ChartModelHelper.hxx"
#include "DataSeriesHelper.hxx"
#include "ControllerLockGuard.hxx"
#include "Chart2ModelContact.hxx"
#include <com/sun/star/beans/PropertyAttribute.hpp>
#include <com/sun/star/chart2/XTitled.hpp>
#include <com/sun/star/chart2/data/XNumericalDataSequence.hpp>
#include <com/sun/star/chart2/data/XTextualDataSequence.hpp>
#include <com/sun/star/chart2/data/XDataSource.hpp>
#include <com/sun/star/chart2/XDataSeries.hpp>
#include <com/sun/star/chart2/XDataSeriesContainer.hpp>
#include <com/sun/star/chart2/XCoordinateSystemContainer.hpp>
#include <com/sun/star/chart2/XChartTypeContainer.hpp>
#include <com/sun/star/chart2/data/XDataReceiver.hpp>
#include <com/sun/star/chart/ChartDataRowSource.hpp>
#include <com/sun/star/chart/XChartDocument.hpp>

#include "CharacterProperties.hxx"
#include "LineProperties.hxx"
#include "FillProperties.hxx"

#include <map>
#include <algorithm>
#include <rtl/math.hxx>

using namespace ::com::sun::star;
using ::com::sun::star::uno::Reference;
using ::com::sun::star::uno::Sequence;
using ::rtl::OUString;
using ::osl::MutexGuard;
using ::com::sun::star::chart2::XAnyDescriptionAccess;
using ::com::sun::star::chart::XComplexDescriptionAccess;
using ::com::sun::star::chart::XChartData;
using ::com::sun::star::chart::XChartDataArray;
using ::com::sun::star::chart::XDateCategories;

namespace
{
static const ::rtl::OUString lcl_aServiceName(
    RTL_CONSTASCII_USTRINGPARAM( "com.sun.star.comp.chart.ChartData" ));

uno::Sequence< uno::Sequence< double > > lcl_getNANInsteadDBL_MIN( const uno::Sequence< uno::Sequence< double > >& rData )
{
    uno::Sequence< uno::Sequence< double > > aRet;
    const sal_Int32 nOuterSize = rData.getLength();
    aRet.realloc( nOuterSize );
    for( sal_Int32 nOuter=0; nOuter<nOuterSize; ++nOuter )
    {
        sal_Int32 nInnerSize = rData[nOuter].getLength();
        aRet[nOuter].realloc( nInnerSize );
        for( sal_Int32 nInner=0; nInner<nInnerSize; ++nInner )
        {
            aRet[nOuter][nInner] = rData[nOuter][nInner];
            double& rValue = aRet[nOuter][nInner];
            if( rValue == DBL_MIN )
                ::rtl::math::setNan( &rValue );
        }
    }
    return aRet;
}

uno::Sequence< uno::Sequence< double > > lcl_getDBL_MINInsteadNAN( const uno::Sequence< uno::Sequence< double > >& rData )
{
    uno::Sequence< uno::Sequence< double > > aRet;
    const sal_Int32 nOuterSize = rData.getLength();
    aRet.realloc( nOuterSize );
    for( sal_Int32 nOuter=0; nOuter<nOuterSize; ++nOuter )
    {
        sal_Int32 nInnerSize = rData[nOuter].getLength();
        aRet[nOuter].realloc( nInnerSize );
        for( sal_Int32 nInner=0; nInner<nInnerSize; ++nInner )
        {
            aRet[nOuter][nInner] = rData[nOuter][nInner];
            double& rValue = aRet[nOuter][nInner];
            if( ::rtl::math::isNan( rValue ) )
                rValue = DBL_MIN;
        }
    }
    return aRet;
}

} // anonymous namespace

// --------------------------------------------------------------------------------

namespace chart
{
namespace wrapper
{

//--------------------------------------------------------------------------------------

struct lcl_Operator
{
    lcl_Operator()
    {
    }
    virtual ~lcl_Operator()
    {
    }
    virtual void apply( const Reference< XAnyDescriptionAccess >& xDataAccess ) = 0;

    virtual bool setsCategories( bool /*bDataInColumns*/ )
    {
        return false;
    }
};

//--------------------------------------------------------------------------

struct lcl_AllOperator : public lcl_Operator
{
    lcl_AllOperator( const Reference< XChartData >& xDataToApply )
        : lcl_Operator()
        , m_xDataToApply( xDataToApply )
    {
    }

    virtual bool setsCategories( bool /*bDataInColumns*/ )
    {
        return true;
    }

    virtual void apply( const Reference< XAnyDescriptionAccess >& xDataAccess )
    {
        if( !xDataAccess.is() )
            return;

        Reference< XAnyDescriptionAccess > xNewAny( m_xDataToApply, uno::UNO_QUERY );
        Reference< XComplexDescriptionAccess > xNewComplex( m_xDataToApply, uno::UNO_QUERY );
        if( xNewAny.is() )
        {
            xDataAccess->setData( xNewAny->getData() );
            xDataAccess->setComplexRowDescriptions( xNewAny->getComplexRowDescriptions() );
            xDataAccess->setComplexColumnDescriptions( xNewAny->getComplexColumnDescriptions() );
        }
        else if( xNewComplex.is() )
        {
            xDataAccess->setData( xNewComplex->getData() );
            xDataAccess->setComplexRowDescriptions( xNewComplex->getComplexRowDescriptions() );
            xDataAccess->setComplexColumnDescriptions( xNewComplex->getComplexColumnDescriptions() );
        }
        else
        {
            Reference< XChartDataArray > xNew( m_xDataToApply, uno::UNO_QUERY );
            if( xNew.is() )
            {
                xDataAccess->setData( xNew->getData() );
                xDataAccess->setRowDescriptions( xNew->getRowDescriptions() );
                xDataAccess->setColumnDescriptions( xNew->getColumnDescriptions() );
            }
        }
    }

    Reference< XChartData > m_xDataToApply;
};

//--------------------------------------------------------------------------

struct lcl_DataOperator : public lcl_Operator
{
    lcl_DataOperator( const Sequence< Sequence< double > >& rData )
        : lcl_Operator()
        , m_rData( rData )
    {
    }

    virtual void apply( const Reference< XAnyDescriptionAccess >& xDataAccess )
    {
        if( xDataAccess.is() )
            xDataAccess->setData( lcl_getNANInsteadDBL_MIN( m_rData ) );
    }

    const Sequence< Sequence< double > >& m_rData;
};

//--------------------------------------------------------------------------

struct lcl_RowDescriptionsOperator : public lcl_Operator
{
    lcl_RowDescriptionsOperator( const Sequence< OUString >& rRowDescriptions
        , const Reference< chart2::XChartDocument >& xChartDoc )
        : lcl_Operator()
        , m_rRowDescriptions( rRowDescriptions )
        , m_xChartDoc(xChartDoc)
        , m_bDataInColumns(true)
    {
    }

    virtual bool setsCategories( bool bDataInColumns )
    {
        m_bDataInColumns = bDataInColumns;
        return bDataInColumns;
    }

    virtual void apply( const Reference< XAnyDescriptionAccess >& xDataAccess )
    {
        if( xDataAccess.is() )
        {
            xDataAccess->setRowDescriptions( m_rRowDescriptions );
            if( m_bDataInColumns )
                DiagramHelper::switchToTextCategories( m_xChartDoc );
        }
    }

    const Sequence< OUString >& m_rRowDescriptions;
    Reference< chart2::XChartDocument > m_xChartDoc;
    bool m_bDataInColumns;
};

//--------------------------------------------------------------------------

struct lcl_ComplexRowDescriptionsOperator : public lcl_Operator
{
    lcl_ComplexRowDescriptionsOperator( const Sequence< Sequence< OUString > >& rComplexRowDescriptions
        , const Reference< chart2::XChartDocument >& xChartDoc )
        : lcl_Operator()
        , m_rComplexRowDescriptions( rComplexRowDescriptions )
        , m_xChartDoc(xChartDoc)
        , m_bDataInColumns(true)
    {
    }

    virtual bool setsCategories( bool bDataInColumns )
    {
<<<<<<< HEAD
        m_bDataInColumns = bDataInColumns;
=======
>>>>>>> 6f68642b
        return bDataInColumns;
    }

    virtual void apply( const Reference< XAnyDescriptionAccess >& xDataAccess )
    {
        if( xDataAccess.is() )
        {
            xDataAccess->setComplexRowDescriptions( m_rComplexRowDescriptions );
            if( m_bDataInColumns )
                DiagramHelper::switchToTextCategories( m_xChartDoc );
        }
    }

    const Sequence< Sequence< OUString > >& m_rComplexRowDescriptions;
    Reference< chart2::XChartDocument > m_xChartDoc;
    bool m_bDataInColumns;
};
//--------------------------------------------------------------------------

struct lcl_AnyRowDescriptionsOperator : public lcl_Operator
{
    lcl_AnyRowDescriptionsOperator( const Sequence< Sequence< uno::Any > >& rAnyRowDescriptions )
        : lcl_Operator()
        , m_rAnyRowDescriptions( rAnyRowDescriptions )
    {
    }

    virtual bool setsCategories( bool bDataInColumns )
    {
        return bDataInColumns;
    }

    virtual void apply( const Reference< XAnyDescriptionAccess >& xDataAccess )
    {
        if( xDataAccess.is() )
            xDataAccess->setAnyRowDescriptions( m_rAnyRowDescriptions );
    }

    const Sequence< Sequence< uno::Any > >& m_rAnyRowDescriptions;
};

//--------------------------------------------------------------------------

struct lcl_ColumnDescriptionsOperator : public lcl_Operator
{
    lcl_ColumnDescriptionsOperator( const Sequence< OUString >& rColumnDescriptions
        , const Reference< chart2::XChartDocument >& xChartDoc )
        : lcl_Operator()
        , m_rColumnDescriptions( rColumnDescriptions )
        , m_xChartDoc(xChartDoc)
        , m_bDataInColumns(true)
    {
    }

    virtual bool setsCategories( bool bDataInColumns )
    {
        m_bDataInColumns = bDataInColumns;
        return !bDataInColumns;
    }

    virtual void apply( const Reference< XAnyDescriptionAccess >& xDataAccess )
    {
        if( xDataAccess.is() )
        {
            xDataAccess->setColumnDescriptions( m_rColumnDescriptions );
            if( !m_bDataInColumns )
                DiagramHelper::switchToTextCategories( m_xChartDoc );
        }
    }

    const Sequence< OUString >& m_rColumnDescriptions;
    Reference< chart2::XChartDocument > m_xChartDoc;
    bool m_bDataInColumns;
};

//--------------------------------------------------------------------------

struct lcl_ComplexColumnDescriptionsOperator : public lcl_Operator
{
    lcl_ComplexColumnDescriptionsOperator( const Sequence< Sequence< OUString > >& rComplexColumnDescriptions
        , const Reference< chart2::XChartDocument >& xChartDoc )
        : lcl_Operator()
        , m_rComplexColumnDescriptions( rComplexColumnDescriptions )
        , m_xChartDoc(xChartDoc)
        , m_bDataInColumns(true)
    {
    }

    virtual bool setsCategories( bool bDataInColumns )
    {
        m_bDataInColumns = bDataInColumns;
        return !bDataInColumns;
    }

    virtual void apply( const Reference< XAnyDescriptionAccess >& xDataAccess )
    {
        if( xDataAccess.is() )
        {
            xDataAccess->setComplexColumnDescriptions( m_rComplexColumnDescriptions );
            if( !m_bDataInColumns )
                DiagramHelper::switchToTextCategories( m_xChartDoc );
        }
    }

    const Sequence< Sequence< OUString > >& m_rComplexColumnDescriptions;
    Reference< chart2::XChartDocument > m_xChartDoc;
    bool m_bDataInColumns;
};

//--------------------------------------------------------------------------

struct lcl_AnyColumnDescriptionsOperator : public lcl_Operator
{
    lcl_AnyColumnDescriptionsOperator( const Sequence< Sequence< uno::Any > >& rAnyColumnDescriptions )
        : lcl_Operator()
        , m_rAnyColumnDescriptions( rAnyColumnDescriptions )
    {
    }

    virtual bool setsCategories( bool bDataInColumns )
    {
        return !bDataInColumns;
    }

    virtual void apply( const Reference< XAnyDescriptionAccess >& xDataAccess )
    {
        if( xDataAccess.is() )
            xDataAccess->setAnyColumnDescriptions( m_rAnyColumnDescriptions );
    }

    const Sequence< Sequence< uno::Any > >& m_rAnyColumnDescriptions;
};

//--------------------------------------------------------------------------

struct lcl_DateCategoriesOperator : public lcl_Operator
{
    lcl_DateCategoriesOperator( const Sequence< double >& rDates )
        : lcl_Operator()
        , m_rDates( rDates )
    {
    }

    virtual bool setsCategories( bool /*bDataInColumns*/ )
    {
        return true;
    }

    virtual void apply( const Reference< XAnyDescriptionAccess >& xDataAccess )
    {
        Reference< XDateCategories > xDateCategories( xDataAccess, uno::UNO_QUERY );
        if( xDateCategories.is() )
            xDateCategories->setDateCategories( m_rDates );
    }

    const Sequence< double >& m_rDates;
};

//--------------------------------------------------------------------------

ChartDataWrapper::ChartDataWrapper( ::boost::shared_ptr< Chart2ModelContact > spChart2ModelContact ) :
        m_spChart2ModelContact( spChart2ModelContact ),
        m_aEventListenerContainer( m_aMutex )
{
    osl_incrementInterlockedCount( &m_refCount );
    initDataAccess();
    osl_decrementInterlockedCount( &m_refCount );
}

ChartDataWrapper::ChartDataWrapper( ::boost::shared_ptr< Chart2ModelContact > spChart2ModelContact,
                                    const Reference< XChartData >& xNewData ) :
        m_spChart2ModelContact( spChart2ModelContact ),
        m_aEventListenerContainer( m_aMutex )
{
    osl_incrementInterlockedCount( &m_refCount );
    lcl_AllOperator aOperator( xNewData );
    applyData( aOperator );
    osl_decrementInterlockedCount( &m_refCount );
}

ChartDataWrapper::~ChartDataWrapper()
{
    // @todo: implement XComponent and call this in dispose().  In the DTOR the
    // ref-count is 0, thus creating a stack reference to this calls the DTOR at
    // the end of the block recursively
//     uno::Reference< uno::XInterface > xSource( static_cast< ::cppu::OWeakObject* >( this ) );
//     m_aEventListenerContainer.disposeAndClear( lang::EventObject( xSource ) );
}

// ____ XChartDataArray (read)____
Sequence< Sequence< double > > SAL_CALL ChartDataWrapper::getData()
    throw (uno::RuntimeException)
{
    initDataAccess();
    if( m_xDataAccess.is() )
        return lcl_getDBL_MINInsteadNAN( m_xDataAccess->getData() );
    return Sequence< Sequence< double > >();
}
Sequence< OUString > SAL_CALL ChartDataWrapper::getRowDescriptions()
    throw (uno::RuntimeException)
{
    initDataAccess();
    if( m_xDataAccess.is() )
        return m_xDataAccess->getRowDescriptions();
    return Sequence< OUString >();
}
Sequence< OUString > SAL_CALL ChartDataWrapper::getColumnDescriptions()
    throw (uno::RuntimeException)
{
    initDataAccess();
    if( m_xDataAccess.is() )
        return m_xDataAccess->getColumnDescriptions();
    return Sequence< OUString > ();
}

// ____ XComplexDescriptionAccess (read) ____
Sequence< Sequence< OUString > > SAL_CALL ChartDataWrapper::getComplexRowDescriptions() throw (uno::RuntimeException)
{
    initDataAccess();
    if( m_xDataAccess.is() )
        return m_xDataAccess->getComplexRowDescriptions();
    return Sequence< Sequence< OUString > >();
}
Sequence< Sequence< OUString > > SAL_CALL ChartDataWrapper::getComplexColumnDescriptions() throw (uno::RuntimeException)
{
    initDataAccess();
    if( m_xDataAccess.is() )
        return m_xDataAccess->getComplexColumnDescriptions();
    return Sequence< Sequence< OUString > >();
}

// ____ XAnyDescriptionAccess (read) ____
Sequence< Sequence< uno::Any > > SAL_CALL ChartDataWrapper::getAnyRowDescriptions() throw (uno::RuntimeException)
{
    initDataAccess();
    if( m_xDataAccess.is() )
        return m_xDataAccess->getAnyRowDescriptions();
    return Sequence< Sequence< uno::Any > >();
}
Sequence< Sequence< uno::Any > > SAL_CALL ChartDataWrapper::getAnyColumnDescriptions() throw (uno::RuntimeException)
{
    initDataAccess();
    if( m_xDataAccess.is() )
        return m_xDataAccess->getAnyColumnDescriptions();
    return Sequence< Sequence< uno::Any > >();
}

// ____ XDateCategories (read) ____
Sequence< double > SAL_CALL ChartDataWrapper::getDateCategories() throw (uno::RuntimeException)
{
    initDataAccess();
    Reference< XDateCategories > xDateCategories( m_xDataAccess, uno::UNO_QUERY );
    if( xDateCategories.is() )
        return xDateCategories->getDateCategories();
    return Sequence< double >();
}

// ____ XChartDataArray (write)____
void SAL_CALL ChartDataWrapper::setData( const Sequence< Sequence< double > >& rData )
    throw (uno::RuntimeException)
{
    lcl_DataOperator aOperator( rData );
    applyData( aOperator );
}
void SAL_CALL ChartDataWrapper::setRowDescriptions( const Sequence< OUString >& rRowDescriptions )
    throw (uno::RuntimeException)
{
    lcl_RowDescriptionsOperator aOperator( rRowDescriptions, m_spChart2ModelContact->getChart2Document() );
    applyData( aOperator );
}
void SAL_CALL ChartDataWrapper::setColumnDescriptions( const Sequence< OUString >& rColumnDescriptions )
    throw (uno::RuntimeException)
{
    lcl_ColumnDescriptionsOperator aOperator( rColumnDescriptions, m_spChart2ModelContact->getChart2Document() );
    applyData( aOperator );
}

// ____ XComplexDescriptionAccess (write) ____
void SAL_CALL ChartDataWrapper::setComplexRowDescriptions( const Sequence< Sequence< ::rtl::OUString > >& rRowDescriptions ) throw (uno::RuntimeException)
{
    lcl_ComplexRowDescriptionsOperator aOperator( rRowDescriptions, m_spChart2ModelContact->getChart2Document() );
    applyData( aOperator );
}
void SAL_CALL ChartDataWrapper::setComplexColumnDescriptions( const Sequence< Sequence< ::rtl::OUString > >& rColumnDescriptions ) throw (uno::RuntimeException)
{
    lcl_ComplexColumnDescriptionsOperator aOperator( rColumnDescriptions, m_spChart2ModelContact->getChart2Document() );
    applyData( aOperator );
}

// ____ XAnyDescriptionAccess (write) ____
void SAL_CALL ChartDataWrapper::setAnyRowDescriptions( const Sequence< Sequence< uno::Any > >& rRowDescriptions ) throw (uno::RuntimeException)
{
    lcl_AnyRowDescriptionsOperator aOperator( rRowDescriptions );
    applyData( aOperator );
}
void SAL_CALL ChartDataWrapper::setAnyColumnDescriptions( const Sequence< Sequence< uno::Any > >& rColumnDescriptions ) throw (uno::RuntimeException)
{
    lcl_AnyColumnDescriptionsOperator aOperator( rColumnDescriptions );
    applyData( aOperator );
}

// ____ XDateCategories (write) ____
void SAL_CALL ChartDataWrapper::setDateCategories( const Sequence< double >& rDates ) throw (uno::RuntimeException)
{
    Reference< chart2::XChartDocument > xChartDoc( m_spChart2ModelContact->getChart2Document() );
    ControllerLockGuard aCtrlLockGuard( uno::Reference< frame::XModel >( xChartDoc, uno::UNO_QUERY ));
    lcl_DateCategoriesOperator aOperator( rDates );
    applyData( aOperator );
    DiagramHelper::switchToDateCategories( xChartDoc );
}

//--------------------------------------------------------------------------------------

// ____ XChartData (base of XChartDataArray) ____
void SAL_CALL ChartDataWrapper::addChartDataChangeEventListener(
    const uno::Reference<
        ::com::sun::star::chart::XChartDataChangeEventListener >& aListener )
    throw (uno::RuntimeException)
{
    m_aEventListenerContainer.addInterface( aListener );
}

void SAL_CALL ChartDataWrapper::removeChartDataChangeEventListener(
    const uno::Reference<
        ::com::sun::star::chart::XChartDataChangeEventListener >& aListener )
    throw (uno::RuntimeException)
{
    m_aEventListenerContainer.removeInterface( aListener );
}

double SAL_CALL ChartDataWrapper::getNotANumber()
    throw (uno::RuntimeException)
{
    return DBL_MIN;
}

sal_Bool SAL_CALL ChartDataWrapper::isNotANumber( double nNumber )
    throw (uno::RuntimeException)
{
    return DBL_MIN == nNumber
        || ::rtl::math::isNan( nNumber )
        || ::rtl::math::isInf( nNumber );
}

// ____ XComponent ____
void SAL_CALL ChartDataWrapper::dispose()
    throw (uno::RuntimeException)
{
    m_aEventListenerContainer.disposeAndClear( lang::EventObject( static_cast< ::cppu::OWeakObject* >( this )));
    m_xDataAccess=0;
}

void SAL_CALL ChartDataWrapper::addEventListener(
    const uno::Reference< lang::XEventListener > & xListener )
    throw (uno::RuntimeException)
{
    m_aEventListenerContainer.addInterface( xListener );
}

void SAL_CALL ChartDataWrapper::removeEventListener(
    const uno::Reference< lang::XEventListener >& aListener )
    throw (uno::RuntimeException)
{
    m_aEventListenerContainer.removeInterface( aListener );
}

// ____ XEventListener ____
void SAL_CALL ChartDataWrapper::disposing( const lang::EventObject& /* Source */ )
    throw (uno::RuntimeException)
{
}

//  ::com::sun::star::chart::ChartDataChangeEvent aEvent;
//  aEvent.Type = chart::ChartDataChangeType_ALL;
//  aEvent.StartColumn = 0;
//  aEvent.EndColumn = 0;
//  aEvent.StartRow = 0;
//  aEvent.EndRow = 0;
void ChartDataWrapper::fireChartDataChangeEvent(
    ::com::sun::star::chart::ChartDataChangeEvent& aEvent )
{
    if( ! m_aEventListenerContainer.getLength() )
        return;

    uno::Reference< uno::XInterface > xSrc( static_cast< cppu::OWeakObject* >( this ));
    OSL_ASSERT( xSrc.is());
    if( xSrc.is() )
        aEvent.Source = xSrc;

    ::cppu::OInterfaceIteratorHelper aIter( m_aEventListenerContainer );

    while( aIter.hasMoreElements() )
    {
        uno::Reference<
            ::com::sun::star::chart::XChartDataChangeEventListener > xListener(
                aIter.next(), uno::UNO_QUERY );
        if( xListener.is() )
            xListener->chartDataChanged( aEvent );
    }
}

// --------------------------------------------------------------------------------

void ChartDataWrapper::switchToInternalDataProvider()
{
    //create an internal data provider that is connected to the model
    Reference< chart2::XChartDocument > xChartDoc( m_spChart2ModelContact->getChart2Document() );
    if( xChartDoc.is() )
        xChartDoc->createInternalDataProvider( true /*bCloneExistingData*/ );
    initDataAccess();
}

void ChartDataWrapper::initDataAccess()
{
    Reference< chart2::XChartDocument > xChartDoc( m_spChart2ModelContact->getChart2Document() );
    if( !xChartDoc.is() )
        return;
    if( xChartDoc->hasInternalDataProvider() )
        m_xDataAccess = Reference< XAnyDescriptionAccess >( xChartDoc->getDataProvider(), uno::UNO_QUERY_THROW );
    else
    {
        //create a separate "internal data provider" that is not connected to the model
        m_xDataAccess = Reference< XAnyDescriptionAccess >( ChartModelHelper::createInternalDataProvider(
            xChartDoc, false /*bConnectToModel*/ ), uno::UNO_QUERY_THROW );
    }
}

void ChartDataWrapper::applyData( lcl_Operator& rDataOperator )
{
    //bool bSetValues, bool bSetRowDescriptions, bool bSetColumnDescriptions
    Reference< chart2::XChartDocument > xChartDoc( m_spChart2ModelContact->getChart2Document() );
    if( !xChartDoc.is() )
        return;

    // remember some diagram properties to reset later
    sal_Bool bStacked = sal_False;
    sal_Bool bPercent = sal_False;
    sal_Bool bDeep = sal_False;
    uno::Reference< ::com::sun::star::chart::XChartDocument > xOldDoc( xChartDoc, uno::UNO_QUERY );
    OSL_ASSERT( xOldDoc.is());
    uno::Reference< beans::XPropertySet > xDiaProp( xOldDoc->getDiagram(), uno::UNO_QUERY );
    if( xDiaProp.is())
    {
        xDiaProp->getPropertyValue( C2U("Stacked")) >>= bStacked;
        xDiaProp->getPropertyValue( C2U("Percent")) >>= bPercent;
        xDiaProp->getPropertyValue( C2U("Deep")) >>= bDeep;
    }

    //detect arguments for the new data source
    ::rtl::OUString aRangeString;
    bool bUseColumns = true;
    bool bFirstCellAsLabel = true;
    bool bHasCategories = true;
    uno::Sequence< sal_Int32 > aSequenceMapping;

    DataSourceHelper::detectRangeSegmentation(
        uno::Reference< frame::XModel >( xChartDoc, uno::UNO_QUERY ),
        aRangeString, aSequenceMapping, bUseColumns, bFirstCellAsLabel, bHasCategories );

    if( !bHasCategories && rDataOperator.setsCategories( bUseColumns ) )
        bHasCategories = true;

    aRangeString = C2U("all");
    uno::Sequence< beans::PropertyValue > aArguments( DataSourceHelper::createArguments(
            aRangeString, aSequenceMapping, bUseColumns, bFirstCellAsLabel, bHasCategories ) );


    // /-- locked controllers
    ControllerLockGuard aCtrlLockGuard( uno::Reference< frame::XModel >( xChartDoc, uno::UNO_QUERY ));

    // create and attach new data source
    switchToInternalDataProvider();
    rDataOperator.apply(m_xDataAccess);
    uno::Reference< chart2::data::XDataProvider > xDataProvider( xChartDoc->getDataProvider() );
    OSL_ASSERT( xDataProvider.is() );
    if( !xDataProvider.is() )
        return;
    uno::Reference< chart2::data::XDataSource > xSource( xDataProvider->createDataSource( aArguments ) );

    uno::Reference< chart2::XDiagram > xDia( xChartDoc->getFirstDiagram() );
    if( xDia.is() )
        xDia->setDiagramData( xSource, aArguments );

    //correct stacking mode
    if( bStacked || bPercent || bDeep )
    {
        StackMode eStackMode = StackMode_Y_STACKED;
        if( bDeep )
            eStackMode = StackMode_Z_STACKED;
        else if( bPercent )
            eStackMode = StackMode_Y_STACKED_PERCENT;
        DiagramHelper::setStackMode( xDia, eStackMode );
    }

    // notify listeners
    ::com::sun::star::chart::ChartDataChangeEvent aEvent(
        static_cast< ::cppu::OWeakObject* >( this ),
        ::com::sun::star::chart::ChartDataChangeType_ALL, 0, 0, 0, 0 );
    fireChartDataChangeEvent( aEvent );
    // \-- locked controllers
}

// --------------------------------------------------------------------------------

uno::Sequence< ::rtl::OUString > ChartDataWrapper::getSupportedServiceNames_Static()
{
    uno::Sequence< ::rtl::OUString > aServices( 2 );
    aServices[ 0 ] = C2U( "com.sun.star.chart.ChartDataArray" );
    aServices[ 1 ] = C2U( "com.sun.star.chart.ChartData" );

    return aServices;
}

// ================================================================================

// implement XServiceInfo methods basing upon getSupportedServiceNames_Static
APPHELPER_XSERVICEINFO_IMPL( ChartDataWrapper, lcl_aServiceName );

} //  namespace wrapper
} //  namespace chart<|MERGE_RESOLUTION|>--- conflicted
+++ resolved
@@ -259,10 +259,7 @@
 
     virtual bool setsCategories( bool bDataInColumns )
     {
-<<<<<<< HEAD
         m_bDataInColumns = bDataInColumns;
-=======
->>>>>>> 6f68642b
         return bDataInColumns;
     }
 
@@ -384,7 +381,7 @@
 
     virtual bool setsCategories( bool bDataInColumns )
     {
-        return !bDataInColumns;
+        return bDataInColumns;
     }
 
     virtual void apply( const Reference< XAnyDescriptionAccess >& xDataAccess )
