/* -*- Mode: C++; tab-width: 4; indent-tabs-mode: nil; c-basic-offset: 4 -*- */
/*************************************************************************
 *
 * DO NOT ALTER OR REMOVE COPYRIGHT NOTICES OR THIS FILE HEADER.
 *
 * Copyright 2000, 2010 Oracle and/or its affiliates.
 *
 * OpenOffice.org - a multi-platform office productivity suite
 *
 * This file is part of OpenOffice.org.
 *
 * OpenOffice.org is free software: you can redistribute it and/or modify
 * it under the terms of the GNU Lesser General Public License version 3
 * only, as published by the Free Software Foundation.
 *
 * OpenOffice.org is distributed in the hope that it will be useful,
 * but WITHOUT ANY WARRANTY; without even the implied warranty of
 * MERCHANTABILITY or FITNESS FOR A PARTICULAR PURPOSE.  See the
 * GNU Lesser General Public License version 3 for more details
 * (a copy is included in the LICENSE file that accompanied this code).
 *
 * You should have received a copy of the GNU Lesser General Public License
 * version 3 along with OpenOffice.org.  If not, see
 * <http://www.openoffice.org/license.html>
 * for a copy of the LGPLv3 License.
 *
 ************************************************************************/

// MARKER(update_precomp.py): autogen include statement, do not remove
#include "precompiled_chart2.hxx"
#ifndef _ZFORLIST_HXX
#ifndef _ZFORLIST_DECLARE_TABLE
#define _ZFORLIST_DECLARE_TABLE
#endif
#include <svl/zforlist.hxx>
#endif

#include "dlg_ObjectProperties.hxx"
#include "ResourceIds.hrc"
#include "Strings.hrc"
#include "TabPages.hrc"
#include "tp_AxisLabel.hxx"
#include "tp_DataLabel.hxx"
#include "tp_LegendPosition.hxx"
#include "tp_PointGeometry.hxx"
#include "tp_Scale.hxx"
#include "tp_AxisPositions.hxx"
#include "tp_ErrorBars.hxx"
#include "tp_Trendline.hxx"
#include "tp_SeriesToAxis.hxx"
#include "tp_TitleRotation.hxx"
#include "tp_PolarOptions.hxx"
#include "ResId.hxx"
#include "ViewElementListProvider.hxx"
#include "macros.hxx"
#include "ChartModelHelper.hxx"
#include "ChartTypeHelper.hxx"
#include "ObjectNameProvider.hxx"
#include "DiagramHelper.hxx"
#include "NumberFormatterWrapper.hxx"
#include "AxisIndexDefines.hxx"
#include "AxisHelper.hxx"
#include "ExplicitCategoriesProvider.hxx"

#include <com/sun/star/chart2/XAxis.hpp>
#include <com/sun/star/chart2/XChartType.hpp>
#include <com/sun/star/chart2/XDataSeries.hpp>
#include <svl/intitem.hxx>
#include <svl/languageoptions.hxx>

#include <svx/svxids.hrc>

#include <svx/drawitem.hxx>
#include <svx/ofaitem.hxx>
#include <svx/svxgrahicitem.hxx>

#include <svx/dialogs.hrc>
#include <editeng/flstitem.hxx>
#include <svx/tabline.hxx>

#include <svx/flagsdef.hxx>
#include <svx/numinf.hxx>

#include <svl/cjkoptions.hxx>

//.............................................................................
namespace chart
{
//.............................................................................

using namespace ::com::sun::star;
using namespace ::com::sun::star::chart2;
using ::com::sun::star::uno::Reference;

//-----------------------------------------------------------------------------
//-----------------------------------------------------------------------------
//-----------------------------------------------------------------------------

ObjectPropertiesDialogParameter::ObjectPropertiesDialogParameter( const rtl::OUString& rObjectCID )
        : m_aObjectCID( rObjectCID )
        , m_eObjectType( ObjectIdentifier::getObjectType( m_aObjectCID ) )
        , m_bAffectsMultipleObjects(false)
        , m_aLocalizedName()
        , m_bHasGeometryProperties(false)
        , m_bHasStatisticProperties(false)
        , m_bProvidesSecondaryYAxis(false)
        , m_bProvidesOverlapAndGapWidth(false)
        , m_bProvidesBarConnectors(false)
        , m_bHasAreaProperties(false)
        , m_bHasSymbolProperties(false)
        , m_bHasNumberProperties(false)
        , m_bProvidesStartingAngle(false)
        , m_bProvidesMissingValueTreatments(false)
        , m_bHasScaleProperties(false)
        , m_bCanAxisLabelsBeStaggered(false)
        , m_bSupportingAxisPositioning(false)
        , m_bShowAxisOrigin(false)
        , m_bIsCrossingAxisIsCategoryAxis(false)
        , m_aCategories()
        , m_xChartDocument( 0 )
        , m_bComplexCategoriesAxis( false )
{
    rtl::OUString aParticleID = ObjectIdentifier::getParticleID( m_aObjectCID );
    m_bAffectsMultipleObjects = aParticleID.equals(C2U("ALLELEMENTS"));
}
ObjectPropertiesDialogParameter::~ObjectPropertiesDialogParameter()
{
}
ObjectType ObjectPropertiesDialogParameter::getObjectType() const
{
    return m_eObjectType;
}
rtl::OUString ObjectPropertiesDialogParameter::getLocalizedName() const
{
    return m_aLocalizedName;
}

void ObjectPropertiesDialogParameter::init( const uno::Reference< frame::XModel >& xChartModel )
{
    m_xChartDocument.set( xChartModel, uno::UNO_QUERY );
    uno::Reference< XDiagram > xDiagram( ChartModelHelper::findDiagram( xChartModel ) );
    uno::Reference< XDataSeries > xSeries = ObjectIdentifier::getDataSeriesForCID( m_aObjectCID, xChartModel );
    uno::Reference< XChartType > xChartType = ChartModelHelper::getChartTypeOfSeries( xChartModel, xSeries );
    sal_Int32 nDimensionCount = DiagramHelper::getDimension( xDiagram );

    bool bHasSeriesProperties = (OBJECTTYPE_DATA_SERIES==m_eObjectType);
    bool bHasDataPointproperties = (OBJECTTYPE_DATA_POINT==m_eObjectType);

    if( bHasSeriesProperties || bHasDataPointproperties )
    {
        m_bHasGeometryProperties = ChartTypeHelper::isSupportingGeometryProperties( xChartType, nDimensionCount );
        m_bHasAreaProperties     = ChartTypeHelper::isSupportingAreaProperties( xChartType, nDimensionCount );
        m_bHasSymbolProperties   = ChartTypeHelper::isSupportingSymbolProperties( xChartType, nDimensionCount );

        if( bHasSeriesProperties )
        {
            m_bHasStatisticProperties =  ChartTypeHelper::isSupportingStatisticProperties( xChartType, nDimensionCount );
            m_bProvidesSecondaryYAxis =  ChartTypeHelper::isSupportingSecondaryAxis( xChartType, nDimensionCount, 1 );
            m_bProvidesOverlapAndGapWidth =  ChartTypeHelper::isSupportingOverlapAndGapWidthProperties( xChartType, nDimensionCount );
            m_bProvidesBarConnectors =  ChartTypeHelper::isSupportingBarConnectors( xChartType, nDimensionCount );
            m_bProvidesStartingAngle = ChartTypeHelper::isSupportingStartingAngle( xChartType );

            m_bProvidesMissingValueTreatments = ChartTypeHelper::getSupportedMissingValueTreatments( xChartType )
                                            .getLength() ? true : false;
        }
    }

    if( OBJECTTYPE_DATA_ERRORS == m_eObjectType )
        m_bHasStatisticProperties = true;

    if( OBJECTTYPE_AXIS == m_eObjectType )
    {
        //show scale properties only for a single axis not for multiselection
        m_bHasScaleProperties = !m_bAffectsMultipleObjects;

        if( m_bHasScaleProperties )
        {
            uno::Reference< XAxis > xAxis( ObjectIdentifier::getAxisForCID( m_aObjectCID, xChartModel ) );
            if( xAxis.is() )
            {
                //no scale page for series axis
                ScaleData aData( xAxis->getScaleData() );
                if( chart2::AxisType::SERIES == aData.AxisType )
                    m_bHasScaleProperties = false;
                if( chart2::AxisType::SERIES != aData.AxisType )
                    m_bHasNumberProperties = true;

                sal_Int32 nCooSysIndex=0;
                sal_Int32 nDimensionIndex=0;
                sal_Int32 nAxisIndex=0;
                if( AxisHelper::getIndicesForAxis( xAxis, xDiagram, nCooSysIndex, nDimensionIndex, nAxisIndex ) )
                {
                    xChartType = AxisHelper::getFirstChartTypeWithSeriesAttachedToAxisIndex( xDiagram, nAxisIndex );
                    //show positioning controls only if they make sense
                    m_bSupportingAxisPositioning = ChartTypeHelper::isSupportingAxisPositioning( xChartType, nDimensionCount, nDimensionIndex );

                    //show axis origin only for secondary y axis
                    if( 1==nDimensionIndex && 1==nAxisIndex && ChartTypeHelper::isSupportingBaseValue( xChartType ) )
                        m_bShowAxisOrigin = true;
                }

                //is the crossin main axis a category axes?:
                uno::Reference< XCoordinateSystem > xCooSys( AxisHelper::getCoordinateSystemOfAxis( xAxis, xDiagram ) );
                uno::Reference< XAxis > xCrossingMainAxis( AxisHelper::getCrossingMainAxis( xAxis, xCooSys ) );
                if( xCrossingMainAxis.is() )
                {
                    ScaleData aScale( xCrossingMainAxis->getScaleData() );
                    m_bIsCrossingAxisIsCategoryAxis = ( chart2::AxisType::CATEGORY == aScale.AxisType  );
                    if( m_bIsCrossingAxisIsCategoryAxis )
                        m_aCategories = DiagramHelper::getExplicitSimpleCategories( Reference< chart2::XChartDocument >( xChartModel, uno::UNO_QUERY) );
                }

                m_bComplexCategoriesAxis = false;
                if ( nDimensionIndex == 0 && aData.AxisType == chart2::AxisType::CATEGORY )
                {
                    ExplicitCategoriesProvider aExplicitCategoriesProvider( xCooSys, xChartModel );
                    m_bComplexCategoriesAxis = aExplicitCategoriesProvider.hasComplexCategories();
                }
            }
        }

        //no staggering of labels for 3D axis
        m_bCanAxisLabelsBeStaggered = nDimensionCount==2;
    }

    //create gui name for this object
    {
        if( !m_bAffectsMultipleObjects && OBJECTTYPE_AXIS == m_eObjectType )
        {
            m_aLocalizedName = ObjectNameProvider::getAxisName( m_aObjectCID, xChartModel );
        }
        else if( !m_bAffectsMultipleObjects && ( OBJECTTYPE_GRID == m_eObjectType || OBJECTTYPE_SUBGRID == m_eObjectType ) )
        {
            m_aLocalizedName = ObjectNameProvider::getGridName( m_aObjectCID, xChartModel );
        }
        else if( !m_bAffectsMultipleObjects && OBJECTTYPE_TITLE == m_eObjectType )
        {
            m_aLocalizedName = ObjectNameProvider::getTitleName( m_aObjectCID, xChartModel );
        }
        else
        {
            switch( m_eObjectType )
            {
                case OBJECTTYPE_DATA_POINT:
                case OBJECTTYPE_DATA_LABEL:
                case OBJECTTYPE_DATA_LABELS:
                case OBJECTTYPE_DATA_ERRORS:
                case OBJECTTYPE_DATA_ERRORS_X:
                case OBJECTTYPE_DATA_ERRORS_Y:
                case OBJECTTYPE_DATA_ERRORS_Z:
                case OBJECTTYPE_DATA_AVERAGE_LINE:
                case OBJECTTYPE_DATA_CURVE:
                case OBJECTTYPE_DATA_CURVE_EQUATION:
                    if( m_bAffectsMultipleObjects )
                        m_aLocalizedName = ObjectNameProvider::getName_ObjectForAllSeries( m_eObjectType );
                    else
                        m_aLocalizedName = ObjectNameProvider::getName_ObjectForSeries( m_eObjectType, m_aObjectCID, m_xChartDocument );
                    break;
                default:
                    m_aLocalizedName = ObjectNameProvider::getName(m_eObjectType,m_bAffectsMultipleObjects);
                    break;
            }
        }
    }
}

bool ObjectPropertiesDialogParameter::HasGeometryProperties() const
{
    return m_bHasGeometryProperties;
}
bool ObjectPropertiesDialogParameter::HasStatisticProperties() const
{
    return m_bHasStatisticProperties;
}
bool ObjectPropertiesDialogParameter::ProvidesSecondaryYAxis() const
{
    return m_bProvidesSecondaryYAxis;
}
bool ObjectPropertiesDialogParameter::ProvidesOverlapAndGapWidth() const
{
    return m_bProvidesOverlapAndGapWidth;
}
bool ObjectPropertiesDialogParameter::ProvidesBarConnectors() const
{
    return m_bProvidesBarConnectors;
}
bool ObjectPropertiesDialogParameter::HasAreaProperties() const
{
    return m_bHasAreaProperties;
}
bool ObjectPropertiesDialogParameter::HasSymbolProperties() const
{
    return m_bHasSymbolProperties;
}
bool ObjectPropertiesDialogParameter::HasScaleProperties() const
{
    return m_bHasScaleProperties;
}
bool ObjectPropertiesDialogParameter::CanAxisLabelsBeStaggered() const
{
    return m_bCanAxisLabelsBeStaggered;
}
bool ObjectPropertiesDialogParameter::ShowAxisOrigin() const
{
    return m_bShowAxisOrigin;
}
bool ObjectPropertiesDialogParameter::IsSupportingAxisPositioning() const
{
    return m_bSupportingAxisPositioning;
}
bool ObjectPropertiesDialogParameter::IsCrossingAxisIsCategoryAxis() const
{
    return m_bIsCrossingAxisIsCategoryAxis;
}
const uno::Sequence< rtl::OUString >& ObjectPropertiesDialogParameter::GetCategories() const
{
    return m_aCategories;
}
bool ObjectPropertiesDialogParameter::HasNumberProperties() const
{
    return m_bHasNumberProperties;
}
bool ObjectPropertiesDialogParameter::ProvidesStartingAngle() const
{
    return m_bProvidesStartingAngle;
}
bool ObjectPropertiesDialogParameter::ProvidesMissingValueTreatments() const
{
    return m_bProvidesMissingValueTreatments;
}
uno::Reference< chart2::XChartDocument > ObjectPropertiesDialogParameter::getDocument() const
{
    return m_xChartDocument;
}
bool ObjectPropertiesDialogParameter::IsComplexCategoriesAxis() const
{
    return m_bComplexCategoriesAxis;
}

<<<<<<< HEAD
const USHORT nNoArrowNoShadowDlg    = 1101;
=======
//const sal_uInt16 nNoArrowDlg          = 1100;
const sal_uInt16 nNoArrowNoShadowDlg    = 1101;
>>>>>>> ce6308e4

//-------------------------------------------------------------------
//-------------------------------------------------------------------
//-------------------------------------------------------------------

void SchAttribTabDlg::setSymbolInformation( SfxItemSet* pSymbolShapeProperties,
                Graphic* pAutoSymbolGraphic )
{
    m_pSymbolShapeProperties = pSymbolShapeProperties;
    m_pAutoSymbolGraphic = pAutoSymbolGraphic;
}

void SchAttribTabDlg::SetAxisMinorStepWidthForErrorBarDecimals( double fMinorStepWidth )
{
    m_fAxisMinorStepWidthForErrorBarDecimals = fMinorStepWidth;
}

SchAttribTabDlg::SchAttribTabDlg(Window* pParent,
                                 const SfxItemSet* pAttr,
                                 const ObjectPropertiesDialogParameter* pDialogParameter,
                                 const ViewElementListProvider* pViewElementListProvider,
                                 const uno::Reference< util::XNumberFormatsSupplier >& xNumberFormatsSupplier
                                 )
    : SfxTabDialog(pParent, SchResId(DLG_OBJECT_PROPERTIES), pAttr)
    , eObjectType(pDialogParameter->getObjectType())
    , nDlgType(nNoArrowNoShadowDlg)
    , nPageType(0)
    , m_pParameter( pDialogParameter )
    , m_pViewElementListProvider( pViewElementListProvider )
    , m_pNumberFormatter(0)
    , m_pSymbolShapeProperties(NULL)
    , m_pAutoSymbolGraphic(NULL)
    , m_fAxisMinorStepWidthForErrorBarDecimals(0.1)
    , m_bOKPressed(false)
{
    FreeResource();

    NumberFormatterWrapper aNumberFormatterWrapper( xNumberFormatsSupplier );
    m_pNumberFormatter = aNumberFormatterWrapper.getSvNumberFormatter();

    this->SetText( pDialogParameter->getLocalizedName() );

    SvtCJKOptions aCJKOptions;

    switch (eObjectType)
    {
        case OBJECTTYPE_TITLE:
            AddTabPage(RID_SVXPAGE_LINE, String(SchResId(STR_PAGE_BORDER)));
            AddTabPage(RID_SVXPAGE_AREA, String(SchResId(STR_PAGE_AREA)));
            AddTabPage(RID_SVXPAGE_TRANSPARENCE, String(SchResId(STR_PAGE_TRANSPARENCY)));
            AddTabPage(RID_SVXPAGE_CHAR_NAME, String(SchResId(STR_PAGE_FONT)));
            AddTabPage(RID_SVXPAGE_CHAR_EFFECTS, String(SchResId(STR_PAGE_FONT_EFFECTS)));
            AddTabPage(TP_ALIGNMENT, String(SchResId(STR_PAGE_ALIGNMENT)), SchAlignmentTabPage::Create, NULL);
            if( aCJKOptions.IsAsianTypographyEnabled() )
                AddTabPage(RID_SVXPAGE_PARA_ASIAN, String(SchResId(STR_PAGE_ASIAN)));
            break;

        case OBJECTTYPE_LEGEND:
            AddTabPage(RID_SVXPAGE_LINE, String(SchResId(STR_PAGE_BORDER)));
            AddTabPage(RID_SVXPAGE_AREA, String(SchResId(STR_PAGE_AREA)));
            AddTabPage(RID_SVXPAGE_TRANSPARENCE, String(SchResId(STR_PAGE_TRANSPARENCY)));
            AddTabPage(RID_SVXPAGE_CHAR_NAME, String(SchResId(STR_PAGE_FONT)));
            AddTabPage(RID_SVXPAGE_CHAR_EFFECTS, String(SchResId(STR_PAGE_FONT_EFFECTS)));
            AddTabPage(TP_LEGEND_POS, String(SchResId(STR_PAGE_POSITION)), SchLegendPosTabPage::Create, NULL);
            if( aCJKOptions.IsAsianTypographyEnabled() )
                AddTabPage(RID_SVXPAGE_PARA_ASIAN, String(SchResId(STR_PAGE_ASIAN)));
            break;

        case OBJECTTYPE_DATA_SERIES:
        case OBJECTTYPE_DATA_POINT:
            if( m_pParameter->ProvidesSecondaryYAxis() || m_pParameter->ProvidesOverlapAndGapWidth() || m_pParameter->ProvidesMissingValueTreatments() )
                AddTabPage(TP_OPTIONS, String(SchResId(STR_PAGE_OPTIONS)),SchOptionTabPage::Create, NULL);
            if( m_pParameter->ProvidesStartingAngle())
                AddTabPage(TP_POLAROPTIONS, String(SchResId(STR_PAGE_OPTIONS)),PolarOptionsTabPage::Create, NULL);

            if( m_pParameter->HasGeometryProperties() )
                AddTabPage(TP_LAYOUT, String(SchResId(STR_PAGE_LAYOUT)),SchLayoutTabPage::Create, NULL);

            if(m_pParameter->HasAreaProperties())
            {
                AddTabPage(RID_SVXPAGE_AREA, String(SchResId(STR_PAGE_AREA)));
                AddTabPage(RID_SVXPAGE_TRANSPARENCE, String(SchResId(STR_PAGE_TRANSPARENCY)));
            }
            AddTabPage(RID_SVXPAGE_LINE, String(SchResId( m_pParameter->HasAreaProperties() ? STR_PAGE_BORDER : STR_PAGE_LINE )));
            break;

        case OBJECTTYPE_DATA_LABEL:
        case OBJECTTYPE_DATA_LABELS:
            AddTabPage(TP_DATA_DESCR, String(SchResId(STR_OBJECT_DATALABELS)), DataLabelsTabPage::Create, NULL);
            AddTabPage(RID_SVXPAGE_CHAR_NAME, String(SchResId(STR_PAGE_FONT)));
            AddTabPage(RID_SVXPAGE_CHAR_EFFECTS, String(SchResId(STR_PAGE_FONT_EFFECTS)));
            if( aCJKOptions.IsAsianTypographyEnabled() )
                AddTabPage(RID_SVXPAGE_PARA_ASIAN, String(SchResId(STR_PAGE_ASIAN)));

            break;

        case OBJECTTYPE_AXIS:
        {
            if( m_pParameter->HasScaleProperties() )
                AddTabPage(TP_SCALE, String(SchResId(STR_PAGE_SCALE)), ScaleTabPage::Create, NULL);

            if( m_pParameter->HasScaleProperties() )//no positioning page for z axes so far as the tickmarks are not shown so far
                AddTabPage(TP_AXIS_POSITIONS, String(SchResId(STR_PAGE_POSITIONING)), AxisPositionsTabPage::Create, NULL);
            AddTabPage(RID_SVXPAGE_LINE, String(SchResId(STR_PAGE_LINE)));
            AddTabPage(TP_AXIS_LABEL, String(SchResId(STR_OBJECT_LABEL)), SchAxisLabelTabPage::Create, NULL);
            if( m_pParameter->HasNumberProperties() )
                AddTabPage(RID_SVXPAGE_NUMBERFORMAT, String(SchResId(STR_PAGE_NUMBERS)));
            AddTabPage(RID_SVXPAGE_CHAR_NAME, String(SchResId(STR_PAGE_FONT)));
            AddTabPage(RID_SVXPAGE_CHAR_EFFECTS, String(SchResId(STR_PAGE_FONT_EFFECTS)));
            if( aCJKOptions.IsAsianTypographyEnabled() )
                AddTabPage(RID_SVXPAGE_PARA_ASIAN, String(SchResId(STR_PAGE_ASIAN)));
            break;
        }

        case OBJECTTYPE_DATA_ERRORS:
        case OBJECTTYPE_DATA_ERRORS_X:
        case OBJECTTYPE_DATA_ERRORS_Y:
        case OBJECTTYPE_DATA_ERRORS_Z:
            AddTabPage(TP_YERRORBAR, String(SchResId(STR_PAGE_YERROR_BARS)), ErrorBarsTabPage::Create, NULL);
            AddTabPage(RID_SVXPAGE_LINE, String(SchResId(STR_PAGE_LINE)));
            break;

        case OBJECTTYPE_GRID:
        case OBJECTTYPE_SUBGRID:
        case OBJECTTYPE_DATA_AVERAGE_LINE:
        case OBJECTTYPE_DATA_STOCK_RANGE:
            AddTabPage(RID_SVXPAGE_LINE, String(SchResId(STR_PAGE_LINE)));
            break;

        case OBJECTTYPE_DATA_CURVE:
            AddTabPage(TP_TRENDLINE, String(SchResId(STR_PAGE_TRENDLINE_TYPE)), TrendlineTabPage::Create, NULL);
            AddTabPage(RID_SVXPAGE_LINE, String(SchResId(STR_PAGE_LINE)));
            break;

        case OBJECTTYPE_DATA_STOCK_LOSS:
        case OBJECTTYPE_DATA_STOCK_GAIN:
        case OBJECTTYPE_PAGE:
        case OBJECTTYPE_DIAGRAM_FLOOR:
        case OBJECTTYPE_DIAGRAM_WALL:
        case OBJECTTYPE_DIAGRAM:
            AddTabPage(RID_SVXPAGE_LINE, String(SchResId(STR_PAGE_BORDER)));
            AddTabPage(RID_SVXPAGE_AREA, String(SchResId(STR_PAGE_AREA)));
            AddTabPage(RID_SVXPAGE_TRANSPARENCE, String(SchResId(STR_PAGE_TRANSPARENCY)));
            break;

        case OBJECTTYPE_LEGEND_ENTRY:
        case OBJECTTYPE_AXIS_UNITLABEL:
        case OBJECTTYPE_UNKNOWN:
            // nothing
            break;
        case OBJECTTYPE_DATA_CURVE_EQUATION:
            AddTabPage(RID_SVXPAGE_LINE, String(SchResId(STR_PAGE_BORDER)));
            AddTabPage(RID_SVXPAGE_AREA, String(SchResId(STR_PAGE_AREA)));
            AddTabPage(RID_SVXPAGE_TRANSPARENCE, String(SchResId(STR_PAGE_TRANSPARENCY)));
            AddTabPage(RID_SVXPAGE_CHAR_NAME, String(SchResId(STR_PAGE_FONT)));
            AddTabPage(RID_SVXPAGE_CHAR_EFFECTS, String(SchResId(STR_PAGE_FONT_EFFECTS)));
            AddTabPage(RID_SVXPAGE_NUMBERFORMAT, String(SchResId(STR_PAGE_NUMBERS)));
            if( SvtLanguageOptions().IsCTLFontEnabled() )
                /*  When rotation is supported for equation text boxes, use
                    SchAlignmentTabPage::Create here. The special
                    SchAlignmentTabPage::CreateWithoutRotation can be deleted. */
                AddTabPage(TP_ALIGNMENT, String(SchResId(STR_PAGE_ALIGNMENT)), SchAlignmentTabPage::CreateWithoutRotation, NULL);
            break;
        default:
            break;
    }

    // used to find out if user left the dialog with OK. When OK is pressed but
    // no changes were done, Cancel is returned by the SfxTabDialog. See method
    // DialogWasClosedWithOK.
    m_aOriginalOKClickHdl = GetOKButton().GetClickHdl();
    GetOKButton().SetClickHdl( LINK( this, SchAttribTabDlg, OKPressed ));
}

SchAttribTabDlg::~SchAttribTabDlg()
{
    delete m_pSymbolShapeProperties;
    delete m_pAutoSymbolGraphic;
}

void SchAttribTabDlg::PageCreated(sal_uInt16 nId, SfxTabPage &rPage)
{
    SfxAllItemSet aSet(*(GetInputSetImpl()->GetPool()));
    switch (nId)
    {
        case TP_LAYOUT:
        break;
        case RID_SVXPAGE_LINE:
            aSet.Put (SvxColorTableItem(m_pViewElementListProvider->GetColorTable(),SID_COLOR_TABLE));
            aSet.Put (SvxDashListItem(m_pViewElementListProvider->GetDashList(),SID_DASH_LIST));
            aSet.Put (SvxLineEndListItem(m_pViewElementListProvider->GetLineEndList(),SID_LINEEND_LIST));
            aSet.Put (SfxUInt16Item(SID_PAGE_TYPE,nPageType));
            aSet.Put (SfxUInt16Item(SID_DLG_TYPE,nDlgType));

            if( m_pParameter->HasSymbolProperties() )
            {
                aSet.Put(OfaPtrItem(SID_OBJECT_LIST,m_pViewElementListProvider->GetSymbolList()));
                if( m_pSymbolShapeProperties )
                    aSet.Put(SfxTabDialogItem(SID_ATTR_SET,*m_pSymbolShapeProperties));
                if( m_pAutoSymbolGraphic )
                    aSet.Put(SvxGraphicItem(SID_GRAPHIC,*m_pAutoSymbolGraphic));
            }
            rPage.PageCreated(aSet);
            break;

        case RID_SVXPAGE_AREA:
            aSet.Put(SvxColorTableItem(m_pViewElementListProvider->GetColorTable(),SID_COLOR_TABLE));
            aSet.Put(SvxGradientListItem(m_pViewElementListProvider->GetGradientList(),SID_GRADIENT_LIST));
            aSet.Put(SvxHatchListItem(m_pViewElementListProvider->GetHatchList(),SID_HATCH_LIST));
            aSet.Put(SvxBitmapListItem(m_pViewElementListProvider->GetBitmapList(),SID_BITMAP_LIST));
            aSet.Put(SfxUInt16Item(SID_PAGE_TYPE,nPageType));
            aSet.Put(SfxUInt16Item(SID_DLG_TYPE,nDlgType));
            rPage.PageCreated(aSet);
            break;

        case RID_SVXPAGE_TRANSPARENCE:
            aSet.Put (SfxUInt16Item(SID_PAGE_TYPE,nPageType));
            aSet.Put (SfxUInt16Item(SID_DLG_TYPE,nDlgType));
            rPage.PageCreated(aSet);
            break;

        case RID_SVXPAGE_CHAR_NAME:

            aSet.Put (SvxFontListItem(m_pViewElementListProvider->getFontList(), SID_ATTR_CHAR_FONTLIST));
            rPage.PageCreated(aSet);
            break;

        case RID_SVXPAGE_CHAR_EFFECTS:
            aSet.Put (SfxUInt16Item(SID_DISABLE_CTL,DISABLE_CASEMAP));
            rPage.PageCreated(aSet);
            break;

        case TP_AXIS_LABEL:
        {
            bool bShowStaggeringControls = m_pParameter->CanAxisLabelsBeStaggered();
            ((SchAxisLabelTabPage&)rPage).ShowStaggeringControls( bShowStaggeringControls );
            ( dynamic_cast< SchAxisLabelTabPage& >( rPage ) ).SetComplexCategories( m_pParameter->IsComplexCategoriesAxis() );
            break;
        }

        case TP_ALIGNMENT:
            break;


        case TP_AXIS_POSITIONS:
            {
                AxisPositionsTabPage* pPage = dynamic_cast< AxisPositionsTabPage* >( &rPage );
                if(pPage)
                {
                    pPage->SetNumFormatter( m_pNumberFormatter );
                    if( m_pParameter->IsCrossingAxisIsCategoryAxis() )
                    {
                        pPage->SetCrossingAxisIsCategoryAxis( m_pParameter->IsCrossingAxisIsCategoryAxis() );
                        pPage->SetCategories( m_pParameter->GetCategories() );
                    }
                    pPage->SupportAxisPositioning( m_pParameter->IsSupportingAxisPositioning() );
                }
            }
            break;

        case TP_SCALE:
            {
                ScaleTabPage* pScaleTabPage = dynamic_cast< ScaleTabPage* >( &rPage );
                if(pScaleTabPage)
                {
                    pScaleTabPage->SetNumFormatter( m_pNumberFormatter );
                    pScaleTabPage->ShowAxisOrigin( m_pParameter->ShowAxisOrigin() );
                }
            }
            break;

        case TP_DATA_DESCR:
            {
                DataLabelsTabPage* pLabelPage = dynamic_cast< DataLabelsTabPage* >( &rPage );
                if( pLabelPage )
                    pLabelPage->SetNumberFormatter( m_pNumberFormatter );
            }
            break;

        case RID_SVXPAGE_NUMBERFORMAT:
               aSet.Put (SvxNumberInfoItem( m_pNumberFormatter, (const sal_uInt16)SID_ATTR_NUMBERFORMAT_INFO));
            rPage.PageCreated(aSet);
            break;

        case TP_YERRORBAR:
        {
            ErrorBarsTabPage * pTabPage = dynamic_cast< ErrorBarsTabPage * >( &rPage );
            OSL_ASSERT( pTabPage );
            if( pTabPage )
            {
                pTabPage->SetAxisMinorStepWidthForErrorBarDecimals( m_fAxisMinorStepWidthForErrorBarDecimals );
                pTabPage->SetErrorBarType( ErrorBarResources::ERROR_BAR_Y );
                pTabPage->SetChartDocumentForRangeChoosing( m_pParameter->getDocument());
            }
            break;
        }
        case TP_OPTIONS:
        {
            SchOptionTabPage* pTabPage = dynamic_cast< SchOptionTabPage* >( &rPage );
            if( pTabPage && m_pParameter )
                pTabPage->Init( m_pParameter->ProvidesSecondaryYAxis(), m_pParameter->ProvidesOverlapAndGapWidth(),
                    m_pParameter->ProvidesBarConnectors() );
            break;
        }
    }
}

IMPL_LINK( SchAttribTabDlg, OKPressed, void * , EMPTYARG )
{
    m_bOKPressed = true;
    return m_aOriginalOKClickHdl.Call( this );
}

bool SchAttribTabDlg::DialogWasClosedWithOK() const
{
    return m_bOKPressed;
}

//.............................................................................
} //namespace chart
//.............................................................................

/* vim:set shiftwidth=4 softtabstop=4 expandtab: */<|MERGE_RESOLUTION|>--- conflicted
+++ resolved
@@ -337,12 +337,7 @@
     return m_bComplexCategoriesAxis;
 }
 
-<<<<<<< HEAD
-const USHORT nNoArrowNoShadowDlg    = 1101;
-=======
-//const sal_uInt16 nNoArrowDlg          = 1100;
 const sal_uInt16 nNoArrowNoShadowDlg    = 1101;
->>>>>>> ce6308e4
 
 //-------------------------------------------------------------------
 //-------------------------------------------------------------------
