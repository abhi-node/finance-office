/* -*- Mode: C++; tab-width: 4; indent-tabs-mode: nil; c-basic-offset: 4 -*- */
/*************************************************************************
 *
 * DO NOT ALTER OR REMOVE COPYRIGHT NOTICES OR THIS FILE HEADER.
 *
 * Copyright 2000, 2010 Oracle and/or its affiliates.
 *
 * OpenOffice.org - a multi-platform office productivity suite
 *
 * This file is part of OpenOffice.org.
 *
 * OpenOffice.org is free software: you can redistribute it and/or modify
 * it under the terms of the GNU Lesser General Public License version 3
 * only, as published by the Free Software Foundation.
 *
 * OpenOffice.org is distributed in the hope that it will be useful,
 * but WITHOUT ANY WARRANTY; without even the implied warranty of
 * MERCHANTABILITY or FITNESS FOR A PARTICULAR PURPOSE.  See the
 * GNU Lesser General Public License version 3 for more details
 * (a copy is included in the LICENSE file that accompanied this code).
 *
 * You should have received a copy of the GNU Lesser General Public License
 * version 3 along with OpenOffice.org.  If not, see
 * <http://www.openoffice.org/license.html>
 * for a copy of the LGPLv3 License.
 *
 ************************************************************************/

// MARKER(update_precomp.py): autogen include statement, do not remove
#include "precompiled_chart2.hxx"

#include "ChartTypeDialogController.hxx"
#include "ResId.hxx"
#include "HelpIds.hrc"
#include "Strings.hrc"
#include "Bitmaps.hrc"
#include "macros.hxx"
#include "ChartModelHelper.hxx"
#include "DiagramHelper.hxx"
#include "ControllerLockGuard.hxx"
#include "AxisHelper.hxx"

#include <com/sun/star/chart2/DataPointGeometry3D.hpp>
#include <com/sun/star/chart2/PieChartOffsetMode.hpp>
#include <com/sun/star/chart2/XDataSeriesContainer.hpp>

#include <svtools/controldims.hrc>
// header for class Image
#include <vcl/image.hxx>
// header for class Bitmap
#include <vcl/bitmap.hxx>
#include <vcl/svapp.hxx>

#include <com/sun/star/lang/XMultiServiceFactory.hpp>

//.............................................................................
namespace chart
{
//.............................................................................
using namespace ::com::sun::star;
using namespace ::com::sun::star::chart2;

<<<<<<< HEAD
// macro for selecting a normal or high contrast bitmap the stack variable
// bIsHighContrast must exist and reflect the correct state
#define SELECT_BITMAP(name) Bitmap( SchResId( bIsHighContrast ? name ## _HC : name ))
#define SELECT_IMAGE(name) Image( SchResId( bIsHighContrast ? name ## _HC : name ))

=======
>>>>>>> edf1c529
ChartTypeParameter::ChartTypeParameter()
                    : nSubTypeIndex( 1 )
                    , bXAxisWithValues( false )
                    , b3DLook( false )
                    , bSymbols( true )
                    , bLines( true )
                    , eStackMode( GlobalStackMode_NONE )
                    , eCurveStyle( CurveStyle_LINES )
                    , nCurveResolution(20)
                    , nSplineOrder(3)
                    , nGeometry3D(DataPointGeometry3D::CUBOID)
                    , eThreeDLookScheme(ThreeDLookScheme_Realistic)
                    , bSortByXValues(sal_False)
{
}

ChartTypeParameter::ChartTypeParameter( sal_Int32 SubTypeIndex, bool HasXAxisWithValues
                    ,  bool Is3DLook,  GlobalStackMode nStackMode
                    , bool HasSymbols, bool HasLines
                    , CurveStyle nCurveStyle )
                    : nSubTypeIndex( SubTypeIndex )
                    , bXAxisWithValues( HasXAxisWithValues )
                    , b3DLook( Is3DLook )
                    , bSymbols( HasSymbols )
                    , bLines( HasLines )
                    , eStackMode( nStackMode )
                    , eCurveStyle( nCurveStyle )
                    , nCurveResolution(20)
                    , nSplineOrder(3)
                    , nGeometry3D(DataPointGeometry3D::CUBOID)
                    , eThreeDLookScheme(ThreeDLookScheme_Realistic)
                    , bSortByXValues(sal_False)
{
}
ChartTypeParameter::~ChartTypeParameter()
{
}

bool ChartTypeParameter::mapsToSameService( const ChartTypeParameter& rParameter ) const
{
    return this->mapsToSimilarService( rParameter, 0 );
}
bool ChartTypeParameter::mapsToSimilarService( const ChartTypeParameter& rParameter, sal_Int32 nTheHigherTheLess ) const
{
    sal_Int32 nMax=7;
    if(nTheHigherTheLess>nMax)
        return true;
    if( this->bXAxisWithValues!=rParameter.bXAxisWithValues )
        return nTheHigherTheLess>nMax-1;
    if( this->b3DLook!=rParameter.b3DLook )
        return nTheHigherTheLess>nMax-2;
    if( this->eStackMode!=rParameter.eStackMode )
        return nTheHigherTheLess>nMax-3;
    if( this->nSubTypeIndex!=rParameter.nSubTypeIndex )
        return nTheHigherTheLess>nMax-4;
    if( this->bSymbols!=rParameter.bSymbols )
        return nTheHigherTheLess>nMax-5;
    if( this->bLines!=rParameter.bLines )
        return nTheHigherTheLess>nMax-6;
    return true;
}

//-----------------------------------------------------------------------------
//-----------------------------------------------------------------------------
//-----------------------------------------------------------------------------

ChartTypeDialogController::ChartTypeDialogController()
    : bSupportsXAxisWithValues(false)
    , bSupports3D(true)
{
}

ChartTypeDialogController::~ChartTypeDialogController()
{
}
Image ChartTypeDialogController::getImage()
{
    return Image();
}
bool ChartTypeDialogController::isSubType( const rtl::OUString& rServiceName )
{
    const tTemplateServiceChartTypeParameterMap& rTemplateMap = this->getTemplateMap();
    tTemplateServiceChartTypeParameterMap::const_iterator aIt( rTemplateMap.find( rServiceName ));
    if( aIt != rTemplateMap.end())
        return true;
    return false;
}
ChartTypeParameter ChartTypeDialogController::getChartTypeParameterForService(
                                                    const rtl::OUString& rServiceName
                                                    , const uno::Reference< beans::XPropertySet >& xTemplateProps )
{
    ChartTypeParameter aRet;
    const tTemplateServiceChartTypeParameterMap& rTemplateMap = this->getTemplateMap();
    tTemplateServiceChartTypeParameterMap::const_iterator aIt( rTemplateMap.find( rServiceName ));
    if( aIt != rTemplateMap.end())
        aRet = (*aIt).second;
    if( xTemplateProps.is() )
    {
        try
        {
            xTemplateProps->getPropertyValue( C2U( "CurveStyle" )) >>= aRet.eCurveStyle;
            xTemplateProps->getPropertyValue( C2U( "CurveResolution" )) >>= aRet.nCurveResolution;
            xTemplateProps->getPropertyValue( C2U( "SplineOrder" )) >>= aRet.nSplineOrder;
        }
        catch( uno::Exception & ex )
        {
            //not all templates need to support CurveStyle, CurveResolution or SplineOrder
            ex.Context.is();//to have debug information without compilation warnings
        }

        try
        {
            xTemplateProps->getPropertyValue( C2U( "Geometry3D" )) >>= aRet.nGeometry3D;
        }
        catch( uno::Exception& ex )
        {
            //not all templates need to support CGeometry3D
            ex.Context.is();//to have debug information without compilation warnings
        }
    }
    return aRet;
}
void ChartTypeDialogController::adjustSubTypeAndEnableControls( ChartTypeParameter& /*rParameter*/ )
{
}
void ChartTypeDialogController::adjustParameterToSubType( ChartTypeParameter& rParameter )
{
    switch( rParameter.nSubTypeIndex )
    {
        case 2:
            rParameter.eStackMode=GlobalStackMode_STACK_Y;
            break;
        case 3:
            rParameter.eStackMode=GlobalStackMode_STACK_Y_PERCENT;
            break;
        case 4:
            rParameter.eStackMode=GlobalStackMode_STACK_Z;
            break;
        default:
            rParameter.eStackMode=GlobalStackMode_NONE;
            break;
    }
}
void ChartTypeDialogController::adjustParameterToMainType( ChartTypeParameter& rParameter )
{
    bool bFoundSomeMatch=false;

    rParameter.bXAxisWithValues = bSupportsXAxisWithValues;
    if( rParameter.b3DLook && !bSupports3D )
        rParameter.b3DLook = false;
    if(!rParameter.b3DLook && rParameter.eStackMode==GlobalStackMode_STACK_Z)
        rParameter.eStackMode = GlobalStackMode_NONE;

    const tTemplateServiceChartTypeParameterMap& rMap = getTemplateMap();
    tTemplateServiceChartTypeParameterMap::const_iterator       aIter = rMap.begin();
    const tTemplateServiceChartTypeParameterMap::const_iterator aEnd  = rMap.end();
    for( sal_Int32 nMatchPrecision=0; nMatchPrecision<7 && !bFoundSomeMatch; nMatchPrecision++ )
    {
        for( aIter = rMap.begin(); aIter != aEnd; aIter++ )
        {
            if( rParameter.mapsToSimilarService( (*aIter).second, nMatchPrecision ) )
            {
                //remind some values
                ThreeDLookScheme aScheme = rParameter.eThreeDLookScheme;
                sal_Int32        nCurveResolution = rParameter.nCurveResolution;
                sal_Int32        nSplineOrder = rParameter.nSplineOrder;
                CurveStyle       eCurveStyle = rParameter.eCurveStyle;
                sal_Int32        nGeometry3D = rParameter.nGeometry3D;
                sal_Bool         bSortByXValues = rParameter.bSortByXValues;

                rParameter = (*aIter).second;

                //some values should not be changed with charttype
                rParameter.eThreeDLookScheme = aScheme;
                rParameter.nCurveResolution = nCurveResolution;
                rParameter.nSplineOrder =nSplineOrder;
                rParameter.eCurveStyle = eCurveStyle;
                rParameter.nGeometry3D = nGeometry3D;
                rParameter.bSortByXValues = bSortByXValues;

                bFoundSomeMatch = true;
                break;
            }
        }
    }
    if(!bFoundSomeMatch)
    {
        if(rMap.begin()!=rMap.end())
            rParameter = (*rMap.begin()).second;
        else
            rParameter = ChartTypeParameter();
    }
}
rtl::OUString ChartTypeDialogController::getServiceNameForParameter( const ChartTypeParameter& rParameter ) const
{
    ChartTypeParameter aParameter(rParameter);
    if( aParameter.bXAxisWithValues )
        aParameter.eStackMode = GlobalStackMode_NONE;
    if(!aParameter.b3DLook && aParameter.eStackMode==GlobalStackMode_STACK_Z)
        aParameter.eStackMode = GlobalStackMode_NONE;
    const tTemplateServiceChartTypeParameterMap& rMap = getTemplateMap();
    tTemplateServiceChartTypeParameterMap::const_iterator       aIter = rMap.begin();
    const tTemplateServiceChartTypeParameterMap::const_iterator aEnd  = rMap.end();
    for( ; aIter != aEnd; aIter++ )
    {
        if( aParameter.mapsToSameService( (*aIter).second ) )
            return (*aIter).first;
    }

    OSL_ENSURE( false, "ChartType not implemented yet - use fallback to similar type" );
    for( sal_Int32 nMatchPrecision=1; nMatchPrecision<8; nMatchPrecision++ )
    {
        for( aIter = rMap.begin(); aIter != aEnd; aIter++ )
        {
            if( aParameter.mapsToSimilarService( (*aIter).second, nMatchPrecision ) )
                return (*aIter).first;
        }
    }
    return ::rtl::OUString();
}
uno::Reference< XChartTypeTemplate > ChartTypeDialogController::getCurrentTemplate(
    const ChartTypeParameter& rParameter
    , const uno::Reference< lang::XMultiServiceFactory >& xTemplateManager ) const
{
    uno::Reference< XChartTypeTemplate > xTemplate(0);

    rtl::OUString aServiceName( this->getServiceNameForParameter( rParameter ) );
    if(aServiceName.getLength())
    {
        xTemplate.set( xTemplateManager->createInstance( aServiceName ), uno::UNO_QUERY );
        if(xTemplate.is())
        {
            uno::Reference< beans::XPropertySet > xTemplateProps( xTemplate, uno::UNO_QUERY );
            if(xTemplateProps.is())
            {
                try
                {
                    xTemplateProps->setPropertyValue( C2U( "CurveStyle" ), uno::makeAny(rParameter.eCurveStyle) );
                    xTemplateProps->setPropertyValue( C2U( "CurveResolution" ), uno::makeAny(rParameter.nCurveResolution) );
                    xTemplateProps->setPropertyValue( C2U( "SplineOrder" ), uno::makeAny(rParameter.nSplineOrder) );
                }
                catch( uno::Exception & ex )
                {
                    //not all templates need to support CurveStyle, CurveResolution or SplineOrder
                    ex.Context.is();//to have debug information without compilation warnings
                }
                try
                {
                    xTemplateProps->setPropertyValue( C2U( "Geometry3D" ), uno::makeAny(rParameter.nGeometry3D) );
                }
                catch( uno::Exception & ex )
                {
                    //not all templates need to support Geometry3D
                    ex.Context.is();//to have debug information without compilation warnings
                }
                try
                {
                    this->setTemplateProperties( xTemplateProps );
                }
                catch( uno::Exception & ex )
                {
                    ASSERT_EXCEPTION( ex );
                }
            }
        }
    }
    return xTemplate;
}

bool ChartTypeDialogController::commitToModel( const ChartTypeParameter& rParameter
                , const uno::Reference< XChartDocument >& xChartModel )
{
    uno::Reference< lang::XMultiServiceFactory > xTemplateManager( xChartModel->getChartTypeManager(), uno::UNO_QUERY );
    uno::Reference< XChartTypeTemplate > xTemplate( this->getCurrentTemplate( rParameter, xTemplateManager ) );
    if(xTemplate.is())
    {
        uno::Reference< frame::XModel > xModel( xChartModel, uno::UNO_QUERY);

        // /-- locked controllers
        ControllerLockGuard aCtrlLockGuard( xModel );
        uno::Reference< XDiagram > xDiagram = ChartModelHelper::findDiagram( xModel );
        DiagramHelper::tTemplateWithServiceName aTemplateWithService(
            DiagramHelper::getTemplateForDiagram( xDiagram, xTemplateManager ));
        if( aTemplateWithService.first.is())
            aTemplateWithService.first->resetStyles( xDiagram );
        xTemplate->changeDiagram( xDiagram );
        if( Application::GetSettings().GetLayoutRTL() )
            AxisHelper::setRTLAxisLayout( AxisHelper::getCoordinateSystemByIndex( xDiagram, 0 ) );
        if( rParameter.b3DLook )
            ThreeDHelper::setScheme( xDiagram, rParameter.eThreeDLookScheme );

        //SortByXValues
        {
            uno::Reference< beans::XPropertySet > xDiaProp( xDiagram, uno::UNO_QUERY );
            if( xDiaProp.is() )
                xDiaProp->setPropertyValue( C2U( "SortByXValues" ), uno::makeAny( rParameter.bSortByXValues ) );
        }
        // \-- locked controllers
    }
    return false;
}
void ChartTypeDialogController::fillSubTypeList( ValueSet& rSubTypeList, const ChartTypeParameter& /*rParameter*/ )
{
    rSubTypeList.Clear();
}
bool ChartTypeDialogController::shouldShow_XAxisTypeControl() const
{
    return false;
}
bool ChartTypeDialogController::shouldShow_3DLookControl() const
{
    return false;
}
bool ChartTypeDialogController::shouldShow_StackingControl() const
{
    return false;
}
bool ChartTypeDialogController::shouldShow_DeepStackingControl() const
{
    return false;
}
bool ChartTypeDialogController::shouldShow_SplineControl() const
{
    return false;
}
bool ChartTypeDialogController::shouldShow_GeometryControl() const
{
    return false;
}
bool ChartTypeDialogController::shouldShow_SortByXValuesResourceGroup() const
{
    return false;
}

void ChartTypeDialogController::showExtraControls( Window* /*pParent*/, const Point& /*rPosition*/, const Size& /*rSize*/ )
{
}
void ChartTypeDialogController::hideExtraControls() const
{
}
void ChartTypeDialogController::fillExtraControls( const ChartTypeParameter& /*rParameter*/
                                                  , const uno::Reference< XChartDocument >& /*xChartModel*/
                                                  , const uno::Reference< beans::XPropertySet >& /*xTemplateProps*/ ) const
{
}
void ChartTypeDialogController::setTemplateProperties( const uno::Reference< beans::XPropertySet >& /*xTemplateProps*/ ) const throw (uno::RuntimeException)
{
}
//--------------------------------------------------------------------------

ColumnOrBarChartDialogController_Base::ColumnOrBarChartDialogController_Base()
                                        : ChartTypeDialogController()
{
}
ColumnOrBarChartDialogController_Base::~ColumnOrBarChartDialogController_Base()
{
}
bool ColumnOrBarChartDialogController_Base::shouldShow_3DLookControl() const
{
    return true;
}
bool ColumnOrBarChartDialogController_Base::shouldShow_GeometryControl() const
{
    return true;
}
void ColumnOrBarChartDialogController_Base::adjustSubTypeAndEnableControls( ChartTypeParameter& rParameter )
{
    if(rParameter.nSubTypeIndex>3 && !rParameter.b3DLook)
    {
        rParameter.nSubTypeIndex=1;
    }
}
//--------------------------------------------------------------------------
ColumnChartDialogController::ColumnChartDialogController()
{
}
ColumnChartDialogController::~ColumnChartDialogController()
{
}
String ColumnChartDialogController::getName()
{
    return String( SchResId( STR_TYPE_COLUMN ));
}
Image ColumnChartDialogController::getImage()
{
    return Image( SchResId( IMG_TYPE_COLUMN ));
}
const tTemplateServiceChartTypeParameterMap& ColumnChartDialogController::getTemplateMap() const
{
    static tTemplateServiceChartTypeParameterMap m_aTemplateMap =
    tTemplateServiceChartTypeParameterMap
        ( C2U( "com.sun.star.chart2.template.Column" ),                         ChartTypeParameter(1,false,false,GlobalStackMode_NONE) )
        ( C2U( "com.sun.star.chart2.template.StackedColumn" ),                  ChartTypeParameter(2,false,false,GlobalStackMode_STACK_Y) )
        ( C2U( "com.sun.star.chart2.template.PercentStackedColumn" ),           ChartTypeParameter(3,false,false,GlobalStackMode_STACK_Y_PERCENT) )
        ( C2U( "com.sun.star.chart2.template.ThreeDColumnFlat" ),               ChartTypeParameter(1,false,true,GlobalStackMode_NONE) )
        ( C2U( "com.sun.star.chart2.template.StackedThreeDColumnFlat" ),        ChartTypeParameter(2,false,true,GlobalStackMode_STACK_Y) )
        ( C2U( "com.sun.star.chart2.template.PercentStackedThreeDColumnFlat" ), ChartTypeParameter(3,false,true,GlobalStackMode_STACK_Y_PERCENT) )
        ( C2U( "com.sun.star.chart2.template.ThreeDColumnDeep" ),               ChartTypeParameter(4,false,true,GlobalStackMode_STACK_Z) )
        ;
    return m_aTemplateMap;
}
void ColumnChartDialogController::fillSubTypeList( ValueSet& rSubTypeList, const ChartTypeParameter& rParameter )
{
    rSubTypeList.Clear();

    if( rParameter.b3DLook )
    {
        switch(rParameter.nGeometry3D)
        {
            case DataPointGeometry3D::CYLINDER:
                rSubTypeList.InsertItem( 1, Bitmap( SchResId( BMP_SAEULE_3D_1 )));
                rSubTypeList.InsertItem( 2, Bitmap( SchResId( BMP_SAEULE_3D_2 )));
                rSubTypeList.InsertItem( 3, Bitmap( SchResId( BMP_SAEULE_3D_3 )));
                rSubTypeList.InsertItem( 4, Bitmap( SchResId( BMP_SAEULE_3D_4 )));
            break;
            case DataPointGeometry3D::CONE:
                rSubTypeList.InsertItem( 1, Bitmap( SchResId( BMP_KEGEL_3D_1 )));
                rSubTypeList.InsertItem( 2, Bitmap( SchResId( BMP_KEGEL_3D_2 )));
                rSubTypeList.InsertItem( 3, Bitmap( SchResId( BMP_KEGEL_3D_3 )));
                rSubTypeList.InsertItem( 4, Bitmap( SchResId( BMP_KEGEL_3D_4 )));
            break;
            case DataPointGeometry3D::PYRAMID:
                rSubTypeList.InsertItem( 1, Bitmap( SchResId( BMP_PYRAMID_3D_1 )));
                rSubTypeList.InsertItem( 2, Bitmap( SchResId( BMP_PYRAMID_3D_2 )));
                rSubTypeList.InsertItem( 3, Bitmap( SchResId( BMP_PYRAMID_3D_3 )));
                rSubTypeList.InsertItem( 4, Bitmap( SchResId( BMP_PYRAMID_3D_4 )));
            break;
            default: //DataPointGeometry3D::CUBOID:
                rSubTypeList.InsertItem( 1, Bitmap( SchResId( BMP_COLUMNS_3D_1 )));
                rSubTypeList.InsertItem( 2, Bitmap( SchResId( BMP_COLUMNS_3D_2 )));
                rSubTypeList.InsertItem( 3, Bitmap( SchResId( BMP_COLUMNS_3D_3 )));
                rSubTypeList.InsertItem( 4, Bitmap( SchResId( BMP_COLUMNS_3D )));
            break;
        }
    }
    else
    {
        rSubTypeList.InsertItem( 1, Bitmap( SchResId( BMP_COLUMNS_2D_1 )));
        rSubTypeList.InsertItem( 2, Bitmap( SchResId( BMP_COLUMNS_2D_2 )));
        rSubTypeList.InsertItem( 3, Bitmap( SchResId( BMP_COLUMNS_2D_3 )));
    }

    rSubTypeList.SetItemText( 1, String( SchResId( STR_NORMAL )) );
    rSubTypeList.SetItemText( 2, String( SchResId( STR_STACKED )) );
    rSubTypeList.SetItemText( 3, String( SchResId( STR_PERCENT )) );
    rSubTypeList.SetItemText( 4, String( SchResId( STR_DEEP )) );
}

//--------------------------------------------------------------------------

BarChartDialogController::BarChartDialogController()
{
}
BarChartDialogController::~BarChartDialogController()
{
}
String BarChartDialogController::getName()
{
    return String( SchResId( STR_TYPE_BAR ));
}
Image BarChartDialogController::getImage()
{
    return Image( SchResId( IMG_TYPE_BAR ));
}
const tTemplateServiceChartTypeParameterMap& BarChartDialogController::getTemplateMap() const
{
    static tTemplateServiceChartTypeParameterMap m_aTemplateMap =
    tTemplateServiceChartTypeParameterMap
        ( C2U( "com.sun.star.chart2.template.Bar" ),                         ChartTypeParameter(1,false,false,GlobalStackMode_NONE) )
        ( C2U( "com.sun.star.chart2.template.StackedBar" ),                  ChartTypeParameter(2,false,false,GlobalStackMode_STACK_Y) )
        ( C2U( "com.sun.star.chart2.template.PercentStackedBar" ),           ChartTypeParameter(3,false,false,GlobalStackMode_STACK_Y_PERCENT) )
        ( C2U( "com.sun.star.chart2.template.ThreeDBarFlat" ),               ChartTypeParameter(1,false,true,GlobalStackMode_NONE) )
        ( C2U( "com.sun.star.chart2.template.StackedThreeDBarFlat" ),        ChartTypeParameter(2,false,true,GlobalStackMode_STACK_Y) )
        ( C2U( "com.sun.star.chart2.template.PercentStackedThreeDBarFlat" ), ChartTypeParameter(3,false,true,GlobalStackMode_STACK_Y_PERCENT) )
        ( C2U( "com.sun.star.chart2.template.ThreeDBarDeep" ),               ChartTypeParameter(4,false,true,GlobalStackMode_STACK_Z) )
        ;
    return m_aTemplateMap;
}
void BarChartDialogController::fillSubTypeList( ValueSet& rSubTypeList, const ChartTypeParameter& rParameter )
{
    rSubTypeList.Clear();

    if( rParameter.b3DLook )
    {
        switch(rParameter.nGeometry3D)
        {
            case DataPointGeometry3D::CYLINDER:
                rSubTypeList.InsertItem( 1, Bitmap( SchResId( BMP_ROEHRE_3D_1 )));
                rSubTypeList.InsertItem( 2, Bitmap( SchResId( BMP_ROEHRE_3D_2 )));
                rSubTypeList.InsertItem( 3, Bitmap( SchResId( BMP_ROEHRE_3D_3 )));
                rSubTypeList.InsertItem( 4, Bitmap( SchResId( BMP_ROEHRE_3D_4 )));
            break;
            case DataPointGeometry3D::CONE:
                rSubTypeList.InsertItem( 1, Bitmap( SchResId( BMP_KEGELQ_3D_1 )));
                rSubTypeList.InsertItem( 2, Bitmap( SchResId( BMP_KEGELQ_3D_2 )));
                rSubTypeList.InsertItem( 3, Bitmap( SchResId( BMP_KEGELQ_3D_3 )));
                rSubTypeList.InsertItem( 4, Bitmap( SchResId( BMP_KEGELQ_3D_4 )));
            break;
            case DataPointGeometry3D::PYRAMID:
                rSubTypeList.InsertItem( 1, Bitmap( SchResId( BMP_PYRAMIDQ_3D_1 )));
                rSubTypeList.InsertItem( 2, Bitmap( SchResId( BMP_PYRAMIDQ_3D_2 )));
                rSubTypeList.InsertItem( 3, Bitmap( SchResId( BMP_PYRAMIDQ_3D_3 )));
                rSubTypeList.InsertItem( 4, Bitmap( SchResId( BMP_PYRAMIDQ_3D_4 )));
            break;
            default: //DataPointGeometry3D::CUBOID:
                rSubTypeList.InsertItem( 1, Bitmap( SchResId( BMP_BARS_3D_1 )));
                rSubTypeList.InsertItem( 2, Bitmap( SchResId( BMP_BARS_3D_2 )));
                rSubTypeList.InsertItem( 3, Bitmap( SchResId( BMP_BARS_3D_3 )));
                rSubTypeList.InsertItem( 4, Bitmap( SchResId( BMP_BARS_3D )));
            break;
        }
    }
    else
    {
        rSubTypeList.InsertItem( 1, Bitmap( SchResId( BMP_BARS_2D_1 )));
        rSubTypeList.InsertItem( 2, Bitmap( SchResId( BMP_BARS_2D_2 )));
        rSubTypeList.InsertItem( 3, Bitmap( SchResId( BMP_BARS_2D_3 )));
    }
    rSubTypeList.SetItemText( 1, String( SchResId( STR_NORMAL )) );
    rSubTypeList.SetItemText( 2, String( SchResId( STR_STACKED )) );
    rSubTypeList.SetItemText( 3, String( SchResId( STR_PERCENT )) );
    rSubTypeList.SetItemText( 4, String( SchResId( STR_DEEP )) );
}

//--------------------------------------------------------------------------

PieChartDialogController::PieChartDialogController()
{
}
PieChartDialogController::~PieChartDialogController()
{
}
String PieChartDialogController::getName()
{
    return String( SchResId( STR_TYPE_PIE ));
}
Image PieChartDialogController::getImage()
{
    return Image( SchResId( IMG_TYPE_PIE ));
}
const tTemplateServiceChartTypeParameterMap& PieChartDialogController::getTemplateMap() const
{
    static tTemplateServiceChartTypeParameterMap m_aTemplateMap =
    tTemplateServiceChartTypeParameterMap
    ( C2U( "com.sun.star.chart2.template.Pie" ),                    ChartTypeParameter(1,false,false) )
    ( C2U( "com.sun.star.chart2.template.PieAllExploded" ),         ChartTypeParameter(2,false,false) )
    ( C2U( "com.sun.star.chart2.template.Donut" ),                  ChartTypeParameter(3,false,false) )
    ( C2U( "com.sun.star.chart2.template.DonutAllExploded" ),       ChartTypeParameter(4,false,false) )
    ( C2U( "com.sun.star.chart2.template.ThreeDPie" ),              ChartTypeParameter(1,false,true) )
    ( C2U( "com.sun.star.chart2.template.ThreeDPieAllExploded" ),   ChartTypeParameter(2,false,true) )
    ( C2U( "com.sun.star.chart2.template.ThreeDDonut" ),            ChartTypeParameter(3,false,true) )
    ( C2U( "com.sun.star.chart2.template.ThreeDDonutAllExploded" ), ChartTypeParameter(4,false,true) )
    ;
    return m_aTemplateMap;
}
void PieChartDialogController::fillSubTypeList( ValueSet& rSubTypeList, const ChartTypeParameter& rParameter )
{
    rSubTypeList.Clear();

    if( rParameter.b3DLook )
    {
        rSubTypeList.InsertItem( 1, Bitmap( SchResId( BMP_CIRCLES_3D )));
        rSubTypeList.InsertItem( 2, Bitmap( SchResId( BMP_CIRCLES_3D_EXPLODED )));
        rSubTypeList.InsertItem( 3, Bitmap( SchResId( BMP_DONUT_3D )));
        rSubTypeList.InsertItem( 4, Bitmap( SchResId( BMP_DONUT_3D_EXPLODED )));
    }
    else
    {
        rSubTypeList.InsertItem( 1, Bitmap( SchResId( BMP_CIRCLES_2D )));
        rSubTypeList.InsertItem( 2, Bitmap( SchResId( BMP_CIRCLES_2D_EXPLODED )));
        rSubTypeList.InsertItem( 3, Bitmap( SchResId( BMP_DONUT_2D )));
        rSubTypeList.InsertItem( 4, Bitmap( SchResId( BMP_DONUT_2D_EXPLODED )));
    }
    rSubTypeList.SetItemText( 1, String( SchResId( STR_NORMAL         ) ) );
    rSubTypeList.SetItemText( 2, String( SchResId( STR_PIE_EXPLODED   ) ) );
    rSubTypeList.SetItemText( 3, String( SchResId( STR_DONUT          ) ) );
    rSubTypeList.SetItemText( 4, String( SchResId( STR_DONUT_EXPLODED ) ) );
}

bool PieChartDialogController::shouldShow_3DLookControl() const
{
    return true;
}
void PieChartDialogController::adjustParameterToSubType( ChartTypeParameter& rParameter )
{
    if(rParameter.eStackMode==GlobalStackMode_STACK_Z)
        rParameter.eStackMode = GlobalStackMode_NONE;
}
//--------------------------------------------------------------------------
LineChartDialogController::LineChartDialogController()
{
}
LineChartDialogController::~LineChartDialogController()
{
}
String LineChartDialogController::getName()
{
    return String( SchResId( STR_TYPE_LINE ));
}
Image LineChartDialogController::getImage()
{
    return Image( SchResId( IMG_TYPE_LINE ));
}
const tTemplateServiceChartTypeParameterMap& LineChartDialogController::getTemplateMap() const
{
    static tTemplateServiceChartTypeParameterMap m_aTemplateMap =
    tTemplateServiceChartTypeParameterMap
    //-------------------------------------------------------
    ( C2U( "com.sun.star.chart2.template.Symbol" ),                     ChartTypeParameter(1,false,false,GlobalStackMode_NONE,true,false) )
    ( C2U( "com.sun.star.chart2.template.StackedSymbol" ),              ChartTypeParameter(1,false,false,GlobalStackMode_STACK_Y,true,false) )
    ( C2U( "com.sun.star.chart2.template.PercentStackedSymbol" ),       ChartTypeParameter(1,false,false,GlobalStackMode_STACK_Y_PERCENT,true,false) )
    ( C2U( "com.sun.star.chart2.template.LineSymbol" ),                 ChartTypeParameter(2,false,false,GlobalStackMode_NONE,true,true) )
    ( C2U( "com.sun.star.chart2.template.StackedLineSymbol" ),          ChartTypeParameter(2,false,false,GlobalStackMode_STACK_Y,true,true) )
    ( C2U( "com.sun.star.chart2.template.PercentStackedLineSymbol" ),   ChartTypeParameter(2,false,false,GlobalStackMode_STACK_Y_PERCENT,true,true) )
    ( C2U( "com.sun.star.chart2.template.Line" ),                       ChartTypeParameter(3,false,false,GlobalStackMode_NONE,false,true) )
    ( C2U( "com.sun.star.chart2.template.StackedLine" ),                ChartTypeParameter(3,false,false,GlobalStackMode_STACK_Y,false,true) )
    ( C2U( "com.sun.star.chart2.template.PercentStackedLine" ),         ChartTypeParameter(3,false,false,GlobalStackMode_STACK_Y_PERCENT,false,true) )
    //-------------------------------------------------------
    ( C2U( "com.sun.star.chart2.template.StackedThreeDLine" ),          ChartTypeParameter(4,false,true,GlobalStackMode_STACK_Y,false,true) )
    ( C2U( "com.sun.star.chart2.template.PercentStackedThreeDLine" ),   ChartTypeParameter(4,false,true,GlobalStackMode_STACK_Y_PERCENT,false,true) )
    ( C2U( "com.sun.star.chart2.template.ThreeDLineDeep" ),             ChartTypeParameter(4,false,true,GlobalStackMode_STACK_Z,false,true) )
    //-------------------------------------------------------
    ;
    return m_aTemplateMap;
}
void LineChartDialogController::fillSubTypeList( ValueSet& rSubTypeList, const ChartTypeParameter& rParameter )
{
    rSubTypeList.Clear();

    if( CurveStyle_LINES==rParameter.eCurveStyle )
    {
        //direct lines
        if( GlobalStackMode_NONE == rParameter.eStackMode || GlobalStackMode_STACK_Z == rParameter.eStackMode )
        {
            rSubTypeList.InsertItem( 1, Bitmap( SchResId( BMP_POINTS_XCATEGORY )));
            rSubTypeList.InsertItem( 2, Bitmap( SchResId( BMP_LINE_P_XCATEGORY )));
            rSubTypeList.InsertItem( 3, Bitmap( SchResId( BMP_LINE_O_XCATEGORY )));
            rSubTypeList.InsertItem( 4, Bitmap( SchResId( BMP_LINE3D_XCATEGORY )));
        }
        else
        {
            rSubTypeList.InsertItem( 1, Bitmap( SchResId( BMP_POINTS_STACKED )));
            rSubTypeList.InsertItem( 2, Bitmap( SchResId( BMP_LINE_P_STACKED )));
            rSubTypeList.InsertItem( 3, Bitmap( SchResId( BMP_LINE_O_STACKED )));
            rSubTypeList.InsertItem( 4, Bitmap( SchResId( BMP_LINE3D_STACKED )));
        }
    }
    else //CurveStyle_LINES
    {
        if( GlobalStackMode_NONE == rParameter.eStackMode || GlobalStackMode_STACK_Z == rParameter.eStackMode )
        {
            rSubTypeList.InsertItem( 1, Bitmap( SchResId( BMP_POINTS_XCATEGORY )));
            rSubTypeList.InsertItem( 2, Bitmap( SchResId( BMP_LINE_P_XCATEGORY_SMOOTH )));
            rSubTypeList.InsertItem( 3, Bitmap( SchResId( BMP_LINE_O_XCATEGORY_SMOOTH )));
            rSubTypeList.InsertItem( 4, Bitmap( SchResId( BMP_LINE3D_XCATEGORY_SMOOTH )));
        }
        else
        {
            rSubTypeList.InsertItem( 1, Bitmap( SchResId( BMP_POINTS_STACKED )));
            rSubTypeList.InsertItem( 2, Bitmap( SchResId( BMP_LINE_P_STACKED_SMOOTH )));
            rSubTypeList.InsertItem( 3, Bitmap( SchResId( BMP_LINE_O_STACKED_SMOOTH )));
            rSubTypeList.InsertItem( 4, Bitmap( SchResId( BMP_LINE3D_STACKED_SMOOTH )));
        }
    }

    rSubTypeList.SetItemText( 1, String( SchResId( STR_POINTS_ONLY )) );
    rSubTypeList.SetItemText( 2, String( SchResId( STR_POINTS_AND_LINES )) );
    rSubTypeList.SetItemText( 3, String( SchResId( STR_LINES_ONLY )) );
    rSubTypeList.SetItemText( 4, String( SchResId( STR_LINES_3D )) );
}
bool LineChartDialogController::shouldShow_StackingControl() const
{
    return true;
}
bool LineChartDialogController::shouldShow_DeepStackingControl() const
{
    return false;
}
bool LineChartDialogController::shouldShow_SplineControl() const
{
    return true;
}
void LineChartDialogController::adjustParameterToSubType( ChartTypeParameter& rParameter )
{
    rParameter.b3DLook = false;

    switch( rParameter.nSubTypeIndex )
    {
        case 2:
            rParameter.bSymbols = true;
            rParameter.bLines = true;
            break;
        case 3:
            rParameter.bSymbols = false;
            rParameter.bLines = true;
            break;
        case 4:
            rParameter.bSymbols = false;
            rParameter.bLines = true;
            rParameter.b3DLook = true;
            if( rParameter.eStackMode == GlobalStackMode_NONE )
                rParameter.eStackMode = GlobalStackMode_STACK_Z;
            break;
        default:
            rParameter.bSymbols = true;
            rParameter.bLines = false;
            break;
    }

    if(!rParameter.b3DLook && rParameter.eStackMode == GlobalStackMode_STACK_Z )
        rParameter.eStackMode = GlobalStackMode_NONE;
}
void LineChartDialogController::adjustParameterToMainType( ChartTypeParameter& rParameter )
{
    if( rParameter.b3DLook && rParameter.eStackMode == GlobalStackMode_NONE )
        rParameter.eStackMode = GlobalStackMode_STACK_Z;

    ChartTypeDialogController::adjustParameterToMainType( rParameter );
}
//--------------------------------------------------------------------------
XYChartDialogController::XYChartDialogController()
{
    bSupportsXAxisWithValues = true;
}
XYChartDialogController::~XYChartDialogController()
{
}
String XYChartDialogController::getName()
{
    return String( SchResId( STR_TYPE_XY ));
}
Image XYChartDialogController::getImage()
{
    return Image( SchResId( IMG_TYPE_XY ));
}
const tTemplateServiceChartTypeParameterMap& XYChartDialogController::getTemplateMap() const
{
    static tTemplateServiceChartTypeParameterMap m_aTemplateMap =
    tTemplateServiceChartTypeParameterMap
    //-------------------------------------------------------
    ( C2U( "com.sun.star.chart2.template.ScatterSymbol" ),              ChartTypeParameter(1,true,false,GlobalStackMode_NONE,true,false) )
    ( C2U( "com.sun.star.chart2.template.ScatterLineSymbol" ),          ChartTypeParameter(2,true,false,GlobalStackMode_NONE,true,true) )
    ( C2U( "com.sun.star.chart2.template.ScatterLine" ),                ChartTypeParameter(3,true,false,GlobalStackMode_NONE,false,true) )
    ( C2U( "com.sun.star.chart2.template.ThreeDScatter" ),              ChartTypeParameter(4,true,true,GlobalStackMode_NONE,false,true) )
    ;
    return m_aTemplateMap;
}
void XYChartDialogController::fillSubTypeList( ValueSet& rSubTypeList, const ChartTypeParameter& rParameter )
{
    rSubTypeList.Clear();

    if( CurveStyle_LINES==rParameter.eCurveStyle )
    {
        rSubTypeList.InsertItem( 1, Bitmap( SchResId( BMP_POINTS_XVALUES )));
        rSubTypeList.InsertItem( 2, Bitmap( SchResId( BMP_LINE_P_XVALUES )));
        rSubTypeList.InsertItem( 3, Bitmap( SchResId( BMP_LINE_O_XVALUES )));
        rSubTypeList.InsertItem( 4, Bitmap( SchResId( BMP_LINE3D_XVALUES )));
    }
    else //CurveStyle_LINES
    {
        //smooth lines
        rSubTypeList.InsertItem( 1, Bitmap( SchResId( BMP_POINTS_XVALUES )));
        rSubTypeList.InsertItem( 2, Bitmap( SchResId( BMP_LINE_P_XVALUES_SMOOTH )));
        rSubTypeList.InsertItem( 3, Bitmap( SchResId( BMP_LINE_O_XVALUES_SMOOTH )));
        rSubTypeList.InsertItem( 4, Bitmap( SchResId( BMP_LINE3D_XVALUES_SMOOTH )));
    }

    rSubTypeList.SetItemText( 1, String( SchResId( STR_POINTS_ONLY )) );
    rSubTypeList.SetItemText( 2, String( SchResId( STR_POINTS_AND_LINES )) );
    rSubTypeList.SetItemText( 3, String( SchResId( STR_LINES_ONLY )) );
    rSubTypeList.SetItemText( 4, String( SchResId( STR_LINES_3D )) );
}
bool XYChartDialogController::shouldShow_SplineControl() const
{
    return true;
}
bool XYChartDialogController::shouldShow_SortByXValuesResourceGroup() const
{
    return true;
}
void XYChartDialogController::adjustParameterToSubType( ChartTypeParameter& rParameter )
{
    rParameter.eStackMode=GlobalStackMode_NONE;
    rParameter.b3DLook = false;

    switch( rParameter.nSubTypeIndex )
    {
        case 2:
            rParameter.bSymbols = true;
            rParameter.bLines = true;
            break;
        case 3:
            rParameter.bSymbols = false;
            rParameter.bLines = true;
            break;
        case 4:
            rParameter.bSymbols = false;
            rParameter.bLines = true;
            rParameter.b3DLook = true;
            rParameter.eStackMode=GlobalStackMode_STACK_Z;
            break;
        default:
            rParameter.bSymbols = true;
            rParameter.bLines = false;
            break;
    }
}
//--------------------------------------------------------------------------
AreaChartDialogController::AreaChartDialogController()
{
}
AreaChartDialogController::~AreaChartDialogController()
{
}
String AreaChartDialogController::getName()
{
    return String( SchResId( STR_TYPE_AREA ));
}
Image AreaChartDialogController::getImage()
{
    return Image( SchResId( IMG_TYPE_AREA ));
}
bool AreaChartDialogController::shouldShow_3DLookControl() const
{
    return true;
}
const tTemplateServiceChartTypeParameterMap& AreaChartDialogController::getTemplateMap() const
{
    static tTemplateServiceChartTypeParameterMap m_aTemplateMap =
    tTemplateServiceChartTypeParameterMap
    ( C2U( "com.sun.star.chart2.template.Area" ),                     ChartTypeParameter(1,false,false,GlobalStackMode_NONE) )
    ( C2U( "com.sun.star.chart2.template.ThreeDArea" ),               ChartTypeParameter(1,false,true,GlobalStackMode_STACK_Z) )
    ( C2U( "com.sun.star.chart2.template.StackedArea" ),              ChartTypeParameter(2,false,false,GlobalStackMode_STACK_Y) )
    ( C2U( "com.sun.star.chart2.template.StackedThreeDArea" ),        ChartTypeParameter(2,false,true,GlobalStackMode_STACK_Y) )
    ( C2U( "com.sun.star.chart2.template.PercentStackedArea" ),       ChartTypeParameter(3,false,false,GlobalStackMode_STACK_Y_PERCENT) )
    ( C2U( "com.sun.star.chart2.template.PercentStackedThreeDArea" ), ChartTypeParameter(3,false,true,GlobalStackMode_STACK_Y_PERCENT) )
    ;
    return m_aTemplateMap;
}
void AreaChartDialogController::fillSubTypeList( ValueSet& rSubTypeList, const ChartTypeParameter& rParameter )
{
    rSubTypeList.Clear();

    if( rParameter.b3DLook )
    {
        rSubTypeList.InsertItem( 1, Bitmap( SchResId( BMP_AREAS_3D )));
        rSubTypeList.InsertItem( 2, Bitmap( SchResId( BMP_AREAS_3D_1 )));
        rSubTypeList.InsertItem( 3, Bitmap( SchResId( BMP_AREAS_3D_2 )));
    }
    else
    {
        rSubTypeList.InsertItem( 1, Bitmap( SchResId( BMP_AREAS_2D_1 )));
        rSubTypeList.InsertItem( 2, Bitmap( SchResId( BMP_AREAS_2D )));
        rSubTypeList.InsertItem( 3, Bitmap( SchResId( BMP_AREAS_2D_3 )));
    }

    rSubTypeList.SetItemText( 1, String( SchResId( rParameter.b3DLook ? STR_DEEP : STR_NORMAL )) );
    rSubTypeList.SetItemText( 2, String( SchResId( STR_STACKED )) );
    rSubTypeList.SetItemText( 3, String( SchResId( STR_PERCENT )) );
}
void AreaChartDialogController::adjustParameterToSubType( ChartTypeParameter& rParameter )
{
    rParameter.eCurveStyle = CurveStyle_LINES;

    if( rParameter.nSubTypeIndex>3 )
        rParameter.nSubTypeIndex = 1;
    switch( rParameter.nSubTypeIndex )
    {
        case 2:
            rParameter.eStackMode=GlobalStackMode_STACK_Y;
            break;
        case 3:
            rParameter.eStackMode=GlobalStackMode_STACK_Y_PERCENT;
            break;
        default:
            if( rParameter.b3DLook )
                rParameter.eStackMode=GlobalStackMode_STACK_Z;
            else
                rParameter.eStackMode=GlobalStackMode_NONE;
            break;
    }
}
void AreaChartDialogController::adjustParameterToMainType( ChartTypeParameter& rParameter )
{
    if( rParameter.b3DLook && rParameter.eStackMode == GlobalStackMode_NONE )
        rParameter.eStackMode = GlobalStackMode_STACK_Z;

    ChartTypeDialogController::adjustParameterToMainType( rParameter );
}
//--------------------------------------------------------------------------
NetChartDialogController::NetChartDialogController()
{
    bSupports3D = false;
}
NetChartDialogController::~NetChartDialogController()
{
}
String NetChartDialogController::getName()
{
    return String( SchResId( STR_TYPE_NET ));
}
Image NetChartDialogController::getImage()
{
    return Image( SchResId( IMG_TYPE_NET ));
}
bool NetChartDialogController::shouldShow_StackingControl() const
{
    return true;
}
const tTemplateServiceChartTypeParameterMap& NetChartDialogController::getTemplateMap() const
{
    static tTemplateServiceChartTypeParameterMap m_aTemplateMap =
    tTemplateServiceChartTypeParameterMap
    //@todo need templates with symbols only
    ( C2U( "com.sun.star.chart2.template.NetSymbol" ),              ChartTypeParameter(1,false,false,GlobalStackMode_NONE,true,false) )
    ( C2U( "com.sun.star.chart2.template.StackedNetSymbol" ),       ChartTypeParameter(1,false,false,GlobalStackMode_STACK_Y,true,false) )
    ( C2U( "com.sun.star.chart2.template.PercentStackedNetSymbol" ),ChartTypeParameter(1,false,false,GlobalStackMode_STACK_Y_PERCENT,true,false) )

    ( C2U( "com.sun.star.chart2.template.Net" ),                    ChartTypeParameter(2,false,false,GlobalStackMode_NONE,true,true) )
    ( C2U( "com.sun.star.chart2.template.StackedNet" ),             ChartTypeParameter(2,false,false,GlobalStackMode_STACK_Y,true,true) )
    ( C2U( "com.sun.star.chart2.template.PercentStackedNet" ),      ChartTypeParameter(2,false,false,GlobalStackMode_STACK_Y_PERCENT,true,true) )

    ( C2U( "com.sun.star.chart2.template.NetLine" ),                ChartTypeParameter(3,false,false,GlobalStackMode_NONE,false,true) )
    ( C2U( "com.sun.star.chart2.template.StackedNetLine" ),         ChartTypeParameter(3,false,false,GlobalStackMode_STACK_Y,false,true) )
    ( C2U( "com.sun.star.chart2.template.PercentStackedNetLine" ),  ChartTypeParameter(3,false,false,GlobalStackMode_STACK_Y_PERCENT,false,true) )

    ( C2U( "com.sun.star.chart2.template.FilledNet" ),            ChartTypeParameter(4,false,false,GlobalStackMode_NONE,false,false) )
    ( C2U( "com.sun.star.chart2.template.StackedFilledNet" ),     ChartTypeParameter(4,false,false,GlobalStackMode_STACK_Y,false,false) )
    ( C2U( "com.sun.star.chart2.template.PercentStackedFilledNet" ),ChartTypeParameter(4,false,false,GlobalStackMode_STACK_Y_PERCENT,false,false) )
    ;
    return m_aTemplateMap;
}
void NetChartDialogController::fillSubTypeList( ValueSet& rSubTypeList, const ChartTypeParameter& rParameter )
{
    rSubTypeList.Clear();

    if( GlobalStackMode_NONE == rParameter.eStackMode )
    {
        rSubTypeList.InsertItem( 1, Bitmap( SchResId( BMP_NET_SYMB )));
        rSubTypeList.InsertItem( 2, Bitmap( SchResId( BMP_NET_LINESYMB )));
        rSubTypeList.InsertItem( 3, Bitmap( SchResId( BMP_NET )));
        rSubTypeList.InsertItem( 4, Bitmap( SchResId( BMP_NET_FILL )));
    }
    else
    {
        rSubTypeList.InsertItem( 1, Bitmap( SchResId( BMP_NET_SYMB_STACK )));
        rSubTypeList.InsertItem( 2, Bitmap( SchResId( BMP_NET_LINESYMB_STACK )));
        rSubTypeList.InsertItem( 3, Bitmap( SchResId( BMP_NET_STACK )));
        rSubTypeList.InsertItem( 4, Bitmap( SchResId( BMP_NET_FILL_STACK )));
    }

    rSubTypeList.SetItemText( 1, String( SchResId( STR_POINTS_ONLY )) );
    rSubTypeList.SetItemText( 2, String( SchResId( STR_POINTS_AND_LINES )) );
    rSubTypeList.SetItemText( 3, String( SchResId( STR_LINES_ONLY )) );
    rSubTypeList.SetItemText( 4, String( SchResId( STR_FILLED )) );
}
void NetChartDialogController::adjustParameterToSubType( ChartTypeParameter& rParameter )
{
    rParameter.b3DLook = false;
    if(rParameter.eStackMode==GlobalStackMode_STACK_Z)
        rParameter.eStackMode = GlobalStackMode_NONE;

    switch( rParameter.nSubTypeIndex )
    {
        case 2:
            rParameter.bSymbols = true;
            rParameter.bLines = true;
            break;
        case 3:
            rParameter.bSymbols = false;
            rParameter.bLines = true;
            break;
        case 4:
            rParameter.bSymbols = false;
            rParameter.bLines = false;
            break;
        default:
            rParameter.bSymbols = true;
            rParameter.bLines = false;
            break;
    }
}
//--------------------------------------------------------------------------
StockChartDialogController::StockChartDialogController()
{
    bSupports3D = false;
}

StockChartDialogController::~StockChartDialogController()
{
}

String StockChartDialogController::getName()
{
    return String( SchResId( STR_TYPE_STOCK ));
}
Image StockChartDialogController::getImage()
{
    return Image( SchResId( IMG_TYPE_STOCK ));
}

const tTemplateServiceChartTypeParameterMap& StockChartDialogController::getTemplateMap() const
{
    static tTemplateServiceChartTypeParameterMap m_aTemplateMap =
    tTemplateServiceChartTypeParameterMap
    ( C2U( "com.sun.star.chart2.template.StockLowHighClose" ),          ChartTypeParameter(1) )
    ( C2U( "com.sun.star.chart2.template.StockOpenLowHighClose" ),      ChartTypeParameter(2) )
    ( C2U( "com.sun.star.chart2.template.StockVolumeLowHighClose" ),    ChartTypeParameter(3) )
    ( C2U( "com.sun.star.chart2.template.StockVolumeOpenLowHighClose" ),ChartTypeParameter(4) )
    ;
    return m_aTemplateMap;
}
void StockChartDialogController::fillSubTypeList( ValueSet& rSubTypeList, const ChartTypeParameter& /*rParameter*/ )
{
    rSubTypeList.Clear();
    rSubTypeList.InsertItem( 1, Bitmap( SchResId( BMP_STOCK_1 )));
    rSubTypeList.InsertItem( 2, Bitmap( SchResId( BMP_STOCK_2 )));
    rSubTypeList.InsertItem( 3, Bitmap( SchResId( BMP_STOCK_3 )));
    rSubTypeList.InsertItem( 4, Bitmap( SchResId( BMP_STOCK_4 )));

    rSubTypeList.SetItemText( 1, String( SchResId( STR_STOCK_1 )) );
    rSubTypeList.SetItemText( 2, String( SchResId( STR_STOCK_2 )) );
    rSubTypeList.SetItemText( 3, String( SchResId( STR_STOCK_3 )) );
    rSubTypeList.SetItemText( 4, String( SchResId( STR_STOCK_4 )) );
}
void StockChartDialogController::adjustParameterToSubType( ChartTypeParameter& rParameter )
{
    rParameter.b3DLook = false;
    rParameter.eStackMode = GlobalStackMode_NONE;
}
//--------------------------------------------------------------------------
CombiColumnLineChartDialogController::CombiColumnLineChartDialogController()
                    : m_pFT_NumberOfLines(0)
                    , m_pMF_NumberOfLines(0)
{
    bSupports3D = false;
}

CombiColumnLineChartDialogController::~CombiColumnLineChartDialogController()
{
    if(m_pFT_NumberOfLines)
        delete m_pFT_NumberOfLines;
    if(m_pMF_NumberOfLines)
        delete m_pMF_NumberOfLines;
}

String CombiColumnLineChartDialogController::getName()
{
    return String( SchResId( STR_TYPE_COMBI_COLUMN_LINE ));
}

Image CombiColumnLineChartDialogController::getImage( )
{
    return Image( SchResId( IMG_TYPE_COLUMN_LINE ) );
}

const tTemplateServiceChartTypeParameterMap& CombiColumnLineChartDialogController::getTemplateMap() const
{
    static tTemplateServiceChartTypeParameterMap m_aTemplateMap =
    tTemplateServiceChartTypeParameterMap
    ( C2U( "com.sun.star.chart2.template.ColumnWithLine" ),             ChartTypeParameter(1) )
    ( C2U( "com.sun.star.chart2.template.StackedColumnWithLine" ),      ChartTypeParameter(2,false,false,GlobalStackMode_STACK_Y) )
    ;
    return m_aTemplateMap;
}
void CombiColumnLineChartDialogController::fillSubTypeList( ValueSet& rSubTypeList, const ChartTypeParameter& /*rParameter*/ )
{
    rSubTypeList.Clear();
    rSubTypeList.InsertItem( 1, Bitmap( SchResId( BMP_COLUMN_LINE )));
    rSubTypeList.InsertItem( 2, Bitmap( SchResId( BMP_COLUMN_LINE_STACKED )));

    rSubTypeList.SetItemText( 1, String( SchResId( STR_LINE_COLUMN )) );
    rSubTypeList.SetItemText( 2, String( SchResId( STR_LINE_STACKEDCOLUMN )) );
}
void CombiColumnLineChartDialogController::showExtraControls( Window* pParent, const Point& rPosition, const Size& rSize )
{
    if(!m_pFT_NumberOfLines)
    {
        m_pFT_NumberOfLines = new FixedText(pParent,pParent->GetStyle());
        m_pFT_NumberOfLines->SetText( String( SchResId( STR_NUMBER_OF_LINES )) );
    }
    if(!m_pMF_NumberOfLines)
    {
        m_pMF_NumberOfLines = new MetricField(pParent,pParent->GetStyle() | WB_SPIN | WB_REPEAT | WB_BORDER );
        m_pMF_NumberOfLines->SetDefaultUnit( FUNIT_CUSTOM );
        m_pMF_NumberOfLines->SetUnit( FUNIT_CUSTOM );
        m_pMF_NumberOfLines->SetSpinSize(1);
        m_pMF_NumberOfLines->SetFirst( 1, FUNIT_CUSTOM );
        m_pMF_NumberOfLines->SetLast( 100, FUNIT_CUSTOM );
        m_pMF_NumberOfLines->SetMin( 1, FUNIT_CUSTOM );
        m_pMF_NumberOfLines->SetMax( 100, FUNIT_CUSTOM );
        m_pMF_NumberOfLines->SetHelpId( HID_SCH_NUM_OF_LINES );

        m_pMF_NumberOfLines->SetModifyHdl( LINK( this, CombiColumnLineChartDialogController, ChangeLineCountHdl ) );
    }

    Size aDistanceSize( pParent->LogicToPixel( Size(RSC_SP_CTRL_DESC_X,2), MapMode(MAP_APPFONT) ) );
    Size aMFSize( pParent->LogicToPixel( Size(20,RSC_CD_TEXTBOX_HEIGHT), MapMode(MAP_APPFONT) ) );
    m_pMF_NumberOfLines->SetSizePixel( aMFSize );

    Size aFTSize(m_pFT_NumberOfLines->CalcMinimumSize(rSize.Width()-aMFSize.Width()-aDistanceSize.Width()));
    m_pFT_NumberOfLines->SetSizePixel(aFTSize);

    m_pFT_NumberOfLines->SetPosPixel( Point( rPosition.X(), rPosition.Y()+aDistanceSize.Height()) );
    m_pMF_NumberOfLines->SetPosPixel( Point( rPosition.X()+aFTSize.Width()+aDistanceSize.Width(), rPosition.Y()) );

    m_pFT_NumberOfLines->Show();
    m_pMF_NumberOfLines->Show();
}
void CombiColumnLineChartDialogController::hideExtraControls() const
{
    if(m_pFT_NumberOfLines)
        m_pFT_NumberOfLines->Hide();
    if(m_pMF_NumberOfLines)
        m_pMF_NumberOfLines->Hide();
}
void CombiColumnLineChartDialogController::fillExtraControls( const ChartTypeParameter& /*rParameter*/
                , const uno::Reference< XChartDocument >& xChartModel
                , const uno::Reference< beans::XPropertySet >& xTemplateProps ) const
{
    if(!m_pMF_NumberOfLines)
        return;

    uno::Reference< frame::XModel > xModel( xChartModel, uno::UNO_QUERY );

    uno::Reference< XDiagram > xDiagram = ChartModelHelper::findDiagram( xModel );
    if(!xDiagram.is())
        return;

    sal_Int32 nNumLines = 0;

    if(xTemplateProps.is())
    try
    {
        xTemplateProps->getPropertyValue( C2U("NumberOfLines") ) >>= nNumLines;
    }
    catch( uno::Exception & ex )
    {
        ASSERT_EXCEPTION( ex );
    }
    if( nNumLines < 0 )
        nNumLines = 0;
    m_pMF_NumberOfLines->SetValue( nNumLines );

    sal_Int32 nMaxLines = ChartModelHelper::getDataSeries( xModel ).size() - 1;
    if( nMaxLines < 0 )
        nMaxLines = 0;
    m_pMF_NumberOfLines->SetLast( nMaxLines );
    m_pMF_NumberOfLines->SetMax( nMaxLines );
}
void CombiColumnLineChartDialogController::setTemplateProperties( const uno::Reference< beans::XPropertySet >& xTemplateProps ) const throw (uno::RuntimeException)
{
    if( xTemplateProps.is() )
    {
        sal_Int32 nNumLines = static_cast< sal_Int32 >( m_pMF_NumberOfLines->GetValue());
        xTemplateProps->setPropertyValue( C2U( "NumberOfLines" ), uno::makeAny(nNumLines) );
    }
}

IMPL_LINK( CombiColumnLineChartDialogController, ChangeLineCountHdl, void *, EMPTYARG )
{
    if( m_pChangeListener )
        m_pChangeListener->stateChanged(this);
    return 0;
}
void CombiColumnLineChartDialogController::adjustParameterToSubType( ChartTypeParameter& rParameter )
{
    rParameter.b3DLook = false;
    if(rParameter.eStackMode==GlobalStackMode_STACK_Z)
        rParameter.eStackMode = GlobalStackMode_NONE;

    switch( rParameter.nSubTypeIndex )
    {
        case 2:
            rParameter.eStackMode=GlobalStackMode_STACK_Y;
            break;
        default:
            rParameter.eStackMode=GlobalStackMode_NONE;
            break;
    }
}
//--------------------------------------------------------------------------
BubbleChartDialogController::BubbleChartDialogController()
{
}
BubbleChartDialogController::~BubbleChartDialogController()
{
}
String BubbleChartDialogController::getName()
{
    return String( SchResId( STR_TYPE_BUBBLE ));
}
Image BubbleChartDialogController::getImage()
{
    return Image( SchResId( IMG_TYPE_BUBBLE ));
}
const tTemplateServiceChartTypeParameterMap& BubbleChartDialogController::getTemplateMap() const
{
    static tTemplateServiceChartTypeParameterMap m_aTemplateMap =
    tTemplateServiceChartTypeParameterMap
        ( C2U( "com.sun.star.chart2.template.Bubble" ),          ChartTypeParameter(1,true) ) ;
    return m_aTemplateMap;
}
void BubbleChartDialogController::fillSubTypeList( ValueSet& rSubTypeList, const ChartTypeParameter& /*rParameter*/ )
{
    rSubTypeList.Clear();
    rSubTypeList.InsertItem( 1, Bitmap( SchResId( BMP_BUBBLE_1 )));

    rSubTypeList.SetItemText( 1, String( SchResId( STR_BUBBLE_1 )) );
}
void BubbleChartDialogController::adjustParameterToSubType( ChartTypeParameter& rParameter )
{
    rParameter.b3DLook = false;
    rParameter.eStackMode = GlobalStackMode_NONE;
}
//.............................................................................
} //namespace chart
//.............................................................................

/* vim:set shiftwidth=4 softtabstop=4 expandtab: */<|MERGE_RESOLUTION|>--- conflicted
+++ resolved
@@ -60,14 +60,6 @@
 using namespace ::com::sun::star;
 using namespace ::com::sun::star::chart2;
 
-<<<<<<< HEAD
-// macro for selecting a normal or high contrast bitmap the stack variable
-// bIsHighContrast must exist and reflect the correct state
-#define SELECT_BITMAP(name) Bitmap( SchResId( bIsHighContrast ? name ## _HC : name ))
-#define SELECT_IMAGE(name) Image( SchResId( bIsHighContrast ? name ## _HC : name ))
-
-=======
->>>>>>> edf1c529
 ChartTypeParameter::ChartTypeParameter()
                     : nSubTypeIndex( 1 )
                     , bXAxisWithValues( false )
