--- conflicted
+++ resolved
@@ -918,13 +918,8 @@
                     RelativeSize aRelativeSize;
                     if ((xLegendProp->getPropertyValue( C2U( "RelativeSize" )) >>= aRelativeSize))
                     {
-<<<<<<< HEAD
-                        aLegendSize.Width = ::rtl::math::approxCeil( aRelativeSize.Primary * rPageSize.Width );
-                        aLegendSize.Height = ::rtl::math::approxCeil( aRelativeSize.Secondary * rPageSize.Height );
-=======
                         aLegendSize.Width = static_cast<sal_Int32>( ::rtl::math::approxCeil( aRelativeSize.Primary * rPageSize.Width ) ); //i117185
                         aLegendSize.Height = static_cast<sal_Int32>( ::rtl::math::approxCeil( aRelativeSize.Secondary * rPageSize.Height ) ); //i117185
->>>>>>> 907f0c44
                     }
                     else
                         eExpansion = ::com::sun::star::chart::ChartLegendExpansion_HIGH;
