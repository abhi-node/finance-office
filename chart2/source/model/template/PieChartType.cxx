--- conflicted
+++ resolved
@@ -87,10 +87,6 @@
 {
 };
 
-<<<<<<< HEAD
-    ::osl::MutexGuard aGuard( ::osl::Mutex::getGlobalMutex() );
-    if( 0 == aPropSeq.getLength() )
-=======
 struct StaticPieChartTypeInfoHelper_Initializer
 {
     ::cppu::OPropertyArrayHelper* operator()()
@@ -101,7 +97,6 @@
 
 private:
     Sequence< Property > lcl_GetPropertySequence()
->>>>>>> ce6308e4
     {
         ::std::vector< ::com::sun::star::beans::Property > aProperties;
         lcl_AddPropertiesToVector( aProperties );
@@ -210,25 +205,9 @@
 uno::Any PieChartType::GetDefaultValue( sal_Int32 nHandle ) const
     throw(beans::UnknownPropertyException)
 {
-<<<<<<< HEAD
-    static tPropertyValueMap aStaticDefaults;
-
-    ::osl::MutexGuard aGuard( ::osl::Mutex::getGlobalMutex() );
-    if( 0 == aStaticDefaults.size() )
-    {
-        // initialize defaults
-        lcl_AddDefaultsToMap( aStaticDefaults );
-    }
-
-    tPropertyValueMap::const_iterator aFound(
-        aStaticDefaults.find( nHandle ));
-
-    if( aFound == aStaticDefaults.end())
-=======
     const tPropertyValueMap& rStaticDefaults = *StaticPieChartTypeDefaults::get();
     tPropertyValueMap::const_iterator aFound( rStaticDefaults.find( nHandle ) );
     if( aFound == rStaticDefaults.end() )
->>>>>>> ce6308e4
         return uno::Any();
     return (*aFound).second;
 }
@@ -243,20 +222,7 @@
 uno::Reference< beans::XPropertySetInfo > SAL_CALL PieChartType::getPropertySetInfo()
     throw (uno::RuntimeException)
 {
-<<<<<<< HEAD
-    static uno::Reference< beans::XPropertySetInfo > xInfo;
-
-    ::osl::MutexGuard aGuard( ::osl::Mutex::getGlobalMutex() );
-    if( !xInfo.is())
-    {
-        xInfo = ::cppu::OPropertySetHelper::createPropertySetInfo(
-            getInfoHelper());
-    }
-
-    return xInfo;
-=======
     return *StaticPieChartTypeInfo::get();
->>>>>>> ce6308e4
 }
 
 uno::Sequence< ::rtl::OUString > PieChartType::getSupportedServiceNames_Static()
