/* -*- Mode: C++; tab-width: 4; indent-tabs-mode: nil; c-basic-offset: 4 -*- */
/*************************************************************************
 *
 * DO NOT ALTER OR REMOVE COPYRIGHT NOTICES OR THIS FILE HEADER.
 *
 * Copyright 2000, 2010 Oracle and/or its affiliates.
 *
 * OpenOffice.org - a multi-platform office productivity suite
 *
 * This file is part of OpenOffice.org.
 *
 * OpenOffice.org is free software: you can redistribute it and/or modify
 * it under the terms of the GNU Lesser General Public License version 3
 * only, as published by the Free Software Foundation.
 *
 * OpenOffice.org is distributed in the hope that it will be useful,
 * but WITHOUT ANY WARRANTY; without even the implied warranty of
 * MERCHANTABILITY or FITNESS FOR A PARTICULAR PURPOSE.  See the
 * GNU Lesser General Public License version 3 for more details
 * (a copy is included in the LICENSE file that accompanied this code).
 *
 * You should have received a copy of the GNU Lesser General Public License
 * version 3 along with OpenOffice.org.  If not, see
 * <http://www.openoffice.org/license.html>
 * for a copy of the LGPLv3 License.
 *
 ************************************************************************/

// MARKER(update_precomp.py): autogen include statement, do not remove
#include "precompiled_chart2.hxx"

#include "DataSourceHelper.hxx"
#include "macros.hxx"
#include "ChartModelHelper.hxx"
#include "DiagramHelper.hxx"
#include "DataSeriesHelper.hxx"
#include "DataSource.hxx"
#include "ContainerHelper.hxx"
#include "ControllerLockGuard.hxx"
#include "PropertyHelper.hxx"
#include "CachedDataSequence.hxx"
#include "LabeledDataSequence.hxx"

#include <com/sun/star/chart2/XChartDocument.hpp>
#include <com/sun/star/chart2/data/XDataSource.hpp>
#include <com/sun/star/chart2/data/XLabeledDataSequence.hpp>

#include <com/sun/star/chart/ChartDataRowSource.hpp>
#include <com/sun/star/chart/ErrorBarStyle.hpp>

//.............................................................................
namespace chart
{
//.............................................................................
using namespace ::com::sun::star;
using namespace ::com::sun::star::chart2;
using ::com::sun::star::uno::Reference;
using ::com::sun::star::uno::Sequence;
using ::rtl::OUString;

namespace
{
void lcl_addRanges( ::std::vector< ::rtl::OUString > & rOutResult,
                    const uno::Reference< data::XLabeledDataSequence > & xLabeledSeq )
{
    if( ! xLabeledSeq.is())
        return;
    uno::Reference< data::XDataSequence > xSeq( xLabeledSeq->getLabel());
    if( xSeq.is())
        rOutResult.push_back( xSeq->getSourceRangeRepresentation());
    xSeq.set( xLabeledSeq->getValues());
    if( xSeq.is())
        rOutResult.push_back( xSeq->getSourceRangeRepresentation());
}

void lcl_addDataSourceRanges(
    ::std::vector< ::rtl::OUString > & rOutResult,
    const uno::Reference< data::XDataSource > & xDataSource )
{
    if( xDataSource.is() )
    {
        uno::Sequence< uno::Reference< data::XLabeledDataSequence > > aDataSequences( xDataSource->getDataSequences() );
        for( sal_Int32 i=0; i<aDataSequences.getLength(); ++i)
            lcl_addRanges( rOutResult, aDataSequences[i] );
    }
}

void lcl_addErrorBarRanges(
    ::std::vector< ::rtl::OUString > & rOutResult,
    const uno::Reference< XDataSeries > & xDataSeries )
{
    uno::Reference< beans::XPropertySet > xSeriesProp( xDataSeries, uno::UNO_QUERY );
    if( !xSeriesProp.is())
        return;

    try
    {
        uno::Reference< beans::XPropertySet > xErrorBarProp;
        if( ( xSeriesProp->getPropertyValue( C2U("ErrorBarY")) >>= xErrorBarProp ) &&
            xErrorBarProp.is())
        {
            sal_Int32 eStyle = ::com::sun::star::chart::ErrorBarStyle::NONE;
            if( ( xErrorBarProp->getPropertyValue( C2U("ErrorBarStyle")) >>= eStyle ) &&
                eStyle == ::com::sun::star::chart::ErrorBarStyle::FROM_DATA )
            {
                uno::Reference< data::XDataSource > xErrorBarDataSource( xErrorBarProp, uno::UNO_QUERY );
                if( xErrorBarDataSource.is() )
                    lcl_addDataSourceRanges( rOutResult, xErrorBarDataSource );
            }
        }
    }
    catch( const uno::Exception & ex )
    {
        ASSERT_EXCEPTION( ex );
    }
}

} // anonymous namespace

Reference< chart2::data::XDataSource > DataSourceHelper::createDataSource(
        const Sequence< Reference< chart2::data::XLabeledDataSequence > >& rSequences )
{
    return new DataSource(rSequences);
}

Reference< chart2::data::XDataSequence > DataSourceHelper::createCachedDataSequence()
{
    return new ::chart::CachedDataSequence();
}

Reference< chart2::data::XDataSequence > DataSourceHelper::createCachedDataSequence( const ::rtl::OUString& rSingleText )
{
    return new ::chart::CachedDataSequence( rSingleText );
}

Reference< chart2::data::XLabeledDataSequence > DataSourceHelper::createLabeledDataSequence(
        const Reference< chart2::data::XDataSequence >& xValues ,
        const Reference< chart2::data::XDataSequence >& xLabels )
{
    return new ::chart::LabeledDataSequence( xValues, xLabels );
}

Reference< chart2::data::XLabeledDataSequence > DataSourceHelper::createLabeledDataSequence(
        const Reference< chart2::data::XDataSequence >& xValues )
{
    return new ::chart::LabeledDataSequence( xValues );
}

Reference< chart2::data::XLabeledDataSequence > DataSourceHelper::createLabeledDataSequence(
        const Reference< uno::XComponentContext >& xContext )
{
    return new ::chart::LabeledDataSequence( xContext );
}

uno::Sequence< beans::PropertyValue > DataSourceHelper::createArguments(
                                            bool bUseColumns, bool bFirstCellAsLabel, bool bHasCategories )
{
    ::com::sun::star::chart::ChartDataRowSource eRowSource = ::com::sun::star::chart::ChartDataRowSource_ROWS;
    if( bUseColumns )
        eRowSource = ::com::sun::star::chart::ChartDataRowSource_COLUMNS;

    uno::Sequence< beans::PropertyValue > aArguments(3);
    aArguments[0] = beans::PropertyValue( C2U("DataRowSource")
        , -1, uno::makeAny( eRowSource )
        , beans::PropertyState_DIRECT_VALUE );
    aArguments[1] = beans::PropertyValue( C2U("FirstCellAsLabel")
        , -1, uno::makeAny( bFirstCellAsLabel )
        , beans::PropertyState_DIRECT_VALUE );
    aArguments[2] = beans::PropertyValue( C2U("HasCategories")
        , -1, uno::makeAny( bHasCategories )
        , beans::PropertyState_DIRECT_VALUE );

    return aArguments;
}

uno::Sequence< beans::PropertyValue > DataSourceHelper::createArguments(
                                            const ::rtl::OUString & rRangeRepresentation,
                                            const uno::Sequence< sal_Int32 >& rSequenceMapping,
                                            bool bUseColumns, bool bFirstCellAsLabel, bool bHasCategories )
{
    uno::Sequence< beans::PropertyValue > aArguments( createArguments( bUseColumns, bFirstCellAsLabel, bHasCategories ));
    aArguments.realloc( aArguments.getLength() + 1 );
    aArguments[aArguments.getLength() - 1] =
        beans::PropertyValue( C2U("CellRangeRepresentation")
                              , -1, uno::makeAny( rRangeRepresentation )
                              , beans::PropertyState_DIRECT_VALUE );
    if( rSequenceMapping.getLength() )
    {
        aArguments.realloc( aArguments.getLength() + 1 );
        aArguments[aArguments.getLength() - 1] =
            beans::PropertyValue( C2U("SequenceMapping")
                                , -1, uno::makeAny( rSequenceMapping )
                                , beans::PropertyState_DIRECT_VALUE );
    }
    return aArguments;
}

void DataSourceHelper::readArguments( const uno::Sequence< beans::PropertyValue >& rArguments
                                     , ::rtl::OUString & rRangeRepresentation, uno::Sequence< sal_Int32 >& rSequenceMapping
            , bool& bUseColumns, bool& bFirstCellAsLabel, bool& bHasCategories )
{
    const beans::PropertyValue* pArguments = rArguments.getConstArray();
    for(sal_Int32 i=0; i<rArguments.getLength(); ++i, ++pArguments)
    {
        const beans::PropertyValue& aProperty = *pArguments;
        if( aProperty.Name.equalsAsciiL( RTL_CONSTASCII_STRINGPARAM( "DataRowSource" ) ))
        {
            ::com::sun::star::chart::ChartDataRowSource eRowSource;
            if( aProperty.Value >>= eRowSource )
                bUseColumns = (eRowSource==::com::sun::star::chart::ChartDataRowSource_COLUMNS);
        }
        else if( aProperty.Name.equalsAsciiL( RTL_CONSTASCII_STRINGPARAM( "FirstCellAsLabel" ) ))
        {
            aProperty.Value >>= bFirstCellAsLabel;
        }
        else if( aProperty.Name.equalsAsciiL( RTL_CONSTASCII_STRINGPARAM( "HasCategories" ) ))
        {
            aProperty.Value >>= bHasCategories;
        }
        else if( aProperty.Name.equalsAsciiL( RTL_CONSTASCII_STRINGPARAM( "CellRangeRepresentation" ) ))
        {
            aProperty.Value >>= rRangeRepresentation;
        }
        else if( aProperty.Name.equalsAsciiL( RTL_CONSTASCII_STRINGPARAM( "SequenceMapping" ) ))
        {
            aProperty.Value >>= rSequenceMapping;
        }
    }
}

uno::Reference< chart2::data::XDataSource > DataSourceHelper::pressUsedDataIntoRectangularFormat(
        const uno::Reference< chart2::XChartDocument >& xChartDoc, bool bWithCategories )
{
    ::std::vector< Reference< chart2::data::XLabeledDataSequence > > aResultVector;

    //categories are always the first sequence
    Reference< chart2::XDiagram > xDiagram( xChartDoc->getFirstDiagram());

    if( bWithCategories )
    {
        Reference< chart2::data::XLabeledDataSequence > xCategories( DiagramHelper::getCategoriesFromDiagram( xDiagram ) );
        if( xCategories.is() )
            aResultVector.push_back( xCategories );
    }

    ::std::vector< Reference< chart2::XDataSeries > > xSeriesVector( DiagramHelper::getDataSeriesFromDiagram( xDiagram ) );
    uno::Reference< chart2::data::XDataSource > xSeriesSource(
        DataSeriesHelper::getDataSource( ContainerHelper::ContainerToSequence(xSeriesVector) ) );
    Sequence< Reference< chart2::data::XLabeledDataSequence > > aDataSeqences( xSeriesSource->getDataSequences() );

    //the first x-values is always the next sequence //todo ... other x-values get lost for old format
    Reference< chart2::data::XLabeledDataSequence > xXValues(
        DataSeriesHelper::getDataSequenceByRole( xSeriesSource, C2U("values-x") ) );
    if( xXValues.is() )
        aResultVector.push_back( xXValues );

    //add all other sequences now without x-values
    for( sal_Int32 nN=0; nN<aDataSeqences.getLength(); nN++ )
    {
        OUString aRole( DataSeriesHelper::GetRole( aDataSeqences[nN] ) );
        if( !aRole.equals(C2U("values-x")) )
            aResultVector.push_back( aDataSeqences[nN] );
    }

    Sequence< Reference< chart2::data::XLabeledDataSequence > > aResultSequence( aResultVector.size() );
    ::std::copy( aResultVector.begin(), aResultVector.end(), aResultSequence.getArray() );

    return new DataSource( aResultSequence );
}

uno::Sequence< ::rtl::OUString > DataSourceHelper::getUsedDataRanges(
    const uno::Reference< chart2::XDiagram > & xDiagram )
{
    ::std::vector< ::rtl::OUString > aResult;

    if( xDiagram.is())
    {
        uno::Reference< data::XLabeledDataSequence > xCategories( DiagramHelper::getCategoriesFromDiagram( xDiagram ) );
        if( xCategories.is() )
            lcl_addRanges( aResult, xCategories );

        ::std::vector< uno::Reference< XDataSeries > > aSeriesVector( DiagramHelper::getDataSeriesFromDiagram( xDiagram ) );
        for( ::std::vector< uno::Reference< XDataSeries > >::const_iterator aSeriesIt( aSeriesVector.begin() )
                 ; aSeriesIt != aSeriesVector.end(); ++aSeriesIt )
        {
            uno::Reference< data::XDataSource > xDataSource( *aSeriesIt, uno::UNO_QUERY );
            lcl_addDataSourceRanges( aResult, xDataSource );
            lcl_addErrorBarRanges( aResult, *aSeriesIt );
        }
    }

    return ContainerHelper::ContainerToSequence( aResult );
}

uno::Sequence< ::rtl::OUString > DataSourceHelper::getUsedDataRanges( const uno::Reference< frame::XModel > & xChartModel )
{
    uno::Reference< XDiagram > xDiagram( ChartModelHelper::findDiagram( xChartModel ) );
    return getUsedDataRanges( xDiagram );
}

uno::Reference< chart2::data::XDataSource > DataSourceHelper::getUsedData(
    const uno::Reference< chart2::XChartDocument >& xChartDoc )
{
    return pressUsedDataIntoRectangularFormat( xChartDoc );
}

uno::Reference< chart2::data::XDataSource > DataSourceHelper::getUsedData(
    const uno::Reference< frame::XModel >& xChartModel )
{
    ::std::vector< uno::Reference< chart2::data::XLabeledDataSequence > > aResult;

    uno::Reference< XDiagram > xDiagram( ChartModelHelper::findDiagram( xChartModel ) );
    uno::Reference< data::XLabeledDataSequence > xCategories( DiagramHelper::getCategoriesFromDiagram( xDiagram ) );
    if( xCategories.is() )
        aResult.push_back( xCategories );

    ::std::vector< uno::Reference< XDataSeries > > aSeriesVector( ChartModelHelper::getDataSeries( xChartModel ) );
    for( ::std::vector< uno::Reference< XDataSeries > >::const_iterator aSeriesIt( aSeriesVector.begin() )
        ; aSeriesIt != aSeriesVector.end(); ++aSeriesIt )
    {
        uno::Reference< data::XDataSource > xDataSource( *aSeriesIt, uno::UNO_QUERY );
        if( !xDataSource.is() )
            continue;
        uno::Sequence< uno::Reference< data::XLabeledDataSequence > > aDataSequences( xDataSource->getDataSequences() );
        ::std::copy( aDataSequences.getConstArray(), aDataSequences.getConstArray() + aDataSequences.getLength(),
                     ::std::back_inserter( aResult ));
    }

    return uno::Reference< chart2::data::XDataSource >(
        new DataSource( ContainerHelper::ContainerToSequence( aResult )));
}

bool DataSourceHelper::detectRangeSegmentation(
    const uno::Reference<
        frame::XModel >& xChartModel
    , ::rtl::OUString& rOutRangeString
    , ::com::sun::star::uno::Sequence< sal_Int32 >& rSequenceMapping
    , bool& rOutUseColumns
    , bool& rOutFirstCellAsLabel
    , bool& rOutHasCategories )
{
    bool bSomethingDetected = false;

    uno::Reference< XChartDocument > xChartDocument( xChartModel, uno::UNO_QUERY );
    if( !xChartDocument.is() )
        return bSomethingDetected;
    uno::Reference< data::XDataProvider >  xDataProvider( xChartDocument->getDataProvider() );
    if( !xDataProvider.is() )
        return bSomethingDetected;

    try
    {
        DataSourceHelper::readArguments(
            xDataProvider->detectArguments( pressUsedDataIntoRectangularFormat( xChartDocument ) ),
            rOutRangeString, rSequenceMapping, rOutUseColumns, rOutFirstCellAsLabel, rOutHasCategories );
        bSomethingDetected = (rOutRangeString.getLength() > 0);

        uno::Reference< chart2::data::XLabeledDataSequence > xCategories(
                    DiagramHelper::getCategoriesFromDiagram( xChartDocument->getFirstDiagram() ));
        rOutHasCategories = xCategories.is();
    }
    catch( uno::Exception & ex )
    {
        ASSERT_EXCEPTION( ex );
    }
    return bSomethingDetected;
}

bool DataSourceHelper::allArgumentsForRectRangeDetected(
    const uno::Reference< chart2::XChartDocument >& xChartDocument )
{
    bool bHasDataRowSource = false;
    bool bHasFirstCellAsLabel = false;
    bool bHasCellRangeRepresentation = false;

    uno::Reference< data::XDataProvider > xDataProvider( xChartDocument->getDataProvider() );
    if( !xDataProvider.is() )
        return false;

    try
    {
        const uno::Sequence< beans::PropertyValue > aArguments(
            xDataProvider->detectArguments( pressUsedDataIntoRectangularFormat( xChartDocument )));
        const beans::PropertyValue* pArguments = aArguments.getConstArray();
        for(sal_Int32 i=0; i<aArguments.getLength(); ++i, ++pArguments)
        {
            const beans::PropertyValue& aProperty = *pArguments;
            if( aProperty.Name.equalsAsciiL( RTL_CONSTASCII_STRINGPARAM( "DataRowSource" ) ))
            {
                bHasDataRowSource =
                    (aProperty.Value.hasValue() && aProperty.Value.isExtractableTo(
                        ::getCppuType( reinterpret_cast<
                                       const ::com::sun::star::chart::ChartDataRowSource * >(0))));
            }
            else if( aProperty.Name.equalsAsciiL( RTL_CONSTASCII_STRINGPARAM( "FirstCellAsLabel" ) ))
            {
                bHasFirstCellAsLabel =
                    (aProperty.Value.hasValue() && aProperty.Value.isExtractableTo(::getBooleanCppuType()));
            }
            else if( aProperty.Name.equalsAsciiL( RTL_CONSTASCII_STRINGPARAM( "CellRangeRepresentation" ) ))
            {
                ::rtl::OUString aRange;
                bHasCellRangeRepresentation =
                    (aProperty.Value.hasValue() && (aProperty.Value >>= aRange) && aRange.getLength() > 0);
            }
        }
    }
    catch( const uno::Exception & ex )
    {
        ASSERT_EXCEPTION( ex );
    }

    return (bHasCellRangeRepresentation && bHasDataRowSource && bHasFirstCellAsLabel);
}

void DataSourceHelper::setRangeSegmentation(
            const uno::Reference< frame::XModel >& xChartModel
            , const ::com::sun::star::uno::Sequence< sal_Int32 >& rSequenceMapping
            , bool bUseColumns , bool bFirstCellAsLabel, bool bUseCategories )
{
    uno::Reference< XChartDocument > xChartDocument( xChartModel, uno::UNO_QUERY );
    if( !xChartDocument.is() )
        return;
    uno::Reference< data::XDataProvider > xDataProvider( xChartDocument->getDataProvider() );
    if( !xDataProvider.is() )
        return;
    uno::Reference< XDiagram > xDiagram( ChartModelHelper::findDiagram( xChartModel ) );
    if( !xDiagram.is() )
        return;
    uno::Reference< chart2::XChartTypeManager > xChartTypeManager( xChartDocument->getChartTypeManager() );
    if( !xChartTypeManager.is() )
        return;
    uno::Reference< lang::XMultiServiceFactory > xTemplateFactory( xChartTypeManager, uno::UNO_QUERY );
    if( !xTemplateFactory.is() )
        return;

    ::rtl::OUString aRangeString;
    bool bDummy;
    uno::Sequence< sal_Int32 > aDummy;
    readArguments( xDataProvider->detectArguments( pressUsedDataIntoRectangularFormat( xChartDocument )),
                   aRangeString, aDummy, bDummy, bDummy, bDummy );

    uno::Sequence< beans::PropertyValue > aArguments(
        createArguments( aRangeString, rSequenceMapping, bUseColumns, bFirstCellAsLabel, bUseCategories ) );

    uno::Reference< chart2::data::XDataSource > xDataSource( xDataProvider->createDataSource(
                                                                 aArguments ) );
    if( !xDataSource.is() )
        return;

<<<<<<< HEAD
    DiagramHelper::tTemplateWithServiceName aTemplateAndService =
        DiagramHelper::getTemplateForDiagram( xDiagram, xTemplateFactory );

    rtl::OUString aServiceName( aTemplateAndService.second );
    uno::Reference< chart2::XChartTypeTemplate > xTemplate = aTemplateAndService.first;

    if( !xTemplate.is() )
    {
        if( aServiceName.getLength() == 0 )
            aServiceName = C2U("com.sun.star.chart2.template.Column");
        xTemplate.set( xTemplateFactory->createInstance( aServiceName ), uno::UNO_QUERY );
    }
    if( !xTemplate.is() )
        return;

    // locked controllers
    ControllerLockGuard aCtrlLockGuard( xChartModel );
    xTemplate->changeDiagramData( xDiagram, xDataSource, aArguments );
=======
    ControllerLockGuard aCtrlLockGuard( xChartModel );
    xDiagram->setDiagramData( xDataSource, aArguments );
>>>>>>> ce6308e4
}

Sequence< OUString > DataSourceHelper::getRangesFromLabeledDataSequence(
    const Reference< data::XLabeledDataSequence > & xLSeq )
{
    Sequence< OUString > aResult;
    if( xLSeq.is())
    {
        Reference< data::XDataSequence > xLabel( xLSeq->getLabel());
        Reference< data::XDataSequence > xValues( xLSeq->getValues());

        if( xLabel.is())
        {
            if( xValues.is())
            {
                aResult.realloc( 2 );
                aResult[0] = xLabel->getSourceRangeRepresentation();
                aResult[1] = xValues->getSourceRangeRepresentation();
            }
            else
            {
                aResult.realloc( 1 );
                aResult[0] = xLabel->getSourceRangeRepresentation();
            }
        }
        else if( xValues.is())
        {
            aResult.realloc( 1 );
            aResult[0] = xValues->getSourceRangeRepresentation();
        }
    }
    return aResult;
}

OUString DataSourceHelper::getRangeFromValues(
    const Reference< data::XLabeledDataSequence > & xLSeq )
{
    OUString aResult;
    if( xLSeq.is() )
    {
        Reference< data::XDataSequence > xValues( xLSeq->getValues() );
        if( xValues.is() )
            aResult = xValues->getSourceRangeRepresentation();
    }
    return aResult;
}

Sequence< OUString > DataSourceHelper::getRangesFromDataSource( const Reference< data::XDataSource > & xSource )
{
    ::std::vector< OUString > aResult;
    if( xSource.is())
    {
        Sequence< Reference< data::XLabeledDataSequence > > aLSeqSeq( xSource->getDataSequences());
        for( sal_Int32 i=0; i<aLSeqSeq.getLength(); ++i )
        {
            Reference< data::XDataSequence > xLabel( aLSeqSeq[i]->getLabel());
            Reference< data::XDataSequence > xValues( aLSeqSeq[i]->getValues());

            if( xLabel.is())
                aResult.push_back( xLabel->getSourceRangeRepresentation());
            if( xValues.is())
                aResult.push_back( xValues->getSourceRangeRepresentation());
        }
    }
    return ContainerHelper::ContainerToSequence( aResult );
}

//.............................................................................
} //namespace chart
//.............................................................................

/* vim:set shiftwidth=4 softtabstop=4 expandtab: */<|MERGE_RESOLUTION|>--- conflicted
+++ resolved
@@ -448,29 +448,8 @@
     if( !xDataSource.is() )
         return;
 
-<<<<<<< HEAD
-    DiagramHelper::tTemplateWithServiceName aTemplateAndService =
-        DiagramHelper::getTemplateForDiagram( xDiagram, xTemplateFactory );
-
-    rtl::OUString aServiceName( aTemplateAndService.second );
-    uno::Reference< chart2::XChartTypeTemplate > xTemplate = aTemplateAndService.first;
-
-    if( !xTemplate.is() )
-    {
-        if( aServiceName.getLength() == 0 )
-            aServiceName = C2U("com.sun.star.chart2.template.Column");
-        xTemplate.set( xTemplateFactory->createInstance( aServiceName ), uno::UNO_QUERY );
-    }
-    if( !xTemplate.is() )
-        return;
-
-    // locked controllers
-    ControllerLockGuard aCtrlLockGuard( xChartModel );
-    xTemplate->changeDiagramData( xDiagram, xDataSource, aArguments );
-=======
     ControllerLockGuard aCtrlLockGuard( xChartModel );
     xDiagram->setDiagramData( xDataSource, aArguments );
->>>>>>> ce6308e4
 }
 
 Sequence< OUString > DataSourceHelper::getRangesFromLabeledDataSequence(
