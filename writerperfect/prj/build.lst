<<<<<<< HEAD
wp      writerperfect : LIBWPG:libwpg LIBWPS:libwps LIBWPD:libwpd sot comphelper xmloff svtools sfx2 NULL
=======
wp      writerperfect : LIBWPD:libwpd sot comphelper xmloff LIBXSLT:libxslt NULL
>>>>>>> 818573bf
wp	writerperfect			usr1	-	all	wp_mkout NULL
wp	writerperfect\source\stream	nmake	-	all	wp_stream NULL
wp	writerperfect\source\filter	nmake	-	all	wp_filter NULL
wp	writerperfect\source\wpdimp	nmake	-	all	wp_wpdimp NULL
wp	writerperfect\source\wpsimp	nmake	-	all	wp_wpsimp NULL
wp  writerperfect\source\wpgimp nmake   -   all wp_wpgimp NULL
wp	writerperfect\util		nmake	-	all	wp_util wp_wpgimp wp_wpsimp wp_wpdimp wp_filter wp_stream NULL<|MERGE_RESOLUTION|>--- conflicted
+++ resolved
@@ -1,8 +1,4 @@
-<<<<<<< HEAD
-wp      writerperfect : LIBWPG:libwpg LIBWPS:libwps LIBWPD:libwpd sot comphelper xmloff svtools sfx2 NULL
-=======
-wp      writerperfect : LIBWPD:libwpd sot comphelper xmloff LIBXSLT:libxslt NULL
->>>>>>> 818573bf
+wp      writerperfect : LIBWPG:libwpg LIBWPS:libwps LIBWPD:libwpd sot comphelper xmloff svtools sfx2 LIBXSLT:libxslt NULL
 wp	writerperfect			usr1	-	all	wp_mkout NULL
 wp	writerperfect\source\stream	nmake	-	all	wp_stream NULL
 wp	writerperfect\source\filter	nmake	-	all	wp_filter NULL
