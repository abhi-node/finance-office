/* -*- Mode: C++; tab-width: 4; indent-tabs-mode: nil; c-basic-offset: 4 -*- */
/*************************************************************************
 *
 * DO NOT ALTER OR REMOVE COPYRIGHT NOTICES OR THIS FILE HEADER.
 *
 * Copyright 2000, 2010 Oracle and/or its affiliates.
 *
 * OpenOffice.org - a multi-platform office productivity suite
 *
 * This file is part of OpenOffice.org.
 *
 * OpenOffice.org is free software: you can redistribute it and/or modify
 * it under the terms of the GNU Lesser General Public License version 3
 * only, as published by the Free Software Foundation.
 *
 * OpenOffice.org is distributed in the hope that it will be useful,
 * but WITHOUT ANY WARRANTY; without even the implied warranty of
 * MERCHANTABILITY or FITNESS FOR A PARTICULAR PURPOSE.  See the
 * GNU Lesser General Public License version 3 for more details
 * (a copy is included in the LICENSE file that accompanied this code).
 *
 * You should have received a copy of the GNU Lesser General Public License
 * version 3 along with OpenOffice.org.  If not, see
 * <http://www.openoffice.org/license.html>
 * for a copy of the LGPLv3 License.
 *
 ************************************************************************/

// MARKER(update_precomp.py): autogen include statement, do not remove
#include "precompiled_tools.hxx"
#include <stdlib.h>
#include <stdio.h>
<<<<<<< HEAD
#include "bootstrp/sstring.hxx"
#include <osl/mutex.hxx>
=======
//#include "bootstrp/sstring.hxx"
#include <vos/mutex.hxx>
>>>>>>> e2a3d487

#include <tools/stream.hxx>
#include <tools/geninfo.hxx>
#include "bootstrp/prj.hxx"
#include "bootstrp/inimgr.hxx"

<<<<<<< HEAD
=======
DECLARE_LIST( UniStringList, UniString* )

//#define TEST  1

>>>>>>> e2a3d487
#if defined(WNT) || defined(OS2)
#define LIST_DELIMETER ';'
#define PATH_DELIMETER '\\'
#elif defined UNX
#define LIST_DELIMETER ':'
#define PATH_DELIMETER '/'
#endif

//Link Star::aDBNotFoundHdl;

//
//  class SimpleConfig
//

/*****************************************************************************/
SimpleConfig::SimpleConfig( String aSimpleConfigFileName )
/*****************************************************************************/
{
    nLine = 0;
    aFileName = aSimpleConfigFileName;
    aFileStream.Open ( aFileName, STREAM_READ );
}

/*****************************************************************************/
SimpleConfig::SimpleConfig( DirEntry& rDirEntry )
/*****************************************************************************/
{
    nLine = 0;
    aFileName = rDirEntry.GetFull();
    aFileStream.Open ( aFileName, STREAM_READ );
}

/*****************************************************************************/
SimpleConfig::~SimpleConfig()
/*****************************************************************************/
{
    aFileStream.Close ();
}

/*****************************************************************************/
ByteString SimpleConfig::GetNext()
/*****************************************************************************/
{
    ByteString aString;

    if ( aStringBuffer =="" )
      while ((aStringBuffer = GetNextLine()) == "\t") ; //solange bis != "\t"
    if ( aStringBuffer =="" )
        return ByteString();

    aString = aStringBuffer.GetToken(0,'\t');
    aStringBuffer.Erase(0, aString.Len()+1);

    aStringBuffer.EraseLeadingChars( '\t' );

    return aString;
}

/*****************************************************************************/
ByteString  SimpleConfig::GetNextLine()
/*****************************************************************************/
{
    ByteString aSecStr;
    nLine++;

    aFileStream.ReadLine ( aTmpStr );
    if ( aTmpStr.Search( "#" ) == 0 )
        return "\t";
    aTmpStr = aTmpStr.EraseLeadingChars();
    aTmpStr = aTmpStr.EraseTrailingChars();
    while ( aTmpStr.SearchAndReplace(ByteString(' '),ByteString('\t') ) != STRING_NOTFOUND ) ;
    int nLength = aTmpStr.Len();
    sal_Bool bFound = sal_False;
    ByteString aEraseString;
    for ( sal_uInt16 i = 0; i<= nLength; i++)
    {
        if ( aTmpStr.GetChar( i ) == 0x20  && !bFound )
            aTmpStr.SetChar( i, 0x09 );
    }
    return aTmpStr;
}

/*****************************************************************************/
ByteString SimpleConfig::GetCleanedNextLine( sal_Bool bReadComments )
/*****************************************************************************/
{

    aFileStream.ReadLine ( aTmpStr );
    if ( aTmpStr.Search( "#" ) == 0 )
        {
        if (bReadComments )
            return aTmpStr;
        else
            while ( aTmpStr.Search( "#" ) == 0 )
            {
                aFileStream.ReadLine ( aTmpStr );
            }
        }

    aTmpStr = aTmpStr.EraseLeadingChars();
    aTmpStr = aTmpStr.EraseTrailingChars();
<<<<<<< HEAD
=======
//  while ( aTmpStr.SearchAndReplace(String(' '),String('\t') ) != (sal_uInt16)-1 );
>>>>>>> e2a3d487
    int nLength = aTmpStr.Len();
    ByteString aEraseString;
    sal_Bool bFirstTab = sal_True;
    for ( sal_uInt16 i = 0; i<= nLength; i++)
    {
        if ( aTmpStr.GetChar( i ) == 0x20 )
            aTmpStr.SetChar( i, 0x09 );

        if ( aTmpStr.GetChar( i ) ==  0x09 )
        {
            if ( bFirstTab )
                bFirstTab = sal_False;
            else
            {
                aTmpStr.SetChar( i, 0x20 );
            }
        }
        else
            bFirstTab = sal_True;

    }
    aTmpStr.EraseAllChars(' ');
    return aTmpStr;

}
<<<<<<< HEAD


//
//  class CommandData
//

/*****************************************************************************/
CommandData::CommandData()
/*****************************************************************************/
{
    nOSType = 0;
    nCommand = 0;
    pDepList = 0;
}

/*****************************************************************************/
CommandData::~CommandData()
/*****************************************************************************/
{
    if ( pDepList )
    {
        for ( size_t i = 0, n = pDepList->size(); i < n; ++i ) {
            delete (*pDepList)[ i ];
        }
        delete pDepList;

        pDepList = NULL;
    }
}

/*****************************************************************************/
ByteString CommandData::GetOSTypeString()
/*****************************************************************************/
{
    ByteString aRetStr;

    switch (nOSType)
    {
        case OS_WIN16 | OS_WIN32 | OS_OS2 | OS_UNX :
            aRetStr = "all";
            break;
        case OS_WIN32 | OS_WIN16 :
            aRetStr = "w";
            break;
        case OS_OS2 :
            aRetStr = "p";
            break;
        case OS_UNX :
            aRetStr = "u";
            break;
        case OS_WIN16 :
            aRetStr = "d";
            break;
        case OS_WIN32 :
            aRetStr = "n";
            break;
        default :
            aRetStr = "none";
    }

    return aRetStr;
}

/*****************************************************************************/
ByteString CommandData::GetCommandTypeString()
/*****************************************************************************/
{
    ByteString aRetStr;

    switch (nCommand)
    {
        case COMMAND_NMAKE :
            aRetStr = "nmake";
            break;
        case COMMAND_GET :
            aRetStr = "get";
            break;
        default :
            aRetStr = "usr";
            aRetStr += ByteString::CreateFromInt64( nCommand + 1 - COMMAND_USER_START );

    }

    return aRetStr;
}

/*****************************************************************************/
CommandData* Prj::GetDirectoryList ( USHORT, USHORT )
/*****************************************************************************/
{
    return (CommandData *)NULL;
}

/*****************************************************************************/
CommandData* Prj::GetDirectoryData( ByteString aLogFileName )
/*****************************************************************************/
{
    CommandData *pData = NULL;
    ULONG nObjCount = Count();
    for ( ULONG i=0; i<nObjCount; i++ )
    {
        pData = GetObject(i);
        if ( pData->GetLogFile() == aLogFileName )
            return pData;
    }
    return NULL;
}

//
//  class Prj
//

/*****************************************************************************/
Prj::Prj() :
    bVisited( FALSE ),
    pPrjInitialDepList(0),
    pPrjDepList(0),
    bHardDependencies( FALSE ),
    bSorted( FALSE )
/*****************************************************************************/
{
}

/*****************************************************************************/
Prj::Prj( ByteString aName ) :
    bVisited( FALSE ),
    aProjectName( aName ),
    pPrjInitialDepList(0),
    pPrjDepList(0),
    bHardDependencies( FALSE ),
    bSorted( FALSE )
/*****************************************************************************/
{
}

/*****************************************************************************/
Prj::~Prj()
/*****************************************************************************/
{
    if ( pPrjDepList )
    {
        for ( size_t i = 0, n = maList.size(); i < n; ++i )
            delete maList[ i ];
        maList.clear();

        for ( size_t i = 0, n = pPrjDepList->size(); i < n; ++i )
            delete (*pPrjDepList)[ i ];
        delete pPrjDepList;
        pPrjDepList = NULL;
    }

    if ( pPrjInitialDepList )
    {
        for ( size_t i = 0, n = pPrjInitialDepList->size(); i < n; ++i )
            delete (*pPrjInitialDepList)[ i ];
        delete pPrjInitialDepList;
        pPrjInitialDepList = NULL;
    }
}

/*****************************************************************************/
void Prj::AddDependencies( ByteString aStr )
/*****************************************************************************/
{

    // needs dirty flag - not expanded
    if ( !pPrjDepList )
        pPrjDepList = new SByteStringList;

    pPrjDepList->PutString( new ByteString(aStr) );

    if ( !pPrjInitialDepList )
        pPrjInitialDepList = new SByteStringList;

    pPrjInitialDepList->PutString( new ByteString(aStr) );
}

/*****************************************************************************/
SByteStringList* Prj::GetDependencies( BOOL bExpanded )
/*****************************************************************************/
{
    if ( bExpanded )
        return pPrjDepList;
    else
        return pPrjInitialDepList;
}



/*****************************************************************************/
BOOL Prj::InsertDirectory ( ByteString aDirName, USHORT aWhat,
                                USHORT aWhatOS, ByteString aLogFileName,
                                const ByteString &rClientRestriction )
/*****************************************************************************/
{
    CommandData* pData = new CommandData();

    pData->SetPath( aDirName );
    pData->SetCommandType( aWhat );
    pData->SetOSType( aWhatOS );
    pData->SetLogFile( aLogFileName );
    pData->SetClientRestriction( rClientRestriction );

    maList.push_back( pData );

    return FALSE;
}

/*****************************************************************************/
//
// removes directory and existing dependencies on it
//
CommandData* Prj::RemoveDirectory ( ByteString aLogFileName )
/*****************************************************************************/
{
    size_t nCountMember = maList.size();
    CommandData* pData;
    CommandData* pDataFound = NULL;
    SByteStringList* pDataDeps;

    for ( size_t i = 0; i < nCountMember; i++ )
    {
        pData = maList[ i ];
        if ( pData->GetLogFile() == aLogFileName )
            pDataFound = pData;
        else
        {
            pDataDeps = pData->GetDependencies();
            if ( pDataDeps )
            {
                ByteString* pString;
                size_t nDataDepsCount = pDataDeps->size();
                for ( size_t j = nDataDepsCount; j > 0; )
                {
                    pString = (*pDataDeps)[ --j ];
                    if ( pString->GetToken( 0, '.') == aLogFileName )
                        pDataDeps->erase( j );
                }
            }
        }
    }

    Remove( pDataFound );

    return pDataFound;
}

//
//  class Star
//

/*****************************************************************************/
Star::Star()
/*****************************************************************************/
{
    // this ctor is only used by StarWriter
}

/*****************************************************************************/
Star::Star(String aFileName, USHORT nMode )
/*****************************************************************************/
                : nStarMode( nMode )
{
    Read( aFileName );
}

/*****************************************************************************/
Star::Star( SolarFileList *pSolarFiles )
/*****************************************************************************/
                : nStarMode( STAR_MODE_MULTIPLE_PARSE )
{
    // this ctor is used by StarBuilder to get the information for the whole workspace
    Read( pSolarFiles );
}

/*****************************************************************************/
Star::Star( GenericInformationList *pStandLst, ByteString &rVersion,
    BOOL bLocal, const char *pSourceRoot )
/*****************************************************************************/
{
    ByteString sPath( rVersion );
    String sSrcRoot;
    if ( pSourceRoot )
        sSrcRoot = String::CreateFromAscii( pSourceRoot );

#ifdef UNX
    sPath += "/settings/UNXSOLARLIST";
#else
    sPath += "/settings/SOLARLIST";
#endif
    GenericInformation *pInfo = pStandLst->GetInfo( sPath, TRUE );

    if( pInfo && pInfo->GetValue().Len()) {
        ByteString sFile( pInfo->GetValue());
        if ( bLocal ) {
            IniManager aIniManager;
            aIniManager.ToLocal( sFile );
        }
        String sFileName( sFile, RTL_TEXTENCODING_ASCII_US );
        nStarMode = STAR_MODE_SINGLE_PARSE;
        Read( sFileName );
    }
    else {
        SolarFileList *pFileList = new SolarFileList();

        sPath = rVersion;
        sPath += "/drives";

        GenericInformation *pInfo2 = pStandLst->GetInfo( sPath, TRUE );
        if ( pInfo2 && pInfo2->GetSubList())  {
            GenericInformationList *pDrives = pInfo2->GetSubList();
            for ( size_t i = 0; i < pDrives->size(); i++ ) {
                GenericInformation *pDrive = (*pDrives)[ i ];
                if ( pDrive ) {
                    DirEntry aEntry;
                    BOOL bOk = FALSE;
                    if ( sSrcRoot.Len()) {
                        aEntry = DirEntry( sSrcRoot );
                        bOk = TRUE;
                    }
                    else {
#ifdef UNX
                        sPath = "UnixVolume";
                        GenericInformation *pUnixVolume = pDrive->GetSubInfo( sPath );
                        if ( pUnixVolume ) {
                            String sRoot( pUnixVolume->GetValue(), RTL_TEXTENCODING_ASCII_US );
                            aEntry = DirEntry( sRoot );
                            bOk = TRUE;
                         }
#else
                        bOk = TRUE;
                        String sRoot( *pDrive, RTL_TEXTENCODING_ASCII_US );
                        sRoot += String::CreateFromAscii( "\\" );
                        aEntry = DirEntry( sRoot );
#endif
                    }
                    if ( bOk ) {
                        sPath = "projects";
                        GenericInformation *pProjectsKey = pDrive->GetSubInfo( sPath, TRUE );
                        if ( pProjectsKey ) {
                            if ( !sSrcRoot.Len()) {
                                sPath = rVersion;
                                sPath += "/settings/PATH";
                                GenericInformation *pPath = pStandLst->GetInfo( sPath, TRUE );
                                if( pPath ) {
                                    ByteString sAddPath( pPath->GetValue());
#ifdef UNX
                                    sAddPath.SearchAndReplaceAll( "\\", "/" );
#else
                                    sAddPath.SearchAndReplaceAll( "/", "\\" );
#endif
                                    String ssAddPath( sAddPath, RTL_TEXTENCODING_ASCII_US );
                                    aEntry += DirEntry( ssAddPath );
                                }
                            }
                            GenericInformationList *pProjects = pProjectsKey->GetSubList();
                            if ( pProjects ) {
                                String sPrjDir( String::CreateFromAscii( "prj" ));
                                String sSolarFile( String::CreateFromAscii( "build.lst" ));

                                for ( size_t j = 0; j < pProjects->size(); j++ ) {
                                    ByteString sProject( *(*pProjects)[ j ] );
                                    String ssProject( sProject, RTL_TEXTENCODING_ASCII_US );

                                    DirEntry aPrjEntry( aEntry );

                                    aPrjEntry += DirEntry( ssProject );
                                    aPrjEntry += DirEntry( sPrjDir );
                                    aPrjEntry += DirEntry( sSolarFile );

                                    pFileList->push_back( new String( aPrjEntry.GetFull()) );

                                    ByteString sFile( aPrjEntry.GetFull(), RTL_TEXTENCODING_ASCII_US );
                                }
                            }
                        }
                    }
                }
            }
        }
        Read( pFileList );
    }
}

/*****************************************************************************/
Star::~Star()
/*****************************************************************************/
{
    for ( size_t i = 0, n = maStarList.size(); i < n; ++i )
        delete maStarList[ i ];
    maStarList.clear();
}

/*****************************************************************************/
void Star::Read( String &rFileName )
/*****************************************************************************/
{
    ByteString aString;
    aFileList.push_back( new String( rFileName ));

    DirEntry aEntry( rFileName );
    aEntry.ToAbs();
    aEntry = aEntry.GetPath().GetPath().GetPath();
    sSourceRoot = aEntry.GetFull();

    while ( !aFileList.empty() )
    {
        StarFile *pFile = new StarFile( *aFileList.front() );
        if ( pFile->Exists())
        {
            SimpleConfig aSolarConfig( *aFileList.front() );
            while (( aString = aSolarConfig.GetNext()) != "" )
                InsertToken (( char * ) aString.GetBuffer());
        }
        delete pFile;
        delete aFileList.front();
        aFileList.erase( aFileList.begin() );
    }
    // resolve all dependencies recursive
    Expand_Impl();
}

/*****************************************************************************/
void Star::Read( SolarFileList *pSolarFiles )
/*****************************************************************************/
{
    while ( !pSolarFiles->empty() )
    {
        ByteString aString;

        StarFile *pFile = new StarFile( *pSolarFiles->front() );
        if ( pFile->Exists())
        {
            SimpleConfig aSolarConfig( *pSolarFiles->front() );
            while (( aString = aSolarConfig.GetNext()) != "" )
                InsertToken (( char * ) aString.GetBuffer());
        }
        delete pFile;
        delete pSolarFiles->front();
        aFileList.erase( aFileList.begin() );
    }
    delete pSolarFiles;

    Expand_Impl();
}

/*****************************************************************************/
String Star::CreateFileName( String sProject )
/*****************************************************************************/
{
    // this method is used to find solarlist parts of nabours (other projects)
    String sPrjDir( String::CreateFromAscii( "prj" ));
    String sSolarFile( String::CreateFromAscii( "build.lst" ));

    DirEntry aEntry( sSourceRoot );
    aEntry += DirEntry( sProject );
    aEntry += DirEntry( sPrjDir );
    aEntry += DirEntry( sSolarFile );

    if ( !aEntry.Exists() && aDBNotFoundHdl.IsSet())
        aDBNotFoundHdl.Call( &sProject );

    return aEntry.GetFull();
}

/*****************************************************************************/
void Star::InsertSolarList( String sProject )
/*****************************************************************************/
{
    // inserts a new solarlist part of another project
    String sFileName( CreateFileName( sProject ));

    for ( SolarFileList::iterator it = aFileList.begin(); it != aFileList.end(); ++it )
        if ( *(*it) == sFileName )
            return;

    ByteString ssProject( sProject, RTL_TEXTENCODING_ASCII_US );
    if ( HasProject( ssProject ))
        return;

    aFileList.push_back( new String( sFileName ) );
}

/*****************************************************************************/
void Star::ExpandPrj_Impl( Prj *pPrj, Prj *pDepPrj )
/*****************************************************************************/
{
    if ( pDepPrj->bVisited )
        return;

    pDepPrj->bVisited = TRUE;

    SByteStringList* pPrjLst = pPrj->GetDependencies();
    SByteStringList* pDepLst = NULL;
    ByteString* pDepend;
    ByteString* pPutStr;
    Prj *pNextPrj = NULL;
    size_t i, nRetPos;

    if ( pPrjLst ) {
        pDepLst = pDepPrj->GetDependencies();
        if ( pDepLst ) {
            for ( i = 0; i < pDepLst->size(); i++ ) {
                pDepend = (*pDepLst)[ i ];
                pPutStr = new ByteString( *pDepend );
                nRetPos = pPrjLst->PutString( pPutStr );
                if( nRetPos == NOT_THERE )
                    delete pPutStr;
                pNextPrj = GetPrj( *pDepend );
                if ( pNextPrj ) {
                    ExpandPrj_Impl( pPrj, pNextPrj );
                }
            }
        }
    }
}

/*****************************************************************************/
void Star::Expand_Impl()
/*****************************************************************************/
{
    for ( ULONG i = 0; i < Count(); i++ ) {
        for ( ULONG j = 0; j < Count(); j++ )
            GetObject( j )->bVisited = FALSE;

        Prj* pPrj = GetObject( i );
        ExpandPrj_Impl( pPrj, pPrj );
    }
}

/*****************************************************************************/
void Star::InsertToken ( char *yytext )
/*****************************************************************************/
{
    static int i = 0;
    static ByteString aDirName, aWhat, aWhatOS,
        sClientRestriction, aLogFileName, aProjectName, aPrefix, aCommandPara;
    static BOOL bPrjDep = FALSE;
    static BOOL bHardDep = FALSE;
    static USHORT nCommandType, nOSType;
    CommandData* pCmdData;
    static SByteStringList *pStaticDepList;
    Prj* pPrj;

    switch (i)
    {
        case 0:
                aPrefix = yytext;
                pStaticDepList = 0;
                break;
        case 1:
                    aDirName = yytext;
                break;
        case 2:
                if ( !strcmp( yytext, ":" ))
                {
                    bPrjDep = TRUE;
                    bHardDep = FALSE;
                    i = 9;
                }
                else if ( !strcmp( yytext, "::" ))
                {
                    bPrjDep = TRUE;
                    bHardDep = TRUE;
                    i = 9;
                }
                else
                {
                    bPrjDep = FALSE;
                    bHardDep = FALSE;

                    aWhat = yytext;
                    if ( aWhat == "nmake" )
                        nCommandType = COMMAND_NMAKE;
                    else if ( aWhat == "get" )
                        nCommandType = COMMAND_GET;
                    else {
                        ULONG nOffset = aWhat.Copy( 3 ).ToInt32();
                        nCommandType = sal::static_int_cast< USHORT >(
                            COMMAND_USER_START + nOffset - 1);
                    }
                }
                break;
        case 3:
                if ( !bPrjDep )
                {
                    aWhat = yytext;
                    if ( aWhat == "-" )
                    {
                        aCommandPara = ByteString();
                    }
                    else
                        aCommandPara = aWhat;
                }
                break;
        case 4:
                if ( !bPrjDep )
                {
                    aWhatOS = yytext;
                    if ( aWhatOS.GetTokenCount( ',' ) > 1 ) {
                        sClientRestriction = aWhatOS.Copy( aWhatOS.GetToken( 0, ',' ).Len() + 1 );
                        aWhatOS = aWhatOS.GetToken( 0, ',' );
                    }
                    if ( aWhatOS == "all" )
                        nOSType = ( OS_WIN16 | OS_WIN32 | OS_OS2 | OS_UNX );
                    else if ( aWhatOS == "w" )
                        nOSType = ( OS_WIN16 | OS_WIN32 );
                    else if ( aWhatOS == "p" )
                        nOSType = OS_OS2;
                    else if ( aWhatOS == "u" )
                        nOSType = OS_UNX;
                    else if ( aWhatOS == "d" )
                        nOSType = OS_WIN16;
                    else if ( aWhatOS == "n" )
                        nOSType = OS_WIN32;
                    else
                        nOSType = OS_NONE;
                }
                break;
        case 5:
                if ( !bPrjDep )
                {
                    aLogFileName = yytext;
                }
                break;
        default:
                if ( !bPrjDep )
                {
                    ByteString aItem = yytext;
                    if ( aItem == "NULL" )
                    {
                        // Liste zu Ende
                        i = -1;
                    }
                    else
                    {
                        // ggfs. Dependency liste anlegen und ergaenzen
                        if ( !pStaticDepList )
                            pStaticDepList = new SByteStringList;
                        pStaticDepList->PutString( new ByteString( aItem ));
                    }
                }
                else
                {
                    ByteString aItem = yytext;
                    if ( aItem == "NULL" )
                    {
                        // Liste zu Ende
                        i = -1;
                        bPrjDep= FALSE;
                    }
                    else
                    {
                        aProjectName = aDirName.GetToken ( 0, '\\');
                        if ( HasProject( aProjectName ))
                        {
                            pPrj = GetPrj( aProjectName );
                            // Projekt exist. schon, neue Eintraege anhaengen
                        }
                        else
                        {
                            // neues Project anlegen
                            pPrj = new Prj ( aProjectName );
                            pPrj->SetPreFix( aPrefix );
                            Insert(pPrj,LIST_APPEND);
                        }
                        pPrj->AddDependencies( aItem );
                        pPrj->HasHardDependencies( bHardDep );

                        if ( nStarMode == STAR_MODE_RECURSIVE_PARSE ) {
                            String sItem( aItem, RTL_TEXTENCODING_ASCII_US );
                            InsertSolarList( sItem );
                        }
                    }
                }
                break;
    }
    /* Wenn dieses Project noch nicht vertreten ist, in die Liste
       der Solar-Projekte einfuegen */
    if ( i == -1 )
    {
        aProjectName = aDirName.GetToken ( 0, '\\');
        if ( HasProject( aProjectName ))
        {
            pPrj = GetPrj( aProjectName );
            // Projekt exist. schon, neue Eintraege anhaengen
        }
        else
        {
            // neues Project anlegen
            pPrj = new Prj ( aProjectName );
            pPrj->SetPreFix( aPrefix );
            Insert(pPrj,LIST_APPEND);
        }

        pCmdData = new CommandData;
        pCmdData->SetPath( aDirName );
        pCmdData->SetCommandType( nCommandType );
        pCmdData->SetCommandPara( aCommandPara );
        pCmdData->SetOSType( nOSType );
        pCmdData->SetLogFile( aLogFileName );
        pCmdData->SetClientRestriction( sClientRestriction );
        if ( pStaticDepList )
            pCmdData->SetDependencies( pStaticDepList );

        pStaticDepList = 0;
        pPrj->Insert ( pCmdData, LIST_APPEND );
        aDirName ="";
        aWhat ="";
        aWhatOS = "";
        sClientRestriction = "";
        aLogFileName = "";
        nCommandType = 0;
        nOSType = 0;
    }
    i++;

    // und wer raeumt die depLst wieder ab ?
}

/*****************************************************************************/
BOOL Star::HasProject ( ByteString aProjectName )
/*****************************************************************************/
{
    Prj *pPrj;
    int nCountMember;

    nCountMember = Count();

    for ( int i=0; i<nCountMember; i++)
    {
        pPrj = GetObject(i);
        if ( pPrj->GetProjectName().EqualsIgnoreCaseAscii(aProjectName) )
            return TRUE;
    }
    return FALSE;
}

/*****************************************************************************/
Prj* Star::GetPrj ( ByteString aProjectName )
/*****************************************************************************/
{
    Prj* pPrj;
    int nCountMember = Count();
    for ( int i=0;i<nCountMember;i++)
    {
        pPrj = GetObject(i);
        if ( pPrj->GetProjectName().EqualsIgnoreCaseAscii(aProjectName) )
            return pPrj;
    }
    return 0L ;
}

/*****************************************************************************/
ByteString Star::GetPrjName( DirEntry &aPath )
/*****************************************************************************/
{
    ByteString aRetPrj, aDirName;
    ByteString aFullPathName = ByteString( aPath.GetFull(), gsl_getSystemTextEncoding());

    xub_StrLen nToken = aFullPathName.GetTokenCount(PATH_DELIMETER);
    for ( xub_StrLen i=0; i< nToken; i++ )
    {
        aDirName = aFullPathName.GetToken( i, PATH_DELIMETER );
        if ( HasProject( aDirName ))
        {
            aRetPrj = aDirName;
            break;
        }
    }

    return aRetPrj;
}


//
//  class StarWriter
//

/*****************************************************************************/
StarWriter::StarWriter( String aFileName, BOOL bReadComments, USHORT nMode )
/*****************************************************************************/
{
    Read ( aFileName, bReadComments, nMode );
}

/*****************************************************************************/
StarWriter::StarWriter( SolarFileList *pSolarFiles, BOOL bReadComments )
/*****************************************************************************/
{
    Read( pSolarFiles, bReadComments );
}

/*****************************************************************************/
StarWriter::StarWriter( GenericInformationList *pStandLst, ByteString &rVersion,
    BOOL bLocal, const char *pSourceRoot )
/*****************************************************************************/
{
    ByteString sPath( rVersion );
    String sSrcRoot;
    if ( pSourceRoot )
        sSrcRoot = String::CreateFromAscii( pSourceRoot );

#ifdef UNX
    sPath += "/settings/UNXSOLARLIST";
#else
    sPath += "/settings/SOLARLIST";
#endif
    GenericInformation *pInfo = pStandLst->GetInfo( sPath, TRUE );

    if( pInfo && pInfo->GetValue().Len()) {
        ByteString sFile( pInfo->GetValue());
        if ( bLocal ) {
            IniManager aIniManager;
            aIniManager.ToLocal( sFile );
        }
        String sFileName( sFile, RTL_TEXTENCODING_ASCII_US );
        nStarMode = STAR_MODE_SINGLE_PARSE;
        Read( sFileName );
    }
    else {
        SolarFileList *pFileList = new SolarFileList();

        sPath = rVersion;
        sPath += "/drives";

        GenericInformation *pInfo2 = pStandLst->GetInfo( sPath, TRUE );
        if ( pInfo2 && pInfo2->GetSubList())  {
            GenericInformationList *pDrives = pInfo2->GetSubList();
            for ( size_t i = 0; i < pDrives->size(); i++ ) {
                GenericInformation *pDrive = (*pDrives)[ i ];
                if ( pDrive ) {
                    DirEntry aEntry;
                    BOOL bOk = FALSE;
                    if ( sSrcRoot.Len()) {
                        aEntry = DirEntry( sSrcRoot );
                        bOk = TRUE;
                    }
                    else {
#ifdef UNX
                        sPath = "UnixVolume";
                        GenericInformation *pUnixVolume = pDrive->GetSubInfo( sPath );
                        if ( pUnixVolume ) {
                            String sRoot( pUnixVolume->GetValue(), RTL_TEXTENCODING_ASCII_US );
                            aEntry = DirEntry( sRoot );
                            bOk = TRUE;
                         }
#else
                        bOk = TRUE;
                        String sRoot( *pDrive, RTL_TEXTENCODING_ASCII_US );
                        sRoot += String::CreateFromAscii( "\\" );
                        aEntry = DirEntry( sRoot );
#endif
                    }
                    if ( bOk ) {
                        sPath = "projects";
                        GenericInformation *pProjectsKey = pDrive->GetSubInfo( sPath, TRUE );
                        if ( pProjectsKey ) {
                            if ( !sSrcRoot.Len()) {
                                sPath = rVersion;
                                sPath += "/settings/PATH";
                                GenericInformation *pPath = pStandLst->GetInfo( sPath, TRUE );
                                if( pPath ) {
                                    ByteString sAddPath( pPath->GetValue());
#ifdef UNX
                                    sAddPath.SearchAndReplaceAll( "\\", "/" );
#else
                                    sAddPath.SearchAndReplaceAll( "/", "\\" );
#endif
                                    String ssAddPath( sAddPath, RTL_TEXTENCODING_ASCII_US );
                                    aEntry += DirEntry( ssAddPath );
                                }
                            }
                            GenericInformationList *pProjects = pProjectsKey->GetSubList();
                            if ( pProjects ) {
                                String sPrjDir( String::CreateFromAscii( "prj" ));
                                String sSolarFile( String::CreateFromAscii( "build.lst" ));

                                for ( size_t j = 0; j < pProjects->size(); j++ ) {
                                    ByteString sProject( *(*pProjects)[ j ] );
                                    String ssProject( sProject, RTL_TEXTENCODING_ASCII_US );

                                    DirEntry aPrjEntry( aEntry );

                                    aPrjEntry += DirEntry( ssProject );
                                    aPrjEntry += DirEntry( sPrjDir );
                                    aPrjEntry += DirEntry( sSolarFile );

                                    pFileList->push_back( new String( aPrjEntry.GetFull()) );

                                    ByteString sFile( aPrjEntry.GetFull(), RTL_TEXTENCODING_ASCII_US );
                                    fprintf( stdout, "%s\n", sFile.GetBuffer());
                                }
                            }
                        }
                    }
                }
            }
        }
        Read( pFileList );
    }
}

/*****************************************************************************/
void StarWriter::CleanUp()
/*****************************************************************************/
{
    Expand_Impl();
}

/*****************************************************************************/
USHORT StarWriter::Read( String aFileName, BOOL bReadComments, USHORT nMode  )
/*****************************************************************************/
{
    nStarMode = nMode;

    ByteString aString;
    aFileList.push_back( new String( aFileName ) );

    DirEntry aEntry( aFileName );
    aEntry.ToAbs();
    aEntry = aEntry.GetPath().GetPath().GetPath();
    sSourceRoot = aEntry.GetFull();

    while ( !aFileList.empty() )
    {
        StarFile *pFile = new StarFile( *aFileList.front() );
        if ( pFile->Exists()) {
            SimpleConfig aSolarConfig( *aFileList.front() );
            while (( aString = aSolarConfig.GetCleanedNextLine( bReadComments )) != "" )
                InsertTokenLine ( aString );
        }
        delete pFile;
        delete aFileList.front();
        aFileList.erase( aFileList.begin() );
    }
    // resolve all dependencies recursive
    Expand_Impl();

    // Die gefundenen Abhaengigkeiten rekursiv aufloesen
    Expand_Impl();
    return 0;
}

/*****************************************************************************/
USHORT StarWriter::Read( SolarFileList *pSolarFiles, BOOL bReadComments )
/*****************************************************************************/
{
    nStarMode = STAR_MODE_MULTIPLE_PARSE;

    // this ctor is used by StarBuilder to get the information for the whole workspace
    while ( !pSolarFiles->empty() )
    {
        ByteString aString;
        StarFile *pFile = new StarFile( *pSolarFiles->front() );
        if ( pFile->Exists()) {
            SimpleConfig aSolarConfig( *pSolarFiles->front() );
            while (( aString = aSolarConfig.GetCleanedNextLine( bReadComments )) != "" )
                InsertTokenLine ( aString );
        }
        delete pFile;
        delete pSolarFiles->front();
        pSolarFiles->erase( pSolarFiles->begin() );
    }
    delete pSolarFiles;

    Expand_Impl();
    return 0;
}

/*****************************************************************************/
USHORT StarWriter::WritePrj( Prj *pPrj, SvFileStream& rStream )
/*****************************************************************************/
{
    ByteString aDataString;
    ByteString aTab('\t');
    ByteString aSpace(' ');
    ByteString aEmptyString("");
    SByteStringList* pCmdDepList;

    CommandData* pCmdData = NULL;
    if ( pPrj->Count() > 0 )
    {
        pCmdData = pPrj->First();
        SByteStringList* pPrjDepList = pPrj->GetDependencies( FALSE );
        if ( pPrjDepList != 0 )
        {
            aDataString = pPrj->GetPreFix();
            aDataString += aTab;
            aDataString += pPrj->GetProjectName();
            aDataString += aTab;
            if ( pPrj->HasHardDependencies())
                aDataString+= ByteString("::");
            else
                aDataString+= ByteString(":");
            aDataString += aTab;
            for ( size_t i = 0; i< pPrjDepList->size(); i++ ) {
                aDataString += *(*pPrjDepList)[ i ];
                aDataString += aSpace;
            }
            aDataString+= "NULL";

            rStream.WriteLine( aDataString );

            pCmdData = pPrj->Next();
        }
        if ( pCmdData ) {
            do
            {
                if (( aDataString = pCmdData->GetComment()) == aEmptyString )
                {
                    aDataString = pPrj->GetPreFix();
                    aDataString += aTab;

                    aDataString+= pCmdData->GetPath();
                    aDataString += aTab;
                    USHORT nPathLen = pCmdData->GetPath().Len();
                    if ( nPathLen < 40 )
                        for ( int i = 0; i < 9 - pCmdData->GetPath().Len() / 4 ; i++ )
                            aDataString += aTab;
                    else
                        for ( int i = 0; i < 12 - pCmdData->GetPath().Len() / 4 ; i++ )
                            aDataString += aTab;
                    aDataString += pCmdData->GetCommandTypeString();
                    aDataString += aTab;
                    if ( pCmdData->GetCommandType() == COMMAND_GET )
                        aDataString += aTab;
                    if ( pCmdData->GetCommandPara() == aEmptyString )
                        aDataString+= ByteString("-");
                    else
                        aDataString+= pCmdData->GetCommandPara();
                    aDataString += aTab;
                    aDataString+= pCmdData->GetOSTypeString();
                    if ( pCmdData->GetClientRestriction().Len()) {
                        aDataString += ByteString( "," );
                        aDataString += pCmdData->GetClientRestriction();
                    }
                    aDataString += aTab;
                    aDataString += pCmdData->GetLogFile();
                    aDataString += aSpace;

                    pCmdDepList = pCmdData->GetDependencies();
                    if ( pCmdDepList )
                        for ( size_t i = 0; i< pCmdDepList->size(); i++ ) {
                            aDataString += *(*pCmdDepList)[ i ];
                            aDataString += aSpace;
                    }
                    aDataString += "NULL";
                }

                rStream.WriteLine( aDataString );

                pCmdData = pPrj->Next();
            } while ( pCmdData );
        }
    }
    return 0;
}

/*****************************************************************************/
USHORT StarWriter::Write( String aFileName )
/*****************************************************************************/
{
    SvFileStream aFileStream;

    aFileStream.Open( aFileName, STREAM_WRITE | STREAM_TRUNC);

    if ( Count() > 0 )
    {
        Prj* pPrj = First();
        do
        {
            WritePrj( pPrj, aFileStream );
            pPrj = Next();
        } while ( pPrj );
    }

    aFileStream.Close();

    return 0;
}

/*****************************************************************************/
USHORT StarWriter::WriteMultiple( String rSourceRoot )
/*****************************************************************************/
{
    if ( Count() > 0 )
    {
        String sPrjDir( String::CreateFromAscii( "prj" ));
        String sSolarFile( String::CreateFromAscii( "build.lst" ));

        Prj* pPrj = First();
        do
        {
            String sName( pPrj->GetProjectName(), RTL_TEXTENCODING_ASCII_US );

            DirEntry aEntry( rSourceRoot );
            aEntry += DirEntry( sName );
            aEntry += DirEntry( sPrjDir );
            aEntry += DirEntry( sSolarFile );

            SvFileStream aFileStream;
            aFileStream.Open( aEntry.GetFull(), STREAM_WRITE | STREAM_TRUNC);

              WritePrj( pPrj, aFileStream );

            aFileStream.Close();

            pPrj = Next();
        } while ( pPrj );
    }

    return 0;
}

/*****************************************************************************/
void StarWriter::InsertTokenLine ( ByteString& rString )
/*****************************************************************************/
{
    int i = 0;
    ByteString aWhat, aWhatOS,
        sClientRestriction, aLogFileName, aProjectName, aPrefix, aCommandPara;
    static  ByteString aDirName;
    BOOL bPrjDep = FALSE;
    BOOL bHardDep = FALSE;
    USHORT nCommandType = 0;
    USHORT nOSType = 0;
    CommandData* pCmdData;
    SByteStringList *pDepList2 = NULL;
    Prj* pPrj;

    ByteString aEmptyString;
    ByteString aToken = rString.GetToken( 0, '\t' );
    ByteString aCommentString;

    const char* yytext = aToken.GetBuffer();

    while ( !( aToken == aEmptyString ) )
    {
        switch (i)
        {
            case 0:
                    if ( rString.Search( "#" ) == 0 )
                    {
                        i = -1;
                        aCommentString = rString;
                        rString = aEmptyString;
                        if ( Count() == 0 )
                            aDirName = "null_entry" ; //comments at begin of file
                        break;
                    }
                    aPrefix = yytext;
                    pDepList2 = NULL;
                    break;
            case 1:
                        aDirName = yytext;
                    break;
            case 2:
                    if ( !strcmp( yytext, ":" ))
                    {
                        bPrjDep = TRUE;
                        bHardDep = FALSE;
                        i = 9;
                    }
                    else if ( !strcmp( yytext, "::" ))
                    {
                        bPrjDep = TRUE;
                        bHardDep = TRUE;
                        i = 9;
                    }
                    else
                    {
                        bPrjDep = FALSE;
                        bHardDep = FALSE;

                        aWhat = yytext;
                        if ( aWhat == "nmake" )
                            nCommandType = COMMAND_NMAKE;
                        else if ( aWhat == "get" )
                            nCommandType = COMMAND_GET;
                        else {
                            ULONG nOffset = aWhat.Copy( 3 ).ToInt32();
                            nCommandType = sal::static_int_cast< USHORT >(
                                COMMAND_USER_START + nOffset - 1);
                        }
                    }
                    break;
            case 3:
                    if ( !bPrjDep )
                    {
                        aWhat = yytext;
                        if ( aWhat == "-" )
                        {
                            aCommandPara = ByteString();
                        }
                        else
                            aCommandPara = aWhat;
                    }
                    break;
            case 4:
                    if ( !bPrjDep )
                    {
                        aWhatOS = yytext;
                        if ( aWhatOS.GetTokenCount( ',' ) > 1 ) {
                            sClientRestriction = aWhatOS.Copy( aWhatOS.GetToken( 0, ',' ).Len() + 1 );
                            aWhatOS = aWhatOS.GetToken( 0, ',' );
                        }
                        aWhatOS = aWhatOS.GetToken( 0, ',' );
                        if ( aWhatOS == "all" )
                            nOSType = ( OS_WIN16 | OS_WIN32 | OS_OS2 | OS_UNX );
                        else if ( aWhatOS == "w" )
                            nOSType = ( OS_WIN16 | OS_WIN32 );
                        else if ( aWhatOS == "p" )
                            nOSType = OS_OS2;
                        else if ( aWhatOS == "u" )
                            nOSType = OS_UNX;
                        else if ( aWhatOS == "d" )
                            nOSType = OS_WIN16;
                        else if ( aWhatOS == "n" )
                            nOSType = OS_WIN32;
                        else
                            nOSType = OS_NONE;
                    }
                    break;
            case 5:
                    if ( !bPrjDep )
                    {
                        aLogFileName = yytext;
                    }
                    break;
            default:
                    if ( !bPrjDep )
                    {
                        ByteString aItem = yytext;
                        if ( aItem == "NULL" )
                        {
                            // Liste zu Ende
                            i = -1;
                        }
                        else
                        {
                            // ggfs. Dependency liste anlegen und ergaenzen
                            if ( !pDepList2 )
                                pDepList2 = new SByteStringList;
                            pDepList2->PutString( new ByteString( aItem ));
                        }
                    }
                    else
                    {
                        ByteString aItem = yytext;
                        if ( aItem == "NULL" )
                        {
                            // Liste zu Ende
                            i = -1;
                            bPrjDep= FALSE;
                        }
                        else
                        {
                            aProjectName = aDirName.GetToken ( 0, '\\');
                            if ( HasProject( aProjectName ))
                            {
                                pPrj = GetPrj( aProjectName );
                                // Projekt exist. schon, neue Eintraege anhaengen
                            }
                            else
                            {
                                // neues Project anlegen
                                pPrj = new Prj ( aProjectName );
                                pPrj->SetPreFix( aPrefix );
                                Insert(pPrj,LIST_APPEND);
                            }
                            pPrj->AddDependencies( aItem );
                            pPrj->HasHardDependencies( bHardDep );

                            if ( nStarMode == STAR_MODE_RECURSIVE_PARSE ) {
                                String sItem( aItem, RTL_TEXTENCODING_ASCII_US );
                                InsertSolarList( sItem );
                            }
                        }

                    }
                    break;
        }
        /* Wenn dieses Project noch nicht vertreten ist, in die Liste
           der Solar-Projekte einfuegen */
        if ( i == -1 )
        {
            aProjectName = aDirName.GetToken ( 0, '\\');
            if ( HasProject( aProjectName ))
            {
                pPrj = GetPrj( aProjectName );
                // Projekt exist. schon, neue Eintraege anhaengen
            }
            else
            {
                // neues Project anlegen
                pPrj = new Prj ( aProjectName );
                pPrj->SetPreFix( aPrefix );
                Insert(pPrj,LIST_APPEND);
            }

            pCmdData = new CommandData;
            pCmdData->SetPath( aDirName );
            pCmdData->SetCommandType( nCommandType );
            pCmdData->SetCommandPara( aCommandPara );
            pCmdData->SetOSType( nOSType );
            pCmdData->SetLogFile( aLogFileName );
            pCmdData->SetComment( aCommentString );
            pCmdData->SetClientRestriction( sClientRestriction );
            if ( pDepList2 )
                pCmdData->SetDependencies( pDepList2 );

            pPrj->Insert ( pCmdData, LIST_APPEND );

        }
        i++;

        rString.Erase(0, aToken.Len()+1);
        aToken = rString.GetToken( 0, '\t' );
        yytext = aToken.GetBuffer();

    }
    // und wer raeumt die depLst wieder ab ?
}

/*****************************************************************************/
BOOL StarWriter::InsertProject ( Prj* )
/*****************************************************************************/
{
    return FALSE;
}

/*****************************************************************************/
Prj* StarWriter::RemoveProject ( ByteString aProjectName )
/*****************************************************************************/
{
    size_t nCountMember = Count();
    Prj* pPrj;
    Prj* pPrjFound = NULL;
    SByteStringList* pPrjDeps;

    for ( size_t i = 0; i < nCountMember; i++ )
    {
        pPrj = GetObject( i );
        if ( pPrj->GetProjectName() == aProjectName )
            pPrjFound = pPrj;
        else
        {
            pPrjDeps = pPrj->GetDependencies( FALSE );
            if ( pPrjDeps )
            {
                ByteString* pString;
                size_t nPrjDepsCount = pPrjDeps->size();
                for ( ULONG j = nPrjDepsCount; j > 0; )
                {
                    pString = (*pPrjDeps)[ --j ];
                    if ( pString->GetToken( 0, '.') == aProjectName )
                        pPrjDeps->erase( j );
                }
            }
        }
    }

    Remove( pPrjFound );

    return pPrjFound;
}

//
// class StarFile
//

/*****************************************************************************/
StarFile::StarFile( const String &rFile )
/*****************************************************************************/
                : aFileName( rFile )
{
    DirEntry aEntry( aFileName );
    if ( aEntry.Exists()) {
        bExists = TRUE;
        FileStat aStat( aEntry );
        aDate = aStat.DateModified();
        aTime = aStat.TimeModified();
    }
    else
        bExists = FALSE;
}

/* vim:set shiftwidth=4 softtabstop=4 expandtab: */
=======
>>>>>>> e2a3d487
<|MERGE_RESOLUTION|>--- conflicted
+++ resolved
@@ -30,26 +30,16 @@
 #include "precompiled_tools.hxx"
 #include <stdlib.h>
 #include <stdio.h>
-<<<<<<< HEAD
-#include "bootstrp/sstring.hxx"
+//#include "bootstrp/sstring.hxx"
 #include <osl/mutex.hxx>
-=======
-//#include "bootstrp/sstring.hxx"
-#include <vos/mutex.hxx>
->>>>>>> e2a3d487
 
 #include <tools/stream.hxx>
 #include <tools/geninfo.hxx>
 #include "bootstrp/prj.hxx"
 #include "bootstrp/inimgr.hxx"
 
-<<<<<<< HEAD
-=======
 DECLARE_LIST( UniStringList, UniString* )
 
-//#define TEST  1
-
->>>>>>> e2a3d487
 #if defined(WNT) || defined(OS2)
 #define LIST_DELIMETER ';'
 #define PATH_DELIMETER '\\'
@@ -151,10 +141,6 @@
 
     aTmpStr = aTmpStr.EraseLeadingChars();
     aTmpStr = aTmpStr.EraseTrailingChars();
-<<<<<<< HEAD
-=======
-//  while ( aTmpStr.SearchAndReplace(String(' '),String('\t') ) != (sal_uInt16)-1 );
->>>>>>> e2a3d487
     int nLength = aTmpStr.Len();
     ByteString aEraseString;
     sal_Bool bFirstTab = sal_True;
@@ -180,1395 +166,3 @@
     return aTmpStr;
 
 }
-<<<<<<< HEAD
-
-
-//
-//  class CommandData
-//
-
-/*****************************************************************************/
-CommandData::CommandData()
-/*****************************************************************************/
-{
-    nOSType = 0;
-    nCommand = 0;
-    pDepList = 0;
-}
-
-/*****************************************************************************/
-CommandData::~CommandData()
-/*****************************************************************************/
-{
-    if ( pDepList )
-    {
-        for ( size_t i = 0, n = pDepList->size(); i < n; ++i ) {
-            delete (*pDepList)[ i ];
-        }
-        delete pDepList;
-
-        pDepList = NULL;
-    }
-}
-
-/*****************************************************************************/
-ByteString CommandData::GetOSTypeString()
-/*****************************************************************************/
-{
-    ByteString aRetStr;
-
-    switch (nOSType)
-    {
-        case OS_WIN16 | OS_WIN32 | OS_OS2 | OS_UNX :
-            aRetStr = "all";
-            break;
-        case OS_WIN32 | OS_WIN16 :
-            aRetStr = "w";
-            break;
-        case OS_OS2 :
-            aRetStr = "p";
-            break;
-        case OS_UNX :
-            aRetStr = "u";
-            break;
-        case OS_WIN16 :
-            aRetStr = "d";
-            break;
-        case OS_WIN32 :
-            aRetStr = "n";
-            break;
-        default :
-            aRetStr = "none";
-    }
-
-    return aRetStr;
-}
-
-/*****************************************************************************/
-ByteString CommandData::GetCommandTypeString()
-/*****************************************************************************/
-{
-    ByteString aRetStr;
-
-    switch (nCommand)
-    {
-        case COMMAND_NMAKE :
-            aRetStr = "nmake";
-            break;
-        case COMMAND_GET :
-            aRetStr = "get";
-            break;
-        default :
-            aRetStr = "usr";
-            aRetStr += ByteString::CreateFromInt64( nCommand + 1 - COMMAND_USER_START );
-
-    }
-
-    return aRetStr;
-}
-
-/*****************************************************************************/
-CommandData* Prj::GetDirectoryList ( USHORT, USHORT )
-/*****************************************************************************/
-{
-    return (CommandData *)NULL;
-}
-
-/*****************************************************************************/
-CommandData* Prj::GetDirectoryData( ByteString aLogFileName )
-/*****************************************************************************/
-{
-    CommandData *pData = NULL;
-    ULONG nObjCount = Count();
-    for ( ULONG i=0; i<nObjCount; i++ )
-    {
-        pData = GetObject(i);
-        if ( pData->GetLogFile() == aLogFileName )
-            return pData;
-    }
-    return NULL;
-}
-
-//
-//  class Prj
-//
-
-/*****************************************************************************/
-Prj::Prj() :
-    bVisited( FALSE ),
-    pPrjInitialDepList(0),
-    pPrjDepList(0),
-    bHardDependencies( FALSE ),
-    bSorted( FALSE )
-/*****************************************************************************/
-{
-}
-
-/*****************************************************************************/
-Prj::Prj( ByteString aName ) :
-    bVisited( FALSE ),
-    aProjectName( aName ),
-    pPrjInitialDepList(0),
-    pPrjDepList(0),
-    bHardDependencies( FALSE ),
-    bSorted( FALSE )
-/*****************************************************************************/
-{
-}
-
-/*****************************************************************************/
-Prj::~Prj()
-/*****************************************************************************/
-{
-    if ( pPrjDepList )
-    {
-        for ( size_t i = 0, n = maList.size(); i < n; ++i )
-            delete maList[ i ];
-        maList.clear();
-
-        for ( size_t i = 0, n = pPrjDepList->size(); i < n; ++i )
-            delete (*pPrjDepList)[ i ];
-        delete pPrjDepList;
-        pPrjDepList = NULL;
-    }
-
-    if ( pPrjInitialDepList )
-    {
-        for ( size_t i = 0, n = pPrjInitialDepList->size(); i < n; ++i )
-            delete (*pPrjInitialDepList)[ i ];
-        delete pPrjInitialDepList;
-        pPrjInitialDepList = NULL;
-    }
-}
-
-/*****************************************************************************/
-void Prj::AddDependencies( ByteString aStr )
-/*****************************************************************************/
-{
-
-    // needs dirty flag - not expanded
-    if ( !pPrjDepList )
-        pPrjDepList = new SByteStringList;
-
-    pPrjDepList->PutString( new ByteString(aStr) );
-
-    if ( !pPrjInitialDepList )
-        pPrjInitialDepList = new SByteStringList;
-
-    pPrjInitialDepList->PutString( new ByteString(aStr) );
-}
-
-/*****************************************************************************/
-SByteStringList* Prj::GetDependencies( BOOL bExpanded )
-/*****************************************************************************/
-{
-    if ( bExpanded )
-        return pPrjDepList;
-    else
-        return pPrjInitialDepList;
-}
-
-
-
-/*****************************************************************************/
-BOOL Prj::InsertDirectory ( ByteString aDirName, USHORT aWhat,
-                                USHORT aWhatOS, ByteString aLogFileName,
-                                const ByteString &rClientRestriction )
-/*****************************************************************************/
-{
-    CommandData* pData = new CommandData();
-
-    pData->SetPath( aDirName );
-    pData->SetCommandType( aWhat );
-    pData->SetOSType( aWhatOS );
-    pData->SetLogFile( aLogFileName );
-    pData->SetClientRestriction( rClientRestriction );
-
-    maList.push_back( pData );
-
-    return FALSE;
-}
-
-/*****************************************************************************/
-//
-// removes directory and existing dependencies on it
-//
-CommandData* Prj::RemoveDirectory ( ByteString aLogFileName )
-/*****************************************************************************/
-{
-    size_t nCountMember = maList.size();
-    CommandData* pData;
-    CommandData* pDataFound = NULL;
-    SByteStringList* pDataDeps;
-
-    for ( size_t i = 0; i < nCountMember; i++ )
-    {
-        pData = maList[ i ];
-        if ( pData->GetLogFile() == aLogFileName )
-            pDataFound = pData;
-        else
-        {
-            pDataDeps = pData->GetDependencies();
-            if ( pDataDeps )
-            {
-                ByteString* pString;
-                size_t nDataDepsCount = pDataDeps->size();
-                for ( size_t j = nDataDepsCount; j > 0; )
-                {
-                    pString = (*pDataDeps)[ --j ];
-                    if ( pString->GetToken( 0, '.') == aLogFileName )
-                        pDataDeps->erase( j );
-                }
-            }
-        }
-    }
-
-    Remove( pDataFound );
-
-    return pDataFound;
-}
-
-//
-//  class Star
-//
-
-/*****************************************************************************/
-Star::Star()
-/*****************************************************************************/
-{
-    // this ctor is only used by StarWriter
-}
-
-/*****************************************************************************/
-Star::Star(String aFileName, USHORT nMode )
-/*****************************************************************************/
-                : nStarMode( nMode )
-{
-    Read( aFileName );
-}
-
-/*****************************************************************************/
-Star::Star( SolarFileList *pSolarFiles )
-/*****************************************************************************/
-                : nStarMode( STAR_MODE_MULTIPLE_PARSE )
-{
-    // this ctor is used by StarBuilder to get the information for the whole workspace
-    Read( pSolarFiles );
-}
-
-/*****************************************************************************/
-Star::Star( GenericInformationList *pStandLst, ByteString &rVersion,
-    BOOL bLocal, const char *pSourceRoot )
-/*****************************************************************************/
-{
-    ByteString sPath( rVersion );
-    String sSrcRoot;
-    if ( pSourceRoot )
-        sSrcRoot = String::CreateFromAscii( pSourceRoot );
-
-#ifdef UNX
-    sPath += "/settings/UNXSOLARLIST";
-#else
-    sPath += "/settings/SOLARLIST";
-#endif
-    GenericInformation *pInfo = pStandLst->GetInfo( sPath, TRUE );
-
-    if( pInfo && pInfo->GetValue().Len()) {
-        ByteString sFile( pInfo->GetValue());
-        if ( bLocal ) {
-            IniManager aIniManager;
-            aIniManager.ToLocal( sFile );
-        }
-        String sFileName( sFile, RTL_TEXTENCODING_ASCII_US );
-        nStarMode = STAR_MODE_SINGLE_PARSE;
-        Read( sFileName );
-    }
-    else {
-        SolarFileList *pFileList = new SolarFileList();
-
-        sPath = rVersion;
-        sPath += "/drives";
-
-        GenericInformation *pInfo2 = pStandLst->GetInfo( sPath, TRUE );
-        if ( pInfo2 && pInfo2->GetSubList())  {
-            GenericInformationList *pDrives = pInfo2->GetSubList();
-            for ( size_t i = 0; i < pDrives->size(); i++ ) {
-                GenericInformation *pDrive = (*pDrives)[ i ];
-                if ( pDrive ) {
-                    DirEntry aEntry;
-                    BOOL bOk = FALSE;
-                    if ( sSrcRoot.Len()) {
-                        aEntry = DirEntry( sSrcRoot );
-                        bOk = TRUE;
-                    }
-                    else {
-#ifdef UNX
-                        sPath = "UnixVolume";
-                        GenericInformation *pUnixVolume = pDrive->GetSubInfo( sPath );
-                        if ( pUnixVolume ) {
-                            String sRoot( pUnixVolume->GetValue(), RTL_TEXTENCODING_ASCII_US );
-                            aEntry = DirEntry( sRoot );
-                            bOk = TRUE;
-                         }
-#else
-                        bOk = TRUE;
-                        String sRoot( *pDrive, RTL_TEXTENCODING_ASCII_US );
-                        sRoot += String::CreateFromAscii( "\\" );
-                        aEntry = DirEntry( sRoot );
-#endif
-                    }
-                    if ( bOk ) {
-                        sPath = "projects";
-                        GenericInformation *pProjectsKey = pDrive->GetSubInfo( sPath, TRUE );
-                        if ( pProjectsKey ) {
-                            if ( !sSrcRoot.Len()) {
-                                sPath = rVersion;
-                                sPath += "/settings/PATH";
-                                GenericInformation *pPath = pStandLst->GetInfo( sPath, TRUE );
-                                if( pPath ) {
-                                    ByteString sAddPath( pPath->GetValue());
-#ifdef UNX
-                                    sAddPath.SearchAndReplaceAll( "\\", "/" );
-#else
-                                    sAddPath.SearchAndReplaceAll( "/", "\\" );
-#endif
-                                    String ssAddPath( sAddPath, RTL_TEXTENCODING_ASCII_US );
-                                    aEntry += DirEntry( ssAddPath );
-                                }
-                            }
-                            GenericInformationList *pProjects = pProjectsKey->GetSubList();
-                            if ( pProjects ) {
-                                String sPrjDir( String::CreateFromAscii( "prj" ));
-                                String sSolarFile( String::CreateFromAscii( "build.lst" ));
-
-                                for ( size_t j = 0; j < pProjects->size(); j++ ) {
-                                    ByteString sProject( *(*pProjects)[ j ] );
-                                    String ssProject( sProject, RTL_TEXTENCODING_ASCII_US );
-
-                                    DirEntry aPrjEntry( aEntry );
-
-                                    aPrjEntry += DirEntry( ssProject );
-                                    aPrjEntry += DirEntry( sPrjDir );
-                                    aPrjEntry += DirEntry( sSolarFile );
-
-                                    pFileList->push_back( new String( aPrjEntry.GetFull()) );
-
-                                    ByteString sFile( aPrjEntry.GetFull(), RTL_TEXTENCODING_ASCII_US );
-                                }
-                            }
-                        }
-                    }
-                }
-            }
-        }
-        Read( pFileList );
-    }
-}
-
-/*****************************************************************************/
-Star::~Star()
-/*****************************************************************************/
-{
-    for ( size_t i = 0, n = maStarList.size(); i < n; ++i )
-        delete maStarList[ i ];
-    maStarList.clear();
-}
-
-/*****************************************************************************/
-void Star::Read( String &rFileName )
-/*****************************************************************************/
-{
-    ByteString aString;
-    aFileList.push_back( new String( rFileName ));
-
-    DirEntry aEntry( rFileName );
-    aEntry.ToAbs();
-    aEntry = aEntry.GetPath().GetPath().GetPath();
-    sSourceRoot = aEntry.GetFull();
-
-    while ( !aFileList.empty() )
-    {
-        StarFile *pFile = new StarFile( *aFileList.front() );
-        if ( pFile->Exists())
-        {
-            SimpleConfig aSolarConfig( *aFileList.front() );
-            while (( aString = aSolarConfig.GetNext()) != "" )
-                InsertToken (( char * ) aString.GetBuffer());
-        }
-        delete pFile;
-        delete aFileList.front();
-        aFileList.erase( aFileList.begin() );
-    }
-    // resolve all dependencies recursive
-    Expand_Impl();
-}
-
-/*****************************************************************************/
-void Star::Read( SolarFileList *pSolarFiles )
-/*****************************************************************************/
-{
-    while ( !pSolarFiles->empty() )
-    {
-        ByteString aString;
-
-        StarFile *pFile = new StarFile( *pSolarFiles->front() );
-        if ( pFile->Exists())
-        {
-            SimpleConfig aSolarConfig( *pSolarFiles->front() );
-            while (( aString = aSolarConfig.GetNext()) != "" )
-                InsertToken (( char * ) aString.GetBuffer());
-        }
-        delete pFile;
-        delete pSolarFiles->front();
-        aFileList.erase( aFileList.begin() );
-    }
-    delete pSolarFiles;
-
-    Expand_Impl();
-}
-
-/*****************************************************************************/
-String Star::CreateFileName( String sProject )
-/*****************************************************************************/
-{
-    // this method is used to find solarlist parts of nabours (other projects)
-    String sPrjDir( String::CreateFromAscii( "prj" ));
-    String sSolarFile( String::CreateFromAscii( "build.lst" ));
-
-    DirEntry aEntry( sSourceRoot );
-    aEntry += DirEntry( sProject );
-    aEntry += DirEntry( sPrjDir );
-    aEntry += DirEntry( sSolarFile );
-
-    if ( !aEntry.Exists() && aDBNotFoundHdl.IsSet())
-        aDBNotFoundHdl.Call( &sProject );
-
-    return aEntry.GetFull();
-}
-
-/*****************************************************************************/
-void Star::InsertSolarList( String sProject )
-/*****************************************************************************/
-{
-    // inserts a new solarlist part of another project
-    String sFileName( CreateFileName( sProject ));
-
-    for ( SolarFileList::iterator it = aFileList.begin(); it != aFileList.end(); ++it )
-        if ( *(*it) == sFileName )
-            return;
-
-    ByteString ssProject( sProject, RTL_TEXTENCODING_ASCII_US );
-    if ( HasProject( ssProject ))
-        return;
-
-    aFileList.push_back( new String( sFileName ) );
-}
-
-/*****************************************************************************/
-void Star::ExpandPrj_Impl( Prj *pPrj, Prj *pDepPrj )
-/*****************************************************************************/
-{
-    if ( pDepPrj->bVisited )
-        return;
-
-    pDepPrj->bVisited = TRUE;
-
-    SByteStringList* pPrjLst = pPrj->GetDependencies();
-    SByteStringList* pDepLst = NULL;
-    ByteString* pDepend;
-    ByteString* pPutStr;
-    Prj *pNextPrj = NULL;
-    size_t i, nRetPos;
-
-    if ( pPrjLst ) {
-        pDepLst = pDepPrj->GetDependencies();
-        if ( pDepLst ) {
-            for ( i = 0; i < pDepLst->size(); i++ ) {
-                pDepend = (*pDepLst)[ i ];
-                pPutStr = new ByteString( *pDepend );
-                nRetPos = pPrjLst->PutString( pPutStr );
-                if( nRetPos == NOT_THERE )
-                    delete pPutStr;
-                pNextPrj = GetPrj( *pDepend );
-                if ( pNextPrj ) {
-                    ExpandPrj_Impl( pPrj, pNextPrj );
-                }
-            }
-        }
-    }
-}
-
-/*****************************************************************************/
-void Star::Expand_Impl()
-/*****************************************************************************/
-{
-    for ( ULONG i = 0; i < Count(); i++ ) {
-        for ( ULONG j = 0; j < Count(); j++ )
-            GetObject( j )->bVisited = FALSE;
-
-        Prj* pPrj = GetObject( i );
-        ExpandPrj_Impl( pPrj, pPrj );
-    }
-}
-
-/*****************************************************************************/
-void Star::InsertToken ( char *yytext )
-/*****************************************************************************/
-{
-    static int i = 0;
-    static ByteString aDirName, aWhat, aWhatOS,
-        sClientRestriction, aLogFileName, aProjectName, aPrefix, aCommandPara;
-    static BOOL bPrjDep = FALSE;
-    static BOOL bHardDep = FALSE;
-    static USHORT nCommandType, nOSType;
-    CommandData* pCmdData;
-    static SByteStringList *pStaticDepList;
-    Prj* pPrj;
-
-    switch (i)
-    {
-        case 0:
-                aPrefix = yytext;
-                pStaticDepList = 0;
-                break;
-        case 1:
-                    aDirName = yytext;
-                break;
-        case 2:
-                if ( !strcmp( yytext, ":" ))
-                {
-                    bPrjDep = TRUE;
-                    bHardDep = FALSE;
-                    i = 9;
-                }
-                else if ( !strcmp( yytext, "::" ))
-                {
-                    bPrjDep = TRUE;
-                    bHardDep = TRUE;
-                    i = 9;
-                }
-                else
-                {
-                    bPrjDep = FALSE;
-                    bHardDep = FALSE;
-
-                    aWhat = yytext;
-                    if ( aWhat == "nmake" )
-                        nCommandType = COMMAND_NMAKE;
-                    else if ( aWhat == "get" )
-                        nCommandType = COMMAND_GET;
-                    else {
-                        ULONG nOffset = aWhat.Copy( 3 ).ToInt32();
-                        nCommandType = sal::static_int_cast< USHORT >(
-                            COMMAND_USER_START + nOffset - 1);
-                    }
-                }
-                break;
-        case 3:
-                if ( !bPrjDep )
-                {
-                    aWhat = yytext;
-                    if ( aWhat == "-" )
-                    {
-                        aCommandPara = ByteString();
-                    }
-                    else
-                        aCommandPara = aWhat;
-                }
-                break;
-        case 4:
-                if ( !bPrjDep )
-                {
-                    aWhatOS = yytext;
-                    if ( aWhatOS.GetTokenCount( ',' ) > 1 ) {
-                        sClientRestriction = aWhatOS.Copy( aWhatOS.GetToken( 0, ',' ).Len() + 1 );
-                        aWhatOS = aWhatOS.GetToken( 0, ',' );
-                    }
-                    if ( aWhatOS == "all" )
-                        nOSType = ( OS_WIN16 | OS_WIN32 | OS_OS2 | OS_UNX );
-                    else if ( aWhatOS == "w" )
-                        nOSType = ( OS_WIN16 | OS_WIN32 );
-                    else if ( aWhatOS == "p" )
-                        nOSType = OS_OS2;
-                    else if ( aWhatOS == "u" )
-                        nOSType = OS_UNX;
-                    else if ( aWhatOS == "d" )
-                        nOSType = OS_WIN16;
-                    else if ( aWhatOS == "n" )
-                        nOSType = OS_WIN32;
-                    else
-                        nOSType = OS_NONE;
-                }
-                break;
-        case 5:
-                if ( !bPrjDep )
-                {
-                    aLogFileName = yytext;
-                }
-                break;
-        default:
-                if ( !bPrjDep )
-                {
-                    ByteString aItem = yytext;
-                    if ( aItem == "NULL" )
-                    {
-                        // Liste zu Ende
-                        i = -1;
-                    }
-                    else
-                    {
-                        // ggfs. Dependency liste anlegen und ergaenzen
-                        if ( !pStaticDepList )
-                            pStaticDepList = new SByteStringList;
-                        pStaticDepList->PutString( new ByteString( aItem ));
-                    }
-                }
-                else
-                {
-                    ByteString aItem = yytext;
-                    if ( aItem == "NULL" )
-                    {
-                        // Liste zu Ende
-                        i = -1;
-                        bPrjDep= FALSE;
-                    }
-                    else
-                    {
-                        aProjectName = aDirName.GetToken ( 0, '\\');
-                        if ( HasProject( aProjectName ))
-                        {
-                            pPrj = GetPrj( aProjectName );
-                            // Projekt exist. schon, neue Eintraege anhaengen
-                        }
-                        else
-                        {
-                            // neues Project anlegen
-                            pPrj = new Prj ( aProjectName );
-                            pPrj->SetPreFix( aPrefix );
-                            Insert(pPrj,LIST_APPEND);
-                        }
-                        pPrj->AddDependencies( aItem );
-                        pPrj->HasHardDependencies( bHardDep );
-
-                        if ( nStarMode == STAR_MODE_RECURSIVE_PARSE ) {
-                            String sItem( aItem, RTL_TEXTENCODING_ASCII_US );
-                            InsertSolarList( sItem );
-                        }
-                    }
-                }
-                break;
-    }
-    /* Wenn dieses Project noch nicht vertreten ist, in die Liste
-       der Solar-Projekte einfuegen */
-    if ( i == -1 )
-    {
-        aProjectName = aDirName.GetToken ( 0, '\\');
-        if ( HasProject( aProjectName ))
-        {
-            pPrj = GetPrj( aProjectName );
-            // Projekt exist. schon, neue Eintraege anhaengen
-        }
-        else
-        {
-            // neues Project anlegen
-            pPrj = new Prj ( aProjectName );
-            pPrj->SetPreFix( aPrefix );
-            Insert(pPrj,LIST_APPEND);
-        }
-
-        pCmdData = new CommandData;
-        pCmdData->SetPath( aDirName );
-        pCmdData->SetCommandType( nCommandType );
-        pCmdData->SetCommandPara( aCommandPara );
-        pCmdData->SetOSType( nOSType );
-        pCmdData->SetLogFile( aLogFileName );
-        pCmdData->SetClientRestriction( sClientRestriction );
-        if ( pStaticDepList )
-            pCmdData->SetDependencies( pStaticDepList );
-
-        pStaticDepList = 0;
-        pPrj->Insert ( pCmdData, LIST_APPEND );
-        aDirName ="";
-        aWhat ="";
-        aWhatOS = "";
-        sClientRestriction = "";
-        aLogFileName = "";
-        nCommandType = 0;
-        nOSType = 0;
-    }
-    i++;
-
-    // und wer raeumt die depLst wieder ab ?
-}
-
-/*****************************************************************************/
-BOOL Star::HasProject ( ByteString aProjectName )
-/*****************************************************************************/
-{
-    Prj *pPrj;
-    int nCountMember;
-
-    nCountMember = Count();
-
-    for ( int i=0; i<nCountMember; i++)
-    {
-        pPrj = GetObject(i);
-        if ( pPrj->GetProjectName().EqualsIgnoreCaseAscii(aProjectName) )
-            return TRUE;
-    }
-    return FALSE;
-}
-
-/*****************************************************************************/
-Prj* Star::GetPrj ( ByteString aProjectName )
-/*****************************************************************************/
-{
-    Prj* pPrj;
-    int nCountMember = Count();
-    for ( int i=0;i<nCountMember;i++)
-    {
-        pPrj = GetObject(i);
-        if ( pPrj->GetProjectName().EqualsIgnoreCaseAscii(aProjectName) )
-            return pPrj;
-    }
-    return 0L ;
-}
-
-/*****************************************************************************/
-ByteString Star::GetPrjName( DirEntry &aPath )
-/*****************************************************************************/
-{
-    ByteString aRetPrj, aDirName;
-    ByteString aFullPathName = ByteString( aPath.GetFull(), gsl_getSystemTextEncoding());
-
-    xub_StrLen nToken = aFullPathName.GetTokenCount(PATH_DELIMETER);
-    for ( xub_StrLen i=0; i< nToken; i++ )
-    {
-        aDirName = aFullPathName.GetToken( i, PATH_DELIMETER );
-        if ( HasProject( aDirName ))
-        {
-            aRetPrj = aDirName;
-            break;
-        }
-    }
-
-    return aRetPrj;
-}
-
-
-//
-//  class StarWriter
-//
-
-/*****************************************************************************/
-StarWriter::StarWriter( String aFileName, BOOL bReadComments, USHORT nMode )
-/*****************************************************************************/
-{
-    Read ( aFileName, bReadComments, nMode );
-}
-
-/*****************************************************************************/
-StarWriter::StarWriter( SolarFileList *pSolarFiles, BOOL bReadComments )
-/*****************************************************************************/
-{
-    Read( pSolarFiles, bReadComments );
-}
-
-/*****************************************************************************/
-StarWriter::StarWriter( GenericInformationList *pStandLst, ByteString &rVersion,
-    BOOL bLocal, const char *pSourceRoot )
-/*****************************************************************************/
-{
-    ByteString sPath( rVersion );
-    String sSrcRoot;
-    if ( pSourceRoot )
-        sSrcRoot = String::CreateFromAscii( pSourceRoot );
-
-#ifdef UNX
-    sPath += "/settings/UNXSOLARLIST";
-#else
-    sPath += "/settings/SOLARLIST";
-#endif
-    GenericInformation *pInfo = pStandLst->GetInfo( sPath, TRUE );
-
-    if( pInfo && pInfo->GetValue().Len()) {
-        ByteString sFile( pInfo->GetValue());
-        if ( bLocal ) {
-            IniManager aIniManager;
-            aIniManager.ToLocal( sFile );
-        }
-        String sFileName( sFile, RTL_TEXTENCODING_ASCII_US );
-        nStarMode = STAR_MODE_SINGLE_PARSE;
-        Read( sFileName );
-    }
-    else {
-        SolarFileList *pFileList = new SolarFileList();
-
-        sPath = rVersion;
-        sPath += "/drives";
-
-        GenericInformation *pInfo2 = pStandLst->GetInfo( sPath, TRUE );
-        if ( pInfo2 && pInfo2->GetSubList())  {
-            GenericInformationList *pDrives = pInfo2->GetSubList();
-            for ( size_t i = 0; i < pDrives->size(); i++ ) {
-                GenericInformation *pDrive = (*pDrives)[ i ];
-                if ( pDrive ) {
-                    DirEntry aEntry;
-                    BOOL bOk = FALSE;
-                    if ( sSrcRoot.Len()) {
-                        aEntry = DirEntry( sSrcRoot );
-                        bOk = TRUE;
-                    }
-                    else {
-#ifdef UNX
-                        sPath = "UnixVolume";
-                        GenericInformation *pUnixVolume = pDrive->GetSubInfo( sPath );
-                        if ( pUnixVolume ) {
-                            String sRoot( pUnixVolume->GetValue(), RTL_TEXTENCODING_ASCII_US );
-                            aEntry = DirEntry( sRoot );
-                            bOk = TRUE;
-                         }
-#else
-                        bOk = TRUE;
-                        String sRoot( *pDrive, RTL_TEXTENCODING_ASCII_US );
-                        sRoot += String::CreateFromAscii( "\\" );
-                        aEntry = DirEntry( sRoot );
-#endif
-                    }
-                    if ( bOk ) {
-                        sPath = "projects";
-                        GenericInformation *pProjectsKey = pDrive->GetSubInfo( sPath, TRUE );
-                        if ( pProjectsKey ) {
-                            if ( !sSrcRoot.Len()) {
-                                sPath = rVersion;
-                                sPath += "/settings/PATH";
-                                GenericInformation *pPath = pStandLst->GetInfo( sPath, TRUE );
-                                if( pPath ) {
-                                    ByteString sAddPath( pPath->GetValue());
-#ifdef UNX
-                                    sAddPath.SearchAndReplaceAll( "\\", "/" );
-#else
-                                    sAddPath.SearchAndReplaceAll( "/", "\\" );
-#endif
-                                    String ssAddPath( sAddPath, RTL_TEXTENCODING_ASCII_US );
-                                    aEntry += DirEntry( ssAddPath );
-                                }
-                            }
-                            GenericInformationList *pProjects = pProjectsKey->GetSubList();
-                            if ( pProjects ) {
-                                String sPrjDir( String::CreateFromAscii( "prj" ));
-                                String sSolarFile( String::CreateFromAscii( "build.lst" ));
-
-                                for ( size_t j = 0; j < pProjects->size(); j++ ) {
-                                    ByteString sProject( *(*pProjects)[ j ] );
-                                    String ssProject( sProject, RTL_TEXTENCODING_ASCII_US );
-
-                                    DirEntry aPrjEntry( aEntry );
-
-                                    aPrjEntry += DirEntry( ssProject );
-                                    aPrjEntry += DirEntry( sPrjDir );
-                                    aPrjEntry += DirEntry( sSolarFile );
-
-                                    pFileList->push_back( new String( aPrjEntry.GetFull()) );
-
-                                    ByteString sFile( aPrjEntry.GetFull(), RTL_TEXTENCODING_ASCII_US );
-                                    fprintf( stdout, "%s\n", sFile.GetBuffer());
-                                }
-                            }
-                        }
-                    }
-                }
-            }
-        }
-        Read( pFileList );
-    }
-}
-
-/*****************************************************************************/
-void StarWriter::CleanUp()
-/*****************************************************************************/
-{
-    Expand_Impl();
-}
-
-/*****************************************************************************/
-USHORT StarWriter::Read( String aFileName, BOOL bReadComments, USHORT nMode  )
-/*****************************************************************************/
-{
-    nStarMode = nMode;
-
-    ByteString aString;
-    aFileList.push_back( new String( aFileName ) );
-
-    DirEntry aEntry( aFileName );
-    aEntry.ToAbs();
-    aEntry = aEntry.GetPath().GetPath().GetPath();
-    sSourceRoot = aEntry.GetFull();
-
-    while ( !aFileList.empty() )
-    {
-        StarFile *pFile = new StarFile( *aFileList.front() );
-        if ( pFile->Exists()) {
-            SimpleConfig aSolarConfig( *aFileList.front() );
-            while (( aString = aSolarConfig.GetCleanedNextLine( bReadComments )) != "" )
-                InsertTokenLine ( aString );
-        }
-        delete pFile;
-        delete aFileList.front();
-        aFileList.erase( aFileList.begin() );
-    }
-    // resolve all dependencies recursive
-    Expand_Impl();
-
-    // Die gefundenen Abhaengigkeiten rekursiv aufloesen
-    Expand_Impl();
-    return 0;
-}
-
-/*****************************************************************************/
-USHORT StarWriter::Read( SolarFileList *pSolarFiles, BOOL bReadComments )
-/*****************************************************************************/
-{
-    nStarMode = STAR_MODE_MULTIPLE_PARSE;
-
-    // this ctor is used by StarBuilder to get the information for the whole workspace
-    while ( !pSolarFiles->empty() )
-    {
-        ByteString aString;
-        StarFile *pFile = new StarFile( *pSolarFiles->front() );
-        if ( pFile->Exists()) {
-            SimpleConfig aSolarConfig( *pSolarFiles->front() );
-            while (( aString = aSolarConfig.GetCleanedNextLine( bReadComments )) != "" )
-                InsertTokenLine ( aString );
-        }
-        delete pFile;
-        delete pSolarFiles->front();
-        pSolarFiles->erase( pSolarFiles->begin() );
-    }
-    delete pSolarFiles;
-
-    Expand_Impl();
-    return 0;
-}
-
-/*****************************************************************************/
-USHORT StarWriter::WritePrj( Prj *pPrj, SvFileStream& rStream )
-/*****************************************************************************/
-{
-    ByteString aDataString;
-    ByteString aTab('\t');
-    ByteString aSpace(' ');
-    ByteString aEmptyString("");
-    SByteStringList* pCmdDepList;
-
-    CommandData* pCmdData = NULL;
-    if ( pPrj->Count() > 0 )
-    {
-        pCmdData = pPrj->First();
-        SByteStringList* pPrjDepList = pPrj->GetDependencies( FALSE );
-        if ( pPrjDepList != 0 )
-        {
-            aDataString = pPrj->GetPreFix();
-            aDataString += aTab;
-            aDataString += pPrj->GetProjectName();
-            aDataString += aTab;
-            if ( pPrj->HasHardDependencies())
-                aDataString+= ByteString("::");
-            else
-                aDataString+= ByteString(":");
-            aDataString += aTab;
-            for ( size_t i = 0; i< pPrjDepList->size(); i++ ) {
-                aDataString += *(*pPrjDepList)[ i ];
-                aDataString += aSpace;
-            }
-            aDataString+= "NULL";
-
-            rStream.WriteLine( aDataString );
-
-            pCmdData = pPrj->Next();
-        }
-        if ( pCmdData ) {
-            do
-            {
-                if (( aDataString = pCmdData->GetComment()) == aEmptyString )
-                {
-                    aDataString = pPrj->GetPreFix();
-                    aDataString += aTab;
-
-                    aDataString+= pCmdData->GetPath();
-                    aDataString += aTab;
-                    USHORT nPathLen = pCmdData->GetPath().Len();
-                    if ( nPathLen < 40 )
-                        for ( int i = 0; i < 9 - pCmdData->GetPath().Len() / 4 ; i++ )
-                            aDataString += aTab;
-                    else
-                        for ( int i = 0; i < 12 - pCmdData->GetPath().Len() / 4 ; i++ )
-                            aDataString += aTab;
-                    aDataString += pCmdData->GetCommandTypeString();
-                    aDataString += aTab;
-                    if ( pCmdData->GetCommandType() == COMMAND_GET )
-                        aDataString += aTab;
-                    if ( pCmdData->GetCommandPara() == aEmptyString )
-                        aDataString+= ByteString("-");
-                    else
-                        aDataString+= pCmdData->GetCommandPara();
-                    aDataString += aTab;
-                    aDataString+= pCmdData->GetOSTypeString();
-                    if ( pCmdData->GetClientRestriction().Len()) {
-                        aDataString += ByteString( "," );
-                        aDataString += pCmdData->GetClientRestriction();
-                    }
-                    aDataString += aTab;
-                    aDataString += pCmdData->GetLogFile();
-                    aDataString += aSpace;
-
-                    pCmdDepList = pCmdData->GetDependencies();
-                    if ( pCmdDepList )
-                        for ( size_t i = 0; i< pCmdDepList->size(); i++ ) {
-                            aDataString += *(*pCmdDepList)[ i ];
-                            aDataString += aSpace;
-                    }
-                    aDataString += "NULL";
-                }
-
-                rStream.WriteLine( aDataString );
-
-                pCmdData = pPrj->Next();
-            } while ( pCmdData );
-        }
-    }
-    return 0;
-}
-
-/*****************************************************************************/
-USHORT StarWriter::Write( String aFileName )
-/*****************************************************************************/
-{
-    SvFileStream aFileStream;
-
-    aFileStream.Open( aFileName, STREAM_WRITE | STREAM_TRUNC);
-
-    if ( Count() > 0 )
-    {
-        Prj* pPrj = First();
-        do
-        {
-            WritePrj( pPrj, aFileStream );
-            pPrj = Next();
-        } while ( pPrj );
-    }
-
-    aFileStream.Close();
-
-    return 0;
-}
-
-/*****************************************************************************/
-USHORT StarWriter::WriteMultiple( String rSourceRoot )
-/*****************************************************************************/
-{
-    if ( Count() > 0 )
-    {
-        String sPrjDir( String::CreateFromAscii( "prj" ));
-        String sSolarFile( String::CreateFromAscii( "build.lst" ));
-
-        Prj* pPrj = First();
-        do
-        {
-            String sName( pPrj->GetProjectName(), RTL_TEXTENCODING_ASCII_US );
-
-            DirEntry aEntry( rSourceRoot );
-            aEntry += DirEntry( sName );
-            aEntry += DirEntry( sPrjDir );
-            aEntry += DirEntry( sSolarFile );
-
-            SvFileStream aFileStream;
-            aFileStream.Open( aEntry.GetFull(), STREAM_WRITE | STREAM_TRUNC);
-
-              WritePrj( pPrj, aFileStream );
-
-            aFileStream.Close();
-
-            pPrj = Next();
-        } while ( pPrj );
-    }
-
-    return 0;
-}
-
-/*****************************************************************************/
-void StarWriter::InsertTokenLine ( ByteString& rString )
-/*****************************************************************************/
-{
-    int i = 0;
-    ByteString aWhat, aWhatOS,
-        sClientRestriction, aLogFileName, aProjectName, aPrefix, aCommandPara;
-    static  ByteString aDirName;
-    BOOL bPrjDep = FALSE;
-    BOOL bHardDep = FALSE;
-    USHORT nCommandType = 0;
-    USHORT nOSType = 0;
-    CommandData* pCmdData;
-    SByteStringList *pDepList2 = NULL;
-    Prj* pPrj;
-
-    ByteString aEmptyString;
-    ByteString aToken = rString.GetToken( 0, '\t' );
-    ByteString aCommentString;
-
-    const char* yytext = aToken.GetBuffer();
-
-    while ( !( aToken == aEmptyString ) )
-    {
-        switch (i)
-        {
-            case 0:
-                    if ( rString.Search( "#" ) == 0 )
-                    {
-                        i = -1;
-                        aCommentString = rString;
-                        rString = aEmptyString;
-                        if ( Count() == 0 )
-                            aDirName = "null_entry" ; //comments at begin of file
-                        break;
-                    }
-                    aPrefix = yytext;
-                    pDepList2 = NULL;
-                    break;
-            case 1:
-                        aDirName = yytext;
-                    break;
-            case 2:
-                    if ( !strcmp( yytext, ":" ))
-                    {
-                        bPrjDep = TRUE;
-                        bHardDep = FALSE;
-                        i = 9;
-                    }
-                    else if ( !strcmp( yytext, "::" ))
-                    {
-                        bPrjDep = TRUE;
-                        bHardDep = TRUE;
-                        i = 9;
-                    }
-                    else
-                    {
-                        bPrjDep = FALSE;
-                        bHardDep = FALSE;
-
-                        aWhat = yytext;
-                        if ( aWhat == "nmake" )
-                            nCommandType = COMMAND_NMAKE;
-                        else if ( aWhat == "get" )
-                            nCommandType = COMMAND_GET;
-                        else {
-                            ULONG nOffset = aWhat.Copy( 3 ).ToInt32();
-                            nCommandType = sal::static_int_cast< USHORT >(
-                                COMMAND_USER_START + nOffset - 1);
-                        }
-                    }
-                    break;
-            case 3:
-                    if ( !bPrjDep )
-                    {
-                        aWhat = yytext;
-                        if ( aWhat == "-" )
-                        {
-                            aCommandPara = ByteString();
-                        }
-                        else
-                            aCommandPara = aWhat;
-                    }
-                    break;
-            case 4:
-                    if ( !bPrjDep )
-                    {
-                        aWhatOS = yytext;
-                        if ( aWhatOS.GetTokenCount( ',' ) > 1 ) {
-                            sClientRestriction = aWhatOS.Copy( aWhatOS.GetToken( 0, ',' ).Len() + 1 );
-                            aWhatOS = aWhatOS.GetToken( 0, ',' );
-                        }
-                        aWhatOS = aWhatOS.GetToken( 0, ',' );
-                        if ( aWhatOS == "all" )
-                            nOSType = ( OS_WIN16 | OS_WIN32 | OS_OS2 | OS_UNX );
-                        else if ( aWhatOS == "w" )
-                            nOSType = ( OS_WIN16 | OS_WIN32 );
-                        else if ( aWhatOS == "p" )
-                            nOSType = OS_OS2;
-                        else if ( aWhatOS == "u" )
-                            nOSType = OS_UNX;
-                        else if ( aWhatOS == "d" )
-                            nOSType = OS_WIN16;
-                        else if ( aWhatOS == "n" )
-                            nOSType = OS_WIN32;
-                        else
-                            nOSType = OS_NONE;
-                    }
-                    break;
-            case 5:
-                    if ( !bPrjDep )
-                    {
-                        aLogFileName = yytext;
-                    }
-                    break;
-            default:
-                    if ( !bPrjDep )
-                    {
-                        ByteString aItem = yytext;
-                        if ( aItem == "NULL" )
-                        {
-                            // Liste zu Ende
-                            i = -1;
-                        }
-                        else
-                        {
-                            // ggfs. Dependency liste anlegen und ergaenzen
-                            if ( !pDepList2 )
-                                pDepList2 = new SByteStringList;
-                            pDepList2->PutString( new ByteString( aItem ));
-                        }
-                    }
-                    else
-                    {
-                        ByteString aItem = yytext;
-                        if ( aItem == "NULL" )
-                        {
-                            // Liste zu Ende
-                            i = -1;
-                            bPrjDep= FALSE;
-                        }
-                        else
-                        {
-                            aProjectName = aDirName.GetToken ( 0, '\\');
-                            if ( HasProject( aProjectName ))
-                            {
-                                pPrj = GetPrj( aProjectName );
-                                // Projekt exist. schon, neue Eintraege anhaengen
-                            }
-                            else
-                            {
-                                // neues Project anlegen
-                                pPrj = new Prj ( aProjectName );
-                                pPrj->SetPreFix( aPrefix );
-                                Insert(pPrj,LIST_APPEND);
-                            }
-                            pPrj->AddDependencies( aItem );
-                            pPrj->HasHardDependencies( bHardDep );
-
-                            if ( nStarMode == STAR_MODE_RECURSIVE_PARSE ) {
-                                String sItem( aItem, RTL_TEXTENCODING_ASCII_US );
-                                InsertSolarList( sItem );
-                            }
-                        }
-
-                    }
-                    break;
-        }
-        /* Wenn dieses Project noch nicht vertreten ist, in die Liste
-           der Solar-Projekte einfuegen */
-        if ( i == -1 )
-        {
-            aProjectName = aDirName.GetToken ( 0, '\\');
-            if ( HasProject( aProjectName ))
-            {
-                pPrj = GetPrj( aProjectName );
-                // Projekt exist. schon, neue Eintraege anhaengen
-            }
-            else
-            {
-                // neues Project anlegen
-                pPrj = new Prj ( aProjectName );
-                pPrj->SetPreFix( aPrefix );
-                Insert(pPrj,LIST_APPEND);
-            }
-
-            pCmdData = new CommandData;
-            pCmdData->SetPath( aDirName );
-            pCmdData->SetCommandType( nCommandType );
-            pCmdData->SetCommandPara( aCommandPara );
-            pCmdData->SetOSType( nOSType );
-            pCmdData->SetLogFile( aLogFileName );
-            pCmdData->SetComment( aCommentString );
-            pCmdData->SetClientRestriction( sClientRestriction );
-            if ( pDepList2 )
-                pCmdData->SetDependencies( pDepList2 );
-
-            pPrj->Insert ( pCmdData, LIST_APPEND );
-
-        }
-        i++;
-
-        rString.Erase(0, aToken.Len()+1);
-        aToken = rString.GetToken( 0, '\t' );
-        yytext = aToken.GetBuffer();
-
-    }
-    // und wer raeumt die depLst wieder ab ?
-}
-
-/*****************************************************************************/
-BOOL StarWriter::InsertProject ( Prj* )
-/*****************************************************************************/
-{
-    return FALSE;
-}
-
-/*****************************************************************************/
-Prj* StarWriter::RemoveProject ( ByteString aProjectName )
-/*****************************************************************************/
-{
-    size_t nCountMember = Count();
-    Prj* pPrj;
-    Prj* pPrjFound = NULL;
-    SByteStringList* pPrjDeps;
-
-    for ( size_t i = 0; i < nCountMember; i++ )
-    {
-        pPrj = GetObject( i );
-        if ( pPrj->GetProjectName() == aProjectName )
-            pPrjFound = pPrj;
-        else
-        {
-            pPrjDeps = pPrj->GetDependencies( FALSE );
-            if ( pPrjDeps )
-            {
-                ByteString* pString;
-                size_t nPrjDepsCount = pPrjDeps->size();
-                for ( ULONG j = nPrjDepsCount; j > 0; )
-                {
-                    pString = (*pPrjDeps)[ --j ];
-                    if ( pString->GetToken( 0, '.') == aProjectName )
-                        pPrjDeps->erase( j );
-                }
-            }
-        }
-    }
-
-    Remove( pPrjFound );
-
-    return pPrjFound;
-}
-
-//
-// class StarFile
-//
-
-/*****************************************************************************/
-StarFile::StarFile( const String &rFile )
-/*****************************************************************************/
-                : aFileName( rFile )
-{
-    DirEntry aEntry( aFileName );
-    if ( aEntry.Exists()) {
-        bExists = TRUE;
-        FileStat aStat( aEntry );
-        aDate = aStat.DateModified();
-        aTime = aStat.TimeModified();
-    }
-    else
-        bExists = FALSE;
-}
-
-/* vim:set shiftwidth=4 softtabstop=4 expandtab: */
-=======
->>>>>>> e2a3d487
