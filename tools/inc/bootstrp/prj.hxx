/* -*- Mode: C++; tab-width: 4; indent-tabs-mode: nil; c-basic-offset: 4 -*- */
/*************************************************************************
 *
 * DO NOT ALTER OR REMOVE COPYRIGHT NOTICES OR THIS FILE HEADER.
 *
 * Copyright 2000, 2010 Oracle and/or its affiliates.
 *
 * OpenOffice.org - a multi-platform office productivity suite
 *
 * This file is part of OpenOffice.org.
 *
 * OpenOffice.org is free software: you can redistribute it and/or modify
 * it under the terms of the GNU Lesser General Public License version 3
 * only, as published by the Free Software Foundation.
 *
 * OpenOffice.org is distributed in the hope that it will be useful,
 * but WITHOUT ANY WARRANTY; without even the implied warranty of
 * MERCHANTABILITY or FITNESS FOR A PARTICULAR PURPOSE.  See the
 * GNU Lesser General Public License version 3 for more details
 * (a copy is included in the LICENSE file that accompanied this code).
 *
 * You should have received a copy of the GNU Lesser General Public License
 * version 3 along with OpenOffice.org.  If not, see
 * <http://www.openoffice.org/license.html>
 * for a copy of the LGPLv3 License.
 *
 ************************************************************************/

#ifndef _PRJ_HXX
#define _PRJ_HXX

#include <tools/fsys.hxx>
#include <tools/stream.hxx>
<<<<<<< HEAD
#include <osl/mutex.hxx>
#include <vector>
#include <list>

#define OS_NONE             0x0000
#define OS_WIN16            0x0001
#define OS_WIN32            0x0002
#define OS_OS2              0x0004
#define OS_UNX              0x0008
#define OS_ALL              ( OS_WIN16 | OS_WIN32 | OS_OS2 | OS_UNX )

#define COMMAND_PROJECTROOT 0x0000
#define COMMAND_NMAKE       0x0001
#define COMMAND_GET         0x0002
#define COMMAND_USER_START  0x0003
#define COMMAND_USER_END    0xFFFE
#define COMMAND_ALLDIRS     0xFFFF

class SByteStringList;
class GenericInformationList;

/*********************************************************************
*
*   Die Klasse CommandData haelte alle Informationen, die fuer die
*   Abarbeitung eines Kommandos (nmake, get) noetig sind
*
*********************************************************************/

class CommandData
{
    ByteString      aPrj;
    ByteString      aLogFileName;
    ByteString      aInpath;
    ByteString      aUpd;
    ByteString      aUpdMinor;
    ByteString      aProduct;
    ByteString      aCommand;
    ByteString      aPath;
    ByteString      aPrePath;
    ByteString      aPreFix;
    ByteString      aCommandPara;
    ByteString      aComment;
    ByteString      sClientRestriction;
    SByteStringList *pDepList;
    USHORT      nOSType;
    USHORT      nCommand;

    ULONG       nDepth;             // Tiefe der Abhaenigkeit

public:
                CommandData();
                ~CommandData();
    ByteString      GetProjectName(){return aPrj;}
    void        SetProjectName( ByteString aName ){aPrj = aName;}
    ByteString      GetLogFile(){return aLogFileName;}
    void        SetLogFile( ByteString aName ){aLogFileName = aName;}
    ByteString      GetInpath(){return aInpath;}
    void        SetInpath( ByteString aName ){aInpath = aName;}
    ByteString      GetUpd(){return aUpd;}
    void        SetUpd( ByteString aName ){aUpd = aName;}
    ByteString      GetUpdMinor(){return aUpdMinor;}
    void        SetUpdMinor( ByteString aName ){aUpdMinor = aName;}
    ByteString      GetProduct(){return aProduct;}
    void        SetProduct( ByteString aName ){aProduct = aName;}
    ByteString      GetCommand(){return aCommand;}
    void        SetCommand ( ByteString aName ){aCommand = aName;}
    ByteString      GetCommandPara(){return aCommandPara;}
    void        SetCommandPara ( ByteString aName ){aCommandPara = aName;}
    ByteString      GetComment(){return aComment;}
    void        SetComment ( ByteString aCommentString ){aComment = aCommentString;}
    ByteString      GetPath(){return aPath;}
    void        SetPath( ByteString aName ){aPath = aName;}
    ByteString      GetPrePath(){return aPrePath;}
    void        SetPrePath( ByteString aName ){aPrePath = aName;}
    USHORT      GetOSType(){return nOSType;}
    ByteString      GetOSTypeString();
    void        SetOSType( USHORT nType ){nOSType = nType;}
    USHORT      GetCommandType(){return nCommand;}
    ByteString      GetCommandTypeString();
    void        SetCommandType( USHORT nCommandType ){nCommand = nCommandType;}
    SByteStringList* GetDependencies(){return pDepList;}
    void        SetDependencies( SByteStringList *pList ){pDepList = pList;}
    ByteString      GetClientRestriction() { return sClientRestriction; }
    void        SetClientRestriction( ByteString sRestriction ) { sClientRestriction = sRestriction; }

    void        AddDepth(){nDepth++;}
    ULONG       GetDepth(){return nDepth;}
};
=======
>>>>>>> e2a3d487

/*********************************************************************
*
*   Die Klasse SimpleConfig kann benutzt werden, um aus einer Textdatei
*   alle Tokens zu lesen
*
*********************************************************************/

class SimpleConfig
{
    long            nLine;
    String          aFileName;
    SvFileStream    aFileStream;
    ByteString          aTmpStr;
    ByteString          aStringBuffer;

    ByteString          GetNextLine();
public:
                    SimpleConfig(String aSimpleConfigFileName);
                    SimpleConfig(DirEntry& rDirEntry);
                    ~SimpleConfig();
    ByteString          GetNext();
<<<<<<< HEAD
    ByteString          GetCleanedNextLine( BOOL bReadComments = FALSE );
};

#define ENV_GUI     0x00000000
#define ENV_OS      0x00000001
#define ENV_UPD     0x00000002
#define ENV_UPDMIN  0x00000004
#define ENV_INPATH  0x00000008
#define ENV_OUTPATH 0x00000010
#define ENV_GUIBASE 0x00000020
#define ENV_CVER    0x00000040
#define ENV_GVER    0x00000080
#define ENV_GUIENV  0x00000100
#define ENV_CPU     0x00000200
#define ENV_CPUNAME 0x00000400
#define ENV_DLLSUFF 0x00000800
#define ENV_COMEX   0x00001000
#define ENV_COMPATH 0x00002000
#define ENV_INCLUDE 0x00004000
#define ENV_LIB     0x00008000
#define ENV_PATH    0x00010000
#define ENV_SOLVER  0x00020000
#define ENV_SOLENV  0x00040000
#define ENV_SOLROOT 0x00080000
#define ENV_DEVROOT 0x00100000
#define ENV_EMERG   0x00200000
#define ENV_STAND   0x00400000

/*********************************************************************
*
*   class Prj
*   alle Daten eines Projektes werden hier gehalten
*
*********************************************************************/

typedef ::std::vector< CommandData* > PrjList;

class Star;
class Prj
{
friend class Star;
private:
    PrjList             maList;
    size_t              maCurrent;

    BOOL                bVisited;

    ByteString          aPrjPath;
    ByteString          aProjectName;
    ByteString          aProjectPrefix;     // max. 2-buchstabige Abk.
    SByteStringList*    pPrjInitialDepList;
    SByteStringList*    pPrjDepList;
    BOOL                bHardDependencies;
    BOOL                bSorted;

public:
                        Prj();
                        Prj( ByteString aName );
                        ~Prj();
    void                SetPreFix( ByteString aPre ){aProjectPrefix = aPre;}
    ByteString          GetPreFix(){return aProjectPrefix;}
    ByteString          GetProjectName()
                            {return aProjectName;}
    void                SetProjectName(ByteString aName)
                            {aProjectName = aName;}
    BOOL                InsertDirectory( ByteString aDirName , USHORT aWhat,
                                    USHORT aWhatOS, ByteString aLogFileName,
                                    const ByteString &rClientRestriction );
    CommandData*    RemoveDirectory( ByteString aLogFileName );
    CommandData*    GetDirectoryList ( USHORT nWhatOs, USHORT nCommand );
    CommandData*    GetDirectoryData( ByteString aLogFileName );
    inline CommandData* GetData( ByteString aLogFileName )
                            { return GetDirectoryData( aLogFileName ); };

    SByteStringList*    GetDependencies( BOOL bExpanded = TRUE );
    void                AddDependencies( ByteString aStr );
    void                HasHardDependencies( BOOL bHard ) { bHardDependencies = bHard; }
    BOOL                HasHardDependencies() { return bHardDependencies; }

    size_t              Count() const { return maList.size(); }

    CommandData*        GetObject( size_t i ) { return ( i < maList.size() ) ? maList[ i ] : NULL; }

    void                Insert( CommandData* item, size_t i )
                        {
                            if ( i < maList.size() )
                            {
                                PrjList::iterator it = maList.begin();
                                ::std::advance( it, i );
                                maList.insert( it, item );
                                maCurrent = i;
                            }
                            else
                            {
                                maCurrent = maList.size();
                                maList.push_back( item );
                            }
                        }

    CommandData*        First()
                        {
                            maCurrent = 0;
                            return maList.empty() ? NULL : maList[ 0 ];
                        }

    CommandData*        Next()
                        {
                            if ( maCurrent+1 >= maList.size() ) return NULL;
                            maCurrent++;
                            return maList[ maCurrent ];
                        }

    CommandData*        Remove( CommandData* item )
                        {
                            for ( PrjList::iterator it = maList.begin(); it < maList.end(); ++it  )
                            {
                                if ( *it == item )
                                {
                                    maList.erase( it );
                                    return item;
                                }
                            }
                            return NULL;
                        }
};

/*********************************************************************
*
*   class Star
*   Diese Klasse liest die Projectstruktur aller StarDivision Projekte
*   aus \\dev\data1\upenv\data\config\solar.lst aus
*
*********************************************************************/

class StarFile
{
private:
    String aFileName;
    Date aDate;
    Time aTime;

    BOOL bExists;

public:
    StarFile( const String &rFile );
    BOOL Exists() { return bExists; }
};

#define STAR_MODE_SINGLE_PARSE          0x0000
#define STAR_MODE_RECURSIVE_PARSE       0x0001
#define STAR_MODE_MULTIPLE_PARSE        0x0002

typedef ::std::vector< Prj* > StarList;
// todo: SolarFileList should be a linked list and not a vector.
// also, the Read() functions need to be changed (see 1st read() in prj.cxx for notes)
typedef ::std::list< String* > SolarFileList;

class Star
{
private:
    StarList        maStarList;
    size_t          maCurrent;

    ByteString      aStarName;

    static Link aDBNotFoundHdl;
protected:
    osl::Mutex      aMutex;

    USHORT          nStarMode;
    SolarFileList   aFileList;
    String          sSourceRoot;

    void InsertSolarList( String sProject );
    String CreateFileName( String sProject );

    void            Expand_Impl();
    void            ExpandPrj_Impl( Prj *pPrj, Prj *pDepPrj );

private:
    void            Read( String &rFileName );
    void            Read( SolarFileList *pSOlarFiles );

public:
                    Star();
                    Star( String aFileName, USHORT nMode = STAR_MODE_SINGLE_PARSE );
                    Star( SolarFileList *pSolarFiles );
                    Star( GenericInformationList *pStandLst, ByteString &rVersion, BOOL bLocal = FALSE,
                        const char *pSourceRoot = NULL  );

                    ~Star();

    static          void SetDBNotFoundHdl( const Link &rLink ) { aDBNotFoundHdl = rLink; }

    ByteString      GetName(){ return aStarName; };

    BOOL            HasProject( ByteString aProjectName );
    Prj*            GetPrj( ByteString aProjectName );
    ByteString          GetPrjName( DirEntry &rPath );

    void            InsertToken( char *pChar );

    USHORT          GetMode() { return nStarMode; }

    size_t          Count() const { return maStarList.size(); }

    Prj*            GetObject( size_t i )
                        { return ( i < maStarList.size() ) ? maStarList[ i ] : NULL; }

    void            Insert( Prj* item, size_t i )
                    {
                        if ( i < maStarList.size() )
                        {
                            StarList::iterator it = maStarList.begin();
                            ::std::advance( it, i );
                            maStarList.insert( it, item );
                            maCurrent = i;
                        }
                        else
                        {
                            maCurrent = maStarList.size();
                            maStarList.push_back( item );
                        }
                    }

    Prj*            First()
                    {
                        maCurrent = 0;
                        return maStarList.empty() ? NULL : maStarList[ 0 ];
                    }

    Prj*            Next()
                    {
                        if ( maCurrent+1 >= maStarList.size() ) return NULL;
                        maCurrent++;
                        return maStarList[ maCurrent ];
                    }

    Prj*            Remove( Prj* item )
                    {
                        for ( StarList::iterator it = maStarList.begin(); it < maStarList.end(); ++it  )
                        {
                            if ( *it == item )
                            {
                                maStarList.erase( it );
                                return item;
                            }
                        }
                        return NULL;
                    }

};

class StarWriter : public Star
{
private:
    USHORT          WritePrj( Prj *pPrj, SvFileStream& rStream );

public:
                    StarWriter( String aFileName, BOOL bReadComments = FALSE, USHORT nMode = STAR_MODE_SINGLE_PARSE );
                    StarWriter( SolarFileList *pSolarFiles, BOOL bReadComments = FALSE );
                    StarWriter( GenericInformationList *pStandLst, ByteString &rVersion, BOOL bLocal = FALSE,
                        const char *pSourceRoot = NULL );

    void            CleanUp();

    BOOL            InsertProject ( Prj* pNewPrj );
    Prj*            RemoveProject ( ByteString aProjectName );

    USHORT          Read( String aFileName, BOOL bReadComments = FALSE, USHORT nMode = STAR_MODE_SINGLE_PARSE  );
    USHORT          Read( SolarFileList *pSolarFiles, BOOL bReadComments = FALSE );
    USHORT          Write( String aFileName );
    USHORT          WriteMultiple( String rSourceRoot );

    void            InsertTokenLine( ByteString& rString );
=======
    ByteString          GetCleanedNextLine( sal_Bool bReadComments = sal_False );
>>>>>>> e2a3d487
};

#endif

/* vim:set shiftwidth=4 softtabstop=4 expandtab: */<|MERGE_RESOLUTION|>--- conflicted
+++ resolved
@@ -31,97 +31,6 @@
 
 #include <tools/fsys.hxx>
 #include <tools/stream.hxx>
-<<<<<<< HEAD
-#include <osl/mutex.hxx>
-#include <vector>
-#include <list>
-
-#define OS_NONE             0x0000
-#define OS_WIN16            0x0001
-#define OS_WIN32            0x0002
-#define OS_OS2              0x0004
-#define OS_UNX              0x0008
-#define OS_ALL              ( OS_WIN16 | OS_WIN32 | OS_OS2 | OS_UNX )
-
-#define COMMAND_PROJECTROOT 0x0000
-#define COMMAND_NMAKE       0x0001
-#define COMMAND_GET         0x0002
-#define COMMAND_USER_START  0x0003
-#define COMMAND_USER_END    0xFFFE
-#define COMMAND_ALLDIRS     0xFFFF
-
-class SByteStringList;
-class GenericInformationList;
-
-/*********************************************************************
-*
-*   Die Klasse CommandData haelte alle Informationen, die fuer die
-*   Abarbeitung eines Kommandos (nmake, get) noetig sind
-*
-*********************************************************************/
-
-class CommandData
-{
-    ByteString      aPrj;
-    ByteString      aLogFileName;
-    ByteString      aInpath;
-    ByteString      aUpd;
-    ByteString      aUpdMinor;
-    ByteString      aProduct;
-    ByteString      aCommand;
-    ByteString      aPath;
-    ByteString      aPrePath;
-    ByteString      aPreFix;
-    ByteString      aCommandPara;
-    ByteString      aComment;
-    ByteString      sClientRestriction;
-    SByteStringList *pDepList;
-    USHORT      nOSType;
-    USHORT      nCommand;
-
-    ULONG       nDepth;             // Tiefe der Abhaenigkeit
-
-public:
-                CommandData();
-                ~CommandData();
-    ByteString      GetProjectName(){return aPrj;}
-    void        SetProjectName( ByteString aName ){aPrj = aName;}
-    ByteString      GetLogFile(){return aLogFileName;}
-    void        SetLogFile( ByteString aName ){aLogFileName = aName;}
-    ByteString      GetInpath(){return aInpath;}
-    void        SetInpath( ByteString aName ){aInpath = aName;}
-    ByteString      GetUpd(){return aUpd;}
-    void        SetUpd( ByteString aName ){aUpd = aName;}
-    ByteString      GetUpdMinor(){return aUpdMinor;}
-    void        SetUpdMinor( ByteString aName ){aUpdMinor = aName;}
-    ByteString      GetProduct(){return aProduct;}
-    void        SetProduct( ByteString aName ){aProduct = aName;}
-    ByteString      GetCommand(){return aCommand;}
-    void        SetCommand ( ByteString aName ){aCommand = aName;}
-    ByteString      GetCommandPara(){return aCommandPara;}
-    void        SetCommandPara ( ByteString aName ){aCommandPara = aName;}
-    ByteString      GetComment(){return aComment;}
-    void        SetComment ( ByteString aCommentString ){aComment = aCommentString;}
-    ByteString      GetPath(){return aPath;}
-    void        SetPath( ByteString aName ){aPath = aName;}
-    ByteString      GetPrePath(){return aPrePath;}
-    void        SetPrePath( ByteString aName ){aPrePath = aName;}
-    USHORT      GetOSType(){return nOSType;}
-    ByteString      GetOSTypeString();
-    void        SetOSType( USHORT nType ){nOSType = nType;}
-    USHORT      GetCommandType(){return nCommand;}
-    ByteString      GetCommandTypeString();
-    void        SetCommandType( USHORT nCommandType ){nCommand = nCommandType;}
-    SByteStringList* GetDependencies(){return pDepList;}
-    void        SetDependencies( SByteStringList *pList ){pDepList = pList;}
-    ByteString      GetClientRestriction() { return sClientRestriction; }
-    void        SetClientRestriction( ByteString sRestriction ) { sClientRestriction = sRestriction; }
-
-    void        AddDepth(){nDepth++;}
-    ULONG       GetDepth(){return nDepth;}
-};
-=======
->>>>>>> e2a3d487
 
 /*********************************************************************
 *
@@ -144,285 +53,7 @@
                     SimpleConfig(DirEntry& rDirEntry);
                     ~SimpleConfig();
     ByteString          GetNext();
-<<<<<<< HEAD
-    ByteString          GetCleanedNextLine( BOOL bReadComments = FALSE );
-};
-
-#define ENV_GUI     0x00000000
-#define ENV_OS      0x00000001
-#define ENV_UPD     0x00000002
-#define ENV_UPDMIN  0x00000004
-#define ENV_INPATH  0x00000008
-#define ENV_OUTPATH 0x00000010
-#define ENV_GUIBASE 0x00000020
-#define ENV_CVER    0x00000040
-#define ENV_GVER    0x00000080
-#define ENV_GUIENV  0x00000100
-#define ENV_CPU     0x00000200
-#define ENV_CPUNAME 0x00000400
-#define ENV_DLLSUFF 0x00000800
-#define ENV_COMEX   0x00001000
-#define ENV_COMPATH 0x00002000
-#define ENV_INCLUDE 0x00004000
-#define ENV_LIB     0x00008000
-#define ENV_PATH    0x00010000
-#define ENV_SOLVER  0x00020000
-#define ENV_SOLENV  0x00040000
-#define ENV_SOLROOT 0x00080000
-#define ENV_DEVROOT 0x00100000
-#define ENV_EMERG   0x00200000
-#define ENV_STAND   0x00400000
-
-/*********************************************************************
-*
-*   class Prj
-*   alle Daten eines Projektes werden hier gehalten
-*
-*********************************************************************/
-
-typedef ::std::vector< CommandData* > PrjList;
-
-class Star;
-class Prj
-{
-friend class Star;
-private:
-    PrjList             maList;
-    size_t              maCurrent;
-
-    BOOL                bVisited;
-
-    ByteString          aPrjPath;
-    ByteString          aProjectName;
-    ByteString          aProjectPrefix;     // max. 2-buchstabige Abk.
-    SByteStringList*    pPrjInitialDepList;
-    SByteStringList*    pPrjDepList;
-    BOOL                bHardDependencies;
-    BOOL                bSorted;
-
-public:
-                        Prj();
-                        Prj( ByteString aName );
-                        ~Prj();
-    void                SetPreFix( ByteString aPre ){aProjectPrefix = aPre;}
-    ByteString          GetPreFix(){return aProjectPrefix;}
-    ByteString          GetProjectName()
-                            {return aProjectName;}
-    void                SetProjectName(ByteString aName)
-                            {aProjectName = aName;}
-    BOOL                InsertDirectory( ByteString aDirName , USHORT aWhat,
-                                    USHORT aWhatOS, ByteString aLogFileName,
-                                    const ByteString &rClientRestriction );
-    CommandData*    RemoveDirectory( ByteString aLogFileName );
-    CommandData*    GetDirectoryList ( USHORT nWhatOs, USHORT nCommand );
-    CommandData*    GetDirectoryData( ByteString aLogFileName );
-    inline CommandData* GetData( ByteString aLogFileName )
-                            { return GetDirectoryData( aLogFileName ); };
-
-    SByteStringList*    GetDependencies( BOOL bExpanded = TRUE );
-    void                AddDependencies( ByteString aStr );
-    void                HasHardDependencies( BOOL bHard ) { bHardDependencies = bHard; }
-    BOOL                HasHardDependencies() { return bHardDependencies; }
-
-    size_t              Count() const { return maList.size(); }
-
-    CommandData*        GetObject( size_t i ) { return ( i < maList.size() ) ? maList[ i ] : NULL; }
-
-    void                Insert( CommandData* item, size_t i )
-                        {
-                            if ( i < maList.size() )
-                            {
-                                PrjList::iterator it = maList.begin();
-                                ::std::advance( it, i );
-                                maList.insert( it, item );
-                                maCurrent = i;
-                            }
-                            else
-                            {
-                                maCurrent = maList.size();
-                                maList.push_back( item );
-                            }
-                        }
-
-    CommandData*        First()
-                        {
-                            maCurrent = 0;
-                            return maList.empty() ? NULL : maList[ 0 ];
-                        }
-
-    CommandData*        Next()
-                        {
-                            if ( maCurrent+1 >= maList.size() ) return NULL;
-                            maCurrent++;
-                            return maList[ maCurrent ];
-                        }
-
-    CommandData*        Remove( CommandData* item )
-                        {
-                            for ( PrjList::iterator it = maList.begin(); it < maList.end(); ++it  )
-                            {
-                                if ( *it == item )
-                                {
-                                    maList.erase( it );
-                                    return item;
-                                }
-                            }
-                            return NULL;
-                        }
-};
-
-/*********************************************************************
-*
-*   class Star
-*   Diese Klasse liest die Projectstruktur aller StarDivision Projekte
-*   aus \\dev\data1\upenv\data\config\solar.lst aus
-*
-*********************************************************************/
-
-class StarFile
-{
-private:
-    String aFileName;
-    Date aDate;
-    Time aTime;
-
-    BOOL bExists;
-
-public:
-    StarFile( const String &rFile );
-    BOOL Exists() { return bExists; }
-};
-
-#define STAR_MODE_SINGLE_PARSE          0x0000
-#define STAR_MODE_RECURSIVE_PARSE       0x0001
-#define STAR_MODE_MULTIPLE_PARSE        0x0002
-
-typedef ::std::vector< Prj* > StarList;
-// todo: SolarFileList should be a linked list and not a vector.
-// also, the Read() functions need to be changed (see 1st read() in prj.cxx for notes)
-typedef ::std::list< String* > SolarFileList;
-
-class Star
-{
-private:
-    StarList        maStarList;
-    size_t          maCurrent;
-
-    ByteString      aStarName;
-
-    static Link aDBNotFoundHdl;
-protected:
-    osl::Mutex      aMutex;
-
-    USHORT          nStarMode;
-    SolarFileList   aFileList;
-    String          sSourceRoot;
-
-    void InsertSolarList( String sProject );
-    String CreateFileName( String sProject );
-
-    void            Expand_Impl();
-    void            ExpandPrj_Impl( Prj *pPrj, Prj *pDepPrj );
-
-private:
-    void            Read( String &rFileName );
-    void            Read( SolarFileList *pSOlarFiles );
-
-public:
-                    Star();
-                    Star( String aFileName, USHORT nMode = STAR_MODE_SINGLE_PARSE );
-                    Star( SolarFileList *pSolarFiles );
-                    Star( GenericInformationList *pStandLst, ByteString &rVersion, BOOL bLocal = FALSE,
-                        const char *pSourceRoot = NULL  );
-
-                    ~Star();
-
-    static          void SetDBNotFoundHdl( const Link &rLink ) { aDBNotFoundHdl = rLink; }
-
-    ByteString      GetName(){ return aStarName; };
-
-    BOOL            HasProject( ByteString aProjectName );
-    Prj*            GetPrj( ByteString aProjectName );
-    ByteString          GetPrjName( DirEntry &rPath );
-
-    void            InsertToken( char *pChar );
-
-    USHORT          GetMode() { return nStarMode; }
-
-    size_t          Count() const { return maStarList.size(); }
-
-    Prj*            GetObject( size_t i )
-                        { return ( i < maStarList.size() ) ? maStarList[ i ] : NULL; }
-
-    void            Insert( Prj* item, size_t i )
-                    {
-                        if ( i < maStarList.size() )
-                        {
-                            StarList::iterator it = maStarList.begin();
-                            ::std::advance( it, i );
-                            maStarList.insert( it, item );
-                            maCurrent = i;
-                        }
-                        else
-                        {
-                            maCurrent = maStarList.size();
-                            maStarList.push_back( item );
-                        }
-                    }
-
-    Prj*            First()
-                    {
-                        maCurrent = 0;
-                        return maStarList.empty() ? NULL : maStarList[ 0 ];
-                    }
-
-    Prj*            Next()
-                    {
-                        if ( maCurrent+1 >= maStarList.size() ) return NULL;
-                        maCurrent++;
-                        return maStarList[ maCurrent ];
-                    }
-
-    Prj*            Remove( Prj* item )
-                    {
-                        for ( StarList::iterator it = maStarList.begin(); it < maStarList.end(); ++it  )
-                        {
-                            if ( *it == item )
-                            {
-                                maStarList.erase( it );
-                                return item;
-                            }
-                        }
-                        return NULL;
-                    }
-
-};
-
-class StarWriter : public Star
-{
-private:
-    USHORT          WritePrj( Prj *pPrj, SvFileStream& rStream );
-
-public:
-                    StarWriter( String aFileName, BOOL bReadComments = FALSE, USHORT nMode = STAR_MODE_SINGLE_PARSE );
-                    StarWriter( SolarFileList *pSolarFiles, BOOL bReadComments = FALSE );
-                    StarWriter( GenericInformationList *pStandLst, ByteString &rVersion, BOOL bLocal = FALSE,
-                        const char *pSourceRoot = NULL );
-
-    void            CleanUp();
-
-    BOOL            InsertProject ( Prj* pNewPrj );
-    Prj*            RemoveProject ( ByteString aProjectName );
-
-    USHORT          Read( String aFileName, BOOL bReadComments = FALSE, USHORT nMode = STAR_MODE_SINGLE_PARSE  );
-    USHORT          Read( SolarFileList *pSolarFiles, BOOL bReadComments = FALSE );
-    USHORT          Write( String aFileName );
-    USHORT          WriteMultiple( String rSourceRoot );
-
-    void            InsertTokenLine( ByteString& rString );
-=======
     ByteString          GetCleanedNextLine( sal_Bool bReadComments = sal_False );
->>>>>>> e2a3d487
 };
 
 #endif
