/*************************************************************************
 *
 * DO NOT ALTER OR REMOVE COPYRIGHT NOTICES OR THIS FILE HEADER.
 *
 * Copyright 2000, 2010 Oracle and/or its affiliates.
 *
 * OpenOffice.org - a multi-platform office productivity suite
 *
 * This file is part of OpenOffice.org.
 *
 * OpenOffice.org is free software: you can redistribute it and/or modify
 * it under the terms of the GNU Lesser General Public License version 3
 * only, as published by the Free Software Foundation.
 *
 * OpenOffice.org is distributed in the hope that it will be useful,
 * but WITHOUT ANY WARRANTY; without even the implied warranty of
 * MERCHANTABILITY or FITNESS FOR A PARTICULAR PURPOSE.  See the
 * GNU Lesser General Public License version 3 for more details
 * (a copy is included in the LICENSE file that accompanied this code).
 *
 * You should have received a copy of the GNU Lesser General Public License
 * version 3 along with OpenOffice.org.  If not, see
 * <http://www.openoffice.org/license.html>
 * for a copy of the LGPLv3 License.
 *
 ************************************************************************/
#ifndef _TOOLS_COLOR_HXX
#define _TOOLS_COLOR_HXX

#include "tools/toolsdllapi.h"

class SvStream;
class ResId;
#include <tools/solar.h>

#ifndef _BGFX_COLOR_BCOLOR_HXX
#include <basegfx/color/bcolor.hxx>
#endif

// --------------------
// - ColorCount-Types -
// --------------------

#define COLCOUNT_MONOCHROM          ((sal_uIntPtr)2)
#define COLCOUNT_16                 ((sal_uIntPtr)16)
#define COLCOUNT_256                ((sal_uIntPtr)256)
#define COLCOUNT_HICOLOR1           (((sal_uIntPtr)0x00007FFF)+1)
#define COLCOUNT_HICOLOR2           (((sal_uIntPtr)0x0000FFFF)+1)
#define COLCOUNT_TRUECOLOR          (((sal_uIntPtr)0x00FFFFFF)+1)

// ---------------
// - Color-Types -
// ---------------

typedef sal_uInt32 ColorData;
#define RGB_COLORDATA( r,g,b )      ((ColorData)(((sal_uInt32)((sal_uInt8)(b))))|(((sal_uInt32)((sal_uInt8)(g)))<<8)|(((sal_uInt32)((sal_uInt8)(r)))<<16))
#define TRGB_COLORDATA( t,r,g,b )   ((ColorData)(((sal_uInt32)((sal_uInt8)(b))))|(((sal_uInt32)((sal_uInt8)(g)))<<8)|(((sal_uInt32)((sal_uInt8)(r)))<<16)|(((sal_uInt32)((sal_uInt8)(t)))<<24))
#define COLORDATA_RED( n )          ((sal_uInt8)((n)>>16))
#define COLORDATA_GREEN( n )        ((sal_uInt8)(((sal_uInt16)(n)) >> 8))
#define COLORDATA_BLUE( n )         ((sal_uInt8)(n))
#define COLORDATA_TRANSPARENCY( n ) ((sal_uInt8)((n)>>24))
#define COLORDATA_RGB( n )          ((ColorData)((n) & 0x00FFFFFF))

#define COL_BLACK                   RGB_COLORDATA( 0x00, 0x00, 0x00 )
#define COL_BLUE                    RGB_COLORDATA( 0x00, 0x00, 0x80 )
#define COL_GREEN                   RGB_COLORDATA( 0x00, 0x80, 0x00 )
#define COL_CYAN                    RGB_COLORDATA( 0x00, 0x80, 0x80 )
#define COL_RED                     RGB_COLORDATA( 0x80, 0x00, 0x00 )
#define COL_MAGENTA                 RGB_COLORDATA( 0x80, 0x00, 0x80 )
#define COL_BROWN                   RGB_COLORDATA( 0x80, 0x80, 0x00 )
#define COL_GRAY                    RGB_COLORDATA( 0x80, 0x80, 0x80 )
#define COL_LIGHTGRAY               RGB_COLORDATA( 0xC0, 0xC0, 0xC0 )
#define COL_LIGHTBLUE               RGB_COLORDATA( 0x00, 0x00, 0xFF )
#define COL_LIGHTGREEN              RGB_COLORDATA( 0x00, 0xFF, 0x00 )
#define COL_LIGHTCYAN               RGB_COLORDATA( 0x00, 0xFF, 0xFF )
#define COL_LIGHTRED                RGB_COLORDATA( 0xFF, 0x00, 0x00 )
#define COL_LIGHTMAGENTA            RGB_COLORDATA( 0xFF, 0x00, 0xFF )
#define COL_YELLOW                  RGB_COLORDATA( 0xFF, 0xFF, 0x00 )
#define COL_WHITE                   RGB_COLORDATA( 0xFF, 0xFF, 0xFF )
#define COL_TRANSPARENT             TRGB_COLORDATA( 0xFF, 0xFF, 0xFF, 0xFF )
<<<<<<< HEAD
#define COL_AUTO                    (sal_uInt32)0xFFFFFFFF
=======
#define COL_AUTO                    (ColorData)0xFFFFFFFF
>>>>>>> 95f71183
#define COL_AUTHOR1_DARK            RGB_COLORDATA(198, 146, 0)
#define COL_AUTHOR1_NORMAL          RGB_COLORDATA(255, 255, 158)
#define COL_AUTHOR1_LIGHT           RGB_COLORDATA(255, 255, 195)
#define COL_AUTHOR2_DARK            RGB_COLORDATA(6,  70, 162)
#define COL_AUTHOR2_NORMAL          RGB_COLORDATA(216, 232, 255)
#define COL_AUTHOR2_LIGHT           RGB_COLORDATA(233, 242, 255)
#define COL_AUTHOR3_DARK            RGB_COLORDATA(87, 157,  28)
#define COL_AUTHOR3_NORMAL          RGB_COLORDATA(218, 248, 193)
#define COL_AUTHOR3_LIGHT           RGB_COLORDATA(226, 250, 207)
#define COL_AUTHOR4_DARK            RGB_COLORDATA(105,  43, 157)
#define COL_AUTHOR4_NORMAL          RGB_COLORDATA(228, 210, 245)
#define COL_AUTHOR4_LIGHT           RGB_COLORDATA(239, 228, 248)
#define COL_AUTHOR5_DARK            RGB_COLORDATA(197,   0,  11)
#define COL_AUTHOR5_NORMAL          RGB_COLORDATA(254, 205, 208)
#define COL_AUTHOR5_LIGHT           RGB_COLORDATA(255, 227, 229)
#define COL_AUTHOR6_DARK            RGB_COLORDATA(0, 128, 128)
#define COL_AUTHOR6_NORMAL          RGB_COLORDATA(210, 246, 246)
#define COL_AUTHOR6_LIGHT           RGB_COLORDATA(230, 250, 250)
#define COL_AUTHOR7_DARK            RGB_COLORDATA(140, 132,  0)
#define COL_AUTHOR7_NORMAL          RGB_COLORDATA(237, 252, 163)
#define COL_AUTHOR7_LIGHT           RGB_COLORDATA(242, 254, 181)
#define COL_AUTHOR8_DARK            RGB_COLORDATA(53,  85, 107)
#define COL_AUTHOR8_NORMAL          RGB_COLORDATA(211, 222, 232)
#define COL_AUTHOR8_LIGHT           RGB_COLORDATA(226, 234, 241)
#define COL_AUTHOR9_DARK            RGB_COLORDATA(209, 118,   0)
#define COL_AUTHOR9_NORMAL          RGB_COLORDATA(255, 226, 185)
#define COL_AUTHOR9_LIGHT           RGB_COLORDATA(255, 231, 199)

#define COLOR_CHANNEL_MERGE( _def_cDst, _def_cSrc, _def_cSrcTrans ) \
    ((sal_uInt8)((((long)(_def_cDst)-(_def_cSrc))*(_def_cSrcTrans)+(((_def_cSrc)<<8L)|(_def_cDst)))>>8L))

// ---------
// - Color -
// ---------

class TOOLS_DLLPUBLIC Color
{
protected:
    ColorData           mnColor;

public:
                        Color() { mnColor = COL_BLACK; }
                        Color( ColorData nColor ) { mnColor = nColor; }
                        Color( sal_uInt8 nRed, sal_uInt8 nGreen, sal_uInt8 nBlue )
                            { mnColor = RGB_COLORDATA( nRed, nGreen, nBlue ); }
                        Color( sal_uInt8 nTransparency, sal_uInt8 nRed, sal_uInt8 nGreen, sal_uInt8 nBlue )
                            { mnColor = TRGB_COLORDATA( nTransparency, nRed, nGreen, nBlue ); }
                        Color( const ResId& rResId );
                         // This ctor is defined in svtools, not tools!

                        // constructor to create a tools-Color from ::basegfx::BColor
                        explicit Color(const ::basegfx::BColor& rBColor)
                        {
                            mnColor = RGB_COLORDATA(
                                sal_uInt8((rBColor.getRed() * 255.0) + 0.5),
                                sal_uInt8((rBColor.getGreen() * 255.0) + 0.5),
                                sal_uInt8((rBColor.getBlue() * 255.0) + 0.5));
                        }

    void                SetRed( sal_uInt8 nRed );
    sal_uInt8               GetRed() const { return COLORDATA_RED( mnColor ); }
    void                SetGreen( sal_uInt8 nGreen );
    sal_uInt8               GetGreen() const { return COLORDATA_GREEN( mnColor ); }
    void                SetBlue( sal_uInt8 nBlue );
    sal_uInt8               GetBlue() const { return COLORDATA_BLUE( mnColor ); }
    void                SetTransparency( sal_uInt8 nTransparency );
    sal_uInt8               GetTransparency() const { return COLORDATA_TRANSPARENCY( mnColor ); }

    void                SetColor( ColorData nColor ) { mnColor = nColor; }
    ColorData           GetColor() const { return mnColor; }
    ColorData           GetRGBColor() const { return COLORDATA_RGB( mnColor ); }

    sal_uInt8               GetColorError( const Color& rCompareColor ) const;

    sal_uInt8               GetLuminance() const;
    void                IncreaseLuminance( sal_uInt8 cLumInc );
    void                DecreaseLuminance( sal_uInt8 cLumDec );

    void                IncreaseContrast( sal_uInt8 cContInc );
    void                DecreaseContrast( sal_uInt8 cContDec );

    void                Invert();

    void                Merge( const Color& rMergeColor, sal_uInt8 cTransparency );

    sal_Bool                IsRGBEqual( const Color& rColor ) const;

    // comparison with luminance thresholds
    sal_Bool                IsDark()    const;
    sal_Bool                IsBright()  const;

    // color space conversion tools
    // the range for h/s/b is:
    // Hue: 0-360 degree
    // Saturation: 0-100 %
    // Brightness: 0-100 %
    static ColorData    HSBtoRGB( sal_uInt16 nHue, sal_uInt16 nSat, sal_uInt16 nBri );
    void                RGBtoHSB( sal_uInt16& nHue, sal_uInt16& nSat, sal_uInt16& nBri ) const;

    sal_Bool                operator==( const Color& rColor ) const
                            { return (mnColor == rColor.mnColor); }
    sal_Bool                operator!=( const Color& rColor ) const
                            { return !(Color::operator==( rColor )); }

    SvStream&           Read( SvStream& rIStm, sal_Bool bNewFormat = sal_True );
    SvStream&           Write( SvStream& rOStm, sal_Bool bNewFormat = sal_True );

    TOOLS_DLLPUBLIC friend SvStream&    operator>>( SvStream& rIStream, Color& rColor );
    TOOLS_DLLPUBLIC friend SvStream&    operator<<( SvStream& rOStream, const Color& rColor );

    // get ::basegfx::BColor from this color
    ::basegfx::BColor getBColor() const { return ::basegfx::BColor(GetRed() / 255.0, GetGreen() / 255.0, GetBlue() / 255.0); }
};

inline void Color::SetRed( sal_uInt8 nRed )
{
    mnColor &= 0xFF00FFFF;
    mnColor |= ((sal_uInt32)nRed)<<16;
}

inline void Color::SetGreen( sal_uInt8 nGreen )
{
    mnColor &= 0xFFFF00FF;
    mnColor |= ((sal_uInt16)nGreen)<<8;
}

inline void Color::SetBlue( sal_uInt8 nBlue )
{
    mnColor &= 0xFFFFFF00;
    mnColor |= nBlue;
}

inline void Color::SetTransparency( sal_uInt8 nTransparency )
{
    mnColor &= 0x00FFFFFF;
    mnColor |= ((sal_uInt32)nTransparency)<<24;
}

inline sal_Bool Color::IsRGBEqual( const Color& rColor ) const
{
    return (COLORDATA_RGB( mnColor ) == COLORDATA_RGB( rColor.mnColor ));
}

inline sal_uInt8 Color::GetLuminance() const
{
    return( (sal_uInt8) ( ( COLORDATA_BLUE( mnColor ) * 28UL +
                        COLORDATA_GREEN( mnColor ) * 151UL +
                        COLORDATA_RED( mnColor ) * 77UL ) >> 8UL ) );
}

inline void Color::Merge( const Color& rMergeColor, sal_uInt8 cTransparency )
{
    SetRed( COLOR_CHANNEL_MERGE( COLORDATA_RED( mnColor ), COLORDATA_RED( rMergeColor.mnColor ), cTransparency ) );
    SetGreen( COLOR_CHANNEL_MERGE( COLORDATA_GREEN( mnColor ), COLORDATA_GREEN( rMergeColor.mnColor ), cTransparency ) );
    SetBlue( COLOR_CHANNEL_MERGE( COLORDATA_BLUE( mnColor ), COLORDATA_BLUE( rMergeColor.mnColor ), cTransparency ) );
}

#endif // _TOOLS_COLOR_HXX<|MERGE_RESOLUTION|>--- conflicted
+++ resolved
@@ -78,11 +78,7 @@
 #define COL_YELLOW                  RGB_COLORDATA( 0xFF, 0xFF, 0x00 )
 #define COL_WHITE                   RGB_COLORDATA( 0xFF, 0xFF, 0xFF )
 #define COL_TRANSPARENT             TRGB_COLORDATA( 0xFF, 0xFF, 0xFF, 0xFF )
-<<<<<<< HEAD
-#define COL_AUTO                    (sal_uInt32)0xFFFFFFFF
-=======
 #define COL_AUTO                    (ColorData)0xFFFFFFFF
->>>>>>> 95f71183
 #define COL_AUTHOR1_DARK            RGB_COLORDATA(198, 146, 0)
 #define COL_AUTHOR1_NORMAL          RGB_COLORDATA(255, 255, 158)
 #define COL_AUTHOR1_LIGHT           RGB_COLORDATA(255, 255, 195)
