/* -*- Mode: C++; tab-width: 4; indent-tabs-mode: nil; c-basic-offset: 4 -*- */
/*************************************************************************
 *
 * DO NOT ALTER OR REMOVE COPYRIGHT NOTICES OR THIS FILE HEADER.
 *
 * Copyright 2000, 2010 Oracle and/or its affiliates.
 *
 * OpenOffice.org - a multi-platform office productivity suite
 *
 * This file is part of OpenOffice.org.
 *
 * OpenOffice.org is free software: you can redistribute it and/or modify
 * it under the terms of the GNU Lesser General Public License version 3
 * only, as published by the Free Software Foundation.
 *
 * OpenOffice.org is distributed in the hope that it will be useful,
 * but WITHOUT ANY WARRANTY; without even the implied warranty of
 * MERCHANTABILITY or FITNESS FOR A PARTICULAR PURPOSE.  See the
 * GNU Lesser General Public License version 3 for more details
 * (a copy is included in the LICENSE file that accompanied this code).
 *
 * You should have received a copy of the GNU Lesser General Public License
 * version 3 along with OpenOffice.org.  If not, see
 * <http://www.openoffice.org/license.html>
 * for a copy of the LGPLv3 License.
 *
 ************************************************************************/
#ifndef _GLOBNAME_HXX
#define _GLOBNAME_HXX

#include <vector>

#include "tools/toolsdllapi.h"
#include <com/sun/star/uno/Sequence.hxx>
#include <tools/string.hxx>

/*************************************************************************
*************************************************************************/
struct ImpSvGlobalName
{
    sal_uInt8       szData[ 16 ];
    sal_uInt16      nRefCount;

                ImpSvGlobalName()
                {
                    nRefCount = 0;
                }
                ImpSvGlobalName( const ImpSvGlobalName & rObj );
                ImpSvGlobalName( int );

    sal_Bool    operator == ( const ImpSvGlobalName & rObj ) const;
};

#ifdef WNT
struct _GUID;
typedef struct _GUID GUID;
#else
struct GUID;
#endif
typedef GUID CLSID;
class SvStream;
class SvGlobalNameList;
class TOOLS_DLLPUBLIC SvGlobalName
{
friend class SvGlobalNameList;
    ImpSvGlobalName * pImp;
    void    NewImp();
public:
            SvGlobalName();
            SvGlobalName( const SvGlobalName & rObj )
            {
                pImp = rObj.pImp;
                pImp->nRefCount++;
            }
            SvGlobalName( ImpSvGlobalName * pImpP )
            {
                pImp = pImpP;
                pImp->nRefCount++;
            }
            SvGlobalName( sal_uInt32 n1, sal_uInt16 n2, sal_uInt16 n3,
                          sal_uInt8 b8, sal_uInt8 b9, sal_uInt8 b10, sal_uInt8 b11,
                          sal_uInt8 b12, sal_uInt8 b13, sal_uInt8 b14, sal_uInt8 b15 );

            // create SvGlobalName from a platform independent representation
            SvGlobalName( const ::com::sun::star::uno::Sequence< sal_Int8 >& aSeq );

    SvGlobalName & operator = ( const SvGlobalName & rObj );
            ~SvGlobalName();

    TOOLS_DLLPUBLIC friend SvStream & operator >> ( SvStream &, SvGlobalName & );
    TOOLS_DLLPUBLIC friend SvStream & operator << ( SvStream &, const SvGlobalName & );

    sal_Bool            operator < ( const SvGlobalName & rObj ) const;
    SvGlobalName &  operator += ( sal_uInt32 );
    SvGlobalName &  operator ++ () { return operator += ( 1 ); }

    sal_Bool    operator == ( const SvGlobalName & rObj ) const;
    sal_Bool    operator != ( const SvGlobalName & rObj ) const
            { return !(*this == rObj); }

    void    MakeFromMemory( void * pData );
    sal_Bool    MakeId( const String & rId );
    String  GetctorName() const;
    String  GetHexName() const;
    String  GetRegDbName() const
            {
                String a = '{';
                a += GetHexName();
                a += '}';
                return a;
            }

                  SvGlobalName( const CLSID & rId );
    const CLSID & GetCLSID() const { return *(CLSID *)pImp->szData; }
    const sal_uInt8* GetBytes() const { return pImp->szData; }

    // platform independent representation of a "GlobalName"
    // maybe transported remotely
    com::sun::star::uno::Sequence < sal_Int8 > GetByteSequence() const;
};

class SvGlobalNameList
{
    std::vector<ImpSvGlobalName*> aList;
public:
                    SvGlobalNameList();
                    ~SvGlobalNameList();

    void            Append( const SvGlobalName & );
<<<<<<< HEAD
    SvGlobalName    GetObject( ULONG );
    BOOL            IsEntry( const SvGlobalName & rName );
    ULONG           Count() const { return aList.size(); }
=======
    SvGlobalName    GetObject( sal_uLong );
    sal_Bool            IsEntry( const SvGlobalName & rName );
    sal_uInt32           Count() const { return aList.Count(); }
>>>>>>> e2a3d487
private:
                // nicht erlaubt
                SvGlobalNameList( const SvGlobalNameList & );
    SvGlobalNameList & operator = ( const SvGlobalNameList & );
};

#endif // _GLOBNAME_HXX

/* vim:set shiftwidth=4 softtabstop=4 expandtab: */<|MERGE_RESOLUTION|>--- conflicted
+++ resolved
@@ -127,15 +127,9 @@
                     ~SvGlobalNameList();
 
     void            Append( const SvGlobalName & );
-<<<<<<< HEAD
-    SvGlobalName    GetObject( ULONG );
-    BOOL            IsEntry( const SvGlobalName & rName );
-    ULONG           Count() const { return aList.size(); }
-=======
     SvGlobalName    GetObject( sal_uLong );
     sal_Bool            IsEntry( const SvGlobalName & rName );
-    sal_uInt32           Count() const { return aList.Count(); }
->>>>>>> e2a3d487
+    size_t          Count() const { return aList.size(); }
 private:
                 // nicht erlaubt
                 SvGlobalNameList( const SvGlobalNameList & );
