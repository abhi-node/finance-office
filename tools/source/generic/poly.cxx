--- conflicted
+++ resolved
@@ -242,18 +242,13 @@
 
 void ImplPolygon::ImplSplit( sal_uInt16 nPos, sal_uInt16 nSpace, ImplPolygon* pInitPoly )
 {
-<<<<<<< HEAD
     const sal_uIntPtr   nSpaceSize = nSpace * sizeof( Point );
-    const sal_uInt16    nNewSize = mnPoints + nSpace;
-=======
-    const ULONG     nSpaceSize = nSpace * sizeof( Point );
 
     //Can't fit this in :-(, throw ?
     if (mnPoints + nSpace > USHRT_MAX)
         return;
 
-    const USHORT    nNewSize = mnPoints + nSpace;
->>>>>>> 95f71183
+    const sal_uInt16    nNewSize = mnPoints + nSpace;
 
     if( nPos >= mnPoints )
     {
