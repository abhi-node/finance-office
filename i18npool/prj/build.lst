<<<<<<< HEAD
inp  i18npool    :   bridges sax stoc comphelper ICU:icu i18nutil regexp cpputools NULL
=======
inp  i18npool    :   bridges sax stoc comphelper ICU:icu i18nutil regexp LIBXSLT:libxslt NULL
>>>>>>> e2a3d487
inp  i18npool                                   usr1    -   all inp_mkout NULL
inp  i18npool\inc                               nmake   -   all inp_inc NULL
inp  i18npool\source\registerservices           nmake   -   all inp_rserv inp_inc NULL
inp  i18npool\source\breakiterator              nmake   -   all inp_brkit inp_inc NULL
inp  i18npool\source\characterclassification    nmake   -   all inp_chclass inp_inc NULL
inp  i18npool\source\breakiterator\data         nmake   -   all inp_dict inp_brkit inp_inc NULL
inp  i18npool\source\transliteration            nmake   -   all inp_translit inp_inc NULL
inp  i18npool\source\isolang                    nmake   -   all inp_isolang inp_inc NULL
inp  i18npool\source\localedata                 nmake   -   all inp_localedata inp_isolang inp_inc NULL
inp  i18npool\source\localedata\data            nmake   -   all inp_locdata_data inp_localedata inp_inc NULL
inp  i18npool\source\paper	                nmake   -   all inp_paper inp_isolang inp_inc NULL
inp  i18npool\source\calendar                   nmake   -   all inp_cal inp_inc NULL
inp  i18npool\source\numberformatcode           nmake   -   all inp_numformat inp_inc NULL
inp  i18npool\source\defaultnumberingprovider   nmake   -   all inp_dnum inp_inc NULL
inp  i18npool\source\nativenumber               nmake   -   all inp_natnum inp_inc NULL
inp  i18npool\source\indexentry                 nmake   -   all inp_index inp_inc NULL
inp  i18npool\source\indexentry\data            nmake   -   all inp_index_data inp_index inp_inc NULL
inp  i18npool\source\collator                   nmake   -   all inp_collator inp_inc NULL
inp  i18npool\source\collator\data              nmake   -   all inp_collator_data inp_collator inp_inc NULL
inp  i18npool\source\inputchecker               nmake   -   all inp_inputchecker inp_inc NULL
inp  i18npool\source\textconversion             nmake   -   all inp_textconversion inp_inc NULL
inp  i18npool\source\textconversion\data        nmake   -   all inp_textconv_dict inp_textconversion inp_inc NULL
inp  i18npool\source\search                     nmake   -   all inp_search inp_inc NULL
inp  i18npool\source\ordinalsuffix              nmake   -   all inp_ordinalsuffix NULL
inp  i18npool\util                              nmake   -   all inp_util inp_brkit inp_dict inp_chclass inp_translit inp_cal inp_dnum inp_natnum inp_localedata inp_locdata_data inp_numformat inp_rserv inp_index inp_index_data inp_collator inp_collator_data inp_inputchecker inp_textconversion inp_textconv_dict inp_search inp_isolang inp_paper inp_ordinalsuffix NULL
inp  i18npool\qa\cppunit                        nmake   -   all inp_qa_cppunit inp_util NULL<|MERGE_RESOLUTION|>--- conflicted
+++ resolved
@@ -1,8 +1,4 @@
-<<<<<<< HEAD
-inp  i18npool    :   bridges sax stoc comphelper ICU:icu i18nutil regexp cpputools NULL
-=======
-inp  i18npool    :   bridges sax stoc comphelper ICU:icu i18nutil regexp LIBXSLT:libxslt NULL
->>>>>>> e2a3d487
+inp  i18npool    :   bridges sax stoc comphelper ICU:icu i18nutil regexp cpputools LIBXSLT:libxslt NULL
 inp  i18npool                                   usr1    -   all inp_mkout NULL
 inp  i18npool\inc                               nmake   -   all inp_inc NULL
 inp  i18npool\source\registerservices           nmake   -   all inp_rserv inp_inc NULL
@@ -28,4 +24,4 @@
 inp  i18npool\source\search                     nmake   -   all inp_search inp_inc NULL
 inp  i18npool\source\ordinalsuffix              nmake   -   all inp_ordinalsuffix NULL
 inp  i18npool\util                              nmake   -   all inp_util inp_brkit inp_dict inp_chclass inp_translit inp_cal inp_dnum inp_natnum inp_localedata inp_locdata_data inp_numformat inp_rserv inp_index inp_index_data inp_collator inp_collator_data inp_inputchecker inp_textconversion inp_textconv_dict inp_search inp_isolang inp_paper inp_ordinalsuffix NULL
-inp  i18npool\qa\cppunit                        nmake   -   all inp_qa_cppunit inp_util NULL+#FIXME (needs update for new component registration): inp  i18npool\qa\cppunit                        nmake   -   all inp_qa_cppunit inp_util NULL