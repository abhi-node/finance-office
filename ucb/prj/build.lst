--- conflicted
+++ resolved
@@ -14,8 +14,5 @@
 uc	ucb\source\ucp\package		nmake	-	all	uc_package uc_inc NULL
 uc	ucb\source\ucp\tdoc			nmake	-	all	uc_tdoc uc_inc NULL
 uc	ucb\source\ucp\expand		nmake	-	all	uc_expand uc_inc NULL
-<<<<<<< HEAD
 uc	ucb\source\ucp\ext		    nmake	-	all	uc_ext uc_inc NULL
-=======
-uc ucb\qa\unoapi nmake - all uc_qa_unoapi NULL
->>>>>>> f8e7afba
+uc ucb\qa\unoapi nmake - all uc_qa_unoapi NULL