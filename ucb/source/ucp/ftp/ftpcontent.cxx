--- conflicted
+++ resolved
@@ -621,19 +621,10 @@
                 action = THROWINTERACTIVECONNECT;
             else if(e.code() == CURLE_COULDNT_RESOLVE_HOST )
                 action = THROWRESOLVENAME;
-<<<<<<< HEAD
             else if(e.code() == CURLE_FTP_USER_PASSWORD_INCORRECT ||
-#if LIBCURL_VERSION_NUM>=0x070d01 /* 7.13.1 */
                     e.code() == CURLE_LOGIN_DENIED ||
-#endif
                     e.code() == CURLE_BAD_PASSWORD_ENTERED ||
                     e.code() == CURLE_FTP_WEIRD_PASS_REPLY)
-=======
-            else if( e.code() == CURLE_FTP_USER_PASSWORD_INCORRECT ||
-                     e.code() == CURLE_LOGIN_DENIED ||
-                     e.code() == CURLE_BAD_PASSWORD_ENTERED ||
-                     e.code() == CURLE_FTP_WEIRD_PASS_REPLY)
->>>>>>> 46e81a69
                 action = THROWAUTHENTICATIONREQUEST;
             else if(e.code() == CURLE_FTP_ACCESS_DENIED)
                 action = THROWACCESSDENIED;
