/*************************************************************************
 *
 * DO NOT ALTER OR REMOVE COPYRIGHT NOTICES OR THIS FILE HEADER.
 *
 * Copyright 2000, 2010 Oracle and/or its affiliates.
 *
 * OpenOffice.org - a multi-platform office productivity suite
 *
 * This file is part of OpenOffice.org.
 *
 * OpenOffice.org is free software: you can redistribute it and/or modify
 * it under the terms of the GNU Lesser General Public License version 3
 * only, as published by the Free Software Foundation.
 *
 * OpenOffice.org is distributed in the hope that it will be useful,
 * but WITHOUT ANY WARRANTY; without even the implied warranty of
 * MERCHANTABILITY or FITNESS FOR A PARTICULAR PURPOSE.  See the
 * GNU Lesser General Public License version 3 for more details
 * (a copy is included in the LICENSE file that accompanied this code).
 *
 * You should have received a copy of the GNU Lesser General Public License
 * version 3 along with OpenOffice.org.  If not, see
 * <http://www.openoffice.org/license.html>
 * for a copy of the LGPLv3 License.
 *
 ************************************************************************/

#include "com/sun/star/task/DocumentPasswordRequest.hpp"
#include "com/sun/star/task/DocumentPasswordRequest2.hpp"
#include "com/sun/star/task/DocumentMSPasswordRequest.hpp"
#include "com/sun/star/task/DocumentMSPasswordRequest2.hpp"
#include "com/sun/star/task/MasterPasswordRequest.hpp"
#include "com/sun/star/task/XInteractionAbort.hpp"
#include "com/sun/star/task/XInteractionPassword.hpp"
#include "com/sun/star/task/XInteractionPassword2.hpp"
#include "com/sun/star/task/XInteractionRetry.hpp"
#include "com/sun/star/ucb/XInteractionSupplyAuthentication2.hpp"
#include "com/sun/star/ucb/URLAuthenticationRequest.hpp"

#include "osl/diagnose.h"
#include "rtl/digest.h"
#include "vos/mutex.hxx"
#include "tools/errcode.hxx"
#include "vcl/msgbox.hxx"
#include "vcl/abstdlg.hxx"
#include "vcl/svapp.hxx"

#include "ids.hrc"
#include "getcontinuations.hxx"
#include "passwordcontainer.hxx"
#include "loginerr.hxx"
#include "logindlg.hxx"
#include "masterpasscrtdlg.hxx"
#include "masterpassworddlg.hxx"
#include "passcrtdlg.hxx"
#include "passworddlg.hxx"

#include "iahndl.hxx"

using namespace com::sun::star;

namespace {

void
executeLoginDialog(
    Window * pParent,
    LoginErrorInfo & rInfo,
    rtl::OUString const & rRealm)
    SAL_THROW((uno::RuntimeException))
{
    try
    {
        vos::OGuard aGuard(Application::GetSolarMutex());

        bool bAccount = (rInfo.GetFlags() & LOGINERROR_FLAG_MODIFY_ACCOUNT) != 0;
        bool bSavePassword   = rInfo.GetCanRememberPassword();
        bool bCanUseSysCreds = rInfo.GetCanUseSystemCredentials();

        sal_uInt16 nFlags = 0;
        if (rInfo.GetPath().Len() == 0)
            nFlags |= LF_NO_PATH;
        if (rInfo.GetErrorText().Len() == 0)
            nFlags |= LF_NO_ERRORTEXT;
        if (!bAccount)
            nFlags |= LF_NO_ACCOUNT;
        if (!(rInfo.GetFlags() & LOGINERROR_FLAG_MODIFY_USER_NAME))
            nFlags |= LF_USERNAME_READONLY;

        if (!bSavePassword)
            nFlags |= LF_NO_SAVEPASSWORD;

        if (!bCanUseSysCreds)
            nFlags |= LF_NO_USESYSCREDS;

        std::auto_ptr< ResMgr > xManager( ResMgr::CreateResMgr(CREATEVERSIONRESMGR_NAME(uui)));
        UniString aRealm(rRealm);
        std::auto_ptr< LoginDialog > xDialog(
                new LoginDialog( pParent, nFlags, rInfo.GetServer(), &aRealm, xManager.get()));
        if (rInfo.GetErrorText().Len() != 0)
            xDialog->SetErrorText(rInfo.GetErrorText());
        xDialog->SetName(rInfo.GetUserName());
        if (bAccount)
            xDialog->ClearAccount();
        else
            xDialog->ClearPassword();
        xDialog->SetPassword(rInfo.GetPassword());

        if (bSavePassword)
        {
            xDialog->SetSavePasswordText(
                ResId(rInfo.GetIsRememberPersistent()
                          ? RID_SAVE_PASSWORD
                          : RID_KEEP_PASSWORD,
                      *xManager.get()));

            xDialog->SetSavePassword(rInfo.GetIsRememberPassword());
        }

        if ( bCanUseSysCreds )
            xDialog->SetUseSystemCredentials( rInfo.GetIsUseSystemCredentials() );

        rInfo.SetResult(xDialog->Execute() == RET_OK ? ERRCODE_BUTTON_OK :
                                                       ERRCODE_BUTTON_CANCEL);
        rInfo.SetUserName(xDialog->GetName());
        rInfo.SetPassword(xDialog->GetPassword());
        rInfo.SetAccount(xDialog->GetAccount());
        rInfo.SetIsRememberPassword(xDialog->IsSavePassword());

        if ( bCanUseSysCreds )
          rInfo.SetIsUseSystemCredentials( xDialog->IsUseSystemCredentials() );
    }
    catch (std::bad_alloc const &)
    {
        throw uno::RuntimeException(
                  rtl::OUString(RTL_CONSTASCII_USTRINGPARAM("out of memory")),
                  uno::Reference< uno::XInterface >());
    }
}

void getRememberModes(
    uno::Sequence< ucb::RememberAuthentication > const & rRememberModes,
    ucb::RememberAuthentication & rPreferredMode,
    ucb::RememberAuthentication & rAlternateMode )
{
    sal_Int32 nCount = rRememberModes.getLength();
    OSL_ENSURE( (nCount > 0) && (nCount < 4),
                "ucb::RememberAuthentication sequence size mismatch!" );
    if ( nCount == 1 )
    {
        rPreferredMode = rAlternateMode = rRememberModes[ 0 ];
        return;
    }
    else
    {
        //bool bHasRememberModeNo = false;
        bool bHasRememberModeSession = false;
        bool bHasRememberModePersistent = false;

        for (sal_Int32 i = 0; i < nCount; ++i)
        {
            switch ( rRememberModes[i] )
            {
            case ucb::RememberAuthentication_NO:
                //bHasRememberModeNo = true;
                break;
            case ucb::RememberAuthentication_SESSION:
                bHasRememberModeSession = true;
                break;
            case ucb::RememberAuthentication_PERSISTENT:
                bHasRememberModePersistent = true;
                break;
            default:
                OSL_TRACE( "Unsupported RememberAuthentication value" );
                break;
            }
        }

        if (bHasRememberModePersistent)
        {
            rPreferredMode = ucb::RememberAuthentication_PERSISTENT;
            if (bHasRememberModeSession)
                rAlternateMode = ucb::RememberAuthentication_SESSION;
            else
                rAlternateMode = ucb::RememberAuthentication_NO;
        }
        else
        {
            rPreferredMode = ucb::RememberAuthentication_SESSION;
            rAlternateMode = ucb::RememberAuthentication_NO;
        }
    }
}

void
handleAuthenticationRequest_(
    Window * pParent,
    uno::Reference< task::XInteractionHandler > const & xIH,
    uno::Reference< lang::XMultiServiceFactory > const & xServiceFactory,
    ucb::AuthenticationRequest const & rRequest,
    uno::Sequence< uno::Reference< task::XInteractionContinuation > > const &
        rContinuations,
    const rtl::OUString & rURL)
    SAL_THROW((uno::RuntimeException))
{
    uno::Reference< task::XInteractionRetry > xRetry;
    uno::Reference< task::XInteractionAbort > xAbort;
    uno::Reference< ucb::XInteractionSupplyAuthentication >
        xSupplyAuthentication;
    uno::Reference< ucb::XInteractionSupplyAuthentication2 >
        xSupplyAuthentication2;
    getContinuations(rContinuations, &xRetry, &xAbort, &xSupplyAuthentication);
    if (xSupplyAuthentication.is())
        xSupplyAuthentication2.set(xSupplyAuthentication, uno::UNO_QUERY);

    //////////////////////////
    // First, try to obtain credentials from password container service.
    uui::PasswordContainerHelper aPwContainerHelper(xServiceFactory);
    if (aPwContainerHelper.handleAuthenticationRequest(rRequest,
                                                       xSupplyAuthentication,
                                                       rURL,
                                                       xIH))
    {
        xSupplyAuthentication->select();
        return;
    }

    //////////////////////////
    // Second, try to obtain credentials from user via password dialog.
    ucb::RememberAuthentication eDefaultRememberMode
        = ucb::RememberAuthentication_SESSION;
    ucb::RememberAuthentication ePreferredRememberMode
        = eDefaultRememberMode;
    ucb::RememberAuthentication eAlternateRememberMode
        = ucb::RememberAuthentication_NO;

    if (xSupplyAuthentication.is())
    {
        getRememberModes(
            xSupplyAuthentication->getRememberPasswordModes(
                eDefaultRememberMode),
            ePreferredRememberMode,
            eAlternateRememberMode);
    }

    sal_Bool bCanUseSystemCredentials;
    sal_Bool bDefaultUseSystemCredentials;
    if (xSupplyAuthentication2.is())
    {
        bCanUseSystemCredentials
            = xSupplyAuthentication2->canUseSystemCredentials(
                bDefaultUseSystemCredentials);
    }
    else
    {
        bCanUseSystemCredentials = sal_False;
        bDefaultUseSystemCredentials = sal_False;
    }

    LoginErrorInfo aInfo;
    aInfo.SetTitle(rRequest.ServerName);
    aInfo.SetServer(rRequest.ServerName);
    if (rRequest.HasAccount)
        aInfo.SetAccount(rRequest.Account);
    if (rRequest.HasUserName)
        aInfo.SetUserName(rRequest.UserName);
    if (rRequest.HasPassword)
        aInfo.SetPassword(rRequest.Password);
    aInfo.SetErrorText(rRequest.Diagnostic);

    aInfo.SetCanRememberPassword(
        ePreferredRememberMode != eAlternateRememberMode);
    aInfo.SetIsRememberPassword(
        eDefaultRememberMode != ucb::RememberAuthentication_NO);
    aInfo.SetIsRememberPersistent(
        ePreferredRememberMode == ucb::RememberAuthentication_PERSISTENT);

    aInfo.SetCanUseSystemCredentials(bCanUseSystemCredentials);
    aInfo.SetIsUseSystemCredentials( bDefaultUseSystemCredentials );
    aInfo.SetModifyAccount(rRequest.HasAccount
                           && xSupplyAuthentication.is()
                           && xSupplyAuthentication->canSetAccount());
    aInfo.SetModifyUserName(rRequest.HasUserName
                            && xSupplyAuthentication.is()
                            && xSupplyAuthentication->canSetUserName());
    executeLoginDialog(pParent,
                       aInfo,
                       rRequest.HasRealm ? rRequest.Realm : rtl::OUString());
    switch (aInfo.GetResult())
    {
    case ERRCODE_BUTTON_OK:
        if (xSupplyAuthentication.is())
        {
            if (xSupplyAuthentication->canSetUserName())
                xSupplyAuthentication->setUserName(aInfo.GetUserName());
            if (xSupplyAuthentication->canSetPassword())
                xSupplyAuthentication->setPassword(aInfo.GetPassword());

            if (ePreferredRememberMode != eAlternateRememberMode)
            {
                // user had te choice.
                if (aInfo.GetIsRememberPassword())
                    xSupplyAuthentication->setRememberPassword(
                        ePreferredRememberMode);
                else
                    xSupplyAuthentication->setRememberPassword(
                        eAlternateRememberMode);
            }
            else
            {
                // user had no choice.
                xSupplyAuthentication->setRememberPassword(
                    ePreferredRememberMode);
            }

            if (rRequest.HasRealm)
            {
                if (xSupplyAuthentication->canSetRealm())
                    xSupplyAuthentication->setRealm(aInfo.GetAccount());
            }
            else if (xSupplyAuthentication->canSetAccount())
                xSupplyAuthentication->setAccount(aInfo.GetAccount());

            if ( xSupplyAuthentication2.is() && bCanUseSystemCredentials )
                xSupplyAuthentication2->setUseSystemCredentials(
                    aInfo.GetIsUseSystemCredentials() );

            xSupplyAuthentication->select();
        }

        //////////////////////////
        // Third, store credentials in password container.

          if ( aInfo.GetIsUseSystemCredentials() )
          {
              if (aInfo.GetIsRememberPassword())
              {
                  if (!aPwContainerHelper.addRecord(
                          rURL.getLength() ? rURL : rRequest.ServerName,
                          rtl::OUString(), // empty u/p -> sys creds
                          uno::Sequence< rtl::OUString >(),
                          xIH,
                          ePreferredRememberMode
                              == ucb::RememberAuthentication_PERSISTENT))
                  {
                      xSupplyAuthentication->setRememberPassword(
                          ucb::RememberAuthentication_NO);
                  }
              }
              else if (eAlternateRememberMode
                           == ucb::RememberAuthentication_SESSION)
              {
                  if (!aPwContainerHelper.addRecord(
                          rURL.getLength() ? rURL : rRequest.ServerName,
                          rtl::OUString(), // empty u/p -> sys creds
                          uno::Sequence< rtl::OUString >(),
                          xIH,
                          false /* SESSION */))
                  {
                      xSupplyAuthentication->setRememberPassword(
                          ucb::RememberAuthentication_NO);
                  }
              }
          }
          // Empty user name can not be valid:
          else if (aInfo.GetUserName().Len() != 0)
          {
              uno::Sequence< rtl::OUString >
                  aPassList(aInfo.GetAccount().Len() == 0 ? 1 : 2);
              aPassList[0] = aInfo.GetPassword();
              if (aInfo.GetAccount().Len() != 0)
                  aPassList[1] = aInfo.GetAccount();

              if (aInfo.GetIsRememberPassword())
              {
                  if (!aPwContainerHelper.addRecord(
                          rURL.getLength() ? rURL : rRequest.ServerName,
                          aInfo.GetUserName(),
                          aPassList,
                          xIH,
                          ePreferredRememberMode
                              == ucb::RememberAuthentication_PERSISTENT))
                  {
                      xSupplyAuthentication->setRememberPassword(
                          ucb::RememberAuthentication_NO);
                  }
              }
              else if (eAlternateRememberMode
                           == ucb::RememberAuthentication_SESSION)
              {
                  if (!aPwContainerHelper.addRecord(
                          rURL.getLength() ? rURL : rRequest.ServerName,
                          aInfo.GetUserName(),
                          aPassList,
                          xIH,
                          false /* SESSION */))
                  {
                      xSupplyAuthentication->setRememberPassword(
                          ucb::RememberAuthentication_NO);
                  }
              }
          }
          break;

    case ERRCODE_BUTTON_RETRY:
        if (xRetry.is())
            xRetry->select();
        break;

    default:
        if (xAbort.is())
            xAbort->select();
        break;
    }
}

void
executeMasterPasswordDialog(
    Window * pParent,
    LoginErrorInfo & rInfo,
    task::PasswordRequestMode nMode)
        SAL_THROW((uno::RuntimeException))
{
    rtl::OString aMaster;
    try
    {
        vos::OGuard aGuard(Application::GetSolarMutex());

        std::auto_ptr< ResMgr > xManager(
            ResMgr::CreateResMgr(CREATEVERSIONRESMGR_NAME(uui)));
        if( nMode == task::PasswordRequestMode_PASSWORD_CREATE )
        {
            std::auto_ptr< MasterPasswordCreateDialog > xDialog(
                new MasterPasswordCreateDialog(pParent, xManager.get()));
            rInfo.SetResult(xDialog->Execute()
                == RET_OK ? ERRCODE_BUTTON_OK : ERRCODE_BUTTON_CANCEL);
            aMaster = rtl::OUStringToOString(
                xDialog->GetMasterPassword(), RTL_TEXTENCODING_UTF8);
        }
        else
        {
            std::auto_ptr< MasterPasswordDialog > xDialog(
                new MasterPasswordDialog(pParent, nMode, xManager.get()));
            rInfo.SetResult(xDialog->Execute()
                == RET_OK ? ERRCODE_BUTTON_OK : ERRCODE_BUTTON_CANCEL);
            aMaster = rtl::OUStringToOString(
                xDialog->GetMasterPassword(), RTL_TEXTENCODING_UTF8);
        }
    }
    catch (std::bad_alloc const &)
    {
        throw uno::RuntimeException(
                  rtl::OUString(RTL_CONSTASCII_USTRINGPARAM("out of memory")),
                  uno::Reference< uno::XInterface >());
    }

    sal_uInt8 aKey[RTL_DIGEST_LENGTH_MD5];
    rtl_digest_PBKDF2(aKey,
                      RTL_DIGEST_LENGTH_MD5,
                      reinterpret_cast< sal_uInt8 const * >(aMaster.getStr()),
                      aMaster.getLength(),
                      reinterpret_cast< sal_uInt8 const * >(
                          "3B5509ABA6BC42D9A3A1F3DAD49E56A51"),
                      32,
                      1000);

    rtl::OUStringBuffer aBuffer;
    for (int i = 0; i < RTL_DIGEST_LENGTH_MD5; ++i)
    {
        aBuffer.append(static_cast< sal_Unicode >('a' + (aKey[i] >> 4)));
        aBuffer.append(static_cast< sal_Unicode >('a' + (aKey[i] & 15)));
    }
    rInfo.SetPassword(aBuffer.makeStringAndClear());
}

void
handleMasterPasswordRequest_(
    Window * pParent,
    task::PasswordRequestMode nMode,
    uno::Sequence< uno::Reference< task::XInteractionContinuation > > const &
        rContinuations)
    SAL_THROW((uno::RuntimeException))
{
    uno::Reference< task::XInteractionRetry > xRetry;
    uno::Reference< task::XInteractionAbort > xAbort;
    uno::Reference< ucb::XInteractionSupplyAuthentication >
        xSupplyAuthentication;
    getContinuations(rContinuations, &xRetry, &xAbort, &xSupplyAuthentication);
    LoginErrorInfo aInfo;

    // in case of master password a hash code is returned
    executeMasterPasswordDialog(pParent, aInfo, nMode);

    switch (aInfo.GetResult())
    {
    case ERRCODE_BUTTON_OK:
        if (xSupplyAuthentication.is())
        {
            if (xSupplyAuthentication->canSetPassword())
                xSupplyAuthentication->setPassword(aInfo.GetPassword());
            xSupplyAuthentication->select();
        }
        break;

    case ERRCODE_BUTTON_RETRY:
        if (xRetry.is())
            xRetry->select();
        break;

    default:
        if (xAbort.is())
            xAbort->select();
        break;
    }
}

void
executePasswordDialog(
    Window * pParent,
    LoginErrorInfo & rInfo,
    task::PasswordRequestMode nMode,
    ::rtl::OUString aDocName,
    bool bMSCryptoMode,
    bool bIsPasswordToModify )
       SAL_THROW((uno::RuntimeException))
{
    try
    {
        vos::OGuard aGuard(Application::GetSolarMutex());

        std::auto_ptr< ResMgr > xManager(
            ResMgr::CreateResMgr(CREATEVERSIONRESMGR_NAME(uui)));
        if( nMode == task::PasswordRequestMode_PASSWORD_CREATE )
        {
            const sal_uInt16 nMaxPasswdLen = bMSCryptoMode ? 15 : 0;   // 0 -> allow any length

            VclAbstractDialogFactory * pFact = VclAbstractDialogFactory::Create();
            AbstractPasswordToOpenModifyDialog *pTmp = pFact->CreatePasswordToOpenModifyDialog( pParent, 0, nMaxPasswdLen, bIsPasswordToModify );
            std::auto_ptr< AbstractPasswordToOpenModifyDialog > pDialog( pTmp );

            rInfo.SetResult( pDialog->Execute() == RET_OK ? ERRCODE_BUTTON_OK : ERRCODE_BUTTON_CANCEL );
            rInfo.SetPassword( pDialog->GetPasswordToOpen() );
            rInfo.SetPasswordToModify( pDialog->GetPasswordToModify() );
            rInfo.SetRecommendToOpenReadonly( pDialog->IsRecommendToOpenReadonly() );
        }
        else
        {
            std::auto_ptr< PasswordDialog > pDialog(
                new PasswordDialog( pParent, nMode, xManager.get(), aDocName, bIsPasswordToModify ) );

            rInfo.SetResult( pDialog->Execute() == RET_OK ? ERRCODE_BUTTON_OK : ERRCODE_BUTTON_CANCEL );
            rInfo.SetPassword( bIsPasswordToModify ? String() : pDialog->GetPassword() );
            rInfo.SetPasswordToModify( bIsPasswordToModify ? pDialog->GetPassword() : String() );
        }
    }
    catch (std::bad_alloc const &)
    {
        throw uno::RuntimeException(
            rtl::OUString(RTL_CONSTASCII_USTRINGPARAM("out of memory")),
            uno::Reference< uno::XInterface>());
    }
}

void
handlePasswordRequest_(
    Window * pParent,
    task::PasswordRequestMode nMode,
    uno::Sequence< uno::Reference< task::XInteractionContinuation > > const &
        rContinuations,
    ::rtl::OUString aDocumentName,
    bool bMSCryptoMode,
    bool bIsPasswordToModify )
    SAL_THROW((uno::RuntimeException))
{
    uno::Reference< task::XInteractionRetry > xRetry;
    uno::Reference< task::XInteractionAbort > xAbort;
    uno::Reference< task::XInteractionPassword > xPassword;
    uno::Reference< task::XInteractionPassword2 > xPassword2;
    getContinuations(rContinuations, &xRetry, &xAbort, &xPassword2, &xPassword);

    if ( xPassword2.is() && !xPassword.is() )
        xPassword.set( xPassword2, uno::UNO_QUERY_THROW );

    LoginErrorInfo aInfo;

    executePasswordDialog( pParent, aInfo, nMode,
            aDocumentName, bMSCryptoMode, bIsPasswordToModify );

    switch (aInfo.GetResult())
    {
    case ERRCODE_BUTTON_OK:
        OSL_ENSURE( !bIsPasswordToModify || xPassword2.is(), "PasswordToModify is requested, but there is no Interaction!" );
        if (xPassword.is())
        {
            if (xPassword2.is())
            {
                xPassword2->setPasswordToModify( aInfo.GetPasswordToModify() );
                xPassword2->setRecommendReadOnly( aInfo.IsRecommendToOpenReadonly() );
            }

            xPassword->setPassword(aInfo.GetPassword());
            xPassword->select();
        }
        break;

    case ERRCODE_BUTTON_RETRY:
        if (xRetry.is())
            xRetry->select();
        break;

    default:
        if (xAbort.is())
            xAbort->select();
        break;
    }
}

} // namespace

bool
UUIInteractionHelper::handleAuthenticationRequest(
    uno::Reference< task::XInteractionRequest > const & rRequest)
    SAL_THROW((uno::RuntimeException))
{
    uno::Any aAnyRequest(rRequest->getRequest());

    ucb::URLAuthenticationRequest aURLAuthenticationRequest;
    if (aAnyRequest >>= aURLAuthenticationRequest)
    {
        handleAuthenticationRequest_(getParentProperty(),
                                     getInteractionHandler(),
                                     m_xServiceFactory,
                                     aURLAuthenticationRequest,
                                     rRequest->getContinuations(),
                                     aURLAuthenticationRequest.URL);
        return true;
    }

    ucb::AuthenticationRequest aAuthenticationRequest;
    if (aAnyRequest >>= aAuthenticationRequest)
    {
        handleAuthenticationRequest_(getParentProperty(),
                                     getInteractionHandler(),
                                     m_xServiceFactory,
                                     aAuthenticationRequest,
                                     rRequest->getContinuations(),
                                     rtl::OUString());
        return true;
    }
    return false;
}

bool
UUIInteractionHelper::handleMasterPasswordRequest(
    uno::Reference< task::XInteractionRequest > const & rRequest)
    SAL_THROW((uno::RuntimeException))
{
    uno::Any aAnyRequest(rRequest->getRequest());

    task::MasterPasswordRequest aMasterPasswordRequest;
    if (aAnyRequest >>= aMasterPasswordRequest)
    {
        handleMasterPasswordRequest_(getParentProperty(),
                                     aMasterPasswordRequest.Mode,
                                     rRequest->getContinuations());
        return true;
    }
    return false;
}

bool
UUIInteractionHelper::handlePasswordRequest(
    uno::Reference< task::XInteractionRequest > const & rRequest)
    SAL_THROW((uno::RuntimeException))
{
    // parameters to be filled for the call to handlePasswordRequest_
    Window * pParent = getParentProperty();
    task::PasswordRequestMode nMode = task::PasswordRequestMode_PASSWORD_ENTER;
    uno::Sequence< uno::Reference< task::XInteractionContinuation > > const & rContinuations = rRequest->getContinuations();
    ::rtl::OUString aDocumentName;
    bool bMSCryptoMode          = false;
    bool bIsPasswordToModify    = false;

    bool bDoHandleRequest = false;

    uno::Any aAnyRequest(rRequest->getRequest());

    task::DocumentPasswordRequest2 aDocumentPasswordRequest2;
    if (!bDoHandleRequest && (aAnyRequest >>= aDocumentPasswordRequest2))
    {
        nMode               = aDocumentPasswordRequest2.Mode;
        aDocumentName       = aDocumentPasswordRequest2.Name;
        OSL_ENSURE( bMSCryptoMode == false, "bMSCryptoMode should be false" );
        bIsPasswordToModify = aDocumentPasswordRequest2.IsRequestPasswordToModify;

        bDoHandleRequest = true;
    }

    task::DocumentPasswordRequest aDocumentPasswordRequest;
    if (!bDoHandleRequest && (aAnyRequest >>= aDocumentPasswordRequest))
    {
        nMode               = aDocumentPasswordRequest.Mode;
        aDocumentName       = aDocumentPasswordRequest.Name;
        OSL_ENSURE( bMSCryptoMode == false, "bMSCryptoMode should be false" );
        OSL_ENSURE( bIsPasswordToModify == false, "bIsPasswordToModify should be false" );

        bDoHandleRequest = true;
    }

    task::DocumentMSPasswordRequest2 aDocumentMSPasswordRequest2;
    if (!bDoHandleRequest && (aAnyRequest >>= aDocumentMSPasswordRequest2))
    {
        nMode               = aDocumentMSPasswordRequest2.Mode;
        aDocumentName       = aDocumentMSPasswordRequest2.Name;
        bMSCryptoMode       = true;
        bIsPasswordToModify = aDocumentMSPasswordRequest2.IsRequestPasswordToModify;

        bDoHandleRequest = true;
    }

    task::DocumentMSPasswordRequest aDocumentMSPasswordRequest;
    if (!bDoHandleRequest && (aAnyRequest >>= aDocumentMSPasswordRequest))
    {
        nMode               = aDocumentMSPasswordRequest.Mode;
        aDocumentName       = aDocumentMSPasswordRequest.Name;
        bMSCryptoMode       = true;
        OSL_ENSURE( bIsPasswordToModify == false, "bIsPasswordToModify should be false" );

        bDoHandleRequest = true;
    }

    if (bDoHandleRequest)
    {
        handlePasswordRequest_( pParent, nMode, rContinuations,
                aDocumentName, bMSCryptoMode, bIsPasswordToModify );
        return true;
    }

<<<<<<< HEAD
    task::PasswordRequest aPasswordRequest;
    if( aAnyRequest >>= aPasswordRequest )
    {
        handlePasswordRequest_(getParentProperty(),
                               aPasswordRequest.Mode,
                               rRequest->getContinuations(),
                               rtl::OUString(),
                               false /* bool bMSCryptoMode */);
        return true;
    }

=======
>>>>>>> c44ba072
    return false;
}
<|MERGE_RESOLUTION|>--- conflicted
+++ resolved
@@ -1,753 +1,751 @@
-/*************************************************************************
- *
- * DO NOT ALTER OR REMOVE COPYRIGHT NOTICES OR THIS FILE HEADER.
- *
- * Copyright 2000, 2010 Oracle and/or its affiliates.
- *
- * OpenOffice.org - a multi-platform office productivity suite
- *
- * This file is part of OpenOffice.org.
- *
- * OpenOffice.org is free software: you can redistribute it and/or modify
- * it under the terms of the GNU Lesser General Public License version 3
- * only, as published by the Free Software Foundation.
- *
- * OpenOffice.org is distributed in the hope that it will be useful,
- * but WITHOUT ANY WARRANTY; without even the implied warranty of
- * MERCHANTABILITY or FITNESS FOR A PARTICULAR PURPOSE.  See the
- * GNU Lesser General Public License version 3 for more details
- * (a copy is included in the LICENSE file that accompanied this code).
- *
- * You should have received a copy of the GNU Lesser General Public License
- * version 3 along with OpenOffice.org.  If not, see
- * <http://www.openoffice.org/license.html>
- * for a copy of the LGPLv3 License.
- *
- ************************************************************************/
-
-#include "com/sun/star/task/DocumentPasswordRequest.hpp"
-#include "com/sun/star/task/DocumentPasswordRequest2.hpp"
-#include "com/sun/star/task/DocumentMSPasswordRequest.hpp"
-#include "com/sun/star/task/DocumentMSPasswordRequest2.hpp"
-#include "com/sun/star/task/MasterPasswordRequest.hpp"
-#include "com/sun/star/task/XInteractionAbort.hpp"
-#include "com/sun/star/task/XInteractionPassword.hpp"
-#include "com/sun/star/task/XInteractionPassword2.hpp"
-#include "com/sun/star/task/XInteractionRetry.hpp"
-#include "com/sun/star/ucb/XInteractionSupplyAuthentication2.hpp"
-#include "com/sun/star/ucb/URLAuthenticationRequest.hpp"
-
-#include "osl/diagnose.h"
-#include "rtl/digest.h"
-#include "vos/mutex.hxx"
-#include "tools/errcode.hxx"
-#include "vcl/msgbox.hxx"
-#include "vcl/abstdlg.hxx"
-#include "vcl/svapp.hxx"
-
-#include "ids.hrc"
-#include "getcontinuations.hxx"
-#include "passwordcontainer.hxx"
-#include "loginerr.hxx"
-#include "logindlg.hxx"
-#include "masterpasscrtdlg.hxx"
-#include "masterpassworddlg.hxx"
-#include "passcrtdlg.hxx"
-#include "passworddlg.hxx"
-
-#include "iahndl.hxx"
-
-using namespace com::sun::star;
-
-namespace {
-
-void
-executeLoginDialog(
-    Window * pParent,
-    LoginErrorInfo & rInfo,
-    rtl::OUString const & rRealm)
-    SAL_THROW((uno::RuntimeException))
-{
-    try
-    {
-        vos::OGuard aGuard(Application::GetSolarMutex());
-
-        bool bAccount = (rInfo.GetFlags() & LOGINERROR_FLAG_MODIFY_ACCOUNT) != 0;
-        bool bSavePassword   = rInfo.GetCanRememberPassword();
-        bool bCanUseSysCreds = rInfo.GetCanUseSystemCredentials();
-
-        sal_uInt16 nFlags = 0;
-        if (rInfo.GetPath().Len() == 0)
-            nFlags |= LF_NO_PATH;
-        if (rInfo.GetErrorText().Len() == 0)
-            nFlags |= LF_NO_ERRORTEXT;
-        if (!bAccount)
-            nFlags |= LF_NO_ACCOUNT;
-        if (!(rInfo.GetFlags() & LOGINERROR_FLAG_MODIFY_USER_NAME))
-            nFlags |= LF_USERNAME_READONLY;
-
-        if (!bSavePassword)
-            nFlags |= LF_NO_SAVEPASSWORD;
-
-        if (!bCanUseSysCreds)
-            nFlags |= LF_NO_USESYSCREDS;
-
-        std::auto_ptr< ResMgr > xManager( ResMgr::CreateResMgr(CREATEVERSIONRESMGR_NAME(uui)));
-        UniString aRealm(rRealm);
-        std::auto_ptr< LoginDialog > xDialog(
-                new LoginDialog( pParent, nFlags, rInfo.GetServer(), &aRealm, xManager.get()));
-        if (rInfo.GetErrorText().Len() != 0)
-            xDialog->SetErrorText(rInfo.GetErrorText());
-        xDialog->SetName(rInfo.GetUserName());
-        if (bAccount)
-            xDialog->ClearAccount();
-        else
-            xDialog->ClearPassword();
-        xDialog->SetPassword(rInfo.GetPassword());
-
-        if (bSavePassword)
-        {
-            xDialog->SetSavePasswordText(
-                ResId(rInfo.GetIsRememberPersistent()
-                          ? RID_SAVE_PASSWORD
-                          : RID_KEEP_PASSWORD,
-                      *xManager.get()));
-
-            xDialog->SetSavePassword(rInfo.GetIsRememberPassword());
-        }
-
-        if ( bCanUseSysCreds )
-            xDialog->SetUseSystemCredentials( rInfo.GetIsUseSystemCredentials() );
-
-        rInfo.SetResult(xDialog->Execute() == RET_OK ? ERRCODE_BUTTON_OK :
-                                                       ERRCODE_BUTTON_CANCEL);
-        rInfo.SetUserName(xDialog->GetName());
-        rInfo.SetPassword(xDialog->GetPassword());
-        rInfo.SetAccount(xDialog->GetAccount());
-        rInfo.SetIsRememberPassword(xDialog->IsSavePassword());
-
-        if ( bCanUseSysCreds )
-          rInfo.SetIsUseSystemCredentials( xDialog->IsUseSystemCredentials() );
-    }
-    catch (std::bad_alloc const &)
-    {
-        throw uno::RuntimeException(
-                  rtl::OUString(RTL_CONSTASCII_USTRINGPARAM("out of memory")),
-                  uno::Reference< uno::XInterface >());
-    }
-}
-
-void getRememberModes(
-    uno::Sequence< ucb::RememberAuthentication > const & rRememberModes,
-    ucb::RememberAuthentication & rPreferredMode,
-    ucb::RememberAuthentication & rAlternateMode )
-{
-    sal_Int32 nCount = rRememberModes.getLength();
-    OSL_ENSURE( (nCount > 0) && (nCount < 4),
-                "ucb::RememberAuthentication sequence size mismatch!" );
-    if ( nCount == 1 )
-    {
-        rPreferredMode = rAlternateMode = rRememberModes[ 0 ];
-        return;
-    }
-    else
-    {
-        //bool bHasRememberModeNo = false;
-        bool bHasRememberModeSession = false;
-        bool bHasRememberModePersistent = false;
-
-        for (sal_Int32 i = 0; i < nCount; ++i)
-        {
-            switch ( rRememberModes[i] )
-            {
-            case ucb::RememberAuthentication_NO:
-                //bHasRememberModeNo = true;
-                break;
-            case ucb::RememberAuthentication_SESSION:
-                bHasRememberModeSession = true;
-                break;
-            case ucb::RememberAuthentication_PERSISTENT:
-                bHasRememberModePersistent = true;
-                break;
-            default:
-                OSL_TRACE( "Unsupported RememberAuthentication value" );
-                break;
-            }
-        }
-
-        if (bHasRememberModePersistent)
-        {
-            rPreferredMode = ucb::RememberAuthentication_PERSISTENT;
-            if (bHasRememberModeSession)
-                rAlternateMode = ucb::RememberAuthentication_SESSION;
-            else
-                rAlternateMode = ucb::RememberAuthentication_NO;
-        }
-        else
-        {
-            rPreferredMode = ucb::RememberAuthentication_SESSION;
-            rAlternateMode = ucb::RememberAuthentication_NO;
-        }
-    }
-}
-
-void
-handleAuthenticationRequest_(
-    Window * pParent,
-    uno::Reference< task::XInteractionHandler > const & xIH,
-    uno::Reference< lang::XMultiServiceFactory > const & xServiceFactory,
-    ucb::AuthenticationRequest const & rRequest,
-    uno::Sequence< uno::Reference< task::XInteractionContinuation > > const &
-        rContinuations,
-    const rtl::OUString & rURL)
-    SAL_THROW((uno::RuntimeException))
-{
-    uno::Reference< task::XInteractionRetry > xRetry;
-    uno::Reference< task::XInteractionAbort > xAbort;
-    uno::Reference< ucb::XInteractionSupplyAuthentication >
-        xSupplyAuthentication;
-    uno::Reference< ucb::XInteractionSupplyAuthentication2 >
-        xSupplyAuthentication2;
-    getContinuations(rContinuations, &xRetry, &xAbort, &xSupplyAuthentication);
-    if (xSupplyAuthentication.is())
-        xSupplyAuthentication2.set(xSupplyAuthentication, uno::UNO_QUERY);
-
-    //////////////////////////
-    // First, try to obtain credentials from password container service.
-    uui::PasswordContainerHelper aPwContainerHelper(xServiceFactory);
-    if (aPwContainerHelper.handleAuthenticationRequest(rRequest,
-                                                       xSupplyAuthentication,
-                                                       rURL,
-                                                       xIH))
-    {
-        xSupplyAuthentication->select();
-        return;
-    }
-
-    //////////////////////////
-    // Second, try to obtain credentials from user via password dialog.
-    ucb::RememberAuthentication eDefaultRememberMode
-        = ucb::RememberAuthentication_SESSION;
-    ucb::RememberAuthentication ePreferredRememberMode
-        = eDefaultRememberMode;
-    ucb::RememberAuthentication eAlternateRememberMode
-        = ucb::RememberAuthentication_NO;
-
-    if (xSupplyAuthentication.is())
-    {
-        getRememberModes(
-            xSupplyAuthentication->getRememberPasswordModes(
-                eDefaultRememberMode),
-            ePreferredRememberMode,
-            eAlternateRememberMode);
-    }
-
-    sal_Bool bCanUseSystemCredentials;
-    sal_Bool bDefaultUseSystemCredentials;
-    if (xSupplyAuthentication2.is())
-    {
-        bCanUseSystemCredentials
-            = xSupplyAuthentication2->canUseSystemCredentials(
-                bDefaultUseSystemCredentials);
-    }
-    else
-    {
-        bCanUseSystemCredentials = sal_False;
-        bDefaultUseSystemCredentials = sal_False;
-    }
-
-    LoginErrorInfo aInfo;
-    aInfo.SetTitle(rRequest.ServerName);
-    aInfo.SetServer(rRequest.ServerName);
-    if (rRequest.HasAccount)
-        aInfo.SetAccount(rRequest.Account);
-    if (rRequest.HasUserName)
-        aInfo.SetUserName(rRequest.UserName);
-    if (rRequest.HasPassword)
-        aInfo.SetPassword(rRequest.Password);
-    aInfo.SetErrorText(rRequest.Diagnostic);
-
-    aInfo.SetCanRememberPassword(
-        ePreferredRememberMode != eAlternateRememberMode);
-    aInfo.SetIsRememberPassword(
-        eDefaultRememberMode != ucb::RememberAuthentication_NO);
-    aInfo.SetIsRememberPersistent(
-        ePreferredRememberMode == ucb::RememberAuthentication_PERSISTENT);
-
-    aInfo.SetCanUseSystemCredentials(bCanUseSystemCredentials);
-    aInfo.SetIsUseSystemCredentials( bDefaultUseSystemCredentials );
-    aInfo.SetModifyAccount(rRequest.HasAccount
-                           && xSupplyAuthentication.is()
-                           && xSupplyAuthentication->canSetAccount());
-    aInfo.SetModifyUserName(rRequest.HasUserName
-                            && xSupplyAuthentication.is()
-                            && xSupplyAuthentication->canSetUserName());
-    executeLoginDialog(pParent,
-                       aInfo,
-                       rRequest.HasRealm ? rRequest.Realm : rtl::OUString());
-    switch (aInfo.GetResult())
-    {
-    case ERRCODE_BUTTON_OK:
-        if (xSupplyAuthentication.is())
-        {
-            if (xSupplyAuthentication->canSetUserName())
-                xSupplyAuthentication->setUserName(aInfo.GetUserName());
-            if (xSupplyAuthentication->canSetPassword())
-                xSupplyAuthentication->setPassword(aInfo.GetPassword());
-
-            if (ePreferredRememberMode != eAlternateRememberMode)
-            {
-                // user had te choice.
-                if (aInfo.GetIsRememberPassword())
-                    xSupplyAuthentication->setRememberPassword(
-                        ePreferredRememberMode);
-                else
-                    xSupplyAuthentication->setRememberPassword(
-                        eAlternateRememberMode);
-            }
-            else
-            {
-                // user had no choice.
-                xSupplyAuthentication->setRememberPassword(
-                    ePreferredRememberMode);
-            }
-
-            if (rRequest.HasRealm)
-            {
-                if (xSupplyAuthentication->canSetRealm())
-                    xSupplyAuthentication->setRealm(aInfo.GetAccount());
-            }
-            else if (xSupplyAuthentication->canSetAccount())
-                xSupplyAuthentication->setAccount(aInfo.GetAccount());
-
-            if ( xSupplyAuthentication2.is() && bCanUseSystemCredentials )
-                xSupplyAuthentication2->setUseSystemCredentials(
-                    aInfo.GetIsUseSystemCredentials() );
-
-            xSupplyAuthentication->select();
-        }
-
-        //////////////////////////
-        // Third, store credentials in password container.
-
-          if ( aInfo.GetIsUseSystemCredentials() )
-          {
-              if (aInfo.GetIsRememberPassword())
-              {
-                  if (!aPwContainerHelper.addRecord(
-                          rURL.getLength() ? rURL : rRequest.ServerName,
-                          rtl::OUString(), // empty u/p -> sys creds
-                          uno::Sequence< rtl::OUString >(),
-                          xIH,
-                          ePreferredRememberMode
-                              == ucb::RememberAuthentication_PERSISTENT))
-                  {
-                      xSupplyAuthentication->setRememberPassword(
-                          ucb::RememberAuthentication_NO);
-                  }
-              }
-              else if (eAlternateRememberMode
-                           == ucb::RememberAuthentication_SESSION)
-              {
-                  if (!aPwContainerHelper.addRecord(
-                          rURL.getLength() ? rURL : rRequest.ServerName,
-                          rtl::OUString(), // empty u/p -> sys creds
-                          uno::Sequence< rtl::OUString >(),
-                          xIH,
-                          false /* SESSION */))
-                  {
-                      xSupplyAuthentication->setRememberPassword(
-                          ucb::RememberAuthentication_NO);
-                  }
-              }
-          }
-          // Empty user name can not be valid:
-          else if (aInfo.GetUserName().Len() != 0)
-          {
-              uno::Sequence< rtl::OUString >
-                  aPassList(aInfo.GetAccount().Len() == 0 ? 1 : 2);
-              aPassList[0] = aInfo.GetPassword();
-              if (aInfo.GetAccount().Len() != 0)
-                  aPassList[1] = aInfo.GetAccount();
-
-              if (aInfo.GetIsRememberPassword())
-              {
-                  if (!aPwContainerHelper.addRecord(
-                          rURL.getLength() ? rURL : rRequest.ServerName,
-                          aInfo.GetUserName(),
-                          aPassList,
-                          xIH,
-                          ePreferredRememberMode
-                              == ucb::RememberAuthentication_PERSISTENT))
-                  {
-                      xSupplyAuthentication->setRememberPassword(
-                          ucb::RememberAuthentication_NO);
-                  }
-              }
-              else if (eAlternateRememberMode
-                           == ucb::RememberAuthentication_SESSION)
-              {
-                  if (!aPwContainerHelper.addRecord(
-                          rURL.getLength() ? rURL : rRequest.ServerName,
-                          aInfo.GetUserName(),
-                          aPassList,
-                          xIH,
-                          false /* SESSION */))
-                  {
-                      xSupplyAuthentication->setRememberPassword(
-                          ucb::RememberAuthentication_NO);
-                  }
-              }
-          }
-          break;
-
-    case ERRCODE_BUTTON_RETRY:
-        if (xRetry.is())
-            xRetry->select();
-        break;
-
-    default:
-        if (xAbort.is())
-            xAbort->select();
-        break;
-    }
-}
-
-void
-executeMasterPasswordDialog(
-    Window * pParent,
-    LoginErrorInfo & rInfo,
-    task::PasswordRequestMode nMode)
-        SAL_THROW((uno::RuntimeException))
-{
-    rtl::OString aMaster;
-    try
-    {
-        vos::OGuard aGuard(Application::GetSolarMutex());
-
-        std::auto_ptr< ResMgr > xManager(
-            ResMgr::CreateResMgr(CREATEVERSIONRESMGR_NAME(uui)));
-        if( nMode == task::PasswordRequestMode_PASSWORD_CREATE )
-        {
-            std::auto_ptr< MasterPasswordCreateDialog > xDialog(
-                new MasterPasswordCreateDialog(pParent, xManager.get()));
-            rInfo.SetResult(xDialog->Execute()
-                == RET_OK ? ERRCODE_BUTTON_OK : ERRCODE_BUTTON_CANCEL);
-            aMaster = rtl::OUStringToOString(
-                xDialog->GetMasterPassword(), RTL_TEXTENCODING_UTF8);
-        }
-        else
-        {
-            std::auto_ptr< MasterPasswordDialog > xDialog(
-                new MasterPasswordDialog(pParent, nMode, xManager.get()));
-            rInfo.SetResult(xDialog->Execute()
-                == RET_OK ? ERRCODE_BUTTON_OK : ERRCODE_BUTTON_CANCEL);
-            aMaster = rtl::OUStringToOString(
-                xDialog->GetMasterPassword(), RTL_TEXTENCODING_UTF8);
-        }
-    }
-    catch (std::bad_alloc const &)
-    {
-        throw uno::RuntimeException(
-                  rtl::OUString(RTL_CONSTASCII_USTRINGPARAM("out of memory")),
-                  uno::Reference< uno::XInterface >());
-    }
-
-    sal_uInt8 aKey[RTL_DIGEST_LENGTH_MD5];
-    rtl_digest_PBKDF2(aKey,
-                      RTL_DIGEST_LENGTH_MD5,
-                      reinterpret_cast< sal_uInt8 const * >(aMaster.getStr()),
-                      aMaster.getLength(),
-                      reinterpret_cast< sal_uInt8 const * >(
-                          "3B5509ABA6BC42D9A3A1F3DAD49E56A51"),
-                      32,
-                      1000);
-
-    rtl::OUStringBuffer aBuffer;
-    for (int i = 0; i < RTL_DIGEST_LENGTH_MD5; ++i)
-    {
-        aBuffer.append(static_cast< sal_Unicode >('a' + (aKey[i] >> 4)));
-        aBuffer.append(static_cast< sal_Unicode >('a' + (aKey[i] & 15)));
-    }
-    rInfo.SetPassword(aBuffer.makeStringAndClear());
-}
-
-void
-handleMasterPasswordRequest_(
-    Window * pParent,
-    task::PasswordRequestMode nMode,
-    uno::Sequence< uno::Reference< task::XInteractionContinuation > > const &
-        rContinuations)
-    SAL_THROW((uno::RuntimeException))
-{
-    uno::Reference< task::XInteractionRetry > xRetry;
-    uno::Reference< task::XInteractionAbort > xAbort;
-    uno::Reference< ucb::XInteractionSupplyAuthentication >
-        xSupplyAuthentication;
-    getContinuations(rContinuations, &xRetry, &xAbort, &xSupplyAuthentication);
-    LoginErrorInfo aInfo;
-
-    // in case of master password a hash code is returned
-    executeMasterPasswordDialog(pParent, aInfo, nMode);
-
-    switch (aInfo.GetResult())
-    {
-    case ERRCODE_BUTTON_OK:
-        if (xSupplyAuthentication.is())
-        {
-            if (xSupplyAuthentication->canSetPassword())
-                xSupplyAuthentication->setPassword(aInfo.GetPassword());
-            xSupplyAuthentication->select();
-        }
-        break;
-
-    case ERRCODE_BUTTON_RETRY:
-        if (xRetry.is())
-            xRetry->select();
-        break;
-
-    default:
-        if (xAbort.is())
-            xAbort->select();
-        break;
-    }
-}
-
-void
-executePasswordDialog(
-    Window * pParent,
-    LoginErrorInfo & rInfo,
-    task::PasswordRequestMode nMode,
-    ::rtl::OUString aDocName,
-    bool bMSCryptoMode,
-    bool bIsPasswordToModify )
-       SAL_THROW((uno::RuntimeException))
-{
-    try
-    {
-        vos::OGuard aGuard(Application::GetSolarMutex());
-
-        std::auto_ptr< ResMgr > xManager(
-            ResMgr::CreateResMgr(CREATEVERSIONRESMGR_NAME(uui)));
-        if( nMode == task::PasswordRequestMode_PASSWORD_CREATE )
-        {
-            const sal_uInt16 nMaxPasswdLen = bMSCryptoMode ? 15 : 0;   // 0 -> allow any length
-
-            VclAbstractDialogFactory * pFact = VclAbstractDialogFactory::Create();
-            AbstractPasswordToOpenModifyDialog *pTmp = pFact->CreatePasswordToOpenModifyDialog( pParent, 0, nMaxPasswdLen, bIsPasswordToModify );
-            std::auto_ptr< AbstractPasswordToOpenModifyDialog > pDialog( pTmp );
-
-            rInfo.SetResult( pDialog->Execute() == RET_OK ? ERRCODE_BUTTON_OK : ERRCODE_BUTTON_CANCEL );
-            rInfo.SetPassword( pDialog->GetPasswordToOpen() );
-            rInfo.SetPasswordToModify( pDialog->GetPasswordToModify() );
-            rInfo.SetRecommendToOpenReadonly( pDialog->IsRecommendToOpenReadonly() );
-        }
-        else
-        {
-            std::auto_ptr< PasswordDialog > pDialog(
-                new PasswordDialog( pParent, nMode, xManager.get(), aDocName, bIsPasswordToModify ) );
-
-            rInfo.SetResult( pDialog->Execute() == RET_OK ? ERRCODE_BUTTON_OK : ERRCODE_BUTTON_CANCEL );
-            rInfo.SetPassword( bIsPasswordToModify ? String() : pDialog->GetPassword() );
-            rInfo.SetPasswordToModify( bIsPasswordToModify ? pDialog->GetPassword() : String() );
-        }
-    }
-    catch (std::bad_alloc const &)
-    {
-        throw uno::RuntimeException(
-            rtl::OUString(RTL_CONSTASCII_USTRINGPARAM("out of memory")),
-            uno::Reference< uno::XInterface>());
-    }
-}
-
-void
-handlePasswordRequest_(
-    Window * pParent,
-    task::PasswordRequestMode nMode,
-    uno::Sequence< uno::Reference< task::XInteractionContinuation > > const &
-        rContinuations,
-    ::rtl::OUString aDocumentName,
-    bool bMSCryptoMode,
-    bool bIsPasswordToModify )
-    SAL_THROW((uno::RuntimeException))
-{
-    uno::Reference< task::XInteractionRetry > xRetry;
-    uno::Reference< task::XInteractionAbort > xAbort;
-    uno::Reference< task::XInteractionPassword > xPassword;
-    uno::Reference< task::XInteractionPassword2 > xPassword2;
-    getContinuations(rContinuations, &xRetry, &xAbort, &xPassword2, &xPassword);
-
-    if ( xPassword2.is() && !xPassword.is() )
-        xPassword.set( xPassword2, uno::UNO_QUERY_THROW );
-
-    LoginErrorInfo aInfo;
-
-    executePasswordDialog( pParent, aInfo, nMode,
-            aDocumentName, bMSCryptoMode, bIsPasswordToModify );
-
-    switch (aInfo.GetResult())
-    {
-    case ERRCODE_BUTTON_OK:
-        OSL_ENSURE( !bIsPasswordToModify || xPassword2.is(), "PasswordToModify is requested, but there is no Interaction!" );
-        if (xPassword.is())
-        {
-            if (xPassword2.is())
-            {
-                xPassword2->setPasswordToModify( aInfo.GetPasswordToModify() );
-                xPassword2->setRecommendReadOnly( aInfo.IsRecommendToOpenReadonly() );
-            }
-
-            xPassword->setPassword(aInfo.GetPassword());
-            xPassword->select();
-        }
-        break;
-
-    case ERRCODE_BUTTON_RETRY:
-        if (xRetry.is())
-            xRetry->select();
-        break;
-
-    default:
-        if (xAbort.is())
-            xAbort->select();
-        break;
-    }
-}
-
-} // namespace
-
-bool
-UUIInteractionHelper::handleAuthenticationRequest(
-    uno::Reference< task::XInteractionRequest > const & rRequest)
-    SAL_THROW((uno::RuntimeException))
-{
-    uno::Any aAnyRequest(rRequest->getRequest());
-
-    ucb::URLAuthenticationRequest aURLAuthenticationRequest;
-    if (aAnyRequest >>= aURLAuthenticationRequest)
-    {
-        handleAuthenticationRequest_(getParentProperty(),
-                                     getInteractionHandler(),
-                                     m_xServiceFactory,
-                                     aURLAuthenticationRequest,
-                                     rRequest->getContinuations(),
-                                     aURLAuthenticationRequest.URL);
-        return true;
-    }
-
-    ucb::AuthenticationRequest aAuthenticationRequest;
-    if (aAnyRequest >>= aAuthenticationRequest)
-    {
-        handleAuthenticationRequest_(getParentProperty(),
-                                     getInteractionHandler(),
-                                     m_xServiceFactory,
-                                     aAuthenticationRequest,
-                                     rRequest->getContinuations(),
-                                     rtl::OUString());
-        return true;
-    }
-    return false;
-}
-
-bool
-UUIInteractionHelper::handleMasterPasswordRequest(
-    uno::Reference< task::XInteractionRequest > const & rRequest)
-    SAL_THROW((uno::RuntimeException))
-{
-    uno::Any aAnyRequest(rRequest->getRequest());
-
-    task::MasterPasswordRequest aMasterPasswordRequest;
-    if (aAnyRequest >>= aMasterPasswordRequest)
-    {
-        handleMasterPasswordRequest_(getParentProperty(),
-                                     aMasterPasswordRequest.Mode,
-                                     rRequest->getContinuations());
-        return true;
-    }
-    return false;
-}
-
-bool
-UUIInteractionHelper::handlePasswordRequest(
-    uno::Reference< task::XInteractionRequest > const & rRequest)
-    SAL_THROW((uno::RuntimeException))
-{
-    // parameters to be filled for the call to handlePasswordRequest_
-    Window * pParent = getParentProperty();
-    task::PasswordRequestMode nMode = task::PasswordRequestMode_PASSWORD_ENTER;
-    uno::Sequence< uno::Reference< task::XInteractionContinuation > > const & rContinuations = rRequest->getContinuations();
-    ::rtl::OUString aDocumentName;
-    bool bMSCryptoMode          = false;
-    bool bIsPasswordToModify    = false;
-
-    bool bDoHandleRequest = false;
-
-    uno::Any aAnyRequest(rRequest->getRequest());
-
-    task::DocumentPasswordRequest2 aDocumentPasswordRequest2;
-    if (!bDoHandleRequest && (aAnyRequest >>= aDocumentPasswordRequest2))
-    {
-        nMode               = aDocumentPasswordRequest2.Mode;
-        aDocumentName       = aDocumentPasswordRequest2.Name;
-        OSL_ENSURE( bMSCryptoMode == false, "bMSCryptoMode should be false" );
-        bIsPasswordToModify = aDocumentPasswordRequest2.IsRequestPasswordToModify;
-
-        bDoHandleRequest = true;
-    }
-
-    task::DocumentPasswordRequest aDocumentPasswordRequest;
-    if (!bDoHandleRequest && (aAnyRequest >>= aDocumentPasswordRequest))
-    {
-        nMode               = aDocumentPasswordRequest.Mode;
-        aDocumentName       = aDocumentPasswordRequest.Name;
-        OSL_ENSURE( bMSCryptoMode == false, "bMSCryptoMode should be false" );
-        OSL_ENSURE( bIsPasswordToModify == false, "bIsPasswordToModify should be false" );
-
-        bDoHandleRequest = true;
-    }
-
-    task::DocumentMSPasswordRequest2 aDocumentMSPasswordRequest2;
-    if (!bDoHandleRequest && (aAnyRequest >>= aDocumentMSPasswordRequest2))
-    {
-        nMode               = aDocumentMSPasswordRequest2.Mode;
-        aDocumentName       = aDocumentMSPasswordRequest2.Name;
-        bMSCryptoMode       = true;
-        bIsPasswordToModify = aDocumentMSPasswordRequest2.IsRequestPasswordToModify;
-
-        bDoHandleRequest = true;
-    }
-
-    task::DocumentMSPasswordRequest aDocumentMSPasswordRequest;
-    if (!bDoHandleRequest && (aAnyRequest >>= aDocumentMSPasswordRequest))
-    {
-        nMode               = aDocumentMSPasswordRequest.Mode;
-        aDocumentName       = aDocumentMSPasswordRequest.Name;
-        bMSCryptoMode       = true;
-        OSL_ENSURE( bIsPasswordToModify == false, "bIsPasswordToModify should be false" );
-
-        bDoHandleRequest = true;
-    }
-
-    if (bDoHandleRequest)
-    {
-        handlePasswordRequest_( pParent, nMode, rContinuations,
-                aDocumentName, bMSCryptoMode, bIsPasswordToModify );
-        return true;
-    }
-
-<<<<<<< HEAD
-    task::PasswordRequest aPasswordRequest;
-    if( aAnyRequest >>= aPasswordRequest )
-    {
-        handlePasswordRequest_(getParentProperty(),
-                               aPasswordRequest.Mode,
-                               rRequest->getContinuations(),
-                               rtl::OUString(),
-                               false /* bool bMSCryptoMode */);
-        return true;
-    }
-
-=======
->>>>>>> c44ba072
-    return false;
-}
+/*************************************************************************
+ *
+ * DO NOT ALTER OR REMOVE COPYRIGHT NOTICES OR THIS FILE HEADER.
+ *
+ * Copyright 2000, 2010 Oracle and/or its affiliates.
+ *
+ * OpenOffice.org - a multi-platform office productivity suite
+ *
+ * This file is part of OpenOffice.org.
+ *
+ * OpenOffice.org is free software: you can redistribute it and/or modify
+ * it under the terms of the GNU Lesser General Public License version 3
+ * only, as published by the Free Software Foundation.
+ *
+ * OpenOffice.org is distributed in the hope that it will be useful,
+ * but WITHOUT ANY WARRANTY; without even the implied warranty of
+ * MERCHANTABILITY or FITNESS FOR A PARTICULAR PURPOSE.  See the
+ * GNU Lesser General Public License version 3 for more details
+ * (a copy is included in the LICENSE file that accompanied this code).
+ *
+ * You should have received a copy of the GNU Lesser General Public License
+ * version 3 along with OpenOffice.org.  If not, see
+ * <http://www.openoffice.org/license.html>
+ * for a copy of the LGPLv3 License.
+ *
+ ************************************************************************/
+
+#include "com/sun/star/task/DocumentPasswordRequest.hpp"
+#include "com/sun/star/task/DocumentPasswordRequest2.hpp"
+#include "com/sun/star/task/DocumentMSPasswordRequest.hpp"
+#include "com/sun/star/task/DocumentMSPasswordRequest2.hpp"
+#include "com/sun/star/task/MasterPasswordRequest.hpp"
+#include "com/sun/star/task/XInteractionAbort.hpp"
+#include "com/sun/star/task/XInteractionPassword.hpp"
+#include "com/sun/star/task/XInteractionPassword2.hpp"
+#include "com/sun/star/task/XInteractionRetry.hpp"
+#include "com/sun/star/ucb/XInteractionSupplyAuthentication2.hpp"
+#include "com/sun/star/ucb/URLAuthenticationRequest.hpp"
+
+#include "osl/diagnose.h"
+#include "rtl/digest.h"
+#include "vos/mutex.hxx"
+#include "tools/errcode.hxx"
+#include "vcl/msgbox.hxx"
+#include "vcl/abstdlg.hxx"
+#include "vcl/svapp.hxx"
+
+#include "ids.hrc"
+#include "getcontinuations.hxx"
+#include "passwordcontainer.hxx"
+#include "loginerr.hxx"
+#include "logindlg.hxx"
+#include "masterpasscrtdlg.hxx"
+#include "masterpassworddlg.hxx"
+#include "passcrtdlg.hxx"
+#include "passworddlg.hxx"
+
+#include "iahndl.hxx"
+
+using namespace com::sun::star;
+
+namespace {
+
+void
+executeLoginDialog(
+    Window * pParent,
+    LoginErrorInfo & rInfo,
+    rtl::OUString const & rRealm)
+    SAL_THROW((uno::RuntimeException))
+{
+    try
+    {
+        vos::OGuard aGuard(Application::GetSolarMutex());
+
+        bool bAccount = (rInfo.GetFlags() & LOGINERROR_FLAG_MODIFY_ACCOUNT) != 0;
+        bool bSavePassword   = rInfo.GetCanRememberPassword();
+        bool bCanUseSysCreds = rInfo.GetCanUseSystemCredentials();
+
+        sal_uInt16 nFlags = 0;
+        if (rInfo.GetPath().Len() == 0)
+            nFlags |= LF_NO_PATH;
+        if (rInfo.GetErrorText().Len() == 0)
+            nFlags |= LF_NO_ERRORTEXT;
+        if (!bAccount)
+            nFlags |= LF_NO_ACCOUNT;
+        if (!(rInfo.GetFlags() & LOGINERROR_FLAG_MODIFY_USER_NAME))
+            nFlags |= LF_USERNAME_READONLY;
+
+        if (!bSavePassword)
+            nFlags |= LF_NO_SAVEPASSWORD;
+
+        if (!bCanUseSysCreds)
+            nFlags |= LF_NO_USESYSCREDS;
+
+        std::auto_ptr< ResMgr > xManager( ResMgr::CreateResMgr(CREATEVERSIONRESMGR_NAME(uui)));
+        UniString aRealm(rRealm);
+        std::auto_ptr< LoginDialog > xDialog(
+                new LoginDialog( pParent, nFlags, rInfo.GetServer(), &aRealm, xManager.get()));
+        if (rInfo.GetErrorText().Len() != 0)
+            xDialog->SetErrorText(rInfo.GetErrorText());
+        xDialog->SetName(rInfo.GetUserName());
+        if (bAccount)
+            xDialog->ClearAccount();
+        else
+            xDialog->ClearPassword();
+        xDialog->SetPassword(rInfo.GetPassword());
+
+        if (bSavePassword)
+        {
+            xDialog->SetSavePasswordText(
+                ResId(rInfo.GetIsRememberPersistent()
+                          ? RID_SAVE_PASSWORD
+                          : RID_KEEP_PASSWORD,
+                      *xManager.get()));
+
+            xDialog->SetSavePassword(rInfo.GetIsRememberPassword());
+        }
+
+        if ( bCanUseSysCreds )
+            xDialog->SetUseSystemCredentials( rInfo.GetIsUseSystemCredentials() );
+
+        rInfo.SetResult(xDialog->Execute() == RET_OK ? ERRCODE_BUTTON_OK :
+                                                       ERRCODE_BUTTON_CANCEL);
+        rInfo.SetUserName(xDialog->GetName());
+        rInfo.SetPassword(xDialog->GetPassword());
+        rInfo.SetAccount(xDialog->GetAccount());
+        rInfo.SetIsRememberPassword(xDialog->IsSavePassword());
+
+        if ( bCanUseSysCreds )
+          rInfo.SetIsUseSystemCredentials( xDialog->IsUseSystemCredentials() );
+    }
+    catch (std::bad_alloc const &)
+    {
+        throw uno::RuntimeException(
+                  rtl::OUString(RTL_CONSTASCII_USTRINGPARAM("out of memory")),
+                  uno::Reference< uno::XInterface >());
+    }
+}
+
+void getRememberModes(
+    uno::Sequence< ucb::RememberAuthentication > const & rRememberModes,
+    ucb::RememberAuthentication & rPreferredMode,
+    ucb::RememberAuthentication & rAlternateMode )
+{
+    sal_Int32 nCount = rRememberModes.getLength();
+    OSL_ENSURE( (nCount > 0) && (nCount < 4),
+                "ucb::RememberAuthentication sequence size mismatch!" );
+    if ( nCount == 1 )
+    {
+        rPreferredMode = rAlternateMode = rRememberModes[ 0 ];
+        return;
+    }
+    else
+    {
+        //bool bHasRememberModeNo = false;
+        bool bHasRememberModeSession = false;
+        bool bHasRememberModePersistent = false;
+
+        for (sal_Int32 i = 0; i < nCount; ++i)
+        {
+            switch ( rRememberModes[i] )
+            {
+            case ucb::RememberAuthentication_NO:
+                //bHasRememberModeNo = true;
+                break;
+            case ucb::RememberAuthentication_SESSION:
+                bHasRememberModeSession = true;
+                break;
+            case ucb::RememberAuthentication_PERSISTENT:
+                bHasRememberModePersistent = true;
+                break;
+            default:
+                OSL_TRACE( "Unsupported RememberAuthentication value" );
+                break;
+            }
+        }
+
+        if (bHasRememberModePersistent)
+        {
+            rPreferredMode = ucb::RememberAuthentication_PERSISTENT;
+            if (bHasRememberModeSession)
+                rAlternateMode = ucb::RememberAuthentication_SESSION;
+            else
+                rAlternateMode = ucb::RememberAuthentication_NO;
+        }
+        else
+        {
+            rPreferredMode = ucb::RememberAuthentication_SESSION;
+            rAlternateMode = ucb::RememberAuthentication_NO;
+        }
+    }
+}
+
+void
+handleAuthenticationRequest_(
+    Window * pParent,
+    uno::Reference< task::XInteractionHandler > const & xIH,
+    uno::Reference< lang::XMultiServiceFactory > const & xServiceFactory,
+    ucb::AuthenticationRequest const & rRequest,
+    uno::Sequence< uno::Reference< task::XInteractionContinuation > > const &
+        rContinuations,
+    const rtl::OUString & rURL)
+    SAL_THROW((uno::RuntimeException))
+{
+    uno::Reference< task::XInteractionRetry > xRetry;
+    uno::Reference< task::XInteractionAbort > xAbort;
+    uno::Reference< ucb::XInteractionSupplyAuthentication >
+        xSupplyAuthentication;
+    uno::Reference< ucb::XInteractionSupplyAuthentication2 >
+        xSupplyAuthentication2;
+    getContinuations(rContinuations, &xRetry, &xAbort, &xSupplyAuthentication);
+    if (xSupplyAuthentication.is())
+        xSupplyAuthentication2.set(xSupplyAuthentication, uno::UNO_QUERY);
+
+    //////////////////////////
+    // First, try to obtain credentials from password container service.
+    uui::PasswordContainerHelper aPwContainerHelper(xServiceFactory);
+    if (aPwContainerHelper.handleAuthenticationRequest(rRequest,
+                                                       xSupplyAuthentication,
+                                                       rURL,
+                                                       xIH))
+    {
+        xSupplyAuthentication->select();
+        return;
+    }
+
+    //////////////////////////
+    // Second, try to obtain credentials from user via password dialog.
+    ucb::RememberAuthentication eDefaultRememberMode
+        = ucb::RememberAuthentication_SESSION;
+    ucb::RememberAuthentication ePreferredRememberMode
+        = eDefaultRememberMode;
+    ucb::RememberAuthentication eAlternateRememberMode
+        = ucb::RememberAuthentication_NO;
+
+    if (xSupplyAuthentication.is())
+    {
+        getRememberModes(
+            xSupplyAuthentication->getRememberPasswordModes(
+                eDefaultRememberMode),
+            ePreferredRememberMode,
+            eAlternateRememberMode);
+    }
+
+    sal_Bool bCanUseSystemCredentials;
+    sal_Bool bDefaultUseSystemCredentials;
+    if (xSupplyAuthentication2.is())
+    {
+        bCanUseSystemCredentials
+            = xSupplyAuthentication2->canUseSystemCredentials(
+                bDefaultUseSystemCredentials);
+    }
+    else
+    {
+        bCanUseSystemCredentials = sal_False;
+        bDefaultUseSystemCredentials = sal_False;
+    }
+
+    LoginErrorInfo aInfo;
+    aInfo.SetTitle(rRequest.ServerName);
+    aInfo.SetServer(rRequest.ServerName);
+    if (rRequest.HasAccount)
+        aInfo.SetAccount(rRequest.Account);
+    if (rRequest.HasUserName)
+        aInfo.SetUserName(rRequest.UserName);
+    if (rRequest.HasPassword)
+        aInfo.SetPassword(rRequest.Password);
+    aInfo.SetErrorText(rRequest.Diagnostic);
+
+    aInfo.SetCanRememberPassword(
+        ePreferredRememberMode != eAlternateRememberMode);
+    aInfo.SetIsRememberPassword(
+        eDefaultRememberMode != ucb::RememberAuthentication_NO);
+    aInfo.SetIsRememberPersistent(
+        ePreferredRememberMode == ucb::RememberAuthentication_PERSISTENT);
+
+    aInfo.SetCanUseSystemCredentials(bCanUseSystemCredentials);
+    aInfo.SetIsUseSystemCredentials( bDefaultUseSystemCredentials );
+    aInfo.SetModifyAccount(rRequest.HasAccount
+                           && xSupplyAuthentication.is()
+                           && xSupplyAuthentication->canSetAccount());
+    aInfo.SetModifyUserName(rRequest.HasUserName
+                            && xSupplyAuthentication.is()
+                            && xSupplyAuthentication->canSetUserName());
+    executeLoginDialog(pParent,
+                       aInfo,
+                       rRequest.HasRealm ? rRequest.Realm : rtl::OUString());
+    switch (aInfo.GetResult())
+    {
+    case ERRCODE_BUTTON_OK:
+        if (xSupplyAuthentication.is())
+        {
+            if (xSupplyAuthentication->canSetUserName())
+                xSupplyAuthentication->setUserName(aInfo.GetUserName());
+            if (xSupplyAuthentication->canSetPassword())
+                xSupplyAuthentication->setPassword(aInfo.GetPassword());
+
+            if (ePreferredRememberMode != eAlternateRememberMode)
+            {
+                // user had te choice.
+                if (aInfo.GetIsRememberPassword())
+                    xSupplyAuthentication->setRememberPassword(
+                        ePreferredRememberMode);
+                else
+                    xSupplyAuthentication->setRememberPassword(
+                        eAlternateRememberMode);
+            }
+            else
+            {
+                // user had no choice.
+                xSupplyAuthentication->setRememberPassword(
+                    ePreferredRememberMode);
+            }
+
+            if (rRequest.HasRealm)
+            {
+                if (xSupplyAuthentication->canSetRealm())
+                    xSupplyAuthentication->setRealm(aInfo.GetAccount());
+            }
+            else if (xSupplyAuthentication->canSetAccount())
+                xSupplyAuthentication->setAccount(aInfo.GetAccount());
+
+            if ( xSupplyAuthentication2.is() && bCanUseSystemCredentials )
+                xSupplyAuthentication2->setUseSystemCredentials(
+                    aInfo.GetIsUseSystemCredentials() );
+
+            xSupplyAuthentication->select();
+        }
+
+        //////////////////////////
+        // Third, store credentials in password container.
+
+          if ( aInfo.GetIsUseSystemCredentials() )
+          {
+              if (aInfo.GetIsRememberPassword())
+              {
+                  if (!aPwContainerHelper.addRecord(
+                          rURL.getLength() ? rURL : rRequest.ServerName,
+                          rtl::OUString(), // empty u/p -> sys creds
+                          uno::Sequence< rtl::OUString >(),
+                          xIH,
+                          ePreferredRememberMode
+                              == ucb::RememberAuthentication_PERSISTENT))
+                  {
+                      xSupplyAuthentication->setRememberPassword(
+                          ucb::RememberAuthentication_NO);
+                  }
+              }
+              else if (eAlternateRememberMode
+                           == ucb::RememberAuthentication_SESSION)
+              {
+                  if (!aPwContainerHelper.addRecord(
+                          rURL.getLength() ? rURL : rRequest.ServerName,
+                          rtl::OUString(), // empty u/p -> sys creds
+                          uno::Sequence< rtl::OUString >(),
+                          xIH,
+                          false /* SESSION */))
+                  {
+                      xSupplyAuthentication->setRememberPassword(
+                          ucb::RememberAuthentication_NO);
+                  }
+              }
+          }
+          // Empty user name can not be valid:
+          else if (aInfo.GetUserName().Len() != 0)
+          {
+              uno::Sequence< rtl::OUString >
+                  aPassList(aInfo.GetAccount().Len() == 0 ? 1 : 2);
+              aPassList[0] = aInfo.GetPassword();
+              if (aInfo.GetAccount().Len() != 0)
+                  aPassList[1] = aInfo.GetAccount();
+
+              if (aInfo.GetIsRememberPassword())
+              {
+                  if (!aPwContainerHelper.addRecord(
+                          rURL.getLength() ? rURL : rRequest.ServerName,
+                          aInfo.GetUserName(),
+                          aPassList,
+                          xIH,
+                          ePreferredRememberMode
+                              == ucb::RememberAuthentication_PERSISTENT))
+                  {
+                      xSupplyAuthentication->setRememberPassword(
+                          ucb::RememberAuthentication_NO);
+                  }
+              }
+              else if (eAlternateRememberMode
+                           == ucb::RememberAuthentication_SESSION)
+              {
+                  if (!aPwContainerHelper.addRecord(
+                          rURL.getLength() ? rURL : rRequest.ServerName,
+                          aInfo.GetUserName(),
+                          aPassList,
+                          xIH,
+                          false /* SESSION */))
+                  {
+                      xSupplyAuthentication->setRememberPassword(
+                          ucb::RememberAuthentication_NO);
+                  }
+              }
+          }
+          break;
+
+    case ERRCODE_BUTTON_RETRY:
+        if (xRetry.is())
+            xRetry->select();
+        break;
+
+    default:
+        if (xAbort.is())
+            xAbort->select();
+        break;
+    }
+}
+
+void
+executeMasterPasswordDialog(
+    Window * pParent,
+    LoginErrorInfo & rInfo,
+    task::PasswordRequestMode nMode)
+        SAL_THROW((uno::RuntimeException))
+{
+    rtl::OString aMaster;
+    try
+    {
+        vos::OGuard aGuard(Application::GetSolarMutex());
+
+        std::auto_ptr< ResMgr > xManager(
+            ResMgr::CreateResMgr(CREATEVERSIONRESMGR_NAME(uui)));
+        if( nMode == task::PasswordRequestMode_PASSWORD_CREATE )
+        {
+            std::auto_ptr< MasterPasswordCreateDialog > xDialog(
+                new MasterPasswordCreateDialog(pParent, xManager.get()));
+            rInfo.SetResult(xDialog->Execute()
+                == RET_OK ? ERRCODE_BUTTON_OK : ERRCODE_BUTTON_CANCEL);
+            aMaster = rtl::OUStringToOString(
+                xDialog->GetMasterPassword(), RTL_TEXTENCODING_UTF8);
+        }
+        else
+        {
+            std::auto_ptr< MasterPasswordDialog > xDialog(
+                new MasterPasswordDialog(pParent, nMode, xManager.get()));
+            rInfo.SetResult(xDialog->Execute()
+                == RET_OK ? ERRCODE_BUTTON_OK : ERRCODE_BUTTON_CANCEL);
+            aMaster = rtl::OUStringToOString(
+                xDialog->GetMasterPassword(), RTL_TEXTENCODING_UTF8);
+        }
+    }
+    catch (std::bad_alloc const &)
+    {
+        throw uno::RuntimeException(
+                  rtl::OUString(RTL_CONSTASCII_USTRINGPARAM("out of memory")),
+                  uno::Reference< uno::XInterface >());
+    }
+
+    sal_uInt8 aKey[RTL_DIGEST_LENGTH_MD5];
+    rtl_digest_PBKDF2(aKey,
+                      RTL_DIGEST_LENGTH_MD5,
+                      reinterpret_cast< sal_uInt8 const * >(aMaster.getStr()),
+                      aMaster.getLength(),
+                      reinterpret_cast< sal_uInt8 const * >(
+                          "3B5509ABA6BC42D9A3A1F3DAD49E56A51"),
+                      32,
+                      1000);
+
+    rtl::OUStringBuffer aBuffer;
+    for (int i = 0; i < RTL_DIGEST_LENGTH_MD5; ++i)
+    {
+        aBuffer.append(static_cast< sal_Unicode >('a' + (aKey[i] >> 4)));
+        aBuffer.append(static_cast< sal_Unicode >('a' + (aKey[i] & 15)));
+    }
+    rInfo.SetPassword(aBuffer.makeStringAndClear());
+}
+
+void
+handleMasterPasswordRequest_(
+    Window * pParent,
+    task::PasswordRequestMode nMode,
+    uno::Sequence< uno::Reference< task::XInteractionContinuation > > const &
+        rContinuations)
+    SAL_THROW((uno::RuntimeException))
+{
+    uno::Reference< task::XInteractionRetry > xRetry;
+    uno::Reference< task::XInteractionAbort > xAbort;
+    uno::Reference< ucb::XInteractionSupplyAuthentication >
+        xSupplyAuthentication;
+    getContinuations(rContinuations, &xRetry, &xAbort, &xSupplyAuthentication);
+    LoginErrorInfo aInfo;
+
+    // in case of master password a hash code is returned
+    executeMasterPasswordDialog(pParent, aInfo, nMode);
+
+    switch (aInfo.GetResult())
+    {
+    case ERRCODE_BUTTON_OK:
+        if (xSupplyAuthentication.is())
+        {
+            if (xSupplyAuthentication->canSetPassword())
+                xSupplyAuthentication->setPassword(aInfo.GetPassword());
+            xSupplyAuthentication->select();
+        }
+        break;
+
+    case ERRCODE_BUTTON_RETRY:
+        if (xRetry.is())
+            xRetry->select();
+        break;
+
+    default:
+        if (xAbort.is())
+            xAbort->select();
+        break;
+    }
+}
+
+void
+executePasswordDialog(
+    Window * pParent,
+    LoginErrorInfo & rInfo,
+    task::PasswordRequestMode nMode,
+    ::rtl::OUString aDocName,
+    bool bMSCryptoMode,
+    bool bIsPasswordToModify )
+       SAL_THROW((uno::RuntimeException))
+{
+    try
+    {
+        vos::OGuard aGuard(Application::GetSolarMutex());
+
+        std::auto_ptr< ResMgr > xManager(
+            ResMgr::CreateResMgr(CREATEVERSIONRESMGR_NAME(uui)));
+        if( nMode == task::PasswordRequestMode_PASSWORD_CREATE )
+        {
+            const sal_uInt16 nMaxPasswdLen = bMSCryptoMode ? 15 : 0;   // 0 -> allow any length
+
+            VclAbstractDialogFactory * pFact = VclAbstractDialogFactory::Create();
+            AbstractPasswordToOpenModifyDialog *pTmp = pFact->CreatePasswordToOpenModifyDialog( pParent, 0, nMaxPasswdLen, bIsPasswordToModify );
+            std::auto_ptr< AbstractPasswordToOpenModifyDialog > pDialog( pTmp );
+
+            rInfo.SetResult( pDialog->Execute() == RET_OK ? ERRCODE_BUTTON_OK : ERRCODE_BUTTON_CANCEL );
+            rInfo.SetPassword( pDialog->GetPasswordToOpen() );
+            rInfo.SetPasswordToModify( pDialog->GetPasswordToModify() );
+            rInfo.SetRecommendToOpenReadonly( pDialog->IsRecommendToOpenReadonly() );
+        }
+        else
+        {
+            std::auto_ptr< PasswordDialog > pDialog(
+                new PasswordDialog( pParent, nMode, xManager.get(), aDocName, bIsPasswordToModify ) );
+
+            rInfo.SetResult( pDialog->Execute() == RET_OK ? ERRCODE_BUTTON_OK : ERRCODE_BUTTON_CANCEL );
+            rInfo.SetPassword( bIsPasswordToModify ? String() : pDialog->GetPassword() );
+            rInfo.SetPasswordToModify( bIsPasswordToModify ? pDialog->GetPassword() : String() );
+        }
+    }
+    catch (std::bad_alloc const &)
+    {
+        throw uno::RuntimeException(
+            rtl::OUString(RTL_CONSTASCII_USTRINGPARAM("out of memory")),
+            uno::Reference< uno::XInterface>());
+    }
+}
+
+void
+handlePasswordRequest_(
+    Window * pParent,
+    task::PasswordRequestMode nMode,
+    uno::Sequence< uno::Reference< task::XInteractionContinuation > > const &
+        rContinuations,
+    ::rtl::OUString aDocumentName,
+    bool bMSCryptoMode,
+    bool bIsPasswordToModify )
+    SAL_THROW((uno::RuntimeException))
+{
+    uno::Reference< task::XInteractionRetry > xRetry;
+    uno::Reference< task::XInteractionAbort > xAbort;
+    uno::Reference< task::XInteractionPassword > xPassword;
+    uno::Reference< task::XInteractionPassword2 > xPassword2;
+    getContinuations(rContinuations, &xRetry, &xAbort, &xPassword2, &xPassword);
+
+    if ( xPassword2.is() && !xPassword.is() )
+        xPassword.set( xPassword2, uno::UNO_QUERY_THROW );
+
+    LoginErrorInfo aInfo;
+
+    executePasswordDialog( pParent, aInfo, nMode,
+            aDocumentName, bMSCryptoMode, bIsPasswordToModify );
+
+    switch (aInfo.GetResult())
+    {
+    case ERRCODE_BUTTON_OK:
+        OSL_ENSURE( !bIsPasswordToModify || xPassword2.is(), "PasswordToModify is requested, but there is no Interaction!" );
+        if (xPassword.is())
+        {
+            if (xPassword2.is())
+            {
+                xPassword2->setPasswordToModify( aInfo.GetPasswordToModify() );
+                xPassword2->setRecommendReadOnly( aInfo.IsRecommendToOpenReadonly() );
+            }
+
+            xPassword->setPassword(aInfo.GetPassword());
+            xPassword->select();
+        }
+        break;
+
+    case ERRCODE_BUTTON_RETRY:
+        if (xRetry.is())
+            xRetry->select();
+        break;
+
+    default:
+        if (xAbort.is())
+            xAbort->select();
+        break;
+    }
+}
+
+} // namespace
+
+bool
+UUIInteractionHelper::handleAuthenticationRequest(
+    uno::Reference< task::XInteractionRequest > const & rRequest)
+    SAL_THROW((uno::RuntimeException))
+{
+    uno::Any aAnyRequest(rRequest->getRequest());
+
+    ucb::URLAuthenticationRequest aURLAuthenticationRequest;
+    if (aAnyRequest >>= aURLAuthenticationRequest)
+    {
+        handleAuthenticationRequest_(getParentProperty(),
+                                     getInteractionHandler(),
+                                     m_xServiceFactory,
+                                     aURLAuthenticationRequest,
+                                     rRequest->getContinuations(),
+                                     aURLAuthenticationRequest.URL);
+        return true;
+    }
+
+    ucb::AuthenticationRequest aAuthenticationRequest;
+    if (aAnyRequest >>= aAuthenticationRequest)
+    {
+        handleAuthenticationRequest_(getParentProperty(),
+                                     getInteractionHandler(),
+                                     m_xServiceFactory,
+                                     aAuthenticationRequest,
+                                     rRequest->getContinuations(),
+                                     rtl::OUString());
+        return true;
+    }
+    return false;
+}
+
+bool
+UUIInteractionHelper::handleMasterPasswordRequest(
+    uno::Reference< task::XInteractionRequest > const & rRequest)
+    SAL_THROW((uno::RuntimeException))
+{
+    uno::Any aAnyRequest(rRequest->getRequest());
+
+    task::MasterPasswordRequest aMasterPasswordRequest;
+    if (aAnyRequest >>= aMasterPasswordRequest)
+    {
+        handleMasterPasswordRequest_(getParentProperty(),
+                                     aMasterPasswordRequest.Mode,
+                                     rRequest->getContinuations());
+        return true;
+    }
+    return false;
+}
+
+bool
+UUIInteractionHelper::handlePasswordRequest(
+    uno::Reference< task::XInteractionRequest > const & rRequest)
+    SAL_THROW((uno::RuntimeException))
+{
+    // parameters to be filled for the call to handlePasswordRequest_
+    Window * pParent = getParentProperty();
+    task::PasswordRequestMode nMode = task::PasswordRequestMode_PASSWORD_ENTER;
+    uno::Sequence< uno::Reference< task::XInteractionContinuation > > const & rContinuations = rRequest->getContinuations();
+    ::rtl::OUString aDocumentName;
+    bool bMSCryptoMode          = false;
+    bool bIsPasswordToModify    = false;
+    
+    bool bDoHandleRequest = false;
+
+    uno::Any aAnyRequest(rRequest->getRequest());
+
+    task::DocumentPasswordRequest2 aDocumentPasswordRequest2;
+    if (!bDoHandleRequest && (aAnyRequest >>= aDocumentPasswordRequest2))
+    {
+        nMode               = aDocumentPasswordRequest2.Mode;
+        aDocumentName       = aDocumentPasswordRequest2.Name;
+        OSL_ENSURE( bMSCryptoMode == false, "bMSCryptoMode should be false" );
+        bIsPasswordToModify = aDocumentPasswordRequest2.IsRequestPasswordToModify;
+
+        bDoHandleRequest = true;
+    }
+
+    task::DocumentPasswordRequest aDocumentPasswordRequest;
+    if (!bDoHandleRequest && (aAnyRequest >>= aDocumentPasswordRequest))
+    {
+        nMode               = aDocumentPasswordRequest.Mode;
+        aDocumentName       = aDocumentPasswordRequest.Name;
+        OSL_ENSURE( bMSCryptoMode == false, "bMSCryptoMode should be false" );
+        OSL_ENSURE( bIsPasswordToModify == false, "bIsPasswordToModify should be false" );
+
+        bDoHandleRequest = true;
+    }
+
+    task::DocumentMSPasswordRequest2 aDocumentMSPasswordRequest2;
+    if (!bDoHandleRequest && (aAnyRequest >>= aDocumentMSPasswordRequest2))
+    {
+        nMode               = aDocumentMSPasswordRequest2.Mode;
+        aDocumentName       = aDocumentMSPasswordRequest2.Name;
+        bMSCryptoMode       = true;
+        bIsPasswordToModify = aDocumentMSPasswordRequest2.IsRequestPasswordToModify;
+
+        bDoHandleRequest = true;
+    }
+    
+    task::DocumentMSPasswordRequest aDocumentMSPasswordRequest;
+    if (!bDoHandleRequest && (aAnyRequest >>= aDocumentMSPasswordRequest))
+    {
+        nMode               = aDocumentMSPasswordRequest.Mode;
+        aDocumentName       = aDocumentMSPasswordRequest.Name;
+        bMSCryptoMode       = true;
+        OSL_ENSURE( bIsPasswordToModify == false, "bIsPasswordToModify should be false" );
+
+        bDoHandleRequest = true;
+    }
+
+    if (bDoHandleRequest)
+    {
+        handlePasswordRequest_( pParent, nMode, rContinuations, 
+                aDocumentName, bMSCryptoMode, bIsPasswordToModify );
+        return true;
+    }
+
+    task::PasswordRequest aPasswordRequest;
+    if( aAnyRequest >>= aPasswordRequest )
+    {
+        handlePasswordRequest_(getParentProperty(),
+                               aPasswordRequest.Mode,
+                               rRequest->getContinuations(),
+                               rtl::OUString(),
+                               false /* bool bMSCryptoMode */);
+        return true;
+    }
+
+    return false;
+}
+