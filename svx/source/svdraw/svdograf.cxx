/* -*- Mode: C++; tab-width: 4; indent-tabs-mode: nil; c-basic-offset: 4 -*- */
/*************************************************************************
 *
 * DO NOT ALTER OR REMOVE COPYRIGHT NOTICES OR THIS FILE HEADER.
 *
 * Copyright 2000, 2010 Oracle and/or its affiliates.
 *
 * OpenOffice.org - a multi-platform office productivity suite
 *
 * This file is part of OpenOffice.org.
 *
 * OpenOffice.org is free software: you can redistribute it and/or modify
 * it under the terms of the GNU Lesser General Public License version 3
 * only, as published by the Free Software Foundation.
 *
 * OpenOffice.org is distributed in the hope that it will be useful,
 * but WITHOUT ANY WARRANTY; without even the implied warranty of
 * MERCHANTABILITY or FITNESS FOR A PARTICULAR PURPOSE.  See the
 * GNU Lesser General Public License version 3 for more details
 * (a copy is included in the LICENSE file that accompanied this code).
 *
 * You should have received a copy of the GNU Lesser General Public License
 * version 3 along with OpenOffice.org.  If not, see
 * <http://www.openoffice.org/license.html>
 * for a copy of the LGPLv3 License.
 *
 ************************************************************************/

// MARKER(update_precomp.py): autogen include statement, do not remove
#include "precompiled_svx.hxx"

#define _ANIMATION
#include <unotools/streamwrap.hxx>

#include <sfx2/lnkbase.hxx>
#include <math.h>
#include <vcl/salbtype.hxx>
#include <sot/formats.hxx>
#include <sot/storage.hxx>
#include <unotools/ucbstreamhelper.hxx>
#include <unotools/localfilehelper.hxx>
#include <svl/style.hxx>
#include <svtools/filter.hxx>
#include <svl/urihelper.hxx>
#include <svtools/grfmgr.hxx>
#include <vcl/svapp.hxx>

#include <sfx2/linkmgr.hxx>
#include <sfx2/docfile.hxx>
#include <svx/svdetc.hxx>
#include "svx/svdglob.hxx"
#include "svx/svdstr.hrc"
#include <svx/svdpool.hxx>
#include <svx/svdmodel.hxx>
#include <svx/svdpage.hxx>
#include <svx/svdmrkv.hxx>
#include <svx/svdpagv.hxx>
#include "svx/svdviter.hxx"
#include <svx/svdview.hxx>
#include "svtools/filter.hxx"
#include <svx/svdograf.hxx>
#include <svx/svdogrp.hxx>
#include <svx/xbitmap.hxx>
#include <svx/xbtmpit.hxx>
#include <svx/xflbmtit.hxx>
#include <svx/svdundo.hxx>
#include "svdfmtf.hxx"
#include <svx/sdgcpitm.hxx>
#include <editeng/eeitem.hxx>
#include <svx/sdr/properties/graphicproperties.hxx>
#include <svx/sdr/contact/viewcontactofgraphic.hxx>
#include <basegfx/polygon/b2dpolygon.hxx>
#include <basegfx/polygon/b2dpolygontools.hxx>
#include <osl/thread.hxx>

using namespace ::com::sun::star::uno;
using namespace ::com::sun::star::io;

// -----------
// - Defines -
// -----------

#define GRAFSTREAMPOS_INVALID   0xffffffff
#define SWAPGRAPHIC_TIMEOUT     5000


// ------------------
// - SdrGraphicLink -
// ------------------


const Graphic ImpLoadLinkedGraphic( const String& rFileName, const String& rFilterName )
{
    Graphic aGraphic;

    SfxMedium xMed( rFileName, STREAM_STD_READ, sal_True );
    xMed.DownLoad();

    SvStream* pInStrm = xMed.GetInStream();
    if ( pInStrm )
    {
        pInStrm->Seek( STREAM_SEEK_TO_BEGIN );
        GraphicFilter* pGF = GraphicFilter::GetGraphicFilter();

        const sal_uInt16 nFilter = rFilterName.Len() && pGF->GetImportFormatCount()
                            ? pGF->GetImportFormatNumber( rFilterName )
                            : GRFILTER_FORMAT_DONTKNOW;

        String aEmptyStr;
        com::sun::star::uno::Sequence< com::sun::star::beans::PropertyValue > aFilterData( 1 );

        // Room for improvment:
        // As this is a linked graphic the GfxLink is not needed if saving/loading our own format.
        // But this link is required by some filters to access the native graphic (pdf export/ms export),
        // there we should create a new service to provide this data if needed
        aFilterData[ 0 ].Name = rtl::OUString( RTL_CONSTASCII_USTRINGPARAM( "CreateNativeLink" ) );
        aFilterData[ 0 ].Value = Any( sal_True );
        pGF->ImportGraphic( aGraphic, aEmptyStr, *pInStrm, nFilter, NULL, 0, &aFilterData );
    }
    return aGraphic;
}

class SdrGraphicUpdater;
class SdrGraphicLink : public sfx2::SvBaseLink
{
    SdrGrafObj*         pGrafObj;
    SdrGraphicUpdater*  pGraphicUpdater;

public:
                        SdrGraphicLink(SdrGrafObj* pObj);
    virtual             ~SdrGraphicLink();

    virtual void        Closed();
    virtual void        DataChanged( const String& rMimeType,
                                const ::com::sun::star::uno::Any & rValue );
    void                DataChanged( const Graphic& rGraphic );

    sal_Bool                Connect() { return 0 != GetRealObject(); }
    void                UpdateAsynchron();
    void                RemoveGraphicUpdater();
};

class SdrGraphicUpdater : public ::osl::Thread
{
public:
    SdrGraphicUpdater( const String& rFileName, const String& rFilterName, SdrGraphicLink& );
    virtual ~SdrGraphicUpdater( void );

    void SAL_CALL Terminate( void );

    sal_Bool GraphicLinkChanged( const String& rFileName ){ return mrFileName != rFileName; };

protected:

    /** is called from the inherited create method and acts as the
        main function of this thread.
    */
    virtual void SAL_CALL run(void);

    /** Called after the thread is terminated via the terminate
        method.  Used to kill the thread by calling delete on this.
    */
    virtual void SAL_CALL onTerminated(void);

private:

    ::osl::Mutex    maMutex;
    const String&   mrFileName;
    const String&   mrFilterName;
    SdrGraphicLink& mrGraphicLink;

    volatile bool mbIsTerminated;
};

SdrGraphicUpdater::SdrGraphicUpdater( const String& rFileName, const String& rFilterName, SdrGraphicLink& rGraphicLink )
: mrFileName( rFileName )
, mrFilterName( rFilterName )
, mrGraphicLink( rGraphicLink )
, mbIsTerminated( sal_False )
{
    create();
}

SdrGraphicUpdater::~SdrGraphicUpdater( void )
{
}

void SdrGraphicUpdater::Terminate()
{
    ::osl::MutexGuard aGuard( maMutex );
    mbIsTerminated = sal_True;
}

void SAL_CALL SdrGraphicUpdater::onTerminated(void)
{
    delete this;
}

void SAL_CALL SdrGraphicUpdater::run(void)
{
    Graphic aGraphic( ImpLoadLinkedGraphic( mrFileName, mrFilterName ) );
    ::osl::MutexGuard aGuard(maMutex);
    SolarMutexGuard aSolarGuard;
    if ( !mbIsTerminated )
    {
        mrGraphicLink.DataChanged( aGraphic );
        mrGraphicLink.RemoveGraphicUpdater();
    }
}

// -----------------------------------------------------------------------------

SdrGraphicLink::SdrGraphicLink(SdrGrafObj* pObj)
: ::sfx2::SvBaseLink( ::sfx2::LINKUPDATE_ONCALL, SOT_FORMATSTR_ID_SVXB )
, pGrafObj( pObj )
, pGraphicUpdater( NULL )
{
    SetSynchron( sal_False );
}

// -----------------------------------------------------------------------------

SdrGraphicLink::~SdrGraphicLink()
{
    if ( pGraphicUpdater )
        pGraphicUpdater->Terminate();
}

// -----------------------------------------------------------------------------

void SdrGraphicLink::DataChanged( const Graphic& rGraphic )
{
    pGrafObj->ImpSetLinkedGraphic( rGraphic );
}

// -----------------------------------------------------------------------------

void SdrGraphicLink::RemoveGraphicUpdater()
{
    pGraphicUpdater = NULL;
}

// -----------------------------------------------------------------------------

void SdrGraphicLink::DataChanged( const String& rMimeType,
                                const ::com::sun::star::uno::Any & rValue )
{
    SdrModel*       pModel      = pGrafObj ? pGrafObj->GetModel() : 0;
    sfx2::LinkManager* pLinkManager= pModel  ? pModel->GetLinkManager() : 0;

    if( pLinkManager && rValue.hasValue() )
    {
        pLinkManager->GetDisplayNames( this, 0, &pGrafObj->aFileName, 0, &pGrafObj->aFilterName );

        Graphic aGraphic;
        if( sfx2::LinkManager::GetGraphicFromAny( rMimeType, rValue, aGraphic ))
        {
               pGrafObj->NbcSetGraphic( aGraphic );
            pGrafObj->ActionChanged();
        }
        else if( SotExchange::GetFormatIdFromMimeType( rMimeType ) != sfx2::LinkManager::RegisterStatusInfoId() )
        {
            // broadcasting, to update slidesorter
            pGrafObj->BroadcastObjectChange();
        }
    }
}

// -----------------------------------------------------------------------------

void SdrGraphicLink::Closed()
{
    // Die Verbindung wird aufgehoben; pLink des Objekts auf NULL setzen, da die Link-Instanz ja gerade destruiert wird.
    pGrafObj->ForceSwapIn();
    pGrafObj->pGraphicLink=NULL;
    pGrafObj->ReleaseGraphicLink();
    SvBaseLink::Closed();
}

// -----------------------------------------------------------------------------

void SdrGraphicLink::UpdateAsynchron()
{
    if( GetObj() )
    {
        if ( pGraphicUpdater )
        {
            if ( pGraphicUpdater->GraphicLinkChanged( pGrafObj->GetFileName() ) )
            {
                pGraphicUpdater->Terminate();
                pGraphicUpdater = new SdrGraphicUpdater( pGrafObj->GetFileName(), pGrafObj->GetFilterName(), *this );
            }
        }
        else
            pGraphicUpdater = new SdrGraphicUpdater( pGrafObj->GetFileName(), pGrafObj->GetFilterName(), *this );
    }
}

// --------------
// - SdrGrafObj -
// --------------

//////////////////////////////////////////////////////////////////////////////
// BaseProperties section

sdr::properties::BaseProperties* SdrGrafObj::CreateObjectSpecificProperties()
{
    return new sdr::properties::GraphicProperties(*this);
}

//////////////////////////////////////////////////////////////////////////////
// DrawContact section

sdr::contact::ViewContact* SdrGrafObj::CreateObjectSpecificViewContact()
{
    return new sdr::contact::ViewContactOfGraphic(*this);
}

//////////////////////////////////////////////////////////////////////////////

TYPEINIT1(SdrGrafObj,SdrRectObj);

// -----------------------------------------------------------------------------

SdrGrafObj::SdrGrafObj()
:   SdrRectObj(),
    pGraphicLink    ( NULL ),
    bMirrored       ( sal_False )
{
    pGraphic = new GraphicObject;
    pGraphic->SetSwapStreamHdl( LINK( this, SdrGrafObj, ImpSwapHdl ), SWAPGRAPHIC_TIMEOUT );
    bNoShear = sal_True;

    // #111096#
    mbGrafAnimationAllowed = sal_True;

    // #i25616#
    mbLineIsOutsideGeometry = sal_True;
    mbInsidePaint = sal_False;
    mbIsPreview = sal_False;

    // #i25616#
    mbSupportTextIndentingOnLineWidthChange = sal_False;
}

// -----------------------------------------------------------------------------

SdrGrafObj::SdrGrafObj(const Graphic& rGrf, const Rectangle& rRect)
:   SdrRectObj      ( rRect ),
    pGraphicLink    ( NULL ),
    bMirrored       ( sal_False )
{
    pGraphic = new GraphicObject( rGrf );
    pGraphic->SetSwapStreamHdl( LINK( this, SdrGrafObj, ImpSwapHdl ), SWAPGRAPHIC_TIMEOUT );
    bNoShear = sal_True;

    // #111096#
    mbGrafAnimationAllowed = sal_True;

    // #i25616#
    mbLineIsOutsideGeometry = sal_True;
    mbInsidePaint = sal_False;
    mbIsPreview = sal_False;

    // #i25616#
    mbSupportTextIndentingOnLineWidthChange = sal_False;
}

// -----------------------------------------------------------------------------

SdrGrafObj::SdrGrafObj( const Graphic& rGrf )
:   SdrRectObj(),
    pGraphicLink    ( NULL ),
    bMirrored       ( sal_False )
{
    pGraphic = new GraphicObject( rGrf );
    pGraphic->SetSwapStreamHdl( LINK( this, SdrGrafObj, ImpSwapHdl ), SWAPGRAPHIC_TIMEOUT );
    bNoShear = sal_True;

    // #111096#
    mbGrafAnimationAllowed = sal_True;

    // #i25616#
    mbLineIsOutsideGeometry = sal_True;
    mbInsidePaint = sal_False;
    mbIsPreview = sal_False;

    // #i25616#
    mbSupportTextIndentingOnLineWidthChange = sal_False;
}

// -----------------------------------------------------------------------------

SdrGrafObj::~SdrGrafObj()
{
    delete pGraphic;
    ImpLinkAbmeldung();
}

// -----------------------------------------------------------------------------

void SdrGrafObj::SetGraphicObject( const GraphicObject& rGrfObj )
{
    *pGraphic = rGrfObj;
    pGraphic->SetSwapStreamHdl( LINK( this, SdrGrafObj, ImpSwapHdl ), SWAPGRAPHIC_TIMEOUT );
    pGraphic->SetUserData();
    mbIsPreview = sal_False;
    SetChanged();
    BroadcastObjectChange();
}

// -----------------------------------------------------------------------------

const GraphicObject& SdrGrafObj::GetGraphicObject(bool bForceSwapIn) const
{
    if(bForceSwapIn)
    {
        ForceSwapIn();
    }

    return *pGraphic;
}

// -----------------------------------------------------------------------------

void SdrGrafObj::NbcSetGraphic( const Graphic& rGrf )
{
    pGraphic->SetGraphic( rGrf );
    pGraphic->SetUserData();
    mbIsPreview = sal_False;
}

void SdrGrafObj::SetGraphic( const Graphic& rGrf )
{
    NbcSetGraphic(rGrf);
    SetChanged();
    BroadcastObjectChange();
}

// -----------------------------------------------------------------------------

const Graphic& SdrGrafObj::GetGraphic() const
{
    ForceSwapIn();
    return pGraphic->GetGraphic();
}

// -----------------------------------------------------------------------------

Graphic SdrGrafObj::GetTransformedGraphic( sal_uIntPtr nTransformFlags ) const
{
    // #107947# Refactored most of the code to GraphicObject, where
    // everybody can use e.g. the cropping functionality

    GraphicType     eType = GetGraphicType();
    MapMode         aDestMap( pModel->GetScaleUnit(), Point(), pModel->GetScaleFraction(), pModel->GetScaleFraction() );
    const Size      aDestSize( GetLogicRect().GetSize() );
    const sal_Bool      bMirror = ( nTransformFlags & SDRGRAFOBJ_TRANSFORMATTR_MIRROR ) != 0;
    const sal_Bool      bRotate = ( ( nTransformFlags & SDRGRAFOBJ_TRANSFORMATTR_ROTATE ) != 0 ) &&
        ( aGeo.nDrehWink && aGeo.nDrehWink != 18000 ) && ( GRAPHIC_NONE != eType );

    // #104115# Need cropping info earlier
    ( (SdrGrafObj*) this )->ImpSetAttrToGrafInfo();
    GraphicAttr aActAttr;

    if( SDRGRAFOBJ_TRANSFORMATTR_NONE != nTransformFlags &&
        GRAPHIC_NONE != eType )
    {
        // actually transform the graphic only in this case. On the
        // other hand, cropping will always happen
        aActAttr = aGrafInfo;

        if( bMirror )
        {
            sal_uInt16      nMirrorCase = ( aGeo.nDrehWink == 18000 ) ? ( bMirrored ? 3 : 4 ) : ( bMirrored ? 2 : 1 );
            bool bHMirr = nMirrorCase == 2 || nMirrorCase == 4;
            bool bVMirr = nMirrorCase == 3 || nMirrorCase == 4;

            aActAttr.SetMirrorFlags( ( bHMirr ? BMP_MIRROR_HORZ : 0 ) | ( bVMirr ? BMP_MIRROR_VERT : 0 ) );
        }

        if( bRotate )
            aActAttr.SetRotation( sal_uInt16(aGeo.nDrehWink / 10) );
    }

    // #107947# Delegate to moved code in GraphicObject
    return GetGraphicObject().GetTransformedGraphic( aDestSize, aDestMap, aActAttr );
}

// -----------------------------------------------------------------------------

GraphicType SdrGrafObj::GetGraphicType() const
{
    return pGraphic->GetType();
}

sal_Bool SdrGrafObj::IsAnimated() const
{
    return pGraphic->IsAnimated();
}

sal_Bool SdrGrafObj::IsEPS() const
{
    return pGraphic->IsEPS();
}

sal_Bool SdrGrafObj::IsRenderGraphic() const
{
    return pGraphic->IsRenderGraphic();
}

sal_Bool SdrGrafObj::HasRenderGraphic() const
{
    return pGraphic->HasRenderGraphic();
}

sal_Bool SdrGrafObj::IsSwappedOut() const
{
    return mbIsPreview ? sal_True : pGraphic->IsSwappedOut();
}

const MapMode& SdrGrafObj::GetGrafPrefMapMode() const
{
    return pGraphic->GetPrefMapMode();
}

const Size& SdrGrafObj::GetGrafPrefSize() const
{
    return pGraphic->GetPrefSize();
}

// -----------------------------------------------------------------------------

void SdrGrafObj::SetGrafStreamURL( const String& rGraphicStreamURL )
{
    mbIsPreview = sal_False;
    if( !rGraphicStreamURL.Len() )
    {
        pGraphic->SetUserData();
    }
    else if( pModel->IsSwapGraphics() )
    {
        pGraphic->SetUserData( rGraphicStreamURL );

        // set state of graphic object to 'swapped out'
        if( pGraphic->GetType() == GRAPHIC_NONE )
            pGraphic->SetSwapState();
    }
}

// -----------------------------------------------------------------------------

String SdrGrafObj::GetGrafStreamURL() const
{
    return pGraphic->GetUserData();
}

// -----------------------------------------------------------------------------

void SdrGrafObj::SetFileName(const String& rFileName)
{
    aFileName = rFileName;
    SetChanged();
}

// -----------------------------------------------------------------------------

void SdrGrafObj::SetFilterName(const String& rFilterName)
{
    aFilterName = rFilterName;
    SetChanged();
}

// -----------------------------------------------------------------------------

void SdrGrafObj::ForceSwapIn() const
{
    if( mbIsPreview )
    {
        // removing preview graphic
        const String aUserData( pGraphic->GetUserData() );

        Graphic aEmpty;
        pGraphic->SetGraphic( aEmpty );
        pGraphic->SetUserData( aUserData );
        pGraphic->SetSwapState();

        const_cast< SdrGrafObj* >( this )->mbIsPreview = sal_False;
    }
    if ( pGraphicLink && pGraphic->IsSwappedOut() )
        ImpUpdateGraphicLink( sal_False );
    else
        pGraphic->FireSwapInRequest();

    if( pGraphic->IsSwappedOut() ||
        ( pGraphic->GetType() == GRAPHIC_NONE ) ||
        ( pGraphic->GetType() == GRAPHIC_DEFAULT ) )
    {
        Graphic aDefaultGraphic;
        aDefaultGraphic.SetDefaultType();
        pGraphic->SetGraphic( aDefaultGraphic );
    }
}

// -----------------------------------------------------------------------------

void SdrGrafObj::ForceSwapOut() const
{
    pGraphic->FireSwapOutRequest();
}

// -----------------------------------------------------------------------------

void SdrGrafObj::ImpLinkAnmeldung()
{
    sfx2::LinkManager* pLinkManager = pModel != NULL ? pModel->GetLinkManager() : NULL;

    if( pLinkManager != NULL && pGraphicLink == NULL )
    {
        if( aFileName.Len() )
        {
            pGraphicLink = new SdrGraphicLink( this );
            pLinkManager->InsertFileLink( *pGraphicLink, OBJECT_CLIENT_GRF, aFileName, ( aFilterName.Len() ? &aFilterName : NULL ), NULL );
            pGraphicLink->Connect();
        }
    }
}

// -----------------------------------------------------------------------------

void SdrGrafObj::ImpLinkAbmeldung()
{
    sfx2::LinkManager* pLinkManager = pModel != NULL ? pModel->GetLinkManager() : NULL;

    if( pLinkManager != NULL && pGraphicLink!=NULL)
    {
        // Bei Remove wird *pGraphicLink implizit deleted
        pLinkManager->Remove( pGraphicLink );
        pGraphicLink=NULL;
    }
}

// -----------------------------------------------------------------------------

void SdrGrafObj::SetGraphicLink( const String& rFileName, const String& rFilterName )
{
    ImpLinkAbmeldung();
    aFileName = rFileName;
    aFilterName = rFilterName;
    ImpLinkAnmeldung();
    pGraphic->SetUserData();

    // #92205# A linked graphic is per definition swapped out (has to be loaded)
    pGraphic->SetSwapState();
}

// -----------------------------------------------------------------------------

void SdrGrafObj::ReleaseGraphicLink()
{
    ImpLinkAbmeldung();
    aFileName = String();
    aFilterName = String();
}

// -----------------------------------------------------------------------------

void SdrGrafObj::TakeObjInfo(SdrObjTransformInfoRec& rInfo) const
{
<<<<<<< HEAD
    bool bAnim = pGraphic->IsAnimated();
    bool bNoPresGrf = ( pGraphic->GetType() != GRAPHIC_NONE ) && !bEmptyPresObj;
=======
    FASTBOOL bAnim = pGraphic->IsAnimated();
    FASTBOOL bRenderGraphic = pGraphic->HasRenderGraphic();
    FASTBOOL bNoPresGrf = ( pGraphic->GetType() != GRAPHIC_NONE ) && !bEmptyPresObj;
>>>>>>> 86e7ed8c

    rInfo.bResizeFreeAllowed = aGeo.nDrehWink % 9000 == 0 ||
                               aGeo.nDrehWink % 18000 == 0 ||
                               aGeo.nDrehWink % 27000 == 0;

    rInfo.bResizePropAllowed = sal_True;
    rInfo.bRotateFreeAllowed = bNoPresGrf && !bAnim && !bRenderGraphic;
    rInfo.bRotate90Allowed = bNoPresGrf && !bAnim && !bRenderGraphic;
    rInfo.bMirrorFreeAllowed = bNoPresGrf && !bAnim && !bRenderGraphic;
    rInfo.bMirror45Allowed = bNoPresGrf && !bAnim && !bRenderGraphic;
    rInfo.bMirror90Allowed = !bEmptyPresObj && !bRenderGraphic;
    rInfo.bTransparenceAllowed = sal_False;
    rInfo.bGradientAllowed = sal_False;
    rInfo.bShearAllowed = sal_False;
    rInfo.bEdgeRadiusAllowed=sal_False;
    rInfo.bCanConvToPath = sal_False;
    rInfo.bCanConvToPathLineToArea = sal_False;
    rInfo.bCanConvToPolyLineToArea = sal_False;
    rInfo.bCanConvToPoly = !IsEPS() && !bRenderGraphic;
    rInfo.bCanConvToContour = (rInfo.bCanConvToPoly || LineGeometryUsageIsNecessary());
}

// -----------------------------------------------------------------------------

sal_uInt16 SdrGrafObj::GetObjIdentifier() const
{
    return sal_uInt16( OBJ_GRAF );
}

// -----------------------------------------------------------------------------

/* The graphic of the GraphicLink will be loaded. If it is called with
   bAsynchron = true then the graphic will be set later via DataChanged
*/
sal_Bool SdrGrafObj::ImpUpdateGraphicLink( sal_Bool bAsynchron ) const
{
    sal_Bool bRet = sal_False;
    if( pGraphicLink )
    {
        if ( bAsynchron )
            pGraphicLink->UpdateAsynchron();
        else
            pGraphicLink->DataChanged( ImpLoadLinkedGraphic( aFileName, aFilterName ) );
        bRet = sal_True;
    }
    return bRet;
}

// -----------------------------------------------------------------------------

void SdrGrafObj::ImpSetLinkedGraphic( const Graphic& rGraphic )
{
    const sal_Bool bIsChanged = GetModel()->IsChanged();
    NbcSetGraphic( rGraphic );
    ActionChanged();
    BroadcastObjectChange();
    GetModel()->SetChanged( bIsChanged );
}

// -----------------------------------------------------------------------------

void SdrGrafObj::TakeObjNameSingul(XubString& rName) const
{
    switch( pGraphic->GetType() )
    {
        case GRAPHIC_BITMAP:
        {
            const sal_uInt16 nId = ( ( pGraphic->IsTransparent() || ( (const SdrGrafTransparenceItem&) GetObjectItem( SDRATTR_GRAFTRANSPARENCE ) ).GetValue() ) ?
                                 ( IsLinkedGraphic() ? STR_ObjNameSingulGRAFBMPTRANSLNK : STR_ObjNameSingulGRAFBMPTRANS ) :
                                 ( IsLinkedGraphic() ? STR_ObjNameSingulGRAFBMPLNK : STR_ObjNameSingulGRAFBMP ) );

            rName=ImpGetResStr( nId );
        }
        break;

        case GRAPHIC_GDIMETAFILE:
            rName=ImpGetResStr( IsLinkedGraphic() ? STR_ObjNameSingulGRAFMTFLNK : STR_ObjNameSingulGRAFMTF );
        break;

        case GRAPHIC_NONE:
            rName=ImpGetResStr( IsLinkedGraphic() ? STR_ObjNameSingulGRAFNONELNK : STR_ObjNameSingulGRAFNONE );
        break;

        default:
            rName=ImpGetResStr(  IsLinkedGraphic() ? STR_ObjNameSingulGRAFLNK : STR_ObjNameSingulGRAF );
        break;
    }

    const String aName(GetName());

    if( aName.Len() )
    {
        rName.AppendAscii( " '" );
        rName += aName;
        rName += sal_Unicode( '\'' );
    }
}

// -----------------------------------------------------------------------------

void SdrGrafObj::TakeObjNamePlural( XubString& rName ) const
{
    switch( pGraphic->GetType() )
    {
        case GRAPHIC_BITMAP:
        {
            const sal_uInt16 nId = ( ( pGraphic->IsTransparent() || ( (const SdrGrafTransparenceItem&) GetObjectItem( SDRATTR_GRAFTRANSPARENCE ) ).GetValue() ) ?
                                 ( IsLinkedGraphic() ? STR_ObjNamePluralGRAFBMPTRANSLNK : STR_ObjNamePluralGRAFBMPTRANS ) :
                                 ( IsLinkedGraphic() ? STR_ObjNamePluralGRAFBMPLNK : STR_ObjNamePluralGRAFBMP ) );

            rName=ImpGetResStr( nId );
        }
        break;

        case GRAPHIC_GDIMETAFILE:
            rName=ImpGetResStr( IsLinkedGraphic() ? STR_ObjNamePluralGRAFMTFLNK : STR_ObjNamePluralGRAFMTF );
        break;

        case GRAPHIC_NONE:
            rName=ImpGetResStr( IsLinkedGraphic() ? STR_ObjNamePluralGRAFNONELNK : STR_ObjNamePluralGRAFNONE );
        break;

        default:
            rName=ImpGetResStr(  IsLinkedGraphic() ? STR_ObjNamePluralGRAFLNK : STR_ObjNamePluralGRAF );
        break;
    }

    const String aName(GetName());

    if( aName.Len() )
    {
        rName.AppendAscii( " '" );
        rName += aName;
        rName += sal_Unicode( '\'' );
    }
}

// -----------------------------------------------------------------------------

SdrObject* SdrGrafObj::getFullDragClone() const
{
    // call parent
    SdrGrafObj* pRetval = static_cast< SdrGrafObj* >(SdrRectObj::getFullDragClone());

    // #i103116# the full drag clone leads to problems
    // with linked graphics, so reset the link in this
    // temporary interaction object and load graphic
    if(pRetval && IsLinkedGraphic())
    {
        pRetval->ForceSwapIn();
        pRetval->ReleaseGraphicLink();
    }

    return pRetval;
}

SdrGrafObj* SdrGrafObj::Clone() const
{
    return CloneHelper< SdrGrafObj >();
}

SdrGrafObj& SdrGrafObj::operator=( const SdrGrafObj& rObj )
{
    if( this == &rObj )
        return *this;
    SdrRectObj::operator=( rObj );

    pGraphic->SetGraphic( rObj.GetGraphic(), &rObj.GetGraphicObject() );
    aCropRect = rObj.aCropRect;
    aFileName = rObj.aFileName;
    aFilterName = rObj.aFilterName;
    bMirrored = rObj.bMirrored;

    if( rObj.pGraphicLink != NULL)
    {
        SetGraphicLink( aFileName, aFilterName );
    }

    ImpSetAttrToGrafInfo();
    return *this;
}

// -----------------------------------------------------------------------------
// #i25616#

basegfx::B2DPolyPolygon SdrGrafObj::TakeXorPoly() const
{
    if(mbInsidePaint)
    {
        basegfx::B2DPolyPolygon aRetval;

        // take grown rectangle
        const sal_Int32 nHalfLineWidth(ImpGetLineWdt() / 2);
        const Rectangle aGrownRect(
            aRect.Left() - nHalfLineWidth,
            aRect.Top() - nHalfLineWidth,
            aRect.Right() + nHalfLineWidth,
            aRect.Bottom() + nHalfLineWidth);

        XPolygon aXPoly(ImpCalcXPoly(aGrownRect, GetEckenradius()));
        aRetval.append(aXPoly.getB2DPolygon());

        return aRetval;
    }
    else
    {
        // call parent
        return SdrRectObj::TakeXorPoly();
    }
}

// -----------------------------------------------------------------------------

sal_uInt32 SdrGrafObj::GetHdlCount() const
{
    return 8L;
}

// -----------------------------------------------------------------------------

SdrHdl* SdrGrafObj::GetHdl(sal_uInt32 nHdlNum) const
{
    return SdrRectObj::GetHdl( nHdlNum + 1L );
}

// -----------------------------------------------------------------------------

void SdrGrafObj::NbcResize(const Point& rRef, const Fraction& xFact, const Fraction& yFact)
{
    SdrRectObj::NbcResize( rRef, xFact, yFact );

    bool bMirrX = xFact.GetNumerator() < 0;
    bool bMirrY = yFact.GetNumerator() < 0;

    if( bMirrX != bMirrY )
        bMirrored = !bMirrored;
}

// -----------------------------------------------------------------------------

void SdrGrafObj::NbcRotate(const Point& rRef, long nWink, double sn, double cs)
{
    SdrRectObj::NbcRotate(rRef,nWink,sn,cs);
}

// -----------------------------------------------------------------------------

void SdrGrafObj::NbcMirror(const Point& rRef1, const Point& rRef2)
{
    SdrRectObj::NbcMirror(rRef1,rRef2);
    bMirrored = !bMirrored;
}

// -----------------------------------------------------------------------------

void SdrGrafObj::NbcShear(const Point& rRef, long nWink, double tn, bool bVShear)
{
    SdrRectObj::NbcRotate( rRef, nWink, tn, bVShear );
}

// -----------------------------------------------------------------------------

void SdrGrafObj::NbcSetSnapRect(const Rectangle& rRect)
{
    SdrRectObj::NbcSetSnapRect(rRect);
}

// -----------------------------------------------------------------------------

void SdrGrafObj::NbcSetLogicRect( const Rectangle& rRect)
{
    SdrRectObj::NbcSetLogicRect(rRect);
}

// -----------------------------------------------------------------------------

SdrObjGeoData* SdrGrafObj::NewGeoData() const
{
    return new SdrGrafObjGeoData;
}

// -----------------------------------------------------------------------------

void SdrGrafObj::SaveGeoData(SdrObjGeoData& rGeo) const
{
    SdrRectObj::SaveGeoData(rGeo);
    SdrGrafObjGeoData& rGGeo=(SdrGrafObjGeoData&)rGeo;
    rGGeo.bMirrored=bMirrored;
}

// -----------------------------------------------------------------------------

void SdrGrafObj::RestGeoData(const SdrObjGeoData& rGeo)
{
    Size        aSizMerk( aRect.GetSize() );

    SdrRectObj::RestGeoData(rGeo);
    SdrGrafObjGeoData& rGGeo=(SdrGrafObjGeoData&)rGeo;
    bMirrored=rGGeo.bMirrored;
}

// -----------------------------------------------------------------------------

void SdrGrafObj::SetPage( SdrPage* pNewPage )
{
    bool bRemove = pNewPage == NULL && pPage != NULL;
    bool bInsert = pNewPage != NULL && pPage == NULL;

    if( bRemove )
    {
        // hier kein SwapIn noetig, weil wenn nicht geladen, dann auch nicht animiert.
        if( pGraphic->IsAnimated())
            pGraphic->StopAnimation();

        if( pGraphicLink != NULL )
            ImpLinkAbmeldung();
    }

    SdrRectObj::SetPage( pNewPage );

    if(aFileName.Len() && bInsert)
        ImpLinkAnmeldung();
}

// -----------------------------------------------------------------------------

void SdrGrafObj::SetModel( SdrModel* pNewModel )
{
    bool bChg = pNewModel != pModel;

    if( bChg )
    {
        if( pGraphic->HasUserData() )
        {
            ForceSwapIn();
            pGraphic->SetUserData();
        }

        if( pGraphicLink != NULL )
            ImpLinkAbmeldung();
    }

    // Model umsetzen
    SdrRectObj::SetModel(pNewModel);

    if( bChg && aFileName.Len() )
        ImpLinkAnmeldung();
}

// -----------------------------------------------------------------------------

void SdrGrafObj::StartAnimation( OutputDevice* /*pOutDev*/, const Point& /*rPoint*/, const Size& /*rSize*/, long /*nExtraData*/)
{
    // #111096#
    // use new graf animation
    SetGrafAnimationAllowed(sal_True);
}

// -----------------------------------------------------------------------------

void SdrGrafObj::StopAnimation(OutputDevice* /*pOutDev*/, long /*nExtraData*/)
{
    // #111096#
    // use new graf animation
    SetGrafAnimationAllowed(sal_False);
}

// -----------------------------------------------------------------------------

bool SdrGrafObj::HasGDIMetaFile() const
{
    return( pGraphic->GetType() == GRAPHIC_GDIMETAFILE );
}

// -----------------------------------------------------------------------------

const GDIMetaFile* SdrGrafObj::GetGDIMetaFile() const
{
    OSL_FAIL( "Invalid return value! Don't use it! (KA)" );
    return &GetGraphic().GetGDIMetaFile();
}

// -----------------------------------------------------------------------------

SdrObject* SdrGrafObj::DoConvertToPolyObj(sal_Bool bBezier) const
{
    SdrObject* pRetval = NULL;

    switch( GetGraphicType() )
    {
        case GRAPHIC_GDIMETAFILE:
        {
            // NUR die aus dem MetaFile erzeugbaren Objekte in eine Gruppe packen und zurueckliefern
            SdrObjGroup*            pGrp = new SdrObjGroup();
            ImpSdrGDIMetaFileImport aFilter(*GetModel());
            Point                   aOutPos( aRect.TopLeft() );
            const Size              aOutSiz( aRect.GetSize() );

            aFilter.SetScaleRect(GetSnapRect());
            aFilter.SetLayer(GetLayer());

            sal_uInt32 nInsAnz = aFilter.DoImport(GetTransformedGraphic().GetGDIMetaFile(), *pGrp->GetSubList(), 0);
            if(nInsAnz)
            {
                pRetval = pGrp;
                pGrp->NbcSetLayer(GetLayer());
                pGrp->SetModel(GetModel());
                pRetval = ImpConvertAddText(pRetval, bBezier);

                // convert all children
                if( pRetval )
                {
                    SdrObject* pHalfDone = pRetval;
                    pRetval = pHalfDone->DoConvertToPolyObj(bBezier);
                    SdrObject::Free( pHalfDone ); // resulting object is newly created

                    if( pRetval )
                    {
                        // flatten subgroups. As we call
                        // DoConvertToPolyObj() on the resulting group
                        // objects, subgroups can exist (e.g. text is
                        // a group object for every line).
                        SdrObjList* pList = pRetval->GetSubList();
                        if( pList )
                            pList->FlattenGroups();
                    }
                }
            }
            else
                delete pGrp;
            break;
        }
        case GRAPHIC_BITMAP:
        {
            // Grundobjekt kreieren und Fuellung ergaenzen
            pRetval = SdrRectObj::DoConvertToPolyObj(bBezier);

            // Bitmap als Attribut retten
            if(pRetval)
            {
                // Bitmap als Fuellung holen
                SfxItemSet aSet(GetObjectItemSet());

                aSet.Put(XFillStyleItem(XFILL_BITMAP));
                Bitmap aBitmap( GetTransformedGraphic().GetBitmap() );
                XOBitmap aXBmp(aBitmap, XBITMAP_STRETCH);
                aSet.Put(XFillBitmapItem(String(), aXBmp));
                aSet.Put(XFillBmpTileItem(sal_False));

                pRetval->SetMergedItemSet(aSet);
            }
            break;
        }
        case GRAPHIC_NONE:
        case GRAPHIC_DEFAULT:
        {
            pRetval = SdrRectObj::DoConvertToPolyObj(bBezier);
            break;
        }
    }

    return pRetval;
}

// -----------------------------------------------------------------------------

void SdrGrafObj::Notify( SfxBroadcaster& rBC, const SfxHint& rHint )
{
    SetXPolyDirty();
    SdrRectObj::Notify( rBC, rHint );
    ImpSetAttrToGrafInfo();
}

void SdrGrafObj::ImpSetAttrToGrafInfo()
{
    const SfxItemSet& rSet = GetObjectItemSet();
    const sal_uInt16 nTrans = ( (SdrGrafTransparenceItem&) rSet.Get( SDRATTR_GRAFTRANSPARENCE ) ).GetValue();
    const SdrGrafCropItem&  rCrop = (const SdrGrafCropItem&) rSet.Get( SDRATTR_GRAFCROP );

    aGrafInfo.SetLuminance( ( (SdrGrafLuminanceItem&) rSet.Get( SDRATTR_GRAFLUMINANCE ) ).GetValue() );
    aGrafInfo.SetContrast( ( (SdrGrafContrastItem&) rSet.Get( SDRATTR_GRAFCONTRAST ) ).GetValue() );
    aGrafInfo.SetChannelR( ( (SdrGrafRedItem&) rSet.Get( SDRATTR_GRAFRED ) ).GetValue() );
    aGrafInfo.SetChannelG( ( (SdrGrafGreenItem&) rSet.Get( SDRATTR_GRAFGREEN ) ).GetValue() );
    aGrafInfo.SetChannelB( ( (SdrGrafBlueItem&) rSet.Get( SDRATTR_GRAFBLUE ) ).GetValue() );
    aGrafInfo.SetGamma( ( (SdrGrafGamma100Item&) rSet.Get( SDRATTR_GRAFGAMMA ) ).GetValue() * 0.01 );
    aGrafInfo.SetTransparency( (sal_uInt8) FRound( Min( nTrans, (sal_uInt16) 100 )  * 2.55 ) );
    aGrafInfo.SetInvert( ( (SdrGrafInvertItem&) rSet.Get( SDRATTR_GRAFINVERT ) ).GetValue() );
    aGrafInfo.SetDrawMode( ( (SdrGrafModeItem&) rSet.Get( SDRATTR_GRAFMODE ) ).GetValue() );
    aGrafInfo.SetCrop( rCrop.GetLeft(), rCrop.GetTop(), rCrop.GetRight(), rCrop.GetBottom() );

    SetXPolyDirty();
    SetRectsDirty();
}

// -----------------------------------------------------------------------------

void SdrGrafObj::ImpSetGrafInfoToAttr()
{
    SetObjectItem( SdrGrafLuminanceItem( aGrafInfo.GetLuminance() ) );
    SetObjectItem( SdrGrafContrastItem( aGrafInfo.GetContrast() ) );
    SetObjectItem( SdrGrafRedItem( aGrafInfo.GetChannelR() ) );
    SetObjectItem( SdrGrafGreenItem( aGrafInfo.GetChannelG() ) );
    SetObjectItem( SdrGrafBlueItem( aGrafInfo.GetChannelB() ) );
    SetObjectItem( SdrGrafGamma100Item( FRound( aGrafInfo.GetGamma() * 100.0 ) ) );
    SetObjectItem( SdrGrafTransparenceItem( (sal_uInt16) FRound( aGrafInfo.GetTransparency() / 2.55 ) ) );
    SetObjectItem( SdrGrafInvertItem( aGrafInfo.IsInvert() ) );
    SetObjectItem( SdrGrafModeItem( aGrafInfo.GetDrawMode() ) );
    SetObjectItem( SdrGrafCropItem( aGrafInfo.GetLeftCrop(), aGrafInfo.GetTopCrop(), aGrafInfo.GetRightCrop(), aGrafInfo.GetBottomCrop() ) );
}

// -----------------------------------------------------------------------------

void SdrGrafObj::AdjustToMaxRect( const Rectangle& rMaxRect, bool bShrinkOnly )
{
    Size aSize;
    Size aMaxSize( rMaxRect.GetSize() );
    if ( pGraphic->GetPrefMapMode().GetMapUnit() == MAP_PIXEL )
        aSize = Application::GetDefaultDevice()->PixelToLogic( pGraphic->GetPrefSize(), MAP_100TH_MM );
    else
        aSize = OutputDevice::LogicToLogic( pGraphic->GetPrefSize(),
                                            pGraphic->GetPrefMapMode(),
                                            MapMode( MAP_100TH_MM ) );

    if( aSize.Height() != 0 && aSize.Width() != 0 )
    {
        Point aPos( rMaxRect.TopLeft() );

        // Falls Grafik zu gross, wird die Grafik
        // in die Seite eingepasst
        if ( (!bShrinkOnly                          ||
             ( aSize.Height() > aMaxSize.Height() ) ||
             ( aSize.Width()  > aMaxSize.Width()  ) )&&
             aSize.Height() && aMaxSize.Height() )
        {
            float fGrfWH =  (float)aSize.Width() /
                            (float)aSize.Height();
            float fWinWH =  (float)aMaxSize.Width() /
                            (float)aMaxSize.Height();

            // Grafik an Pagesize anpassen (skaliert)
            if ( fGrfWH < fWinWH )
            {
                aSize.Width() = (long)(aMaxSize.Height() * fGrfWH);
                aSize.Height()= aMaxSize.Height();
            }
            else if ( fGrfWH > 0.F )
            {
                aSize.Width() = aMaxSize.Width();
                aSize.Height()= (long)(aMaxSize.Width() / fGrfWH);
            }

            aPos = rMaxRect.Center();
        }

        if( bShrinkOnly )
            aPos = aRect.TopLeft();

        aPos.X() -= aSize.Width() / 2;
        aPos.Y() -= aSize.Height() / 2;
        SetLogicRect( Rectangle( aPos, aSize ) );
    }
}

// -----------------------------------------------------------------------------

IMPL_LINK( SdrGrafObj, ImpSwapHdl, GraphicObject*, pO )
{
    SvStream* pRet = GRFMGR_AUTOSWAPSTREAM_NONE;

    if( pO->IsInSwapOut() )
    {
        if( pModel && !mbIsPreview && pModel->IsSwapGraphics() && pGraphic->GetSizeBytes() > 20480 )
        {
            // test if this object is visualized from someone
            // ## test only if there are VOCs other than the preview renderer
            if(!GetViewContact().HasViewObjectContacts(true))
            {
                const sal_uIntPtr   nSwapMode = pModel->GetSwapGraphicsMode();

                if( ( pGraphic->HasUserData() || pGraphicLink ) &&
                    ( nSwapMode & SDR_SWAPGRAPHICSMODE_PURGE ) )
                {
                    pRet = GRFMGR_AUTOSWAPSTREAM_LINK;
                }
                else if( nSwapMode & SDR_SWAPGRAPHICSMODE_TEMP )
                {
                    pRet = GRFMGR_AUTOSWAPSTREAM_TEMP;
                    pGraphic->SetUserData();
                }

                // #i102380#
                sdr::contact::ViewContactOfGraphic* pVC = dynamic_cast< sdr::contact::ViewContactOfGraphic* >(&GetViewContact());

                if(pVC)
                {
                    pVC->flushGraphicObjects();
                }
            }
        }
    }
    else if( pO->IsInSwapIn() )
    {
        // kann aus dem original Doc-Stream nachgeladen werden...
        if( pModel != NULL )
        {
            if( pGraphic->HasUserData() )
            {
                SdrDocumentStreamInfo aStreamInfo;

                aStreamInfo.mbDeleteAfterUse = sal_False;
                aStreamInfo.maUserData = pGraphic->GetUserData();

                SvStream* pStream = pModel->GetDocumentStream( aStreamInfo );

                if( pStream != NULL )
                {
                    Graphic aGraphic;

                    com::sun::star::uno::Sequence< com::sun::star::beans::PropertyValue >* pFilterData = NULL;

                    if(mbInsidePaint && !GetViewContact().HasViewObjectContacts(true))
                    {
//                          Rectangle aSnapRect(GetSnapRect());
//                          const Rectangle aSnapRectPixel(pOutDev->LogicToPixel(aSnapRect));

                        pFilterData = new com::sun::star::uno::Sequence< com::sun::star::beans::PropertyValue >( 3 );

                        com::sun::star::awt::Size aPreviewSizeHint( 64, 64 );
                        sal_Bool bAllowPartialStreamRead = sal_True;
                        sal_Bool bCreateNativeLink = sal_False;
                        (*pFilterData)[ 0 ].Name = String( RTL_CONSTASCII_USTRINGPARAM( "PreviewSizeHint" ) );
                        (*pFilterData)[ 0 ].Value <<= aPreviewSizeHint;
                        (*pFilterData)[ 1 ].Name = String( RTL_CONSTASCII_USTRINGPARAM( "AllowPartialStreamRead" ) );
                        (*pFilterData)[ 1 ].Value <<= bAllowPartialStreamRead;
                        (*pFilterData)[ 2 ].Name = String( RTL_CONSTASCII_USTRINGPARAM( "CreateNativeLink" ) );
                        (*pFilterData)[ 2 ].Value <<= bCreateNativeLink;

                        mbIsPreview = sal_True;
                    }

                    if( !GraphicFilter::GetGraphicFilter()->ImportGraphic( aGraphic, String(), *pStream,
                                                        GRFILTER_FORMAT_DONTKNOW, NULL, 0, pFilterData ) )
                    {
                        const String aUserData( pGraphic->GetUserData() );

                        pGraphic->SetGraphic( aGraphic );
                        pGraphic->SetUserData( aUserData );

                        // #142146# Graphic successfully swapped in.
                        pRet = GRFMGR_AUTOSWAPSTREAM_LOADED;
                    }
                    delete pFilterData;

                    pStream->ResetError();

                    if( aStreamInfo.mbDeleteAfterUse || aStreamInfo.mxStorageRef.is() )
                    {
                        if ( aStreamInfo.mxStorageRef.is() )
                        {
                            aStreamInfo.mxStorageRef->dispose();
                            aStreamInfo.mxStorageRef = 0;
                        }

                        delete pStream;
                    }
                }
            }
            else if( !ImpUpdateGraphicLink( sal_False ) )
            {
                pRet = GRFMGR_AUTOSWAPSTREAM_TEMP;
            }
            else
            {
                pRet = GRFMGR_AUTOSWAPSTREAM_LOADED;
            }
        }
        else
            pRet = GRFMGR_AUTOSWAPSTREAM_TEMP;
    }

    return (long)(void*) pRet;
}

// -----------------------------------------------------------------------------

// #111096#
// Access to GrafAnimationAllowed flag
sal_Bool SdrGrafObj::IsGrafAnimationAllowed() const
{
    return mbGrafAnimationAllowed;
}

void SdrGrafObj::SetGrafAnimationAllowed(sal_Bool bNew)
{
    if(mbGrafAnimationAllowed != bNew)
    {
        mbGrafAnimationAllowed = bNew;
        ActionChanged();
    }
}

// #i25616#
sal_Bool SdrGrafObj::IsObjectTransparent() const
{
    if(((const SdrGrafTransparenceItem&)GetObjectItem(SDRATTR_GRAFTRANSPARENCE)).GetValue()
        || pGraphic->IsTransparent())
    {
        return sal_True;
    }

    return sal_False;
}

Reference< XInputStream > SdrGrafObj::getInputStream()
{
    Reference< XInputStream > xStream;

    if( pModel )
    {
//      if( !pGraphic->HasUserData() )
//          pGraphic->SwapOut();

        // kann aus dem original Doc-Stream nachgeladen werden...
        if( pGraphic->HasUserData() )
        {
            SdrDocumentStreamInfo aStreamInfo;

            aStreamInfo.mbDeleteAfterUse = sal_False;
            aStreamInfo.maUserData = pGraphic->GetUserData();

            SvStream* pStream = pModel->GetDocumentStream( aStreamInfo );

            if( pStream )
                xStream.set( new utl::OInputStreamWrapper( pStream, sal_True ) );
        }
        else if( pGraphic && GetGraphic().IsLink() )
        {
            Graphic aGraphic( GetGraphic() );
            GfxLink aLink( aGraphic.GetLink() );
            sal_uInt32 nSize = aLink.GetDataSize();
            const void* pSourceData = (const void*)aLink.GetData();
            if( nSize && pSourceData )
            {
                sal_uInt8 * pBuffer = new sal_uInt8[ nSize ];
                if( pBuffer )
                {
                    memcpy( pBuffer, pSourceData, nSize );

                    SvMemoryStream* pStream = new SvMemoryStream( (void*)pBuffer, (sal_Size)nSize, STREAM_READ );
                    pStream->ObjectOwnsMemory( sal_True );
                    xStream.set( new utl::OInputStreamWrapper( pStream, sal_True ) );
                }
            }
        }

        if( !xStream.is() && aFileName.Len() )
        {
            SvFileStream* pStream = new SvFileStream( aFileName, STREAM_READ );
            if( pStream )
                xStream.set( new utl::OInputStreamWrapper( pStream ) );
        }
    }

    return xStream;
}

// eof

/* vim:set shiftwidth=4 softtabstop=4 expandtab: */<|MERGE_RESOLUTION|>--- conflicted
+++ resolved
@@ -667,14 +667,9 @@
 
 void SdrGrafObj::TakeObjInfo(SdrObjTransformInfoRec& rInfo) const
 {
-<<<<<<< HEAD
     bool bAnim = pGraphic->IsAnimated();
+    bool bRenderGraphic = pGraphic->HasRenderGraphic();
     bool bNoPresGrf = ( pGraphic->GetType() != GRAPHIC_NONE ) && !bEmptyPresObj;
-=======
-    FASTBOOL bAnim = pGraphic->IsAnimated();
-    FASTBOOL bRenderGraphic = pGraphic->HasRenderGraphic();
-    FASTBOOL bNoPresGrf = ( pGraphic->GetType() != GRAPHIC_NONE ) && !bEmptyPresObj;
->>>>>>> 86e7ed8c
 
     rInfo.bResizeFreeAllowed = aGeo.nDrehWink % 9000 == 0 ||
                                aGeo.nDrehWink % 18000 == 0 ||
