--- conflicted
+++ resolved
@@ -273,15 +273,9 @@
 void ImpSdrGDIMetaFileImport::SetAttributes(SdrObject* pObj, bool bForceTextAttr)
 {
     bNoLine = sal_False; bNoFill = sal_False;
-<<<<<<< HEAD
     bool bLine = !bForceTextAttr;
     bool bFill = (pObj==NULL) || (pObj->IsClosedObj() && !bForceTextAttr);
     bool bText = bForceTextAttr || (pObj!=NULL && pObj->GetOutlinerParaObject()!=NULL);
-=======
-    FASTBOOL bLine=sal_True && !bForceTextAttr;
-    FASTBOOL bFill=pObj==NULL || ( pObj->IsClosedObj() && !bForceTextAttr );
-    FASTBOOL bText=bForceTextAttr || (pObj!=NULL && pObj->GetOutlinerParaObject()!=NULL);
->>>>>>> 86e7ed8c
 
     if ( bLine )
     {
@@ -1032,11 +1026,6 @@
     }
 }
 
-<<<<<<< HEAD
-// eof
-
-/* vim:set shiftwidth=4 softtabstop=4 expandtab: */
-=======
 ////////////////////////////////////////////////////////////////////////////////////////////////////
 
 void ImpSdrGDIMetaFileImport::DoAction(MetaRenderGraphicAction& rAct)
@@ -1059,4 +1048,5 @@
 }
 
 // eof
->>>>>>> 86e7ed8c
+
+/* vim:set shiftwidth=4 softtabstop=4 expandtab: */