/*************************************************************************
 *
 * DO NOT ALTER OR REMOVE COPYRIGHT NOTICES OR THIS FILE HEADER.
 *
 * Copyright 2000, 2010 Oracle and/or its affiliates.
 *
 * OpenOffice.org - a multi-platform office productivity suite
 *
 * This file is part of OpenOffice.org.
 *
 * OpenOffice.org is free software: you can redistribute it and/or modify
 * it under the terms of the GNU Lesser General Public License version 3
 * only, as published by the Free Software Foundation.
 *
 * OpenOffice.org is distributed in the hope that it will be useful,
 * but WITHOUT ANY WARRANTY; without even the implied warranty of
 * MERCHANTABILITY or FITNESS FOR A PARTICULAR PURPOSE.  See the
 * GNU Lesser General Public License version 3 for more details
 * (a copy is included in the LICENSE file that accompanied this code).
 *
 * You should have received a copy of the GNU Lesser General Public License
 * version 3 along with OpenOffice.org.  If not, see
 * <http://www.openoffice.org/license.html>
 * for a copy of the LGPLv3 License.
 *
 ************************************************************************/

// MARKER(update_precomp.py): autogen include statement, do not remove
#include "precompiled_svx.hxx"

// include ---------------------------------------------------------------
#include <tools/shl.hxx>
#include <sfx2/app.hxx>
#include <sfx2/module.hxx>
#include <svl/intitem.hxx>

#define _SVX_OPTGRID_CXX

#include <svx/svxids.hrc>
#include <svx/dialmgr.hxx>
#include "svx/optgrid.hxx"
#include <svx/dialogs.hrc>
#include "optgrid.hrc"
#include "svx/dlgutil.hxx"

/* -----------------18.08.98 17:41-------------------
 * local functions
 * --------------------------------------------------*/
void    lcl_GetMinMax(MetricField& rField, long& nFirst, long& nLast, long& nMin, long& nMax)
{
    nFirst  = static_cast<long>(rField.Denormalize( rField.GetFirst( FUNIT_TWIP ) ));
    nLast = static_cast<long>(rField.Denormalize( rField.GetLast( FUNIT_TWIP ) ));
    nMin = static_cast<long>(rField.Denormalize( rField.GetMin( FUNIT_TWIP ) ));
    nMax = static_cast<long>(rField.Denormalize( rField.GetMax( FUNIT_TWIP ) ));
}

void    lcl_SetMinMax(MetricField& rField, long nFirst, long nLast, long nMin, long nMax)
{
    rField.SetFirst( rField.Normalize( nFirst ), FUNIT_TWIP );
    rField.SetLast( rField.Normalize( nLast ), FUNIT_TWIP );
    rField.SetMin( rField.Normalize( nMin ), FUNIT_TWIP );
    rField.SetMax( rField.Normalize( nMax ), FUNIT_TWIP );
}

/*--------------------------------------------------------------------
    Beschreibung: Rastereinstellungen Ctor
 --------------------------------------------------------------------*/

SvxOptionsGrid::SvxOptionsGrid() :
    nFldDrawX       ( 100 ),
    nFldDivisionX   ( 0 ),
    nFldDrawY       ( 100 ),
    nFldDivisionY   ( 0 ),
    nFldSnapX       ( 100 ),
    nFldSnapY       ( 100 ),
    bUseGridsnap    ( 0 ),
    bSynchronize    ( 1 ),
    bGridVisible    ( 0 ),
    bEqualGrid      ( 1 )
{
}

/*--------------------------------------------------------------------
    Beschreibung: Rastereinstellungen Dtor
 --------------------------------------------------------------------*/

SvxOptionsGrid::~SvxOptionsGrid()
{
}

/*--------------------------------------------------------------------
    Beschreibung: Item fuer Rastereinstellungen
 --------------------------------------------------------------------*/

SvxGridItem::SvxGridItem( const SvxGridItem& rItem )
:   SvxOptionsGrid()
,   SfxPoolItem(rItem)
{
    bUseGridsnap = rItem.bUseGridsnap ;
    bSynchronize = rItem.bSynchronize ;
    bGridVisible = rItem.bGridVisible ;
    bEqualGrid   = rItem.bEqualGrid   ;
    nFldDrawX    = rItem.nFldDrawX    ;
    nFldDivisionX= rItem.nFldDivisionX;
    nFldDrawY    = rItem.nFldDrawY    ;
    nFldDivisionY= rItem.nFldDivisionY;
    nFldSnapX    = rItem.nFldSnapX    ;
    nFldSnapY    = rItem.nFldSnapY    ;

};

/*--------------------------------------------------------------------
    Beschreibung:
 --------------------------------------------------------------------*/

SfxPoolItem*  SvxGridItem::Clone( SfxItemPool* ) const
{
    return new SvxGridItem( *this );
}

/*--------------------------------------------------------------------
    Beschreibung:
 --------------------------------------------------------------------*/

int SvxGridItem::operator==( const SfxPoolItem& rAttr ) const
{
    DBG_ASSERT( SfxPoolItem::operator==(rAttr), "unterschiedliche Typen" );

    const SvxGridItem& rItem = (const SvxGridItem&) rAttr;

    return (    bUseGridsnap == rItem.bUseGridsnap &&
                bSynchronize == rItem.bSynchronize &&
                bGridVisible == rItem.bGridVisible &&
                bEqualGrid   == rItem.bEqualGrid   &&
                nFldDrawX    == rItem.nFldDrawX    &&
                nFldDivisionX== rItem.nFldDivisionX&&
                nFldDrawY    == rItem.nFldDrawY    &&
                nFldDivisionY== rItem.nFldDivisionY&&
                nFldSnapX    == rItem.nFldSnapX    &&
                nFldSnapY    == rItem.nFldSnapY     );
}

/*--------------------------------------------------------------------
    Beschreibung:
 --------------------------------------------------------------------*/

SfxItemPresentation  SvxGridItem::GetPresentation
(
    SfxItemPresentation ePres,
    SfxMapUnit          /*eCoreUnit*/,
    SfxMapUnit          /*ePresUnit*/,
    String&             rText, const IntlWrapper *
)   const
{
    switch ( ePres )
    {
        case SFX_ITEM_PRESENTATION_NONE:
            rText.Erase();
            return SFX_ITEM_PRESENTATION_NONE;
        case SFX_ITEM_PRESENTATION_NAMELESS:
        case SFX_ITEM_PRESENTATION_COMPLETE:
            rText = String::CreateFromAscii("SvxGridItem");
            return ePres;
        default:
            return SFX_ITEM_PRESENTATION_NONE;
    }
}


/*----------------- OS 23.02.95  -----------------------
 TabPage Rastereinstellungen
-------------------------------------------------------*/

SvxGridTabPage::SvxGridTabPage( Window* pParent, const SfxItemSet& rCoreSet) :

    SfxTabPage( pParent, SVX_RES( RID_SVXPAGE_GRID ), rCoreSet ),

    aCbxUseGridsnap ( this, SVX_RES( CBX_USE_GRIDSNAP ) ),
    aCbxGridVisible ( this, SVX_RES( CBX_GRID_VISIBLE ) ),

    aFlResolution   ( this, SVX_RES( FL_RESOLUTION ) ),
    aFtDrawX        ( this, SVX_RES( FT_DRAW_X ) ),
    aMtrFldDrawX    ( this, SVX_RES( MTR_FLD_DRAW_X ) ),
    aFtDrawY        ( this, SVX_RES( FT_DRAW_Y ) ),
    aMtrFldDrawY    ( this, SVX_RES( MTR_FLD_DRAW_Y ) ),

    aFlDivision     ( this, SVX_RES( FL_DIVISION ) ),
    aFtDivisionX(     this, SVX_RES( FT_DIVISION_X) ),
    aNumFldDivisionX( this, SVX_RES( NUM_FLD_DIVISION_X ) ),
    aDivisionPointX(  this, SVX_RES( FT_HORZ_POINTS) ),

    aFtDivisionY(     this, SVX_RES( FT_DIVISION_Y) ),
    aNumFldDivisionY( this, SVX_RES( NUM_FLD_DIVISION_Y ) ),
    aDivisionPointY(  this, SVX_RES( FT_VERT_POINTS) ),

    aCbxSynchronize ( this, SVX_RES( CBX_SYNCHRONIZE ) ),
    aGrpDrawGrid    ( this, SVX_RES( GRP_DRAWGRID ) ),

    aGrpSnap            ( this, SVX_RES( GRP_SNAP ) ),
    aCbxSnapHelplines   ( this, SVX_RES( CBX_SNAP_HELPLINES ) ),
    aCbxSnapBorder      ( this, SVX_RES( CBX_SNAP_BORDER ) ),
    aCbxSnapFrame       ( this, SVX_RES( CBX_SNAP_FRAME ) ),
    aCbxSnapPoints      ( this, SVX_RES( CBX_SNAP_POINTS ) ),
    aFtSnapArea         ( this, SVX_RES( FT_SNAP_AREA ) ),
    aMtrFldSnapArea     ( this, SVX_RES( MTR_FLD_SNAP_AREA ) ),

    aSeparatorFL        ( this, SVX_RES( FL_SEPARATOR ) ),

    aGrpOrtho           ( this, SVX_RES( GRP_ORTHO ) ),
    aCbxOrtho           ( this, SVX_RES( CBX_ORTHO ) ),
    aCbxBigOrtho        ( this, SVX_RES( CBX_BIGORTHO ) ),
    aCbxRotate          ( this, SVX_RES( CBX_ROTATE ) ),
    aMtrFldAngle        ( this, SVX_RES( MTR_FLD_ANGLE ) ),
    aFtBezAngle         ( this, SVX_RES( FT_BEZ_ANGLE ) ),
    aMtrFldBezAngle     ( this, SVX_RES( MTR_FLD_BEZ_ANGLE ) ),

    bAttrModified( sal_False )
{
    // diese Page braucht ExchangeSupport
    SetExchangeSupport();

    FreeResource();

    aDivisionPointY.SetText(aDivisionPointX.GetText());
    // Metrik einstellen
    FieldUnit eFUnit = GetModuleFieldUnit( rCoreSet );
    long nFirst, nLast, nMin, nMax;

    lcl_GetMinMax(aMtrFldDrawX, nFirst, nLast, nMin, nMax);
    SetFieldUnit( aMtrFldDrawX, eFUnit, sal_True );
    lcl_SetMinMax(aMtrFldDrawX, nFirst, nLast, nMin, nMax);

    lcl_GetMinMax(aMtrFldDrawY, nFirst, nLast, nMin, nMax);
    SetFieldUnit( aMtrFldDrawY, eFUnit, sal_True );
    lcl_SetMinMax(aMtrFldDrawY, nFirst, nLast, nMin, nMax);


    aCbxRotate.SetClickHdl( LINK( this, SvxGridTabPage, ClickRotateHdl_Impl ) );
    Link aLink = LINK( this, SvxGridTabPage, ChangeGridsnapHdl_Impl );
    aCbxUseGridsnap.SetClickHdl( aLink );
    aCbxSynchronize.SetClickHdl( aLink );
    aCbxGridVisible.SetClickHdl( aLink );
    aMtrFldDrawX.SetModifyHdl(
        LINK( this, SvxGridTabPage, ChangeDrawHdl_Impl ) );
    aMtrFldDrawY.SetModifyHdl(
        LINK( this, SvxGridTabPage, ChangeDrawHdl_Impl ) );
    aNumFldDivisionX.SetModifyHdl(
        LINK( this, SvxGridTabPage, ChangeDivisionHdl_Impl ) );
    aNumFldDivisionY.SetModifyHdl(
        LINK( this, SvxGridTabPage, ChangeDivisionHdl_Impl ) );
}

//------------------------------------------------------------------------

SfxTabPage* SvxGridTabPage::Create( Window* pParent, const SfxItemSet& rAttrSet )
{
    return ( new SvxGridTabPage( pParent, rAttrSet ) );
}

//------------------------------------------------------------------------

sal_Bool SvxGridTabPage::FillItemSet( SfxItemSet& rCoreSet )
{
    if ( bAttrModified )
    {
        SvxGridItem aGridItem( SID_ATTR_GRID_OPTIONS );

        aGridItem.bUseGridsnap  = aCbxUseGridsnap.IsChecked();
        aGridItem.bSynchronize  = aCbxSynchronize.IsChecked();
        aGridItem.bGridVisible  = aCbxGridVisible.IsChecked();

        SfxMapUnit eUnit =
            rCoreSet.GetPool()->GetMetric( GetWhich( SID_ATTR_GRID_OPTIONS ) );
        long nX =GetCoreValue(  aMtrFldDrawX, eUnit );
        long nY = GetCoreValue( aMtrFldDrawY, eUnit );

<<<<<<< HEAD
        aGridItem.nFldDrawX    = (sal_uInt32) nX;
        aGridItem.nFldDrawY    = (sal_uInt32) nY;
        aGridItem.nFldDivisionX = static_cast<long>(aNumFldDivisionX.GetValue());
        aGridItem.nFldDivisionY = static_cast<long>(aNumFldDivisionY.GetValue());
=======
        aGridItem.nFldDrawX    = (UINT32) nX;
        aGridItem.nFldDrawY    = (UINT32) nY;
        aGridItem.nFldDivisionX = static_cast<long>(aNumFldDivisionX.GetValue()-1);
        aGridItem.nFldDivisionY = static_cast<long>(aNumFldDivisionY.GetValue()-1);
>>>>>>> d646413d

        rCoreSet.Put( aGridItem );
    }
    return bAttrModified;
}

//------------------------------------------------------------------------

void SvxGridTabPage::Reset( const SfxItemSet& rSet )
{
    const SfxPoolItem* pAttr = 0;

    if( SFX_ITEM_SET == rSet.GetItemState( SID_ATTR_GRID_OPTIONS , sal_False,
                                    (const SfxPoolItem**)&pAttr ))
    {
        const SvxGridItem* pGridAttr = (SvxGridItem*)pAttr;
        aCbxUseGridsnap.Check( pGridAttr->bUseGridsnap == 1 );
        aCbxSynchronize.Check( pGridAttr->bSynchronize == 1 );
        aCbxGridVisible.Check( pGridAttr->bGridVisible == 1 );

        SfxMapUnit eUnit =
            rSet.GetPool()->GetMetric( GetWhich( SID_ATTR_GRID_OPTIONS ) );
        SetMetricValue( aMtrFldDrawX , pGridAttr->nFldDrawX, eUnit );
        SetMetricValue( aMtrFldDrawY , pGridAttr->nFldDrawY, eUnit );

<<<<<<< HEAD
//      sal_uInt32 nFineX = pGridAttr->nFldDivisionX;
//      sal_uInt32 nFineY = pGridAttr->nFldDivisionY;
//      aNumFldDivisionX.SetValue( nFineX ? (pGridAttr->nFldDrawX / nFineX - 1) : 0 );
//      aNumFldDivisionY.SetValue( nFineY ? (pGridAttr->nFldDrawY / nFineY - 1) : 0 );
        aNumFldDivisionX.SetValue( pGridAttr->nFldDivisionX );
        aNumFldDivisionY.SetValue( pGridAttr->nFldDivisionY );
=======
        aNumFldDivisionX.SetValue( pGridAttr->nFldDivisionX+1 );
        aNumFldDivisionY.SetValue( pGridAttr->nFldDivisionY+1 );
>>>>>>> d646413d
    }

    ChangeGridsnapHdl_Impl( &aCbxUseGridsnap );
    bAttrModified = sal_False;
}

// -----------------------------------------------------------------------

void SvxGridTabPage::ActivatePage( const SfxItemSet& rSet )
{
    const SfxPoolItem* pAttr = NULL;
    if( SFX_ITEM_SET == rSet.GetItemState( SID_ATTR_GRID_OPTIONS , sal_False,
                                    (const SfxPoolItem**)&pAttr ))
    {
        const SvxGridItem* pGridAttr = (SvxGridItem*) pAttr;
        aCbxUseGridsnap.Check( pGridAttr->bUseGridsnap == 1 );

        ChangeGridsnapHdl_Impl( &aCbxUseGridsnap );
    }

    // Metrik ggfs. aendern (da TabPage im Dialog liegt,
    // wo die Metrik eingestellt werden kann
    //sal_uInt16 nWhich = GetWhich( SID_ATTR_METRIC );
    //if( rSet.GetItemState( GetWhich( SID_ATTR_METRIC ) ) >= SFX_ITEM_AVAILABLE )
    if( SFX_ITEM_SET == rSet.GetItemState( SID_ATTR_METRIC , sal_False,
                                    (const SfxPoolItem**)&pAttr ))
    {
        const SfxUInt16Item* pItem = (SfxUInt16Item*) pAttr;

        FieldUnit eFUnit = (FieldUnit)(long)pItem->GetValue();

        if( eFUnit != aMtrFldDrawX.GetUnit() )
        {
            // Metriken einstellen
            long nFirst, nLast, nMin, nMax;
            long nVal = static_cast<long>(aMtrFldDrawX.Denormalize( aMtrFldDrawX.GetValue( FUNIT_TWIP ) ));

            lcl_GetMinMax(aMtrFldDrawX, nFirst, nLast, nMin, nMax);
            SetFieldUnit( aMtrFldDrawX, eFUnit, sal_True );
            lcl_SetMinMax(aMtrFldDrawX, nFirst, nLast, nMin, nMax);

            aMtrFldDrawX.SetValue( aMtrFldDrawX.Normalize( nVal ), FUNIT_TWIP );

            nVal = static_cast<long>(aMtrFldDrawY.Denormalize( aMtrFldDrawY.GetValue( FUNIT_TWIP ) ));
            lcl_GetMinMax(aMtrFldDrawY, nFirst, nLast, nMin, nMax);
            SetFieldUnit( aMtrFldDrawY, eFUnit, sal_True );
            lcl_SetMinMax(aMtrFldDrawY, nFirst, nLast, nMin, nMax);
            aMtrFldDrawY.SetValue( aMtrFldDrawY.Normalize( nVal ), FUNIT_TWIP );

        }
    }
}

// -----------------------------------------------------------------------
int SvxGridTabPage::DeactivatePage( SfxItemSet* _pSet )
{
    if ( _pSet )
        FillItemSet( *_pSet );
    return( LEAVE_PAGE );
}
//------------------------------------------------------------------------
IMPL_LINK( SvxGridTabPage, ChangeDrawHdl_Impl, MetricField *, pField )
{
    bAttrModified = sal_True;
    if( aCbxSynchronize.IsChecked() )
    {
        if(pField == &aMtrFldDrawX)
            aMtrFldDrawY.SetValue( aMtrFldDrawX.GetValue() );
        else
            aMtrFldDrawX.SetValue( aMtrFldDrawY.GetValue() );
    }
    return 0;
}
//------------------------------------------------------------------------

IMPL_LINK( SvxGridTabPage, ClickRotateHdl_Impl, void *, EMPTYARG )
{
    if( aCbxRotate.IsChecked() )
        aMtrFldAngle.Enable();
    else
        aMtrFldAngle.Disable();

    return( 0L );
}

//------------------------------------------------------------------------

IMPL_LINK( SvxGridTabPage, ChangeDivisionHdl_Impl, NumericField *, pField )
{
    bAttrModified = sal_True;
    if( aCbxSynchronize.IsChecked() )
    {
        if(&aNumFldDivisionX == pField)
            aNumFldDivisionY.SetValue( aNumFldDivisionX.GetValue() );
        else
            aNumFldDivisionX.SetValue( aNumFldDivisionY.GetValue() );
    }
    return 0;
}
//------------------------------------------------------------------------

IMPL_LINK( SvxGridTabPage, ChangeGridsnapHdl_Impl, void *, EMPTYARG )
{
    bAttrModified = sal_True;
    return 0;
}

<|MERGE_RESOLUTION|>--- conflicted
+++ resolved
@@ -274,17 +274,10 @@
         long nX =GetCoreValue(  aMtrFldDrawX, eUnit );
         long nY = GetCoreValue( aMtrFldDrawY, eUnit );
 
-<<<<<<< HEAD
         aGridItem.nFldDrawX    = (sal_uInt32) nX;
         aGridItem.nFldDrawY    = (sal_uInt32) nY;
-        aGridItem.nFldDivisionX = static_cast<long>(aNumFldDivisionX.GetValue());
-        aGridItem.nFldDivisionY = static_cast<long>(aNumFldDivisionY.GetValue());
-=======
-        aGridItem.nFldDrawX    = (UINT32) nX;
-        aGridItem.nFldDrawY    = (UINT32) nY;
         aGridItem.nFldDivisionX = static_cast<long>(aNumFldDivisionX.GetValue()-1);
         aGridItem.nFldDivisionY = static_cast<long>(aNumFldDivisionY.GetValue()-1);
->>>>>>> d646413d
 
         rCoreSet.Put( aGridItem );
     }
@@ -310,17 +303,8 @@
         SetMetricValue( aMtrFldDrawX , pGridAttr->nFldDrawX, eUnit );
         SetMetricValue( aMtrFldDrawY , pGridAttr->nFldDrawY, eUnit );
 
-<<<<<<< HEAD
-//      sal_uInt32 nFineX = pGridAttr->nFldDivisionX;
-//      sal_uInt32 nFineY = pGridAttr->nFldDivisionY;
-//      aNumFldDivisionX.SetValue( nFineX ? (pGridAttr->nFldDrawX / nFineX - 1) : 0 );
-//      aNumFldDivisionY.SetValue( nFineY ? (pGridAttr->nFldDrawY / nFineY - 1) : 0 );
-        aNumFldDivisionX.SetValue( pGridAttr->nFldDivisionX );
-        aNumFldDivisionY.SetValue( pGridAttr->nFldDivisionY );
-=======
         aNumFldDivisionX.SetValue( pGridAttr->nFldDivisionX+1 );
         aNumFldDivisionY.SetValue( pGridAttr->nFldDivisionY+1 );
->>>>>>> d646413d
     }
 
     ChangeGridsnapHdl_Impl( &aCbxUseGridsnap );
