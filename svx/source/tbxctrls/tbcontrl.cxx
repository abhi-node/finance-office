--- conflicted
+++ resolved
@@ -746,13 +746,8 @@
                     {
                         if(m_pButtons[nId] == nullptr)
                         {
-<<<<<<< HEAD
-                            m_pButtons[nId] = new MenuButton(static_cast<vcl::Window*>(pDevice), WB_FLATBUTTON | WB_NOPOINTERFOCUS);
+                            m_pButtons[nId] = VclPtr<MenuButton>::Create(static_cast<vcl::Window*>(pDevice), WB_FLATBUTTON | WB_NOPOINTERFOCUS);
                             m_pButtons[nId]->SetSizePixel(Size(BUTTON_WIDTH, rRect.GetSize().Height()));
-=======
-                            m_pButtons[nId] = VclPtr<MenuButton>::Create(static_cast<vcl::Window*>(pDevice), WB_FLATBUTTON | WB_NOPOINTERFOCUS);
-                            m_pButtons[nId]->SetSizePixel(Size(20, aRect.GetSize().Height()));
->>>>>>> 0cde74f7
                             m_pButtons[nId]->SetPopupMenu(&m_aMenu);
                         }
                         m_pButtons[nId]->SetPosPixel(Point(rRect.GetWidth() - BUTTON_WIDTH, rRect.getY()));
