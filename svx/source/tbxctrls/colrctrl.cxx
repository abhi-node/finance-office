/* -*- Mode: C++; tab-width: 4; indent-tabs-mode: nil; c-basic-offset: 4 -*- */
/*
 * This file is part of the LibreOffice project.
 *
 * This Source Code Form is subject to the terms of the Mozilla Public
 * License, v. 2.0. If a copy of the MPL was not distributed with this
 * file, You can obtain one at http://mozilla.org/MPL/2.0/.
 *
 * This file incorporates work covered by the following license notice:
 *
 *   Licensed to the Apache Software Foundation (ASF) under one or more
 *   contributor license agreements. See the NOTICE file distributed
 *   with this work for additional information regarding copyright
 *   ownership. The ASF licenses this file to you under the Apache
 *   License, Version 2.0 (the "License"); you may not use this file
 *   except in compliance with the License. You may obtain a copy of
 *   the License at http://www.apache.org/licenses/LICENSE-2.0 .
 */


#include <svx/dialogs.hrc>

#include <sfx2/viewsh.hxx>
#include <sfx2/objsh.hxx>
#include <sfx2/dispatch.hxx>
#include <vcl/image.hxx>

#include <svx/colrctrl.hxx>

#include <svx/svdview.hxx>
#include "svx/drawitem.hxx"
#include <editeng/colritem.hxx>
#include "svx/xattr.hxx"
#include <svx/xtable.hxx>
#include <svx/dialmgr.hxx>
#include "svx/xexch.hxx"
#include "helpid.hrc"
#include <vcl/svapp.hxx>

using namespace com::sun::star;

// - SvxColorValueSetData -


class SvxColorValueSetData : public TransferableHelper
{
private:

    XFillExchangeData       maData;

protected:

    virtual void            AddSupportedFormats() SAL_OVERRIDE;
    virtual bool GetData( const css::datatransfer::DataFlavor& rFlavor, const OUString& rDestDoc ) SAL_OVERRIDE;
    virtual bool            WriteObject( SotStorageStreamRef& rxOStm, void* pUserObject, SotClipboardFormatId nUserObjectId, const ::com::sun::star::datatransfer::DataFlavor& rFlavor ) SAL_OVERRIDE;

public:

                            SvxColorValueSetData( const XFillAttrSetItem& rSetItem ) :
                                maData( rSetItem ) {}
};



void SvxColorValueSetData::AddSupportedFormats()
{
    AddFormat( SotClipboardFormatId::XFA );
}



bool SvxColorValueSetData::GetData( const css::datatransfer::DataFlavor& rFlavor, const OUString& /*rDestDoc*/ )
{
    bool bRet = false;

    if( SotExchange::GetFormat( rFlavor ) == SotClipboardFormatId::XFA )
    {
        SetObject( &maData, SotClipboardFormatId::NONE, rFlavor );
        bRet = true;
    }

    return bRet;
}

bool SvxColorValueSetData::WriteObject( SotStorageStreamRef& rxOStm, void*, SotClipboardFormatId, const ::com::sun::star::datatransfer::DataFlavor&  )
{
    WriteXFillExchangeData( *rxOStm, maData );
    return( rxOStm->GetError() == ERRCODE_NONE );
}

SvxColorValueSet_docking::SvxColorValueSet_docking( vcl::Window* _pParent, WinBits nWinStyle ) :
    SvxColorValueSet( _pParent, nWinStyle ),
    DragSourceHelper( this ),
    mbLeftButton(true)
{
    SetAccessibleName(SVX_RESSTR(STR_COLORTABLE));
}

void SvxColorValueSet_docking::MouseButtonDown( const MouseEvent& rMEvt )
{
    // Fuer Mac noch anders handlen !
    if( rMEvt.IsLeft() )
    {
        mbLeftButton = true;
        SvxColorValueSet::MouseButtonDown( rMEvt );
    }
    else
    {
        mbLeftButton = false;
        MouseEvent aMEvt( rMEvt.GetPosPixel(),
                          rMEvt.GetClicks(),
                          rMEvt.GetMode(),
                          MOUSE_LEFT,
                          rMEvt.GetModifier() );
        SvxColorValueSet::MouseButtonDown( aMEvt );
    }

    aDragPosPixel = GetPointerPosPixel();
}

void SvxColorValueSet_docking::MouseButtonUp( const MouseEvent& rMEvt )
{
    // Fuer Mac noch anders handlen !
    if( rMEvt.IsLeft() )
    {
        mbLeftButton = true;
        SvxColorValueSet::MouseButtonUp( rMEvt );
    }
    else
    {
        mbLeftButton = false;
        MouseEvent aMEvt( rMEvt.GetPosPixel(),
                          rMEvt.GetClicks(),
                          rMEvt.GetMode(),
                          MOUSE_LEFT,
                          rMEvt.GetModifier() );
        SvxColorValueSet::MouseButtonUp( aMEvt );
    }
    SetNoSelection();
}

void SvxColorValueSet_docking::Command(const CommandEvent& rCEvt)
{
    // Basisklasse
    SvxColorValueSet::Command(rCEvt);
}

void SvxColorValueSet_docking::StartDrag( sal_Int8 , const Point&  )
{
    Application::PostUserEvent(STATIC_LINK(this, SvxColorValueSet_docking, ExecDragHdl));
}

void SvxColorValueSet_docking::DoDrag()
{
    SfxObjectShell* pDocSh = SfxObjectShell::Current();
    sal_uInt16          nItemId = GetItemId( aDragPosPixel );

    if( pDocSh && nItemId )
    {
        XFillAttrSetItem    aXFillSetItem( &pDocSh->GetPool() );
        SfxItemSet&         rSet = aXFillSetItem.GetItemSet();

        rSet.Put( XFillColorItem( GetItemText( nItemId ), GetItemColor( nItemId ) ) );
        rSet.Put(XFillStyleItem( ( 1 == nItemId ) ? drawing::FillStyle_NONE : drawing::FillStyle_SOLID ) );

        EndSelection();
        ( new SvxColorValueSetData( aXFillSetItem ) )->StartDrag( this, DND_ACTION_COPY );
        ReleaseMouse();
    }
}

IMPL_STATIC_LINK(SvxColorValueSet_docking, ExecDragHdl, void*, EMPTYARG)
{
    // Als Link, damit asynchron ohne ImpMouseMoveMsg auf dem Stack auch die
    // Farbleiste geloescht werden darf
    pThis->DoDrag();
    return 0;
}

SvxColorDockingWindow::SvxColorDockingWindow
(
    SfxBindings* _pBindings,
    SfxChildWindow* pCW,
    vcl::Window* _pParent
) :

    SfxDockingWindow( _pBindings, pCW, _pParent, WB_MOVEABLE|WB_CLOSEABLE|WB_SIZEABLE|WB_DOCKABLE ),
    pColorList      (),
    aColorSet       ( VclPtr<SvxColorValueSet_docking>::Create(this) ),
    nLeftSlot       ( SID_ATTR_FILL_COLOR ),
    nRightSlot      ( SID_ATTR_LINE_COLOR ),
    nCols           ( 20 ),
    nLines          ( 1 ),
    nCount          ( 0 )
{
    SetText(SVX_RESSTR(STR_COLORTABLE));
    SetSizePixel(LogicToPixel(Size(150, 22), MapMode(MAP_APPFONT)));
    SetHelpId(HID_CTRL_COLOR);

    aColorSet->SetSelectHdl( LINK( this, SvxColorDockingWindow, SelectHdl ) );
    aColorSet->SetHelpId(HID_COLOR_CTL_COLORS);
    aColorSet->SetPosSizePixel(LogicToPixel(Point(2, 2), MapMode(MAP_APPFONT)),
                              LogicToPixel(Size(146, 18), MapMode(MAP_APPFONT)));

    // Get the model from the view shell.  Using SfxObjectShell::Current()
    // is unreliable when called at the wrong times.
    SfxObjectShell* pDocSh = NULL;
    if (_pBindings != NULL)
    {
        SfxDispatcher* pDispatcher = _pBindings->GetDispatcher();
        if (pDispatcher != NULL)
        {
            SfxViewFrame* pFrame = pDispatcher->GetFrame();
            if (pFrame != NULL)
            {
                SfxViewShell* pViewShell = pFrame->GetViewShell();
                if (pViewShell != NULL)
                    pDocSh = pViewShell->GetObjectShell();
            }
        }
    }

    if ( pDocSh )
    {
        const SfxPoolItem*  pItem = pDocSh->GetItem( SID_COLOR_TABLE );
        if( pItem )
        {
            pColorList = static_cast<const SvxColorListItem*>(pItem)->GetColorList();
            FillValueSet();
        }
    }

<<<<<<< HEAD
    aItemSize = aColorSet.CalcItemSizePixel(Size(SvxColorValueSet::getEntryEdgeLength(), SvxColorValueSet::getEntryEdgeLength()));
    aItemSize.Width() = aItemSize.Width() + SvxColorValueSet::getEntryEdgeLength();
    aItemSize.Width() /= 2;
    aItemSize.Height() = aItemSize.Height() + SvxColorValueSet::getEntryEdgeLength();
=======
    aItemSize = aColorSet->CalcItemSizePixel(Size(aColorSet->getEntryEdgeLength(), aColorSet->getEntryEdgeLength()));
    aItemSize.Width() = aItemSize.Width() + aColorSet->getEntryEdgeLength();
    aItemSize.Width() /= 2;
    aItemSize.Height() = aItemSize.Height() + aColorSet->getEntryEdgeLength();
>>>>>>> 0cde74f7
    aItemSize.Height() /= 2;

    SetSize();
    aColorSet->Show();
    if (_pBindings != NULL)
        StartListening( *_pBindings, true );
}

SvxColorDockingWindow::~SvxColorDockingWindow()
{
    disposeOnce();
}

void SvxColorDockingWindow::dispose()
{
    EndListening( GetBindings() );
    aColorSet.disposeAndClear();
    SfxDockingWindow::dispose();
}

void SvxColorDockingWindow::Notify( SfxBroadcaster& , const SfxHint& rHint )
{
    const SfxPoolItemHint* pPoolItemHint = dynamic_cast<const SfxPoolItemHint*>(&rHint);
    if ( pPoolItemHint
         && ( pPoolItemHint->GetObject()->ISA( SvxColorListItem ) ) )
    {
        // Die Liste der Farben hat sich geaendert
        pColorList = static_cast<SvxColorListItem*>( pPoolItemHint->GetObject() )->GetColorList();
        FillValueSet();
    }
}

void SvxColorDockingWindow::FillValueSet()
{
    if( pColorList.is() )
    {
        nCount = pColorList->Count();
        aColorSet->Clear();

        // create the first entry for 'invisible/none'
<<<<<<< HEAD
        const Size aColorSize(SvxColorValueSet::getEntryEdgeLength(), SvxColorValueSet::getEntryEdgeLength());
=======
        const Size aColorSize(aColorSet->getEntryEdgeLength(), aColorSet->getEntryEdgeLength());
>>>>>>> 0cde74f7
        long nPtX = aColorSize.Width() - 1;
        long nPtY = aColorSize.Height() - 1;
        ScopedVclPtrInstance< VirtualDevice > pVD;

        pVD->SetOutputSizePixel( aColorSize );
        pVD->SetLineColor( Color( COL_BLACK ) );
        pVD->SetBackground( Wallpaper( Color( COL_WHITE ) ) );
        pVD->DrawLine( Point(), Point( nPtX, nPtY ) );
        pVD->DrawLine( Point( 0, nPtY ), Point( nPtX, 0 ) );

        Bitmap aBmp( pVD->GetBitmap( Point(), aColorSize ) );

        aColorSet->InsertItem( (sal_uInt16)1, Image(aBmp), SVX_RESSTR( RID_SVXSTR_INVISIBLE ) );

        aColorSet->addEntriesForXColorList(*pColorList, 2);
    }
}

void SvxColorDockingWindow::SetSize()
{
    // Groesse fuer ValueSet berechnen
    Size aSize = GetOutputSizePixel();
    aSize.Width()  -= 4;
    aSize.Height() -= 4;

    // Zeilen und Spalten berechnen
    nCols = (sal_uInt16) ( aSize.Width() / aItemSize.Width() );
    nLines = (sal_uInt16) ( (float) aSize.Height() / (float) aItemSize.Height() /*+ 0.35*/ );
    if( nLines == 0 )
        nLines++;

    // Scrollbar setzen/entfernen
    WinBits nBits = aColorSet->GetStyle();
    if ( static_cast<long>(nLines) * nCols >= nCount )
        nBits &= ~WB_VSCROLL;
    else
        nBits |= WB_VSCROLL;
    aColorSet->SetStyle( nBits );

    // ScrollBar ?
    long nScrollWidth = aColorSet->GetScrollWidth();
    if( nScrollWidth > 0 )
    {
        // Spalten mit ScrollBar berechnen
        nCols = (sal_uInt16) ( ( aSize.Width() - nScrollWidth ) / aItemSize.Width() );
    }
    aColorSet->SetColCount( nCols );

    if( IsFloatingMode() )
        aColorSet->SetLineCount( nLines );
    else
    {
        aColorSet->SetLineCount( 0 ); // sonst wird LineHeight ignoriert
        aColorSet->SetItemHeight( aItemSize.Height() );
    }

    aColorSet->SetPosSizePixel( Point( 2, 2 ), aSize );
}

bool SvxColorDockingWindow::Close()
{
    SfxBoolItem aItem( SID_COLOR_CONTROL, false );
    GetBindings().GetDispatcher()->Execute(
        SID_COLOR_CONTROL, SfxCallMode::ASYNCHRON | SfxCallMode::RECORD, &aItem, 0L );
    SfxDockingWindow::Close();
    return true;
}

IMPL_LINK_NOARG(SvxColorDockingWindow, SelectHdl)
{
    SfxDispatcher* pDispatcher = GetBindings().GetDispatcher();
    sal_uInt16 nPos = aColorSet->GetSelectItemId();
    Color  aColor( aColorSet->GetItemColor( nPos ) );
    OUString aStr( aColorSet->GetItemText( nPos ) );

    if (aColorSet->IsLeftButton())
    {
        if ( nLeftSlot == SID_ATTR_FILL_COLOR )
        {
            if ( nPos == 1 )        // unsichtbar
            {
                XFillStyleItem aXFillStyleItem( drawing::FillStyle_NONE );
                pDispatcher->Execute( nLeftSlot, SfxCallMode::RECORD, &aXFillStyleItem, 0L );
            }
            else
            {
                bool bDone = false;

                // Wenn wir eine DrawView haben und uns im TextEdit-Modus befinden,
                // wird nicht die Flaechen-, sondern die Textfarbe zugewiesen
                SfxViewShell* pViewSh = SfxViewShell::Current();
                if ( pViewSh )
                {
                    SdrView* pView = pViewSh->GetDrawView();
                    if ( pView && pView->IsTextEdit() )
                    {
                        SvxColorItem aTextColorItem( aColor, SID_ATTR_CHAR_COLOR );
                        pDispatcher->Execute(
                            SID_ATTR_CHAR_COLOR, SfxCallMode::RECORD, &aTextColorItem, 0L );
                        bDone = true;
                    }
                }
                if ( !bDone )
                {
                    XFillStyleItem aXFillStyleItem( drawing::FillStyle_SOLID );
                    XFillColorItem aXFillColorItem( aStr, aColor );
                    pDispatcher->Execute(
                        nLeftSlot, SfxCallMode::RECORD, &aXFillColorItem, &aXFillStyleItem, 0L );
                }
            }
        }
        else if ( nPos != 1 )       // unsichtbar
        {
            SvxColorItem aLeftColorItem( aColor, nLeftSlot );
            pDispatcher->Execute( nLeftSlot, SfxCallMode::RECORD, &aLeftColorItem, 0L );
        }
    }
    else
    {
        if ( nRightSlot == SID_ATTR_LINE_COLOR )
        {
            if( nPos == 1 )     // unsichtbar
            {
                XLineStyleItem aXLineStyleItem( drawing::LineStyle_NONE );
                pDispatcher->Execute( nRightSlot, SfxCallMode::RECORD, &aXLineStyleItem, 0L );
            }
            else
            {
                // Sollte der LineStyle unsichtbar sein, so wird er auf SOLID gesetzt
                SfxViewShell* pViewSh = SfxViewShell::Current();
                if ( pViewSh )
                {
                    SdrView* pView = pViewSh->GetDrawView();
                    if ( pView )
                    {
                        SfxItemSet aAttrSet( pView->GetModel()->GetItemPool() );
                        pView->GetAttributes( aAttrSet );
                        if ( aAttrSet.GetItemState( XATTR_LINESTYLE ) != SfxItemState::DONTCARE )
                        {
                            drawing::LineStyle eXLS = (drawing::LineStyle)
                                static_cast<const XLineStyleItem&>(aAttrSet.Get( XATTR_LINESTYLE ) ).GetValue();
                            if ( eXLS == drawing::LineStyle_NONE )
                            {
                                XLineStyleItem aXLineStyleItem( drawing::LineStyle_SOLID );
                                pDispatcher->Execute( nRightSlot, SfxCallMode::RECORD, &aXLineStyleItem, 0L );
                            }
                        }
                    }
                }

                XLineColorItem aXLineColorItem( aStr, aColor );
                pDispatcher->Execute( nRightSlot, SfxCallMode::RECORD, &aXLineColorItem, 0L );
            }
        }
        else if ( nPos != 1 )       // unsichtbar
        {
            SvxColorItem aRightColorItem( aColor, nRightSlot );
            pDispatcher->Execute( nRightSlot, SfxCallMode::RECORD, &aRightColorItem, 0L );
        }
    }

    return 0;
}

void SvxColorDockingWindow::Resizing( Size& rNewSize )
{
    rNewSize.Width()  -= 4;
    rNewSize.Height() -= 4;

    // Spalten und Reihen ermitteln
    nCols = (sal_uInt16) ( (float) rNewSize.Width() / (float) aItemSize.Width() + 0.5 );
    nLines = (sal_uInt16) ( (float) rNewSize.Height() / (float) aItemSize.Height() + 0.5 );
    if( nLines == 0 )
        nLines = 1;

    // Scrollbar setzen/entfernen
    WinBits nBits = aColorSet->GetStyle();
    if ( static_cast<long>(nLines) * nCols >= nCount )
        nBits &= ~WB_VSCROLL;
    else
        nBits |= WB_VSCROLL;
    aColorSet->SetStyle( nBits );

    // ScrollBar ?
    long nScrollWidth = aColorSet->GetScrollWidth();
    if( nScrollWidth > 0 )
    {
        // Spalten mit ScrollBar berechnen
        nCols = (sal_uInt16) ( ( ( (float) rNewSize.Width() - (float) nScrollWidth ) )
                            / (float) aItemSize.Width() + 0.5 );
    }
    if( nCols <= 1 )
        nCols = 2;

    // Max. Reihen anhand der gegebenen Spalten berechnen
    long nMaxLines = nCount / nCols;
    if( nCount %  nCols )
        nMaxLines++;

    nLines = sal::static_int_cast< sal_uInt16 >(
        std::min< long >( nLines, nMaxLines ) );

    // Groesse des Windows setzen
    rNewSize.Width()  = nCols * aItemSize.Width() + nScrollWidth + 4;
    rNewSize.Height() = nLines * aItemSize.Height() + 4;
}

void SvxColorDockingWindow::Resize()
{
    if ( !IsFloatingMode() || !GetFloatingWindow()->IsRollUp() )
        SetSize();
    SfxDockingWindow::Resize();
}



void SvxColorDockingWindow::GetFocus()
{
    SfxDockingWindow::GetFocus();
    // Grab the focus to the color value set so that it can be controlled
    // with the keyboard.
    aColorSet->GrabFocus();
}

bool SvxColorDockingWindow::Notify( NotifyEvent& rNEvt )
{
    bool nRet = false;
    if( ( rNEvt.GetType() == MouseNotifyEvent::KEYINPUT ) )
    {
        KeyEvent aKeyEvt = *rNEvt.GetKeyEvent();
        sal_uInt16   nKeyCode = aKeyEvt.GetKeyCode().GetCode();
        switch( nKeyCode )
        {
            case KEY_ESCAPE:
                GrabFocusToDocument();
                nRet = true;
                break;
        }
    }

    return nRet || SfxDockingWindow::Notify( rNEvt );
}

/* vim:set shiftwidth=4 softtabstop=4 expandtab: */<|MERGE_RESOLUTION|>--- conflicted
+++ resolved
@@ -230,17 +230,10 @@
         }
     }
 
-<<<<<<< HEAD
-    aItemSize = aColorSet.CalcItemSizePixel(Size(SvxColorValueSet::getEntryEdgeLength(), SvxColorValueSet::getEntryEdgeLength()));
+    aItemSize = aColorSet->CalcItemSizePixel(Size(SvxColorValueSet::getEntryEdgeLength(), SvxColorValueSet::getEntryEdgeLength()));
     aItemSize.Width() = aItemSize.Width() + SvxColorValueSet::getEntryEdgeLength();
     aItemSize.Width() /= 2;
     aItemSize.Height() = aItemSize.Height() + SvxColorValueSet::getEntryEdgeLength();
-=======
-    aItemSize = aColorSet->CalcItemSizePixel(Size(aColorSet->getEntryEdgeLength(), aColorSet->getEntryEdgeLength()));
-    aItemSize.Width() = aItemSize.Width() + aColorSet->getEntryEdgeLength();
-    aItemSize.Width() /= 2;
-    aItemSize.Height() = aItemSize.Height() + aColorSet->getEntryEdgeLength();
->>>>>>> 0cde74f7
     aItemSize.Height() /= 2;
 
     SetSize();
@@ -281,11 +274,7 @@
         aColorSet->Clear();
 
         // create the first entry for 'invisible/none'
-<<<<<<< HEAD
         const Size aColorSize(SvxColorValueSet::getEntryEdgeLength(), SvxColorValueSet::getEntryEdgeLength());
-=======
-        const Size aColorSize(aColorSet->getEntryEdgeLength(), aColorSet->getEntryEdgeLength());
->>>>>>> 0cde74f7
         long nPtX = aColorSize.Width() - 1;
         long nPtY = aColorSize.Height() - 1;
         ScopedVclPtrInstance< VirtualDevice > pVD;
