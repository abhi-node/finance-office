--- conflicted
+++ resolved
@@ -1722,7 +1722,6 @@
 //------------------------------------------------------------------------------
 void DbGridControl::RemoveColumn(sal_uInt16 nId)
 {
-<<<<<<< HEAD
     const sal_uInt16 nIndex = GetModelColumnPos(nId);
     if(nIndex != GRID_COLUMN_NOT_FOUND)
     {
@@ -1730,18 +1729,6 @@
         delete m_aColumns[nIndex];
         m_aColumns.erase( m_aColumns.begin()+nIndex );
     }
-=======
-    sal_uInt16 nIndex = GetModelColumnPos(nId);
-    if (nIndex == GRID_COLUMN_NOT_FOUND)
-        return;
-
-    DbGridControl_Base::RemoveColumn(nId);
-
-    delete m_aColumns[ nIndex ];
-    DbGridColumns::iterator it = m_aColumns.begin();
-    ::std::advance( it, nIndex );
-    m_aColumns.erase( it );
->>>>>>> a79c6915
 }
 
 //------------------------------------------------------------------------------
