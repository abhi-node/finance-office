/* -*- Mode: C++; tab-width: 4; indent-tabs-mode: nil; c-basic-offset: 4 -*- */
/*************************************************************************
 *
 * DO NOT ALTER OR REMOVE COPYRIGHT NOTICES OR THIS FILE HEADER.
 *
 * Copyright 2000, 2010 Oracle and/or its affiliates.
 *
 * OpenOffice.org - a multi-platform office productivity suite
 *
 * This file is part of OpenOffice.org.
 *
 * OpenOffice.org is free software: you can redistribute it and/or modify
 * it under the terms of the GNU Lesser General Public License version 3
 * only, as published by the Free Software Foundation.
 *
 * OpenOffice.org is distributed in the hope that it will be useful,
 * but WITHOUT ANY WARRANTY; without even the implied warranty of
 * MERCHANTABILITY or FITNESS FOR A PARTICULAR PURPOSE.  See the
 * GNU Lesser General Public License version 3 for more details
 * (a copy is included in the LICENSE file that accompanied this code).
 *
 * You should have received a copy of the GNU Lesser General Public License
 * version 3 along with OpenOffice.org.  If not, see
 * <http://www.openoffice.org/license.html>
 * for a copy of the LGPLv3 License.
 *
 ************************************************************************/

// MARKER(update_precomp.py): autogen include statement, do not remove
#include "precompiled_svx.hxx"
#include <sal/macros.h>
#include <com/sun/star/embed/XTransactedObject.hpp>
#include <com/sun/star/embed/ElementModes.hpp>
#include <com/sun/star/beans/XPropertySet.hpp>
#include <com/sun/star/lang/XMultiServiceFactory.hpp>
#include <com/sun/star/lang/XServiceInfo.hpp>
#include <com/sun/star/lang/XInitialization.hpp>
#include <cppuhelper/compbase4.hxx>

#include <unotools/ucbstreamhelper.hxx>
#include <unotools/streamwrap.hxx>
#include <unotools/tempfile.hxx>
#include <tools/debug.hxx>
#include <vcl/cvtgrf.hxx>
#include <vcl/gfxlink.hxx>
#include <vcl/metaact.hxx>
#include <tools/zcodec.hxx>

#include "svtools/filter.hxx"
#include "svx/xmlgrhlp.hxx"

#include <algorithm>

// -----------
// - Defines -
// -----------

using namespace com::sun::star;
using namespace com::sun::star::uno;
using namespace com::sun::star::io;

using ::com::sun::star::lang::XMultiServiceFactory;

#define XML_GRAPHICSTORAGE_NAME     "Pictures"
#define XML_PACKAGE_URL_BASE        "vnd.sun.star.Package:"
#define XML_GRAPHICOBJECT_URL_BASE  "vnd.sun.star.GraphicObject:"

// ---------------------------
// - SvXMLGraphicInputStream -
// ---------------------------

const MetaCommentAction* ImplCheckForEPS( GDIMetaFile& rMtf )
{
    static ByteString aComment( (const sal_Char*)"EPSReplacementGraphic" );
    const MetaCommentAction* pComment = NULL;

    if ( ( rMtf.GetActionCount() >= 2 )
            && ( rMtf.FirstAction()->GetType() == META_EPS_ACTION )
            && ( ((const MetaAction*)rMtf.GetAction( 1 ))->GetType() == META_COMMENT_ACTION )
            && ( ((const MetaCommentAction*)rMtf.GetAction( 1 ))->GetComment() == aComment ) )
        pComment = (const MetaCommentAction*)rMtf.GetAction( 1 );

    return pComment;
}

class SvXMLGraphicInputStream : public::cppu::WeakImplHelper1< XInputStream >
{
private:

    virtual sal_Int32   SAL_CALL    readBytes( Sequence< sal_Int8 >& aData, sal_Int32 nBytesToRead) throw(NotConnectedException, BufferSizeExceededException, RuntimeException);
    virtual sal_Int32   SAL_CALL    readSomeBytes(Sequence< sal_Int8 >& aData, sal_Int32 nMaxBytesToRead) throw(NotConnectedException, BufferSizeExceededException, RuntimeException);
    virtual void        SAL_CALL    skipBytes(sal_Int32 nBytesToSkip) throw(NotConnectedException, BufferSizeExceededException, RuntimeException);
    virtual sal_Int32   SAL_CALL    available() throw(NotConnectedException, RuntimeException);
    virtual void        SAL_CALL    closeInput() throw(NotConnectedException, RuntimeException);

private:

    ::utl::TempFile                 maTmp;
    Reference< XInputStream >       mxStmWrapper;

                                    // not available
                                    SvXMLGraphicInputStream();
                                    SvXMLGraphicInputStream( const SvXMLGraphicInputStream& );
    SvXMLGraphicInputStream&        operator==( SvXMLGraphicInputStream& );

public:

                                    SvXMLGraphicInputStream( const ::rtl::OUString& rGraphicId );
    virtual                         ~SvXMLGraphicInputStream();

    sal_Bool                        Exists() const { return mxStmWrapper.is(); }
};

// -----------------------------------------------------------------------------

SvXMLGraphicInputStream::SvXMLGraphicInputStream( const ::rtl::OUString& rGraphicId )
{
    String          aGraphicId( rGraphicId );
    GraphicObject   aGrfObject( ByteString( aGraphicId, RTL_TEXTENCODING_ASCII_US ) );

    maTmp.EnableKillingFile();

    if( aGrfObject.GetType() != GRAPHIC_NONE )
    {
        SvStream* pStm = ::utl::UcbStreamHelper::CreateStream( maTmp.GetURL(), STREAM_WRITE | STREAM_TRUNC );

        if( pStm )
        {
            Graphic         aGraphic( (Graphic&) aGrfObject.GetGraphic() );
            const GfxLink   aGfxLink( aGraphic.GetLink() );
            sal_Bool        bRet = sal_False;

            if( aGfxLink.GetDataSize() && aGfxLink.GetData() )
            {
                pStm->Write( aGfxLink.GetData(), aGfxLink.GetDataSize() );
                bRet = ( pStm->GetError() == 0 );
            }
            else
            {
                if( aGraphic.GetType() == GRAPHIC_BITMAP )
                {
                    GraphicFilter*  pFilter = GraphicFilter::GetGraphicFilter();
                    String          aFormat;

                    if( aGraphic.IsAnimated() )
                        aFormat = String( RTL_CONSTASCII_USTRINGPARAM( "gif" ) );
                    else
                        aFormat = String( RTL_CONSTASCII_USTRINGPARAM( "png" ) );

                    bRet = ( pFilter->ExportGraphic( aGraphic, String(), *pStm, pFilter->GetExportFormatNumberForShortName( aFormat ) ) == 0 );
                }
                else if( aGraphic.GetType() == GRAPHIC_GDIMETAFILE )
                {
                    pStm->SetVersion( SOFFICE_FILEFORMAT_8 );
                    pStm->SetCompressMode( COMPRESSMODE_ZBITMAP );
                    ( (GDIMetaFile&) aGraphic.GetGDIMetaFile() ).Write( *pStm, GDIMETAFILE_WRITE_REPLACEMENT_RENDERGRAPHIC );
                    bRet = ( pStm->GetError() == 0 );
                }
            }

            if( bRet )
            {
                pStm->Seek( 0 );
                mxStmWrapper = new ::utl::OInputStreamWrapper( pStm, sal_True );
            }
            else
                delete pStm;
        }
    }
}

// -----------------------------------------------------------------------------

SvXMLGraphicInputStream::~SvXMLGraphicInputStream()
{
}

// -----------------------------------------------------------------------------

sal_Int32 SAL_CALL SvXMLGraphicInputStream::readBytes( Sequence< sal_Int8 >& rData, sal_Int32 nBytesToRead )
    throw( NotConnectedException, BufferSizeExceededException, RuntimeException )
{
    if( !mxStmWrapper.is() )
        throw NotConnectedException();

    return mxStmWrapper->readBytes( rData, nBytesToRead );
}

// -----------------------------------------------------------------------------

sal_Int32 SAL_CALL SvXMLGraphicInputStream::readSomeBytes( Sequence< sal_Int8 >& rData, sal_Int32 nMaxBytesToRead )
    throw( NotConnectedException, BufferSizeExceededException, RuntimeException )
{
    if( !mxStmWrapper.is() )
        throw NotConnectedException() ;

    return mxStmWrapper->readSomeBytes( rData, nMaxBytesToRead );
}

// -----------------------------------------------------------------------------

void SAL_CALL SvXMLGraphicInputStream::skipBytes( sal_Int32 nBytesToSkip )
    throw( NotConnectedException, BufferSizeExceededException, RuntimeException )
{
    if( !mxStmWrapper.is() )
        throw NotConnectedException() ;

    mxStmWrapper->skipBytes( nBytesToSkip );
}

// -----------------------------------------------------------------------------

sal_Int32 SAL_CALL SvXMLGraphicInputStream::available() throw( NotConnectedException, RuntimeException )
{
    if( !mxStmWrapper.is() )
        throw NotConnectedException() ;

    return mxStmWrapper->available();
}

// -----------------------------------------------------------------------------

void SAL_CALL SvXMLGraphicInputStream::closeInput() throw( NotConnectedException, RuntimeException )
{
    if( !mxStmWrapper.is() )
        throw NotConnectedException() ;

    mxStmWrapper->closeInput();
}

// ----------------------------
// - SvXMLGraphicOutputStream -
// ----------------------------

class SvXMLGraphicOutputStream : public::cppu::WeakImplHelper1< XOutputStream >
{
private:

    // XOutputStream
    virtual void SAL_CALL           writeBytes( const Sequence< sal_Int8 >& rData ) throw( NotConnectedException, BufferSizeExceededException, IOException, RuntimeException );
    virtual void SAL_CALL           flush() throw( NotConnectedException, BufferSizeExceededException, IOException, RuntimeException );
    virtual void SAL_CALL           closeOutput() throw( NotConnectedException, BufferSizeExceededException, IOException, RuntimeException );

private:

    ::utl::TempFile*                mpTmp;
    SvStream*                       mpOStm;
    Reference< XOutputStream >      mxStmWrapper;
    GraphicObject                   maGrfObj;
    sal_Bool                        mbClosed;

                                    // not available
                                    SvXMLGraphicOutputStream( const SvXMLGraphicOutputStream& );
    SvXMLGraphicOutputStream&       operator==( SvXMLGraphicOutputStream& );

public:

                                    SvXMLGraphicOutputStream();
    virtual                         ~SvXMLGraphicOutputStream();

    sal_Bool                        Exists() const { return mxStmWrapper.is(); }
    const GraphicObject&            GetGraphicObject();
};

// -----------------------------------------------------------------------------

SvXMLGraphicOutputStream::SvXMLGraphicOutputStream() :
    mpTmp( new ::utl::TempFile ),
    mbClosed( sal_False )
{
    mpTmp->EnableKillingFile();

    mpOStm = ::utl::UcbStreamHelper::CreateStream( mpTmp->GetURL(), STREAM_WRITE | STREAM_TRUNC );

    if( mpOStm )
        mxStmWrapper = new ::utl::OOutputStreamWrapper( *mpOStm );
}

// -----------------------------------------------------------------------------

SvXMLGraphicOutputStream::~SvXMLGraphicOutputStream()
{
    delete mpTmp;
    delete mpOStm;
}

// -----------------------------------------------------------------------------

void SAL_CALL SvXMLGraphicOutputStream::writeBytes( const Sequence< sal_Int8 >& rData )
    throw( NotConnectedException, BufferSizeExceededException, IOException, RuntimeException )
{
    if( !mxStmWrapper.is() )
        throw NotConnectedException() ;

    mxStmWrapper->writeBytes( rData );
}

// -----------------------------------------------------------------------------

void SAL_CALL SvXMLGraphicOutputStream::flush()
    throw( NotConnectedException, BufferSizeExceededException, IOException, RuntimeException )
{
    if( !mxStmWrapper.is() )
        throw NotConnectedException() ;

    mxStmWrapper->flush();
}

// -----------------------------------------------------------------------------

void SAL_CALL SvXMLGraphicOutputStream::closeOutput()
    throw( NotConnectedException, BufferSizeExceededException, IOException, RuntimeException )
{
    if( !mxStmWrapper.is() )
        throw NotConnectedException() ;

    mxStmWrapper->closeOutput();
    mxStmWrapper = Reference< XOutputStream >();

    mbClosed = sal_True;
}

// ------------------------------------------------------------------------------

const GraphicObject& SvXMLGraphicOutputStream::GetGraphicObject()
{
    if( mbClosed && ( maGrfObj.GetType() == GRAPHIC_NONE ) && mpOStm )
    {
        Graphic aGraphic;

        mpOStm->Seek( 0 );
        sal_uInt16 nFormat = GRFILTER_FORMAT_DONTKNOW;
        sal_uInt16 pDeterminedFormat = GRFILTER_FORMAT_DONTKNOW;
        GraphicFilter::GetGraphicFilter()->ImportGraphic( aGraphic, String(), *mpOStm ,nFormat,&pDeterminedFormat );

        if (pDeterminedFormat == GRFILTER_FORMAT_DONTKNOW)
        {
            //Read the first two byte to check whether it is a gzipped stream, is so it may be in wmz or emz format
            //unzip them and try again

            sal_uInt8    sFirstBytes[ 2 ];

            mpOStm->Seek( STREAM_SEEK_TO_END );
            sal_uIntPtr nStreamLen = mpOStm->Tell();
            mpOStm->Seek( 0 );

            if ( !nStreamLen )
            {
                SvLockBytes* pLockBytes = mpOStm->GetLockBytes();
                if ( pLockBytes  )
                    pLockBytes->SetSynchronMode( sal_True );

                mpOStm->Seek( STREAM_SEEK_TO_END );
                nStreamLen = mpOStm->Tell();
                mpOStm->Seek( 0 );
            }
            if( nStreamLen >= 2 )
            {
                //read two byte
                mpOStm->Read( sFirstBytes, 2 );

                if( sFirstBytes[0] == 0x1f && sFirstBytes[1] == 0x8b )
                {
                    SvMemoryStream* pDest = new SvMemoryStream;
                    ZCodec aZCodec( 0x8000, 0x8000 );
                    aZCodec.BeginCompression(ZCODEC_GZ_LIB);
                    mpOStm->Seek( 0 );
                    aZCodec.Decompress( *mpOStm, *pDest );

                    if (aZCodec.EndCompression() && pDest )
                    {
                        pDest->Seek( STREAM_SEEK_TO_END );
                        sal_uIntPtr nStreamLen_ = pDest->Tell();
                        if (nStreamLen_)
                        {
                            pDest->Seek(0L);
                            GraphicFilter::GetGraphicFilter()->ImportGraphic( aGraphic, String(), *pDest ,nFormat,&pDeterminedFormat );
                        }
                    }
                    delete pDest;
                }
            }
        }

        maGrfObj = aGraphic;
        if( maGrfObj.GetType() != GRAPHIC_NONE )
        {
            delete mpOStm, mpOStm = NULL;
            delete mpTmp, mpTmp = NULL;
        }
    }

    return maGrfObj;
}

// ----------------------
// - SvXMLGraphicHelper -
// ----------------------

SvXMLGraphicHelper::SvXMLGraphicHelper( SvXMLGraphicHelperMode eCreateMode ) :
    ::cppu::WeakComponentImplHelper2< ::com::sun::star::document::XGraphicObjectResolver,
                                      ::com::sun::star::document::XBinaryStreamResolver >( maMutex )
{
    Init( NULL, eCreateMode, sal_False );
}

SvXMLGraphicHelper::SvXMLGraphicHelper() :
    ::cppu::WeakComponentImplHelper2< ::com::sun::star::document::XGraphicObjectResolver,
                                      ::com::sun::star::document::XBinaryStreamResolver >( maMutex )
{
}

// -----------------------------------------------------------------------------

SvXMLGraphicHelper::~SvXMLGraphicHelper()
{
}

// -----------------------------------------------------------------------------

void SAL_CALL SvXMLGraphicHelper::disposing()
{
}

// -----------------------------------------------------------------------------

sal_Bool SvXMLGraphicHelper::ImplGetStreamNames( const ::rtl::OUString& rURLStr,
                                                 ::rtl::OUString& rPictureStorageName,
                                                 ::rtl::OUString& rPictureStreamName )
{
    String      aURLStr( rURLStr );
    sal_Bool    bRet = sal_False;

    if( aURLStr.Len() )
    {
        aURLStr = aURLStr.GetToken( aURLStr.GetTokenCount( ':' ) - 1, ':' );
        const sal_uInt32 nTokenCount = aURLStr.GetTokenCount( '/' );

        if( 1 == nTokenCount )
        {
            rPictureStorageName = String( RTL_CONSTASCII_USTRINGPARAM( XML_GRAPHICSTORAGE_NAME ) );
            rPictureStreamName = aURLStr;
            bRet = sal_True;
        }
        else if( 2 == nTokenCount )
        {
            rPictureStorageName = aURLStr.GetToken( 0, '/' );

            DBG_ASSERT( rPictureStorageName.getLength() &&
                       rPictureStorageName.getStr()[ 0 ] != '#',
                       "invalid relative URL" );

            rPictureStreamName = aURLStr.GetToken( 1, '/' );
            bRet = sal_True;
        }
        else
        {
            OSL_FAIL( "SvXMLGraphicHelper::ImplInsertGraphicURL: invalid scheme" );
        }
    }

    return bRet;
}

// -----------------------------------------------------------------------------

uno::Reference < embed::XStorage > SvXMLGraphicHelper::ImplGetGraphicStorage( const ::rtl::OUString& rStorageName )
{
    uno::Reference < embed::XStorage > xRetStorage;
    if( mxRootStorage.is() )
    {
        try
        {
            xRetStorage = mxRootStorage->openStorageElement(
                maCurStorageName = rStorageName,
                ( GRAPHICHELPER_MODE_WRITE == meCreateMode )
                    ? embed::ElementModes::READWRITE
                    : embed::ElementModes::READ );
        }
        catch ( uno::Exception& )
        {
        }
        //#i43196# try again to open the storage element - this time readonly
        if(!xRetStorage.is())
        {
            try
            {
                xRetStorage = mxRootStorage->openStorageElement( maCurStorageName = rStorageName, embed::ElementModes::READ );
            }
            catch ( uno::Exception& )
            {
            }
        }
    }

    return xRetStorage;
}

// -----------------------------------------------------------------------------

SvxGraphicHelperStream_Impl SvXMLGraphicHelper::ImplGetGraphicStream( const ::rtl::OUString& rPictureStorageName,
                                                              const ::rtl::OUString& rPictureStreamName,
                                                              sal_Bool bTruncate )
{
    SvxGraphicHelperStream_Impl aRet;
    aRet.xStorage = ImplGetGraphicStorage( rPictureStorageName );

    if( aRet.xStorage.is() )
    {
        sal_Int32 nMode = embed::ElementModes::READ;
        if ( GRAPHICHELPER_MODE_WRITE == meCreateMode )
        {
            nMode = embed::ElementModes::READWRITE;
            if ( bTruncate )
                nMode |= embed::ElementModes::TRUNCATE;
        }

        aRet.xStream = aRet.xStorage->openStreamElement( rPictureStreamName, nMode );
        if( aRet.xStream.is() && ( GRAPHICHELPER_MODE_WRITE == meCreateMode ) )
        {
            ::rtl::OUString aPropName( RTL_CONSTASCII_USTRINGPARAM("UseCommonStoragePasswordEncryption") );
            uno::Reference < beans::XPropertySet > xProps( aRet.xStream, uno::UNO_QUERY );
            xProps->setPropertyValue( aPropName, uno::makeAny( sal_True) );
        }
    }

    return aRet;
}

// -----------------------------------------------------------------------------

String SvXMLGraphicHelper::ImplGetGraphicMimeType( const String& rFileName ) const
{
    struct XMLGraphicMimeTypeMapper
    {
        const char* pExt;
        const char* pMimeType;
    };

    static XMLGraphicMimeTypeMapper aMapper[] =
    {
        { "gif", "image/gif" },
        { "png", "image/png" },
        { "jpg", "image/jpeg" },
        { "tif", "image/tiff" },
        { "svg", "image/svg+xml" }
    };

    String aMimeType;

    if( ( rFileName.Len() >= 4 ) && ( rFileName.GetChar( rFileName.Len() - 4 ) == '.' ) )
    {
        const ByteString aExt( rFileName.Copy( rFileName.Len() - 3 ), RTL_TEXTENCODING_ASCII_US );

        for( long i = 0, nCount = SAL_N_ELEMENTS( aMapper ); ( i < nCount ) && !aMimeType.Len(); i++ )
            if( aExt == aMapper[ i ].pExt )
                aMimeType = String( aMapper[ i ].pMimeType, RTL_TEXTENCODING_ASCII_US );
    }

    return aMimeType;
}

// -----------------------------------------------------------------------------

Graphic SvXMLGraphicHelper::ImplReadGraphic( const ::rtl::OUString& rPictureStorageName,
                                             const ::rtl::OUString& rPictureStreamName )
{
    Graphic             aGraphic;
    SvxGraphicHelperStream_Impl aStream( ImplGetGraphicStream( rPictureStorageName, rPictureStreamName, sal_False ) );
    if( aStream.xStream.is() )
    {
        SvStream* pStream = utl::UcbStreamHelper::CreateStream( aStream.xStream );
        GraphicFilter::GetGraphicFilter()->ImportGraphic( aGraphic, String(), *pStream );
        delete pStream;
    }

    return aGraphic;
}

// -----------------------------------------------------------------------------

sal_Bool SvXMLGraphicHelper::ImplWriteGraphic( const ::rtl::OUString& rPictureStorageName,
                                               const ::rtl::OUString& rPictureStreamName,
                                               const ::rtl::OUString& rGraphicId )
{
    String          aGraphicId( rGraphicId );
    GraphicObject   aGrfObject( ByteString( aGraphicId, RTL_TEXTENCODING_ASCII_US ) );
    sal_Bool        bRet = sal_False;

    if( aGrfObject.GetType() != GRAPHIC_NONE )
    {
        SvxGraphicHelperStream_Impl aStream( ImplGetGraphicStream( rPictureStorageName, rPictureStreamName, sal_False ) );
        if( aStream.xStream.is() )
        {
            Graphic         aGraphic( (Graphic&) aGrfObject.GetGraphic() );
            const GfxLink   aGfxLink( aGraphic.GetLink() );
            const ::rtl::OUString  aMimeType( ImplGetGraphicMimeType( rPictureStreamName ) );
            uno::Any        aAny;
            uno::Reference < beans::XPropertySet > xProps( aStream.xStream, uno::UNO_QUERY );

            // set stream properties (MediaType/Compression)
            if( aMimeType.getLength() )
            {
                aAny <<= aMimeType;
                xProps->setPropertyValue( String( RTL_CONSTASCII_USTRINGPARAM( "MediaType" ) ), aAny );
            }

            const sal_Bool bCompressed = ( ( 0 == aMimeType.getLength() ) || ( aMimeType == ::rtl::OUString(RTL_CONSTASCII_USTRINGPARAM("image/tiff")) ) );
            aAny <<= bCompressed;
            xProps->setPropertyValue( String( RTL_CONSTASCII_USTRINGPARAM( "Compressed" ) ), aAny );

            SvStream* pStream = utl::UcbStreamHelper::CreateStream( aStream.xStream );
            if( aGfxLink.GetDataSize() && aGfxLink.GetData() )
                pStream->Write( aGfxLink.GetData(), aGfxLink.GetDataSize() );
            else
            {
                if( aGraphic.GetType() == GRAPHIC_BITMAP )
                {
                    GraphicFilter*  pFilter = GraphicFilter::GetGraphicFilter();
                    String          aFormat;

                    if( aGraphic.IsAnimated() )
                        aFormat = String( RTL_CONSTASCII_USTRINGPARAM( "gif" ) );
                    else
                        aFormat = String( RTL_CONSTASCII_USTRINGPARAM( "png" ) );

                    bRet = ( pFilter->ExportGraphic( aGraphic, String(), *pStream,
                                                     pFilter->GetExportFormatNumberForShortName( aFormat ) ) == 0 );
                }
                else if( aGraphic.GetType() == GRAPHIC_GDIMETAFILE )
                {
                    pStream->SetVersion( SOFFICE_FILEFORMAT_8 );
                    pStream->SetCompressMode( COMPRESSMODE_ZBITMAP );

                    // SJ: first check if this metafile is just a eps file, then we will store the eps instead of svm
                    GDIMetaFile& rMtf( (GDIMetaFile&)aGraphic.GetGDIMetaFile() );
                    const MetaCommentAction* pComment = ImplCheckForEPS( rMtf );
                    if ( pComment )
                    {
                        sal_uInt32  nSize = pComment->GetDataSize();
                        const sal_uInt8* pData = pComment->GetData();
                        if ( nSize && pData )
                            pStream->Write( pData, nSize );

                        const MetaEPSAction* pAct = ( (const MetaEPSAction*)rMtf.FirstAction() );
                        const GfxLink&       rLink = pAct->GetLink();

                        pStream->Write( rLink.GetData(), rLink.GetDataSize() );
                    }
                    else
                        rMtf.Write( *pStream, GDIMETAFILE_WRITE_REPLACEMENT_RENDERGRAPHIC );

                    bRet = ( pStream->GetError() == 0 );
                }
            }
            uno::Reference < embed::XTransactedObject > xStorage(
                                    aStream.xStorage, uno::UNO_QUERY);
            delete pStream;
            aStream.xStream->getOutputStream()->closeOutput();
            if( xStorage.is() )
                xStorage->commit();
        }
    }

    return bRet;
}

// -----------------------------------------------------------------------------

void SvXMLGraphicHelper::ImplInsertGraphicURL( const ::rtl::OUString& rURLStr, sal_uInt32 nInsertPos, rtl::OUString& rRequestedFileName )
{
    rtl::OUString aURLString( rURLStr );
    ::rtl::OUString aPictureStorageName, aPictureStreamName;
    if( ( maURLSet.find( aURLString ) != maURLSet.end() ) )
    {
        URLPairVector::iterator aIter( maGrfURLs.begin() ), aEnd( maGrfURLs.end() );
        while( aIter != aEnd )
        {
            if( aURLString == (*aIter).first )
            {
                maGrfURLs[ nInsertPos ].second = (*aIter).second;
                aIter = aEnd;
            }
            else
                aIter++;
        }
    }
    else if( ImplGetStreamNames( aURLString, aPictureStorageName, aPictureStreamName ) )
    {
        URLPair& rURLPair = maGrfURLs[ nInsertPos ];

        if( GRAPHICHELPER_MODE_READ == meCreateMode )
        {
            const GraphicObject aObj( ImplReadGraphic( aPictureStorageName, aPictureStreamName ) );

            if( aObj.GetType() != GRAPHIC_NONE )
            {
                const static ::rtl::OUString aBaseURL( RTL_CONSTASCII_USTRINGPARAM( XML_GRAPHICOBJECT_URL_BASE ) );

                maGrfObjs.push_back( aObj );
                rURLPair.second = aBaseURL;
                rURLPair.second += String( aObj.GetUniqueID().GetBuffer(), RTL_TEXTENCODING_ASCII_US );
            }
            else
                rURLPair.second = String();
        }
        else
        {
            const String        aGraphicObjectId( aPictureStreamName );
            const ByteString    aAsciiObjectID( aGraphicObjectId, RTL_TEXTENCODING_ASCII_US );
            const GraphicObject aGrfObject( aAsciiObjectID );
            if( aGrfObject.GetType() != GRAPHIC_NONE )
            {
                String          aStreamName( aGraphicObjectId );
                Graphic         aGraphic( (Graphic&) aGrfObject.GetGraphic() );
                const GfxLink   aGfxLink( aGraphic.GetLink() );
                String          aExtension;

                if( aGfxLink.GetDataSize() )
                {
                    switch( aGfxLink.GetType() )
                    {
                        case( GFX_LINK_TYPE_EPS_BUFFER ): aExtension = String( RTL_CONSTASCII_USTRINGPARAM( ".eps" ) ); break;
                        case( GFX_LINK_TYPE_NATIVE_GIF ): aExtension = String( RTL_CONSTASCII_USTRINGPARAM( ".gif" ) ); break;
                        case( GFX_LINK_TYPE_NATIVE_JPG ): aExtension = String( RTL_CONSTASCII_USTRINGPARAM( ".jpg" ) ); break;
                        case( GFX_LINK_TYPE_NATIVE_PNG ): aExtension = String( RTL_CONSTASCII_USTRINGPARAM( ".png" ) ); break;
                        case( GFX_LINK_TYPE_NATIVE_TIF ): aExtension = String( RTL_CONSTASCII_USTRINGPARAM( ".tif" ) ); break;
                        case( GFX_LINK_TYPE_NATIVE_WMF ): aExtension = String( RTL_CONSTASCII_USTRINGPARAM( ".wmf" ) ); break;
                        case( GFX_LINK_TYPE_NATIVE_MET ): aExtension = String( RTL_CONSTASCII_USTRINGPARAM( ".met" ) ); break;
                        case( GFX_LINK_TYPE_NATIVE_PCT ): aExtension = String( RTL_CONSTASCII_USTRINGPARAM( ".pct" ) ); break;
                        case( GFX_LINK_TYPE_NATIVE_SVG ): aExtension = String( RTL_CONSTASCII_USTRINGPARAM( ".svg" ) ); break;

                        default:
                            aExtension = String( RTL_CONSTASCII_USTRINGPARAM( ".grf" ) );
                        break;
                    }
                }
                else
                {
                    if( aGrfObject.GetType() == GRAPHIC_BITMAP )
                    {
                        if( aGrfObject.IsAnimated() )
                            aExtension = String( RTL_CONSTASCII_USTRINGPARAM( ".gif" ) );
                        else
                            aExtension = String( RTL_CONSTASCII_USTRINGPARAM( ".png" ) );
                    }
                    else if( aGrfObject.GetType() == GRAPHIC_GDIMETAFILE )
                    {
                        // SJ: first check if this metafile is just a eps file, then we will store the eps instead of svm
                        GDIMetaFile& rMtf( (GDIMetaFile&)aGraphic.GetGDIMetaFile() );
                        if ( ImplCheckForEPS( rMtf ) )
                            aExtension = String( RTL_CONSTASCII_USTRINGPARAM( ".eps" ) );
                        else
                            aExtension = String( RTL_CONSTASCII_USTRINGPARAM( ".svm" ) );
                    }
                }

                rtl::OUString aURLEntry;
                const String sPictures( RTL_CONSTASCII_USTRINGPARAM( "Pictures/" ) );

                if ( rRequestedFileName.getLength() )
                {
                    aURLEntry = sPictures;
                    aURLEntry += rRequestedFileName;
                    aURLEntry += aExtension;

                    URLPairVector::iterator aIter( maGrfURLs.begin() ), aEnd( maGrfURLs.end() );
                    while( aIter != aEnd )
                    {
                        if( aURLEntry == (*aIter).second )
                            break;
                        aIter++;
                    }
                    if ( aIter == aEnd )
                        aStreamName = rRequestedFileName;
                }

                aStreamName += aExtension;

                if( mbDirect && aStreamName.Len() )
                    ImplWriteGraphic( aPictureStorageName, aStreamName, aGraphicObjectId );

                rURLPair.second = sPictures;
                rURLPair.second += aStreamName;
            }
#if OSL_DEBUG_LEVEL > 0
            else
            {
                ByteString sMessage = "graphic object with ID '";
                sMessage += aAsciiObjectID;
                sMessage += "' has an unknown type";
                OSL_ENSURE( false, sMessage.GetBuffer() );
            }
#endif
        }

        maURLSet.insert( aURLString );
    }
}

// -----------------------------------------------------------------------------

void SvXMLGraphicHelper::Init( const uno::Reference < embed::XStorage >& rXMLStorage,
                               SvXMLGraphicHelperMode eCreateMode,
                               sal_Bool bDirect )
{
    mxRootStorage = rXMLStorage;
    meCreateMode = eCreateMode;
    mbDirect = ( ( GRAPHICHELPER_MODE_READ == meCreateMode ) ? bDirect : sal_True );
}

// -----------------------------------------------------------------------------

SvXMLGraphicHelper* SvXMLGraphicHelper::Create( const uno::Reference < embed::XStorage >& rXMLStorage,
                                                SvXMLGraphicHelperMode eCreateMode,
                                                sal_Bool bDirect )
{
    SvXMLGraphicHelper* pThis = new SvXMLGraphicHelper;

    pThis->acquire();
    pThis->Init( rXMLStorage, eCreateMode, bDirect );

    return pThis;
}

// -----------------------------------------------------------------------------

SvXMLGraphicHelper* SvXMLGraphicHelper::Create( SvXMLGraphicHelperMode eCreateMode )
{
    SvXMLGraphicHelper* pThis = new SvXMLGraphicHelper;

    pThis->acquire();
    pThis->Init( NULL, eCreateMode, sal_False );

    return pThis;
}

// -----------------------------------------------------------------------------

void SvXMLGraphicHelper::Destroy( SvXMLGraphicHelper* pSvXMLGraphicHelper )
{
    if( pSvXMLGraphicHelper )
    {
        pSvXMLGraphicHelper->dispose();
        pSvXMLGraphicHelper->release();
    }
}

// -----------------------------------------------------------------------------

// XGraphicObjectResolver
::rtl::OUString SAL_CALL SvXMLGraphicHelper::resolveGraphicObjectURL( const ::rtl::OUString& rURL )
    throw(uno::RuntimeException)
{
    ::osl::MutexGuard   aGuard( maMutex );
    const sal_Int32     nIndex = maGrfURLs.size();

    rtl::OUString aURL( rURL );
    rtl::OUString aUserData;
    rtl::OUString aRequestedFileName;

    sal_Int32 nUser = rURL.indexOf( '?', 0 );
    if ( nUser >= 0 )
    {
        aURL = rtl::OUString( rURL.copy( 0, nUser ) );
        nUser++;
        aUserData = rURL.copy( nUser, rURL.getLength() - nUser );
    }
    if ( aUserData.getLength() )
    {
        sal_Int32 nIndex2 = 0;
        do
        {
            rtl::OUString aToken = aUserData.getToken( 0, ';', nIndex2 );
            sal_Int32 n = aToken.indexOf( '=' );
            if ( ( n > 0 ) && ( ( n + 1 ) < aToken.getLength() ) )
            {
                rtl::OUString aParam( aToken.copy( 0, n ) );
                rtl::OUString aValue( aToken.copy( n + 1, aToken.getLength() - ( n + 1 ) ) );

                const rtl::OUString sRequestedName( RTL_CONSTASCII_USTRINGPARAM("requestedName") );
                if ( aParam.match( sRequestedName ) )
                    aRequestedFileName = aValue;
            }
        }
        while ( nIndex2 >= 0 );
    }

    maGrfURLs.push_back( ::std::make_pair( aURL, ::rtl::OUString() ) );
    ImplInsertGraphicURL( aURL, nIndex, aRequestedFileName );

    return maGrfURLs[ nIndex ].second;
}

// -----------------------------------------------------------------------------

// XBinaryStreamResolver
Reference< XInputStream > SAL_CALL SvXMLGraphicHelper::getInputStream( const ::rtl::OUString& rURL )
    throw( RuntimeException )
{
    Reference< XInputStream >   xRet;
    ::rtl::OUString                    aPictureStorageName, aGraphicId;


    if( ( GRAPHICHELPER_MODE_WRITE == meCreateMode ) &&
        ImplGetStreamNames( rURL, aPictureStorageName, aGraphicId ) )
    {
        SvXMLGraphicInputStream* pInputStream = new SvXMLGraphicInputStream( aGraphicId );

        if( pInputStream->Exists() )
            xRet = pInputStream;
        else
            delete pInputStream;
    }

    return xRet;
}

// -----------------------------------------------------------------------------

Reference< XOutputStream > SAL_CALL SvXMLGraphicHelper::createOutputStream()
    throw( RuntimeException )
{
    Reference< XOutputStream > xRet;

    if( GRAPHICHELPER_MODE_READ == meCreateMode )
    {
        SvXMLGraphicOutputStream* pOutputStream = new SvXMLGraphicOutputStream;

        if( pOutputStream->Exists() )
            maGrfStms.push_back( xRet = pOutputStream );
        else
            delete pOutputStream;
    }

    return xRet;
}

// -----------------------------------------------------------------------------

::rtl::OUString SAL_CALL SvXMLGraphicHelper::resolveOutputStream( const Reference< XOutputStream >& rxBinaryStream )
    throw( RuntimeException )
{
    ::rtl::OUString aRet;

    if( ( GRAPHICHELPER_MODE_READ == meCreateMode ) && rxBinaryStream.is() )
    {
        if( ::std::find( maGrfStms.begin(), maGrfStms.end(), rxBinaryStream ) != maGrfStms.end() )
        {
            SvXMLGraphicOutputStream* pOStm = static_cast< SvXMLGraphicOutputStream* >( rxBinaryStream.get() );

            if( pOStm )
            {
                const GraphicObject&    rGrfObj = pOStm->GetGraphicObject();
                const ::rtl::OUString          aId( ::rtl::OUString::createFromAscii( rGrfObj.GetUniqueID().GetBuffer() ) );

                if( aId.getLength() )
                {
                    aRet = ::rtl::OUString(RTL_CONSTASCII_USTRINGPARAM( XML_GRAPHICOBJECT_URL_BASE ));
                    aRet += aId;
                }
            }
        }
    }

    return aRet;
}


// --------------------------------------------------------------------------------

// for instantiation via service manager
namespace svx
{

namespace impl
{
typedef ::cppu::WeakComponentImplHelper4<
        lang::XInitialization,
        document::XGraphicObjectResolver,
        document::XBinaryStreamResolver,
        lang::XServiceInfo >
    SvXMLGraphicImportExportHelper_Base;
class MutexContainer
{
public:
    virtual ~MutexContainer();

protected:
    mutable ::osl::Mutex m_aMutex;
};
MutexContainer::~MutexContainer()
{}
} // namespace impl

class SvXMLGraphicImportExportHelper :
    public impl::MutexContainer,
    public impl::SvXMLGraphicImportExportHelper_Base
{
public:
    SvXMLGraphicImportExportHelper( SvXMLGraphicHelperMode eMode );

protected:
    // is called from WeakComponentImplHelper when XComponent::dispose() was
    // called from outside
    virtual void SAL_CALL disposing();

    // ____ XInitialization ____
    // one argument is allowed, which is the XStorage
    virtual void SAL_CALL initialize( const Sequence< Any >& aArguments )
        throw (Exception,
               RuntimeException);

    // ____ XGraphicObjectResolver ____
    virtual ::rtl::OUString SAL_CALL resolveGraphicObjectURL( const ::rtl::OUString& aURL )
        throw (RuntimeException);

    // ____ XBinaryStreamResolver ____
    virtual Reference< io::XInputStream > SAL_CALL getInputStream( const ::rtl::OUString& aURL )
        throw (RuntimeException);
    virtual Reference< io::XOutputStream > SAL_CALL createOutputStream()
        throw (RuntimeException);
    virtual ::rtl::OUString SAL_CALL resolveOutputStream( const Reference< io::XOutputStream >& aBinaryStream )
        throw (RuntimeException);

    // ____ XServiceInfo ____
    virtual ::rtl::OUString SAL_CALL getImplementationName()
        throw (RuntimeException);
    virtual ::sal_Bool SAL_CALL supportsService( const ::rtl::OUString& ServiceName )
        throw (RuntimeException);
    virtual Sequence< ::rtl::OUString > SAL_CALL getSupportedServiceNames()
        throw (RuntimeException);

private:
    SvXMLGraphicHelperMode              m_eGraphicHelperMode;
    Reference< XGraphicObjectResolver > m_xGraphicObjectResolver;
    Reference< XBinaryStreamResolver >  m_xBinaryStreamResolver;
};

SvXMLGraphicImportExportHelper::SvXMLGraphicImportExportHelper( SvXMLGraphicHelperMode eMode ) :
        impl::SvXMLGraphicImportExportHelper_Base( m_aMutex ),
        m_eGraphicHelperMode( eMode )
{}

void SAL_CALL SvXMLGraphicImportExportHelper::disposing()
{
    Reference< XComponent > xComp( m_xGraphicObjectResolver, UNO_QUERY );
    OSL_ASSERT( xComp.is());
    if( xComp.is())
        xComp->dispose();
    // m_xBinaryStreamResolver is a reference to the same object => don't call
    // dispose() again
}

// ____ XInitialization ____
void SAL_CALL SvXMLGraphicImportExportHelper::initialize(
    const Sequence< Any >& aArguments )
    throw (Exception, RuntimeException)
{
    Reference< embed::XStorage > xStorage;
    if( aArguments.getLength() > 0 )
        aArguments[0] >>= xStorage;

    SvXMLGraphicHelper * pHelper( SvXMLGraphicHelper::Create( xStorage, m_eGraphicHelperMode ));
    m_xGraphicObjectResolver.set( pHelper );
    m_xBinaryStreamResolver.set( pHelper );
    // SvXMLGraphicHelper::Create calls acquire.  Since we have two references
    // now it is safe (and necessary) to undo this acquire
    pHelper->release();
}

// ____ XGraphicObjectResolver ____
::rtl::OUString SAL_CALL SvXMLGraphicImportExportHelper::resolveGraphicObjectURL( const ::rtl::OUString& aURL )
    throw (uno::RuntimeException)
{
    return m_xGraphicObjectResolver->resolveGraphicObjectURL( aURL );
}


// ____ XBinaryStreamResolver ____
Reference< io::XInputStream > SAL_CALL SvXMLGraphicImportExportHelper::getInputStream( const ::rtl::OUString& aURL )
    throw (uno::RuntimeException)
{
    return m_xBinaryStreamResolver->getInputStream( aURL );
}
Reference< io::XOutputStream > SAL_CALL SvXMLGraphicImportExportHelper::createOutputStream()
    throw (uno::RuntimeException)
{
    return m_xBinaryStreamResolver->createOutputStream();
}
::rtl::OUString SAL_CALL SvXMLGraphicImportExportHelper::resolveOutputStream( const Reference< io::XOutputStream >& aBinaryStream )
    throw (uno::RuntimeException)
{
    return m_xBinaryStreamResolver->resolveOutputStream( aBinaryStream );
}

// ____ XServiceInfo ____
::rtl::OUString SAL_CALL SvXMLGraphicImportExportHelper::getImplementationName()
    throw (uno::RuntimeException)
{
    if( m_eGraphicHelperMode == GRAPHICHELPER_MODE_READ )
        return SvXMLGraphicImportHelper_getImplementationName();
    return SvXMLGraphicExportHelper_getImplementationName();
}
::sal_Bool SAL_CALL SvXMLGraphicImportExportHelper::supportsService( const ::rtl::OUString& ServiceName )
    throw (uno::RuntimeException)
{
    Sequence< ::rtl::OUString > aServiceNames( getSupportedServiceNames());
    const ::rtl::OUString * pBegin = aServiceNames.getConstArray();
    const ::rtl::OUString * pEnd = pBegin + aServiceNames.getLength();
    return (::std::find( pBegin, pEnd, ServiceName ) != pEnd);
}
Sequence< ::rtl::OUString > SAL_CALL SvXMLGraphicImportExportHelper::getSupportedServiceNames()
    throw (uno::RuntimeException)
{
    if( m_eGraphicHelperMode == GRAPHICHELPER_MODE_READ )
        return SvXMLGraphicImportHelper_getSupportedServiceNames();
    return SvXMLGraphicExportHelper_getSupportedServiceNames();
}

// import
Reference< XInterface > SAL_CALL SvXMLGraphicImportHelper_createInstance(const Reference< XMultiServiceFactory > & /* rSMgr */ )
    throw( Exception )
{
    return static_cast< XWeak* >( new SvXMLGraphicImportExportHelper( GRAPHICHELPER_MODE_READ ));
}
::rtl::OUString SAL_CALL SvXMLGraphicImportHelper_getImplementationName()
    throw()
{
    return ::rtl::OUString( RTL_CONSTASCII_USTRINGPARAM( "com.sun.star.comp.Svx.GraphicImportHelper" ));
}
Sequence< ::rtl::OUString > SAL_CALL SvXMLGraphicImportHelper_getSupportedServiceNames()
    throw()
{
    // XGraphicObjectResolver and XBinaryStreamResolver are not part of any service
    Sequence< ::rtl::OUString > aSupportedServiceNames( 2 );
    aSupportedServiceNames[0] = ::rtl::OUString( RTL_CONSTASCII_USTRINGPARAM( "com.sun.star.document.GraphicObjectResolver" ) );
    aSupportedServiceNames[1] = ::rtl::OUString( RTL_CONSTASCII_USTRINGPARAM( "com.sun.star.document.BinaryStreamResolver" ) );
    return aSupportedServiceNames;
}

// export
Reference< XInterface > SAL_CALL SvXMLGraphicExportHelper_createInstance(const Reference< XMultiServiceFactory > & /* rSMgr */ )
    throw( Exception )
{
    return static_cast< XWeak* >( new SvXMLGraphicImportExportHelper( GRAPHICHELPER_MODE_WRITE ));
}
::rtl::OUString SAL_CALL SvXMLGraphicExportHelper_getImplementationName()
    throw()
{
    return ::rtl::OUString( RTL_CONSTASCII_USTRINGPARAM( "com.sun.star.comp.Svx.GraphicExportHelper" ));
}
Sequence< ::rtl::OUString > SAL_CALL SvXMLGraphicExportHelper_getSupportedServiceNames()
    throw()
{
    // XGraphicObjectResolver and XBinaryStreamResolver are not part of any service
    Sequence< ::rtl::OUString > aSupportedServiceNames( 2 );
    aSupportedServiceNames[0] = ::rtl::OUString( RTL_CONSTASCII_USTRINGPARAM( "com.sun.star.document.GraphicObjectResolver" ) );
    aSupportedServiceNames[1] = ::rtl::OUString( RTL_CONSTASCII_USTRINGPARAM( "com.sun.star.document.BinaryStreamResolver" ) );
    return aSupportedServiceNames;
}

<<<<<<< HEAD
} // namespace svx

/* vim:set shiftwidth=4 softtabstop=4 expandtab: */
=======
} // namespace svx
>>>>>>> 86e7ed8c
<|MERGE_RESOLUTION|>--- conflicted
+++ resolved
@@ -1160,10 +1160,6 @@
     return aSupportedServiceNames;
 }
 
-<<<<<<< HEAD
 } // namespace svx
 
-/* vim:set shiftwidth=4 softtabstop=4 expandtab: */
-=======
-} // namespace svx
->>>>>>> 86e7ed8c
+/* vim:set shiftwidth=4 softtabstop=4 expandtab: */