/* -*- Mode: C++; tab-width: 4; indent-tabs-mode: nil; c-basic-offset: 4 -*- */
/*
 * This file is part of the LibreOffice project.
 *
 * This Source Code Form is subject to the terms of the Mozilla Public
 * License, v. 2.0. If a copy of the MPL was not distributed with this
 * file, You can obtain one at http://mozilla.org/MPL/2.0/.
 *
 * This file incorporates work covered by the following license notice:
 *
 *   Licensed to the Apache Software Foundation (ASF) under one or more
 *   contributor license agreements. See the NOTICE file distributed
 *   with this work for additional information regarding copyright
 *   ownership. The ASF licenses this file to you under the Apache
 *   License, Version 2.0 (the "License"); you may not use this file
 *   except in compliance with the License. You may obtain a copy of
 *   the License at http://www.apache.org/licenses/LICENSE-2.0 .
 */
#ifndef INCLUDED_SVX_SOURCE_SIDEBAR_LINE_LINEPROPERTYPANEL_HXX
#define INCLUDED_SVX_SOURCE_SIDEBAR_LINE_LINEPROPERTYPANEL_HXX

#include <svx/xdash.hxx>
#include <vcl/ctrl.hxx>
#include <sfx2/sidebar/SidebarPanelBase.hxx>
#include <sfx2/sidebar/ControllerItem.hxx>
#include <vcl/fixed.hxx>
#include <vcl/field.hxx>
#include <boost/scoped_array.hpp>
#include <svx/sidebar/PanelLayout.hxx>
#include <svx/xtable.hxx>
#include "LineWidthPopup.hxx"


class XLineStyleItem;
class XLineDashItem;
class XLineStartItem;
class XLineEndItem;
class XLineEndList;
class XDashList;
class ListBox;
class ToolBox;
class FloatingWindow;

namespace
{

#define SIDEBAR_LINE_WIDTH_GLOBAL_VALUE "PopupPanel_LineWidth"

} //end of anonymous namespace

namespace svx
{
namespace sidebar
{

class PopupContainer;
class LineWidthControl;

class LinePropertyPanel : public PanelLayout,
                          public sfx2::sidebar::ControllerItem::ItemUpdateReceiverInterface
{
public:
    virtual ~LinePropertyPanel();
    virtual void dispose() SAL_OVERRIDE;

    static VclPtr<vcl::Window> Create(
        vcl::Window* pParent,
        const css::uno::Reference<css::frame::XFrame>& rxFrame,
        SfxBindings* pBindings);

    virtual void DataChanged(
        const DataChangedEvent& rEvent) SAL_OVERRIDE;

    virtual void NotifyItemUpdate(
        const sal_uInt16 nSId,
        const SfxItemState eState,
        const SfxPoolItem* pState,
        const bool bIsEnabled) SAL_OVERRIDE;

    SfxBindings* GetBindings() { return mpBindings;}

    void SetWidth(long nWidth);
    void SetWidthIcon(int n);
    void SetWidthIcon();

    void EndLineWidthPopupMode();

    // constructor/destuctor
    LinePropertyPanel(
        vcl::Window* pParent,
        const css::uno::Reference<css::frame::XFrame>& rxFrame,
        SfxBindings* pBindings);

private:
    //ui controls
    VclPtr<FixedText>   mpFTWidth;
    VclPtr<ToolBox>     mpTBWidth;
    VclPtr<FixedText>   mpFTStyle;
    VclPtr<ListBox>     mpLBStyle;
    VclPtr<FixedText>   mpFTTrancparency;
    VclPtr<MetricField> mpMFTransparent;
    VclPtr<FixedText>   mpFTArrow;
    VclPtr<ListBox>     mpLBStart;
    VclPtr<ListBox>     mpLBEnd;
    VclPtr<FixedText>   mpFTEdgeStyle;
    VclPtr<ListBox>     mpLBEdgeStyle;
    VclPtr<FixedText>   mpFTCapStyle;
    VclPtr<ListBox>     mpLBCapStyle;

    //ControllerItem
    sfx2::sidebar::ControllerItem maStyleControl;
    sfx2::sidebar::ControllerItem maDashControl;
    sfx2::sidebar::ControllerItem maWidthControl;
    sfx2::sidebar::ControllerItem maStartControl;
    sfx2::sidebar::ControllerItem maEndControl;
    sfx2::sidebar::ControllerItem maLineEndListControl;
    sfx2::sidebar::ControllerItem maLineStyleListControl;
    sfx2::sidebar::ControllerItem maTransControl;
    sfx2::sidebar::ControllerItem maEdgeStyle;
    sfx2::sidebar::ControllerItem maCapStyle;

    std::unique_ptr<XLineStyleItem> mpStyleItem;
    std::unique_ptr<XLineDashItem>  mpDashItem;

    sal_uInt16      mnTrans;
    SfxMapUnit      meMapUnit;
    sal_Int32       mnWidthCoreValue;
    XLineEndListRef mxLineEndList;
    XDashListRef    mxLineStyleList;
    std::unique_ptr<XLineStartItem> mpStartItem;
    std::unique_ptr<XLineEndItem>   mpEndItem;

    //popup windows
    LineWidthPopup maLineWidthPopup;

    // images from resource
    Image maIMGNone;

    // multi-images
    boost::scoped_array<Image> mpIMGWidthIcon;

    css::uno::Reference<css::frame::XFrame> mxFrame;
    SfxBindings* mpBindings;

    /// bitfield
    bool                mbWidthValuable : 1;

    static void SetupIcons();
    void Initialize();
    void FillLineEndList();
    void FillLineStyleList();
    void SelectEndStyle(bool bStart);
    void SelectLineStyle();

    DECL_LINK(ImplWidthPopupModeEndHdl, FloatingWindow* );
    DECL_LINK(ChangeLineStyleHdl, void*);
    DECL_LINK(ToolboxWidthSelectHdl, ToolBox*);
    DECL_LINK(ChangeTransparentHdl , void *);
    DECL_LINK(ChangeStartHdl, void *);
    DECL_LINK(ChangeEndHdl, void *);
    DECL_LINK(ChangeEdgeStyleHdl, void *);
    DECL_LINK(ChangeCapStyleHdl, void *);

<<<<<<< HEAD
    // constructor/destuctor
    LinePropertyPanel(
        vcl::Window* pParent,
        const css::uno::Reference<css::frame::XFrame>& rxFrame,
        SfxBindings* pBindings);
    virtual ~LinePropertyPanel();

    PopupControl* CreateLineWidthPopupControl (PopupContainer* pParent);
=======
    VclPtr<PopupControl> CreateLineWidthPopupControl (PopupContainer* pParent);
>>>>>>> 0cde74f7
};

} } // end of namespace svx::sidebar

#endif

/* vim:set shiftwidth=4 softtabstop=4 expandtab: */<|MERGE_RESOLUTION|>--- conflicted
+++ resolved
@@ -161,18 +161,7 @@
     DECL_LINK(ChangeEdgeStyleHdl, void *);
     DECL_LINK(ChangeCapStyleHdl, void *);
 
-<<<<<<< HEAD
-    // constructor/destuctor
-    LinePropertyPanel(
-        vcl::Window* pParent,
-        const css::uno::Reference<css::frame::XFrame>& rxFrame,
-        SfxBindings* pBindings);
-    virtual ~LinePropertyPanel();
-
-    PopupControl* CreateLineWidthPopupControl (PopupContainer* pParent);
-=======
     VclPtr<PopupControl> CreateLineWidthPopupControl (PopupContainer* pParent);
->>>>>>> 0cde74f7
 };
 
 } } // end of namespace svx::sidebar
