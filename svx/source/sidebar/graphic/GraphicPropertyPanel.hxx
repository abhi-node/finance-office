/* -*- Mode: C++; tab-width: 4; indent-tabs-mode: nil; c-basic-offset: 4 -*- */
/*
 * This file is part of the LibreOffice project.
 *
 * This Source Code Form is subject to the terms of the Mozilla Public
 * License, v. 2.0. If a copy of the MPL was not distributed with this
 * file, You can obtain one at http://mozilla.org/MPL/2.0/.
 *
 * This file incorporates work covered by the following license notice:
 *
 *   Licensed to the Apache Software Foundation (ASF) under one or more
 *   contributor license agreements. See the NOTICE file distributed
 *   with this work for additional information regarding copyright
 *   ownership. The ASF licenses this file to you under the Apache
 *   License, Version 2.0 (the "License"); you may not use this file
 *   except in compliance with the License. You may obtain a copy of
 *   the License at http://www.apache.org/licenses/LICENSE-2.0 .
 */
#ifndef INCLUDED_SVX_SOURCE_SIDEBAR_GRAPHIC_GRAPHICPROPERTYPANEL_HXX
#define INCLUDED_SVX_SOURCE_SIDEBAR_GRAPHIC_GRAPHICPROPERTYPANEL_HXX

#include <vcl/ctrl.hxx>
#include <sfx2/sidebar/SidebarPanelBase.hxx>
#include <sfx2/sidebar/ControllerItem.hxx>
#include <svx/sidebar/PanelLayout.hxx>
#include <vcl/fixed.hxx>
#include <boost/scoped_ptr.hpp>

class FixedText;
class MetricField;
class ListBox;
class FloatingWindow;


namespace svx { namespace sidebar {

class GraphicPropertyPanel
:   public PanelLayout,
    public ::sfx2::sidebar::ControllerItem::ItemUpdateReceiverInterface
{
public:
    virtual ~GraphicPropertyPanel();
    virtual void dispose() SAL_OVERRIDE;

    static VclPtr<vcl::Window> Create(
        vcl::Window* pParent,
        const css::uno::Reference<css::frame::XFrame>& rxFrame,
        SfxBindings* pBindings);

    virtual void DataChanged(
        const DataChangedEvent& rEvent) SAL_OVERRIDE;

    virtual void NotifyItemUpdate(
        const sal_uInt16 nSId,
        const SfxItemState eState,
        const SfxPoolItem* pState,
        const bool bIsEnabled) SAL_OVERRIDE;

    SfxBindings* GetBindings() { return mpBindings;}

    // constructor/destuctor
    GraphicPropertyPanel(
        vcl::Window* pParent,
        const css::uno::Reference<css::frame::XFrame>& rxFrame,
        SfxBindings* pBindings);

private:
    //ui controls
    VclPtr<MetricField>                                        mpMtrBrightness;
    VclPtr<MetricField>                                        mpMtrContrast;
    VclPtr<ListBox>                                            mpLBColorMode;
    VclPtr<MetricField>                                        mpMtrTrans;
    VclPtr<MetricField>                                        mpMtrRed;
    VclPtr<MetricField>                                        mpMtrGreen;
    VclPtr<MetricField>                                        mpMtrBlue;
    VclPtr<MetricField>                                        mpMtrGamma;

    ::sfx2::sidebar::ControllerItem                     maBrightControl;
    ::sfx2::sidebar::ControllerItem                     maContrastControl;
    ::sfx2::sidebar::ControllerItem                     maTransparenceControl;
    ::sfx2::sidebar::ControllerItem                     maRedControl;
    ::sfx2::sidebar::ControllerItem                     maGreenControl;
    ::sfx2::sidebar::ControllerItem                     maBlueControl;
    ::sfx2::sidebar::ControllerItem                     maGammaControl;
    ::sfx2::sidebar::ControllerItem                     maModeControl;

    OUString                                            msNormal;
    OUString                                            msBW;
    OUString                                            msGray;
    OUString                                            msWater;

    css::uno::Reference<css::frame::XFrame>                 mxFrame;
    SfxBindings*                                        mpBindings;

    DECL_LINK( ModifyBrightnessHdl, void * );
    DECL_LINK( ModifyContrastHdl, void * );
    DECL_LINK( ModifyTransHdl, void * );
    DECL_LINK( ClickColorModeHdl, void * );
    DECL_LINK( ImplPopupModeEndHdl, FloatingWindow* );
    DECL_LINK( RedHdl, void*);
    DECL_LINK( GreenHdl, void*);
    DECL_LINK( BlueHdl, void*);
    DECL_LINK( GammaHdl, void*);

<<<<<<< HEAD
    // constructor/destuctor
    GraphicPropertyPanel(
        vcl::Window* pParent,
        const css::uno::Reference<css::frame::XFrame>& rxFrame,
        SfxBindings* pBindings);
    virtual ~GraphicPropertyPanel();

    static void SetupIcons();
=======
    void SetupIcons(void);
>>>>>>> 0cde74f7
    void Initialize();
};


} } // end of namespace ::svx::sidebar

#endif

/* vim:set shiftwidth=4 softtabstop=4 expandtab: */<|MERGE_RESOLUTION|>--- conflicted
+++ resolved
@@ -102,18 +102,7 @@
     DECL_LINK( BlueHdl, void*);
     DECL_LINK( GammaHdl, void*);
 
-<<<<<<< HEAD
-    // constructor/destuctor
-    GraphicPropertyPanel(
-        vcl::Window* pParent,
-        const css::uno::Reference<css::frame::XFrame>& rxFrame,
-        SfxBindings* pBindings);
-    virtual ~GraphicPropertyPanel();
-
     static void SetupIcons();
-=======
-    void SetupIcons(void);
->>>>>>> 0cde74f7
     void Initialize();
 };
 
