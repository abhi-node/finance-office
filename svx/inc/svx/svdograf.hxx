--- conflicted
+++ resolved
@@ -228,10 +228,6 @@
     virtual SdrObject* getFullDragClone() const;
 };
 
-<<<<<<< HEAD
 #endif //_SVDOGRAF_HXX
 
-/* vim:set shiftwidth=4 softtabstop=4 expandtab: */
-=======
-#endif //_SVDOGRAF_HXX
->>>>>>> 86e7ed8c
+/* vim:set shiftwidth=4 softtabstop=4 expandtab: */