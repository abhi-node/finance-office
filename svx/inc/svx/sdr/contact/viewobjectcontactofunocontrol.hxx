/*************************************************************************
 *
 * DO NOT ALTER OR REMOVE COPYRIGHT NOTICES OR THIS FILE HEADER.
 *
 * Copyright 2008 by Sun Microsystems, Inc.
 *
 * OpenOffice.org - a multi-platform office productivity suite
 *
 * $RCSfile: viewobjectcontactofunocontrol.hxx,v $
 * $Revision: 1.9 $
 *
 * This file is part of OpenOffice.org.
 *
 * OpenOffice.org is free software: you can redistribute it and/or modify
 * it under the terms of the GNU Lesser General Public License version 3
 * only, as published by the Free Software Foundation.
 *
 * OpenOffice.org is distributed in the hope that it will be useful,
 * but WITHOUT ANY WARRANTY; without even the implied warranty of
 * MERCHANTABILITY or FITNESS FOR A PARTICULAR PURPOSE.  See the
 * GNU Lesser General Public License version 3 for more details
 * (a copy is included in the LICENSE file that accompanied this code).
 *
 * You should have received a copy of the GNU Lesser General Public License
 * version 3 along with OpenOffice.org.  If not, see
 * <http://www.openoffice.org/license.html>
 * for a copy of the LGPLv3 License.
 *
 ************************************************************************/

#ifndef SVX_SDR_CONTACT_VIEWOBJECTCONTACTOFUNOCONTROL_HXX
#define SVX_SDR_CONTACT_VIEWOBJECTCONTACTOFUNOCONTROL_HXX

#include <svx/sdr/contact/viewobjectcontactofsdrobj.hxx>

/** === begin UNO includes === **/
#include <com/sun/star/uno/Reference.hxx>
/** === end UNO includes === **/
#include <rtl/ref.hxx>
#include <svx/svxdllapi.h>

class OutputDevice;
class Window;
class SdrUnoObj;
namespace com { namespace sun { namespace star {
    namespace awt {
        class XControl;
        class XControlContainer;
    }
} } }

//........................................................................
namespace sdr { namespace contact {
//........................................................................

    class ViewContactOfUnoControl;
    class ObjectContactOfPageView;
    //====================================================================
    //= ViewObjectContactOfUnoControl
    //====================================================================
    class ViewObjectContactOfUnoControl_Impl;
    class SVX_DLLPRIVATE ViewObjectContactOfUnoControl : public ViewObjectContactOfSdrObj
    {
    protected:
        ::rtl::Reference< ViewObjectContactOfUnoControl_Impl >    m_pImpl;

    public:
        ViewObjectContactOfUnoControl( ObjectContact& _rObjectContact, ViewContactOfUnoControl& _rViewContact );

        /// determines whether an XControl already exists, and is currently visible
        bool    isControlVisible() const;

        /// returns the ->XControl instance belonging to the instance, creates it if necessary
        ::com::sun::star::uno::Reference< ::com::sun::star::awt::XControl >
                getControl();

        /** retrieves a temporary XControl instance, whose parent is the given device
            @seealso SdrUnoObj::GetTemporaryControlForWindow
        */
        static ::com::sun::star::uno::Reference< ::com::sun::star::awt::XControl >
            getTemporaryControlForWindow(
                const Window& _rWindow,
                ::com::sun::star::uno::Reference< ::com::sun::star::awt::XControlContainer >& _inout_ControlContainer,
                const SdrUnoObj& _rUnoObject
            );

        /// ensures that the control belonging to this instances has a given visibility
        void    ensureControlVisibility( bool _bVisible ) const;

        /** sets the design/alive mode of the control
        */
        void    setControlDesignMode( bool _bDesignMode ) const;

        /** callback from impl class to react on changes of properties form the XControlModel
        */
        void propertyChange();

        /** React on changes of the object of this ViewContact
        */
        virtual void ActionChanged();

        /** to be called when any aspect of the control which requires view updates changed
        */
        struct ImplAccess { friend class ViewObjectContactOfUnoControl_Impl; friend class ViewObjectContactOfUnoControl; private: ImplAccess() { } };
        void onControlChangedOrModified( ImplAccess ) { impl_onControlChangedOrModified(); }

    protected:
        ~ViewObjectContactOfUnoControl();

        // support for Primitive2D
        virtual drawinglayer::primitive2d::Primitive2DSequence createPrimitive2DSequence(const DisplayInfo& rDisplayInfo) const;

<<<<<<< HEAD
        /// to be called when any aspect of the control which requires view updates changed
        void impl_onControlChangedOrModified();
=======
        // visibility check
        virtual bool isPrimitiveVisible( const DisplayInfo& _rDisplayInfo ) const;
>>>>>>> 875ac204

    private:
        ViewObjectContactOfUnoControl();                                                    // never implemented
        ViewObjectContactOfUnoControl( const ViewObjectContactOfUnoControl& );              // never implemented
        ViewObjectContactOfUnoControl& operator=( const ViewObjectContactOfUnoControl& );   // never implemented
    };

    //====================================================================
    //= UnoControlPrintOrPreviewContact
    //====================================================================
    class SVX_DLLPRIVATE UnoControlPrintOrPreviewContact : public ViewObjectContactOfUnoControl
    {
    public:
        UnoControlPrintOrPreviewContact( ObjectContactOfPageView& _rObjectContact, ViewContactOfUnoControl& _rViewContact );
        ~UnoControlPrintOrPreviewContact();

    private:
        UnoControlPrintOrPreviewContact();                                                 // never implemented
        UnoControlPrintOrPreviewContact( const UnoControlPrintOrPreviewContact& );            // never implemented
        UnoControlPrintOrPreviewContact& operator=( const UnoControlPrintOrPreviewContact& ); // never implemented

        virtual drawinglayer::primitive2d::Primitive2DSequence createPrimitive2DSequence(const DisplayInfo& rDisplayInfo ) const;
    };

//........................................................................
} } // namespace sdr::contact
//........................................................................

#endif // SVX_SDR_CONTACT_VIEWOBJECTCONTACTOFUNOCONTROL_HXX
<|MERGE_RESOLUTION|>--- conflicted
+++ resolved
@@ -110,13 +110,11 @@
         // support for Primitive2D
         virtual drawinglayer::primitive2d::Primitive2DSequence createPrimitive2DSequence(const DisplayInfo& rDisplayInfo) const;
 
-<<<<<<< HEAD
+        // visibility check
+        virtual bool isPrimitiveVisible( const DisplayInfo& _rDisplayInfo ) const;
+
         /// to be called when any aspect of the control which requires view updates changed
         void impl_onControlChangedOrModified();
-=======
-        // visibility check
-        virtual bool isPrimitiveVisible( const DisplayInfo& _rDisplayInfo ) const;
->>>>>>> 875ac204
 
     private:
         ViewObjectContactOfUnoControl();                                                    // never implemented
