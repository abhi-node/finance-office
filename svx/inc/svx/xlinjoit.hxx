--- conflicted
+++ resolved
@@ -48,13 +48,8 @@
     virtual SfxPoolItem*    Clone( SfxItemPool* pPool = 0 ) const;
     virtual SfxPoolItem*    Create( SvStream& rIn, sal_uInt16 nVer ) const;
 
-<<<<<<< HEAD
-    virtual bool            QueryValue( com::sun::star::uno::Any& rVal, BYTE nMemberId = 0 ) const;
-    virtual bool            PutValue( const com::sun::star::uno::Any& rVal, BYTE nMemberId = 0 );
-=======
-    virtual sal_Bool             QueryValue( com::sun::star::uno::Any& rVal, sal_uInt8 nMemberId = 0 ) const;
-    virtual sal_Bool             PutValue( const com::sun::star::uno::Any& rVal, sal_uInt8 nMemberId = 0 );
->>>>>>> 4fba42e5
+    virtual bool            QueryValue( com::sun::star::uno::Any& rVal, sal_uInt8 nMemberId = 0 ) const;
+    virtual bool            PutValue( const com::sun::star::uno::Any& rVal, sal_uInt8 nMemberId = 0 );
     virtual SfxItemPresentation GetPresentation( SfxItemPresentation ePres,
                                     SfxMapUnit eCoreMetric, SfxMapUnit ePresMetric,
                                     String &rText, const IntlWrapper * = 0 ) const;
