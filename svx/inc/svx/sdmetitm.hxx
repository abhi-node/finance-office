/* -*- Mode: C++; tab-width: 4; indent-tabs-mode: nil; c-basic-offset: 4 -*- */
/*************************************************************************
 *
 * DO NOT ALTER OR REMOVE COPYRIGHT NOTICES OR THIS FILE HEADER.
 *
 * Copyright 2000, 2010 Oracle and/or its affiliates.
 *
 * OpenOffice.org - a multi-platform office productivity suite
 *
 * This file is part of OpenOffice.org.
 *
 * OpenOffice.org is free software: you can redistribute it and/or modify
 * it under the terms of the GNU Lesser General Public License version 3
 * only, as published by the Free Software Foundation.
 *
 * OpenOffice.org is distributed in the hope that it will be useful,
 * but WITHOUT ANY WARRANTY; without even the implied warranty of
 * MERCHANTABILITY or FITNESS FOR A PARTICULAR PURPOSE.  See the
 * GNU Lesser General Public License version 3 for more details
 * (a copy is included in the LICENSE file that accompanied this code).
 *
 * You should have received a copy of the GNU Lesser General Public License
 * version 3 along with OpenOffice.org.  If not, see
 * <http://www.openoffice.org/license.html>
 * for a copy of the LGPLv3 License.
 *
 ************************************************************************/
#ifndef _SDMETITM_HXX
#define _SDMETITM_HXX

#include <svl/intitem.hxx>
#include "svx/svxdllapi.h"


//------------------------------------------------------------
// class SdrAngleItem
// For all metrics. GetPresentation returns for example for
// Value=2500 a "25mm".
//------------------------------------------------------------
class SVX_DLLPUBLIC SdrMetricItem: public SfxInt32Item {
public:
    TYPEINFO();
    SdrMetricItem(): SfxInt32Item() {}
    SdrMetricItem(sal_uInt16 nId, sal_Int32 nVal=0):  SfxInt32Item(nId,nVal) {}
    SdrMetricItem(sal_uInt16 nId, SvStream& rIn): SfxInt32Item(nId,rIn) {}
    virtual SfxPoolItem* Clone(SfxItemPool* pPool=NULL) const;
<<<<<<< HEAD
    virtual SfxPoolItem* Create(SvStream& rIn, USHORT nVer) const;
    virtual bool HasMetrics() const;
    virtual bool ScaleMetrics(long nMul, long nDiv);
=======
    virtual SfxPoolItem* Create(SvStream& rIn, sal_uInt16 nVer) const;
    virtual FASTBOOL HasMetrics() const;
    virtual FASTBOOL ScaleMetrics(long nMul, long nDiv);
>>>>>>> 4fba42e5

    virtual SfxItemPresentation GetPresentation(SfxItemPresentation ePres,
                                                SfxMapUnit eCoreMetric,
                                                SfxMapUnit ePresMetric,
                                                String& rText, const IntlWrapper * = 0) const;
};


#endif

/* vim:set shiftwidth=4 softtabstop=4 expandtab: */<|MERGE_RESOLUTION|>--- conflicted
+++ resolved
@@ -44,15 +44,9 @@
     SdrMetricItem(sal_uInt16 nId, sal_Int32 nVal=0):  SfxInt32Item(nId,nVal) {}
     SdrMetricItem(sal_uInt16 nId, SvStream& rIn): SfxInt32Item(nId,rIn) {}
     virtual SfxPoolItem* Clone(SfxItemPool* pPool=NULL) const;
-<<<<<<< HEAD
-    virtual SfxPoolItem* Create(SvStream& rIn, USHORT nVer) const;
+    virtual SfxPoolItem* Create(SvStream& rIn, sal_uInt16 nVer) const;
     virtual bool HasMetrics() const;
     virtual bool ScaleMetrics(long nMul, long nDiv);
-=======
-    virtual SfxPoolItem* Create(SvStream& rIn, sal_uInt16 nVer) const;
-    virtual FASTBOOL HasMetrics() const;
-    virtual FASTBOOL ScaleMetrics(long nMul, long nDiv);
->>>>>>> 4fba42e5
 
     virtual SfxItemPresentation GetPresentation(SfxItemPresentation ePres,
                                                 SfxMapUnit eCoreMetric,
