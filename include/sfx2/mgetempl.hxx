/* -*- Mode: C++; tab-width: 4; indent-tabs-mode: nil; c-basic-offset: 4 -*- */
/*
 * This file is part of the LibreOffice project.
 *
 * This Source Code Form is subject to the terms of the Mozilla Public
 * License, v. 2.0. If a copy of the MPL was not distributed with this
 * file, You can obtain one at http://mozilla.org/MPL/2.0/.
 *
 * This file incorporates work covered by the following license notice:
 *
 *   Licensed to the Apache Software Foundation (ASF) under one or more
 *   contributor license agreements. See the NOTICE file distributed
 *   with this work for additional information regarding copyright
 *   ownership. The ASF licenses this file to you under the Apache
 *   License, Version 2.0 (the "License"); you may not use this file
 *   except in compliance with the License. You may obtain a copy of
 *   the License at http://www.apache.org/licenses/LICENSE-2.0 .
 */
#ifndef INCLUDED_SFX2_MGETEMPL_HXX
#define INCLUDED_SFX2_MGETEMPL_HXX

#include <vcl/edit.hxx>
#include <vcl/fixed.hxx>
#include <vcl/lstbox.hxx>
#include <vcl/vclmedit.hxx>
#include <sfx2/tabdlg.hxx>

/* expected:
    SID_TEMPLATE_NAME   :   In: StringItem, Name of Template
    SID_TEMPLATE_FAMILY :   In: Family of Template
*/

class SfxStyleFamilies;
class SfxStyleFamilyItem;
class SfxStyleSheetBase;

class SfxManageStyleSheetPage : public SfxTabPage
{
    VclPtr<VclMultiLineEdit> m_pNameRo;
    VclPtr<Edit>             m_pNameRw;

    VclPtr<CheckBox>         m_pAutoCB;

    VclPtr<FixedText>        m_pFollowFt;
    VclPtr<ListBox>          m_pFollowLb;
    VclPtr<PushButton>       m_pEditStyleBtn;

    VclPtr<FixedText>        m_pBaseFt;
    VclPtr<ListBox>          m_pBaseLb;
    VclPtr<PushButton>       m_pEditLinkStyleBtn;

    VclPtr<FixedText>        m_pFilterFt;
    VclPtr<ListBox>          m_pFilterLb;

    VclPtr<FixedText>        m_pDescFt;

    SfxStyleSheetBase *pStyle;
    SfxStyleFamilies *pFamilies;
    const SfxStyleFamilyItem *pItem;
    OUString aBuf;
    bool bModified;

    // initial data for the style
    OUString aName;
    OUString aFollow;
    OUString aParent;
    sal_uInt16 nFlags;

private:
friend class SfxStyleDialog;

    DECL_LINK( GetFocusHdl, Edit * );
    DECL_LINK( LoseFocusHdl, Edit * );
    DECL_LINK( EditStyleSelectHdl_Impl, void * );
    DECL_LINK( EditStyleHdl_Impl, void * );
    DECL_LINK( EditLinkStyleSelectHdl_Impl, void * );
    DECL_LINK( EditLinkStyleHdl_Impl, void * );

    void    UpdateName_Impl(ListBox *, const OUString &rNew);
    void    SetDescriptionText_Impl();

    virtual ~SfxManageStyleSheetPage();
    virtual void dispose() SAL_OVERRIDE;

    static VclPtr<SfxTabPage> Create( vcl::Window* pParent, const SfxItemSet* );

protected:
    virtual bool        FillItemSet(SfxItemSet *) SAL_OVERRIDE;
    virtual void        Reset(const SfxItemSet *) SAL_OVERRIDE;

    static bool    Execute_Impl( sal_uInt16 nId, const OUString& rStr, const OUString& rRefStr,
                          sal_uInt16 nFamily, sal_uInt16 nMask = 0,
                          const sal_uInt16* pModifier = NULL );
    using TabPage::ActivatePage;
        virtual void        ActivatePage(const SfxItemSet &) SAL_OVERRIDE;
        using TabPage::DeactivatePage;
<<<<<<< HEAD
    virtual sfxpg DeactivatePage(SfxItemSet * = 0) SAL_OVERRIDE;
=======
    virtual int     DeactivatePage(SfxItemSet * = 0) SAL_OVERRIDE;

public:
    SfxManageStyleSheetPage(vcl::Window *pParent, const SfxItemSet &rAttrSet );
>>>>>>> 0cde74f7
};

#endif

/* vim:set shiftwidth=4 softtabstop=4 expandtab: */<|MERGE_RESOLUTION|>--- conflicted
+++ resolved
@@ -94,14 +94,10 @@
     using TabPage::ActivatePage;
         virtual void        ActivatePage(const SfxItemSet &) SAL_OVERRIDE;
         using TabPage::DeactivatePage;
-<<<<<<< HEAD
     virtual sfxpg DeactivatePage(SfxItemSet * = 0) SAL_OVERRIDE;
-=======
-    virtual int     DeactivatePage(SfxItemSet * = 0) SAL_OVERRIDE;
 
 public:
     SfxManageStyleSheetPage(vcl::Window *pParent, const SfxItemSet &rAttrSet );
->>>>>>> 0cde74f7
 };
 
 #endif
