/* -*- Mode: C++; tab-width: 4; indent-tabs-mode: nil; c-basic-offset: 4 -*- */
/*************************************************************************
 *
 * DO NOT ALTER OR REMOVE COPYRIGHT NOTICES OR THIS FILE HEADER.
 *
 * Copyright 2000, 2010 Oracle and/or its affiliates.
 *
 * OpenOffice.org - a multi-platform office productivity suite
 *
 * This file is part of OpenOffice.org.
 *
 * OpenOffice.org is free software: you can redistribute it and/or modify
 * it under the terms of the GNU Lesser General Public License version 3
 * only, as published by the Free Software Foundation.
 *
 * OpenOffice.org is distributed in the hope that it will be useful,
 * but WITHOUT ANY WARRANTY; without even the implied warranty of
 * MERCHANTABILITY or FITNESS FOR A PARTICULAR PURPOSE.  See the
 * GNU Lesser General Public License version 3 for more details
 * (a copy is included in the LICENSE file that accompanied this code).
 *
 * You should have received a copy of the GNU Lesser General Public License
 * version 3 along with OpenOffice.org.  If not, see
 * <http://www.openoffice.org/license.html>
 * for a copy of the LGPLv3 License.
 *
 ************************************************************************/
#ifndef _EDITSH_HXX
#define _EDITSH_HXX

#include <com/sun/star/text/HoriOrientation.hpp>
#include <com/sun/star/embed/XEmbeddedObject.hpp>
#include <tools/string.hxx>
#include <svl/svarray.hxx>
#include <vcl/font.hxx>
#include <editeng/swafopt.hxx>
#include "swdllapi.h"
#include <crsrsh.hxx>   // For base class.
#include <itabenum.hxx>
#include <swdbdata.hxx>
#include <com/sun/star/linguistic2/XSpellAlternatives.hpp>
#include <com/sun/star/linguistic2/ProofreadingResult.hpp>
#include <fldupde.hxx>
#include <tblenum.hxx>
#include <IMark.hxx>

#include <vector>
#include <swundo.hxx>
#include <svtools/embedhlp.hxx>

class PolyPolygon;
class SwDoc;
class DateTime;
class CommandExtTextInputData;

class SvUShortsSort;
class SvNumberFormatter;
class SfxPoolItem;
class SfxItemSet;
class SvxAutoCorrect;

class SwField;
class SwFieldType;
class SwDDEFieldType;
class SwNewDBMgr;

struct SwDocStat;
class SvStringsDtor;
class SvStringsSort;
class SwAutoCompleteWord;

class SwFmtRefMark;

class SwNumRule;

class SwTxtFmtColl;
class SwGrfNode;
class SwFlyFrmFmt;

class SwFrmFmt;         // For GetTxtNodeFmts().
class SwCharFmt;
class SwExtTextInput;
class SwRootFrm;        // For CTOR.
class Graphic;
class GraphicObject;
class SwFmtINetFmt;     // InsertURL.
class SwTable;
class SwTextBlocks;     // For GlossaryRW.
class SwFmtFtn;
class SwSection;
class SwSectionData;
class SwSectionFmt;
class SwTOXMarks;
class SwTOXBase;
class SwTOXType;
class SwTableAutoFmt;
class SwPageDesc;
class SwTxtINetFmt;
class SwSeqFldList;
class SwGlblDocContent;
class SwGlblDocContents;
class SwRedline;
class SwRedlineData;
class SwFtnInfo;
class SwEndNoteInfo;
class SwLineNumberInfo;
class SwAuthEntry;
class SwRewriter;
struct SwConversionArgs;


namespace com { namespace sun { namespace star { namespace uno {
    template < class > class Sequence;
}}}}

namespace svx{
struct SpellPortion;
typedef std::vector<SpellPortion> SpellPortions;
}

namespace sfx2{
class LinkManager;
}

namespace sw {
    class UndoRedoContext;
}

#define GETSELTXT_PARABRK_TO_BLANK      0
#define GETSELTXT_PARABRK_KEEP          1
#define GETSELTXT_PARABRK_TO_ONLYCR     2


// For querying the INet-attributes for Navigator.
struct SwGetINetAttr
{
    String sText;
    const SwTxtINetFmt& rINetAttr;

    SwGetINetAttr( const String& rTxt, const SwTxtINetFmt& rAttr )
        : sText( rTxt ), rINetAttr( rAttr )
    {}
};
SV_DECL_PTRARR_DEL( SwGetINetAttrs, SwGetINetAttr*, 0, 5 )

// Types of forms of content.
#define CNT_TXT 0x0001
#define CNT_GRF 0x0002
#define CNT_OLE 0x0010

// Test USHORT for a defined form of content.
#define CNT_HasTxt(USH) ((USH)&CNT_TXT)
#define CNT_HasGrf(USH) ((USH)&CNT_GRF)
#define CNT_HasOLE(USH) ((USH)&CNT_OLE)

class SW_DLLPUBLIC SwEditShell: public SwCrsrShell
{
    static SvxSwAutoFmtFlags* pAutoFmtFlags;

    // For the private methods DelRange and those of AutoCorrect.
    friend class SwAutoFormat;
    friend void _InitCore();
    friend void _FinitCore();
    // For the PamCorrAbs/-Rel methods.
    friend class SwUndo;

    SW_DLLPRIVATE SfxPoolItem& _GetChrFmt( SfxPoolItem& ) const;

    // Returns pointer to a SwGrfNode
    // that will be used by GetGraphic() and GetGraphicSize().
    SW_DLLPRIVATE SwGrfNode *_GetGrfNode() const ;

    SW_DLLPRIVATE void DeleteSel( SwPaM& rPam, sal_Bool* pUndo = 0 );

    SW_DLLPRIVATE void _SetSectionAttr( SwSectionFmt& rSectFmt, const SfxItemSet& rSet );

    using ViewShell::UpdateFlds;
    using SwModify::GetInfo;

public:
    // Edit (all selected ranges).
    void Insert( sal_Unicode, sal_Bool bOnlyCurrCrsr = sal_False );
    void Insert2( const String &, const bool bForceExpandHints = false );
    void Overwrite( const String & );

    // Replace a selected range in a TextNode by given string.
    // Meant for Search & Replace.
    // bRegExpRplc - replace tabs (\\t) and insert found string (not \&).
    // E.g.: Fnd: "zzz", Repl: "xx\t\\t..&..\&"
    //       --> "xx\t<Tab>..zzz..&"
    sal_Bool Replace( const String& rNewStr, sal_Bool bRegExpRplc = sal_False );

    // Delete content of all ranges.
    // If whole nodes are selected, these nodes get deleted.
    long Delete();

    // Remove a complete paragraph.
    sal_Bool DelFullPara();

    // Change text to Upper/Lower/Hiragana/Katagana/...
    void TransliterateText( sal_uInt32 nType );

    // Count words in current selection.
    void CountWords( SwDocStat& rStat ) const;

    // Delete non-visible content in the document.
    // E.g. hidden ranges, hidden paragraphs.
    sal_Bool RemoveInvisibleContent();

    // Replace fields by text - mailmerge support.
    sal_Bool ConvertFieldsToText();

    // Set all numbering start points to a fixed value - mailmerge support.
    void SetNumberingRestart();

    // Embedds all local links (ranges/graphics).
    sal_uInt16 GetLinkUpdMode(sal_Bool bDocSettings = sal_False) const;
    void SetLinkUpdMode( sal_uInt16 nMode );

    // Copy content of all ranges at current position of cursor to given Shell.
    long Copy( SwEditShell* pDestShell = 0 );

    // For copying via ClipBoard:
    //   If table is copied into table, move all cursors away from it.
    //   Copy and Paste must be in FEShell because of FlyFrames!
    //   Copy all selections and the document.
    sal_Bool _CopySelToDoc( SwDoc* pInsDoc, SwNodeIndex* pNdInsPos = 0 );

    long SplitNode( sal_Bool bAutoFormat = sal_False, sal_Bool bCheckTableStart = sal_True );
    sal_Bool AppendTxtNode();
    void AutoFmtBySplitNode();

    // If cursor is in a INetAttribute it will be deleted completely
    // including the descriptive text (needed at drag & drop).
    sal_Bool DelINetAttrWithText();

    // If Cursor is at the end of a character style in which the DontExpand-flag
    // is not yet set, the latter will be set (==> return TRUE).
    sal_Bool DontExpandFmt();

    // Apply / remove attributes.
    // Returns attributs in required AttributeSet.
    // When not unambiguous the set has a DONT_CARE !!
    // 2nd optional parameter <bMergeIndentValuesOfNumRule>.
    // If <bMergeIndentValuesOfNumRule> == sal_True, the indent attributes of
    // the corresponding list level of an applied list style is merged into
    // the requested item set as a LR-SPACE item, if corresponding node has not
    // its own indent attributes and the position-and-space mode of the list
    // level is SvxNumberFormat::LABEL_ALIGNMENT.
    sal_Bool GetCurAttr( SfxItemSet& ,
                     const bool bMergeIndentValuesOfNumRule = false ) const;
    void SetAttr( const SfxPoolItem&, sal_uInt16 nFlags = 0 );
    void SetAttr( const SfxItemSet&, sal_uInt16 nFlags = 0 );

    // Set attribute as new default attribute in document.
    void SetDefault( const SfxPoolItem& );

    // Query default attribute of document.
    const SfxPoolItem& GetDefault( sal_uInt16 nFmtHint ) const;

    void ResetAttr( const SvUShortsSort* pAttrs = 0 );
    void GCAttr();

    // Returns the scripttpye of the selection.
    sal_uInt16 GetScriptType() const;

    // Returns the language at current cursor position.
    sal_uInt16 GetCurLang() const;

    // TABLE
    sal_uInt16 GetTblFrmFmtCount( sal_Bool bUsed = sal_False ) const;
    SwFrmFmt& GetTblFrmFmt(sal_uInt16 nFmt, sal_Bool bUsed = sal_False ) const;
    String GetUniqueTblName() const;

    // CHAR
    sal_uInt16 GetCharFmtCount() const;
    SwCharFmt& GetCharFmt(sal_uInt16 nFmt) const;
    SwCharFmt* GetCurCharFmt() const;
    void FillByEx(SwCharFmt*, sal_Bool bReset = sal_False);
    SwCharFmt* MakeCharFmt( const String& rName, SwCharFmt* pDerivedFrom = 0 );
    SwCharFmt* FindCharFmtByName( const String& rName ) const;


    /* FormatCollections (new) - Explaining the general naming pattern:
     * GetXXXCount() returns the count of xxx in the document.
     * GetXXX(i)     returns i-th xxx (ERR_RAISE if beyond range!).
     * DelXXX(i)     delets i-th xxx  (ERR_RAISE if beyond range!).
     * GetCurXXX()   returns xxx that is valid at cursor or in ranges.
     *               returns 0, if not unanimuous.
     * SetXXX()      sets xxx at cursor or in ranges.
     * MakeXXX()     makes a xxx, derived from pDerivedFrom.
     */

    // TXT
    SwTxtFmtColl& GetDfltTxtFmtColl() const;
    sal_uInt16 GetTxtFmtCollCount() const;
    SwTxtFmtColl& GetTxtFmtColl( sal_uInt16 nTxtFmtColl) const;
    SwTxtFmtColl* GetCurTxtFmtColl() const;

    // #i62675#
    // Add 2nd optional parameter <bResetListAttrs> - see also <SwDoc::SetTxtFmtColl(..)>
    void SetTxtFmtColl( SwTxtFmtColl*,
                        bool bResetListAttrs = false );
    SwTxtFmtColl *MakeTxtFmtColl(const String &rFmtCollName,
        SwTxtFmtColl *pDerivedFrom = 0);
    void FillByEx(SwTxtFmtColl*, sal_Bool bReset = sal_False);
    SwTxtFmtColl* FindTxtFmtCollByName( const String& rName ) const;

    // Return "Auto-Collection" with given Id. If it does not exist create it.
    SwTxtFmtColl* GetTxtCollFromPool( sal_uInt16 nId );

    // Return required automatic format base class.
    SwFmt* GetFmtFromPool( sal_uInt16 nId );

    // Return required automatic page style.
    SwPageDesc* GetPageDescFromPool( sal_uInt16 nId );

    // Query if the paragraph-/character-/frame-/page-style is used.
    sal_Bool IsUsed( const SwModify& ) const;

    // Return required automatic format.
    SwFrmFmt* GetFrmFmtFromPool( sal_uInt16 nId )
        { return (SwFrmFmt*)SwEditShell::GetFmtFromPool( nId ); }
    SwCharFmt* GetCharFmtFromPool( sal_uInt16 nId )
        { return (SwCharFmt*)SwEditShell::GetFmtFromPool( nId ); }

    void Insert2(SwField&, const bool bForceExpandHints = false);
    SwField* GetCurFld() const;

    void UpdateFlds( SwField & );   // One single field.

    sal_uInt16 GetFldTypeCount(sal_uInt16 nResId = USHRT_MAX, sal_Bool bUsed = sal_False) const;
    SwFieldType* GetFldType(sal_uInt16 nId, sal_uInt16 nResId = USHRT_MAX, sal_Bool bUsed = sal_False) const;
    SwFieldType* GetFldType(sal_uInt16 nResId, const String& rName) const;

    void RemoveFldType(sal_uInt16 nId, sal_uInt16 nResId = USHRT_MAX);
    void RemoveFldType(sal_uInt16 nResId, const String& rName);

    void FieldToText( SwFieldType* pType );

    void ChangeAuthorityData(const SwAuthEntry* pNewData);

    // Database information.
    SwDBData GetDBData() const;
    const SwDBData& GetDBDesc() const;
    void ChgDBData(const SwDBData& SwDBData);
    void ChangeDBFields( const SvStringsDtor& rOldNames,
                         const String& rNewName );
    void GetAllUsedDB( SvStringsDtor& rDBNameList,
                        SvStringsDtor* pAllDBNames = 0 );

    sal_Bool IsAnyDatabaseFieldInDoc()const;

    // Check whether DB fields point to an available data source and returns it.
    sal_Bool IsFieldDataSourceAvailable(String& rUsedDataSource) const;
    void UpdateExpFlds(sal_Bool bCloseDB = sal_False);// nur alle ExpressionFelder updaten
    void SetFixFields( sal_Bool bOnlyTimeDate = sal_False,
                        const DateTime* pNewDateTime = 0 );
    void LockExpFlds();
    void UnlockExpFlds();

    SwFldUpdateFlags GetFldUpdateFlags(sal_Bool bDocSettings = sal_False) const;
    void SetFldUpdateFlags( SwFldUpdateFlags eFlags );

    // For evaluation of DB fields (new DB-manager).
    SwNewDBMgr* GetNewDBMgr() const;

    SwFieldType* InsertFldType(const SwFieldType &);

    // Changes in document?
    sal_Bool IsModified() const;
    void SetModified();
    void ResetModified();
    void SetUndoNoResetModified();

    // Document - Statistics
    void UpdateDocStat( SwDocStat& rStat );

    void    Insert(const SwTOXMark& rMark);

    void    DeleteTOXMark(SwTOXMark* pMark);

    // Get all marks at current SPoint.
    sal_uInt16  GetCurTOXMarks(SwTOXMarks& rMarks) const ;

    // Insert content table. Renew if required.
    void                InsertTableOf(const SwTOXBase& rTOX,
                                        const SfxItemSet* pSet = 0);
    sal_Bool                UpdateTableOf(const SwTOXBase& rTOX,
                                        const SfxItemSet* pSet = 0);
    const SwTOXBase*    GetCurTOX() const;
    const SwTOXBase*    GetDefaultTOXBase( TOXTypes eTyp, sal_Bool bCreate = sal_False );
    void                SetDefaultTOXBase(const SwTOXBase& rBase);

    sal_Bool                IsTOXBaseReadonly(const SwTOXBase& rTOXBase) const;
    void                SetTOXBaseReadonly(const SwTOXBase& rTOXBase, sal_Bool bReadonly);

    sal_uInt16              GetTOXCount() const;
    const SwTOXBase*    GetTOX( sal_uInt16 nPos ) const;
    sal_Bool                DeleteTOX( const SwTOXBase& rTOXBase, sal_Bool bDelNodes = sal_False );

    // After reading file update all content tables.
    void SetUpdateTOX( sal_Bool bFlag = sal_True );
    sal_Bool IsUpdateTOX() const;

    // Manage types of content tables.
    sal_uInt16              GetTOXTypeCount(TOXTypes eTyp) const;
    const SwTOXType*    GetTOXType(TOXTypes eTyp, sal_uInt16 nId) const;
    void                InsertTOXType(const SwTOXType& rTyp);

    // AutoMark file
    const String&   GetTOIAutoMarkURL() const;
    void            SetTOIAutoMarkURL(const String& rSet);
    void            ApplyAutoMark();

    // Key for managing index.
    sal_uInt16 GetTOIKeys( SwTOIKeyType eTyp, SvStringsSort& rArr ) const;

    void SetOutlineNumRule(const SwNumRule&);
    const SwNumRule* GetOutlineNumRule() const;

    sal_Bool OutlineUpDown( short nOffset = 1 );

    sal_Bool MoveOutlinePara( short nOffset = 1);

    sal_Bool IsProtectedOutlinePara() const;

    // Returns numbering rulse pf current enumeration list (else FALSE).
    const SwNumRule* GetCurNumRule() const;

    // If there is not already a numbering, set one, else change.
    // Works with old and new rules. Update only differences.
    // Add optional parameter <bResetIndentAttrs> (default value sal_False).
    // If <bResetIndentAttrs> equals true, the indent attributes "before text"
    // and "first line indent" are additionally reset at the current selection,
    // if the list style makes use of the new list level attributes.
    // introduce parameters <bCreateNewList> and <sContinuedListId>
    // <bCreateNewList> indicates, if a new list is created by applying the
    // given list style.
    // If <bCreateNewList> equals sal_False, <sContinuedListId> may contain the
    // list Id of a list, which has to be continued by applying the given list style.
    void SetCurNumRule( const SwNumRule&,
                        const bool bCreateNewList /*= false*/,
                        const String sContinuedListId = String(),
                        const bool bResetIndentAttrs = false );

    // Paragraphs without enumeration but with indents.
    sal_Bool NoNum();

    // Delete, split enumeration list.
    void DelNumRules();

    sal_Bool NumUpDown( sal_Bool bDown = sal_True );

    sal_Bool MoveParagraph( long nOffset = 1);
    sal_Bool MoveNumParas( sal_Bool bUpperLower, sal_Bool bUpperLeft );

    // Switch on/off of numbering via Delete/Backspace.
    sal_Bool NumOrNoNum( sal_Bool bDelete = sal_False, sal_Bool bChkStart = sal_True);

    // #i23726#
    // #i90078#
    // Remove unused default parameter <nLevel> and <bRelative>.
    // Adjust method name and parameter name
    void ChangeIndentOfAllListLevels( short nDiff );
    // Adjust method name
    void SetIndent(short nIndent, const SwPosition & rPos);
    sal_Bool IsFirstOfNumRule() const;
    sal_Bool IsFirstOfNumRule(const SwPaM & rPaM) const;

    sal_Bool IsNoNum( sal_Bool bChkStart = sal_True ) const;

    // Return Num-Level of the node in which point of cursor is.
    // Return values can be: NO_NUMBERING,
    // 0..MAXLEVEL-1, NO_NUMLEVEL .. NO_NUMLEVEL|MAXLEVEL-1
    sal_uInt8 GetNumLevel() const;

    // Detect highest and lowest level to check moving of outline levels.
    void GetCurrentOutlineLevels( sal_uInt8& rUpper, sal_uInt8& rLower );


    // Get Outline level of current paragraph.
    int GetCurrentParaOutlineLevel( ) const;// #outlinelevel add by zhaojianwei

    // i29560
    sal_Bool HasNumber() const;
    sal_Bool HasBullet() const;

    String GetUniqueNumRuleName( const String* pChkStr = 0, sal_Bool bAutoNum = sal_True ) const;
    void ChgNumRuleFmts( const SwNumRule& rRule );

    // Set (and query if) a numbering with StartFlag starts at current PointPos.
    void SetNumRuleStart( sal_Bool bFlag = sal_True );
    sal_Bool IsNumRuleStart() const;
    void SetNodeNumStart( sal_uInt16 nStt );

    sal_uInt16 GetNodeNumStart() const;

    sal_Bool ReplaceNumRule( const String& rOldRule, const String& rNewRule );

    // Searches for a text node with a numbering rule.
    // in case a list style is found, <sListId> holds the list id, to which the
    // text node belongs, which applies the found list style.
    const SwNumRule * SearchNumRule(const bool bForward,
                                    const bool bNum,
                                    const bool bOutline,
                                    int nNonEmptyAllowed,
                                    String& sListId );

    // Undo.
    // Maintain UndoHistory in Document.
    // Reset UndoHistory at Save, SaveAs, Create ???
    void DoUndo( sal_Bool bOn = sal_True );
    sal_Bool DoesUndo() const;
    void DoGroupUndo( sal_Bool bUn = sal_True );
    sal_Bool DoesGroupUndo() const;
    void DelAllUndoObj();

    // Undo: set up Undo parenthesis, return nUndoId of this parenthesis.
    SwUndoId StartUndo( SwUndoId eUndoId = UNDO_EMPTY, const SwRewriter * pRewriter = 0 );

    // Closes parenthesis of nUndoId, not used by UI.
    SwUndoId EndUndo( SwUndoId eUndoId = UNDO_EMPTY, const SwRewriter * pRewriter = 0 );

    bool     GetLastUndoInfo(::rtl::OUString *const o_pStr,
                             SwUndoId *const o_pId) const;
    bool     GetFirstRedoInfo(::rtl::OUString *const o_pStr) const;
    SwUndoId GetRepeatInfo(::rtl::OUString *const o_pStr) const;

    /// is it forbidden to modify cursors via API calls?
    bool CursorsLocked() const;
    /// set selections to those contained in the UndoRedoContext
    /// should only be called by sw::UndoManager!
    void HandleUndoRedoContext(::sw::UndoRedoContext & rContext);

    bool Undo(sal_uInt16 const nCount = 1);
    bool Redo(sal_uInt16 const nCount = 1);
    bool Repeat(sal_uInt16 const nCount);


    // For all views of this document.
    void StartAllAction();
    void EndAllAction();

    // To enable set up of StartActions and EndActions.
    void CalcLayout();

    // Determine form of content. Return Type at CurCrsr->SPoint.
    sal_uInt16 GetCntType() const;

<<<<<<< HEAD
    // Are there frames, footnotes, etc.
    sal_Bool HasOtherCnt() const;

    // Apply ViewOptions with Start-/EndAction.
    inline void ApplyViewOptions( const SwViewOption &rOpt );
=======
    /* Anwenden der ViewOptions mit Start-/EndAction */
    virtual void ApplyViewOptions( const SwViewOption &rOpt );
>>>>>>> f6c76470

    // Query text within selection.
    // Returns FALSE, if selected range is too large to be copied
    // into string buffer or if other errors occur.
    sal_Bool GetSelectedText( String &rBuf,
                        int nHndlParaBreak = GETSELTXT_PARABRK_TO_BLANK );

    // Returns graphic, if CurCrsr->Point() points to a SwGrfNode
    // (and mark is not set or points to the same graphic).

    const Graphic* GetGraphic( sal_Bool bWait = sal_True ) const;
    const GraphicObject* GetGraphicObj() const;

    sal_Bool IsGrfSwapOut( sal_Bool bOnlyLinked = sal_False ) const;
    sal_uInt16 GetGraphicType() const;

    const PolyPolygon *GetGraphicPolygon() const;
    void SetGraphicPolygon( const PolyPolygon *pPoly );

    // If there's an automatic, not manipulated polygon at the selected
    // notxtnode, it has to be deleted, e.g. cause the object has changed.
    void ClearAutomaticContour();

    // Returns the size of a graphic in Twips if cursor is in a graphic.
    sal_Bool GetGrfSize(Size&) const;

    // Returns name and filter of a graphic if the cursor is in a graphic,
    // else give a rap on the knuckles!
    // If a string-ptr != 0 return the respective name.
    void GetGrfNms( String* pGrfName, String* pFltName,
                    const SwFlyFrmFmt* = 0 ) const;

    // Re-read if graphic is not ok. Current graphic is replaced by the new one.
    void ReRead( const String& rGrfName, const String& rFltName,
                  const Graphic* pGraphic = 0,
                  const GraphicObject* pGrafObj = 0 );

    // Unique identification of object (for ImageMapDlg).
    void    *GetIMapInventor() const;

    // #i73788#
    // Remove default parameter, because method always called this default value.
    Graphic GetIMapGraphic() const; // Returns a graphic for all Flys!
    const SwFlyFrmFmt* FindFlyByName( const String& rName, sal_uInt8 nNdTyp = 0 ) const;

    // Returns a ClientObject, if CurCrsr->Point() points to a SwOLENode
    // (and mark is neither set not pointint to same ClientObject)
    // else give rap on the knuckles.
    svt::EmbeddedObjectRef&  GetOLEObject() const;

    // Is there an OLEObject with this name (SwFmt)?
    sal_Bool HasOLEObj( const String &rName ) const;

    // Returns pointer to the data of the chart in which Cursr is.
    void SetChartName( const String &rName );

    // Update content of all charts for table with given name.
    void UpdateCharts( const String &rName );

    String GetCurWord();

    // Glossary from glossary document in current document.
    // Styles only if not already existent.
    void InsertGlossary( SwTextBlocks& rGlossary, const String& );

    // Make current selection glossary and insert into glossary document
    // including styles.
    sal_uInt16 MakeGlossary( SwTextBlocks& rToFill, const String& rName,
                         const String& rShortName, sal_Bool bSaveRelFile = sal_False,
                         const String* pOnlyTxt=0 );

    // Save complete content of doc as glossary.
    sal_uInt16 SaveGlossaryDoc( SwTextBlocks& rGlossary, const String& rName,
                            const String& rShortName,
                            sal_Bool bSaveRelFile = sal_False,
                            sal_Bool bOnlyTxt = sal_False );

    // Linguistics...
    // Save selections.
    void HyphStart( SwDocPositions eStart, SwDocPositions eEnde );

    // restore selections.
    void HyphEnd();
    com::sun::star::uno::Reference< ::com::sun::star::uno::XInterface>
                HyphContinue( sal_uInt16* pPageCnt, sal_uInt16* pPageSt );

    void HyphIgnore();

    // For Inserting SoftHyphen. Position is offset within the syllabificated word.
    void InsertSoftHyph( const xub_StrLen nHyphPos );

    const SwTable& InsertTable( const SwInsertTableOptions& rInsTblOpts,  // ALL_TBL_INS_ATTR
                                sal_uInt16 nRows, sal_uInt16 nCols,
                                sal_Int16 eAdj = com::sun::star::text::HoriOrientation::FULL,
                                const SwTableAutoFmt* pTAFmt = 0 );

    void InsertDDETable( const SwInsertTableOptions& rInsTblOpts,  // HEADLINE_NO_BORDER
                         SwDDEFieldType* pDDEType,
                         sal_uInt16 nRows, sal_uInt16 nCols,
                         sal_Int16 eAdj = com::sun::star::text::HoriOrientation::FULL );

    void UpdateTable();
    void SetTableName( SwFrmFmt& rTblFmt, const String &rNewName );

    SwFrmFmt *GetTableFmt();
    sal_Bool TextToTable( const SwInsertTableOptions& rInsTblOpts,  //ALL_TBL_INS_ATTR
                      sal_Unicode cCh,
                      sal_Int16 eAdj = com::sun::star::text::HoriOrientation::FULL,
                      const SwTableAutoFmt* pTAFmt = 0 );
    sal_Bool TableToText( sal_Unicode cCh );
    sal_Bool IsTextToTableAvailable() const;

    sal_Bool GetTblBoxFormulaAttrs( SfxItemSet& rSet ) const;
    void SetTblBoxFormulaAttrs( const SfxItemSet& rSet );

    sal_Bool IsTableBoxTextFormat() const;
    String GetTableBoxText() const;

    TblChgMode GetTblChgMode() const;
    void SetTblChgMode( TblChgMode eMode );

    // Split table at cursor position.
    sal_Bool SplitTable( sal_uInt16 eMode );

    // Merge tables.

    // Can Merge checks if Prev or Next are possible.
    //    If pointer pChkNxtPrv is passed possible direction is given.
    sal_Bool CanMergeTable( sal_Bool bWithPrev = sal_True, sal_Bool* pChkNxtPrv = 0 ) const;
    sal_Bool MergeTable( sal_Bool bWithPrev = sal_True, sal_uInt16 nMode = 0 );

    // Set up InsertDB as table Undo.
    void AppendUndoForInsertFromDB( sal_Bool bIsTable );

    // Functions used for spell checking and text conversion.

    // Save selections.
    void SpellStart( SwDocPositions eStart, SwDocPositions eEnde,
                     SwDocPositions eCurr, SwConversionArgs *pConvArgs = 0 );

    // Restore selections.
    void SpellEnd( SwConversionArgs *pConvArgs = 0, bool bRestoreSelection = true );
    ::com::sun::star::uno::Any SpellContinue(
                    sal_uInt16* pPageCnt, sal_uInt16* pPageSt,
                    SwConversionArgs *pConvArgs = 0 );

    // Spells on a sentence basis - the SpellPortions are needed
    // returns false if no error could be found.
    bool SpellSentence(::svx::SpellPortions& rToFill, bool bIsGrammarCheck );

    // Make SpellIter start with the current sentence when called next time.
    void PutSpellingToSentenceStart();

    // Moves the continuation position to the end of the currently checked sentence.
    void MoveContinuationPosToEndOfCheckedSentence();

    // Applies a changed sentence.
    void ApplyChangedSentence(const ::svx::SpellPortions& rNewPortions, bool bRecheck);

    // Check SwSpellIter data to see if the last sentence got grammar checked.
    bool HasLastSentenceGotGrammarChecked() const;

    // Is text conversion active somewhere else?
    sal_Bool HasConvIter() const;

    // Is hyphenation active somewhere else?
    sal_Bool HasHyphIter() const;

    ::com::sun::star::uno::Reference<
        ::com::sun::star::linguistic2::XSpellAlternatives >
            GetCorrection( const Point* pPt, SwRect& rSelectRect );


    bool GetGrammarCorrection( ::com::sun::star::linguistic2::ProofreadingResult /*out*/ &rResult,
            sal_Int32 /*out*/ &rErrorPosInText,
            sal_Int32 /*out*/ &rErrorIndexInResult,
            ::com::sun::star::uno::Sequence< rtl::OUString > /*out*/ &rSuggestions,
            const Point* pPt, SwRect& rSelectRect );

    void IgnoreGrammarErrorAt( SwPaM& rErrorPosition );
    void SetLinguRange( SwDocPositions eStart, SwDocPositions eEnde );

    // Return reference set in document according to given name.
    const SwFmtRefMark* GetRefMark( const String& rName ) const;

    //  Return names of all references set in document.
    //  If ArrayPointer == 0 then return only whether a RefMark is set in document.
    sal_uInt16 GetRefMarks( SvStringsDtor* = 0 ) const;

    // Call AutoCorrect
    void AutoCorrect( SvxAutoCorrect& rACorr, sal_Bool bInsertMode = sal_True,
                        sal_Unicode cChar = ' ' );
    sal_Bool GetPrevAutoCorrWord( SvxAutoCorrect& rACorr, String& rWord );

    // Set our styles according to the respective rules.
    void AutoFormat( const SvxSwAutoFmtFlags* pAFlags = 0 );

    static SvxSwAutoFmtFlags* GetAutoFmtFlags();
    static void SetAutoFmtFlags(SvxSwAutoFmtFlags *);

    // Calculates selection.
    String Calculate();

    sal_Bool InsertURL( const SwFmtINetFmt& rFmt, const String& rStr,
                    sal_Bool bKeepSelection = sal_False );
    sal_uInt16 GetINetAttrs( SwGetINetAttrs& rArr );

    String GetDropTxt( const sal_uInt16 nChars ) const;
    void   ReplaceDropTxt( const String &rStr );

    // May an outline be moved or copied?
    // Check whether it's in text body, not in table, and not read-only (move).
    sal_Bool IsOutlineMovable( sal_uInt16 nIdx ) const;
    sal_Bool IsOutlineCopyable( sal_uInt16 nIdx ) const;

    sal_uInt16 GetLineCount( sal_Bool bActPos = sal_True );

    // Query and set footnote-text/number. Set.. to current SSelection!
    sal_Bool GetCurFtn( SwFmtFtn* pToFillFtn = 0 );
    bool SetCurFtn( const SwFmtFtn& rFillFtn );
    bool HasFtns( bool bEndNotes = false ) const;

    sal_uInt16 GetSeqFtnList( SwSeqFldList& rList, bool bEndNotes = false );
    // Return list of all footnotes and their first portions of text.

    SwSection const* InsertSection(
            SwSectionData & rNewData, SfxItemSet const*const = 0 );
    sal_Bool IsInsRegionAvailable() const;
    const SwSection* GetCurrSection() const;

    // Returns current range like Cet CurrSection(). But this function iterates
    // also over frames and catches the range even if the cursor is positioned in
    // a footnote the reference of which is in a columned range.
    // If bOutOfTab is set, the range comprising the table is searched
    // and not an inner one.
    const SwSection* GetAnySection( sal_Bool bOutOfTab = sal_False, const Point* pPt = 0 ) const;

    sal_uInt16 GetSectionFmtCount() const;
    sal_uInt16 GetSectionFmtPos( const SwSectionFmt& ) const;
    const SwSectionFmt& GetSectionFmt(sal_uInt16 nFmt) const;
    void DelSectionFmt( sal_uInt16 nFmt );
    void UpdateSection(sal_uInt16 const nSect, SwSectionData &,
            SfxItemSet const*const  = 0);
    sal_Bool IsAnySectionInDoc( sal_Bool bChkReadOnly = sal_False,
                            sal_Bool bChkHidden = sal_False,
                            sal_Bool BChkTOX = sal_False ) const;

    String GetUniqueSectionName( const String* pChkStr = 0 ) const;

    // Set attributes.
    void SetSectionAttr(const SfxItemSet& rSet, SwSectionFmt* pSectFmt = 0);

    // Search inside the cursor selection for full selected sections.
    // if any part of section in the selection return 0.
    // if more than one in the selection return the count.
    sal_uInt16 GetFullSelectedSectionCount() const;

    // Special insert: Insert a new text node just before or after a section or
    // table, if the cursor is positioned at the start/end of said
    // section/table. The purpose of the method is to allow users to inert text
    // at certain 'impossible' position, e.g. before a table at the document
    // start or between to sections.
    bool DoSpecialInsert();
    bool CanSpecialInsert() const;

    // Optimizing UI.
    void SetNewDoc(sal_Bool bNew = sal_True);

    sfx2::LinkManager& GetLinkManager();
    inline const sfx2::LinkManager& GetLinkManager() const;

    // linken Rand ueber Objectleiste einstellen (aenhlich dem Stufen von
    // Numerierungen), optional kann man "um" den Offset stufen oder "auf"
    // die Position gestuft werden (bModulus = sal_True)
    sal_Bool IsMoveLeftMargin( sal_Bool bRight = sal_True, sal_Bool bModulus = sal_True ) const;
    void MoveLeftMargin( sal_Bool bRight = sal_True, sal_Bool bModulus = sal_True );

    // Query NumberFormater from document.
          SvNumberFormatter* GetNumberFormatter();
    const SvNumberFormatter* GetNumberFormatter() const
    {   return ((SwEditShell*)this)->GetNumberFormatter();  }

    // Interfaces for GlobalDocument.
    sal_Bool IsGlobalDoc() const;
    void SetGlblDocSaveLinks( sal_Bool bFlag = sal_True );
    sal_Bool IsGlblDocSaveLinks() const;
    sal_uInt16 GetGlobalDocContent( SwGlblDocContents& rArr ) const;
    sal_Bool InsertGlobalDocContent( const SwGlblDocContent& rPos,
                                 SwSectionData & rNew );
    sal_Bool InsertGlobalDocContent( const SwGlblDocContent& rPos,
                                 const SwTOXBase& rTOX );
    sal_Bool InsertGlobalDocContent( const SwGlblDocContent& rPos );
    sal_Bool DeleteGlobalDocContent( const SwGlblDocContents& rArr,
                                sal_uInt16 nPos );
    sal_Bool MoveGlobalDocContent( const SwGlblDocContents& rArr ,
                                sal_uInt16 nFromPos, sal_uInt16 nToPos,
                                sal_uInt16 nNewPos );
    sal_Bool GotoGlobalDocContent( const SwGlblDocContent& rPos );

    // For Redlining.
    sal_uInt16 GetRedlineMode() const;
    void SetRedlineMode( sal_uInt16 eMode );
    sal_Bool IsRedlineOn() const;
    sal_uInt16 GetRedlineCount() const;
    const SwRedline& GetRedline( sal_uInt16 nPos ) const;
    sal_Bool AcceptRedline( sal_uInt16 nPos );
    sal_Bool RejectRedline( sal_uInt16 nPos );


    // Search Redline for this Data and return position in array.
    // If not found, return USHRT_MAX.
    sal_uInt16 FindRedlineOfData( const SwRedlineData& ) const;


    // Set comment to Redline at position.
    sal_Bool SetRedlineComment( const String& rS );
    const SwRedline* GetCurrRedline() const;

    // Redline attributes have been changed. Updated views.
    void UpdateRedlineAttr();

    // Compare two documents.
    long CompareDoc( const SwDoc& rDoc );

    // Merge two documents.
    long MergeDoc( const SwDoc& rDoc );

    // Footnote attributes global to document.
    const SwFtnInfo& GetFtnInfo() const;
    void  SetFtnInfo(const SwFtnInfo& rInfo);
    const SwEndNoteInfo& GetEndNoteInfo() const;
    void  SetEndNoteInfo(const SwEndNoteInfo& rInfo);

    const SwLineNumberInfo &GetLineNumberInfo() const;
    void  SetLineNumberInfo( const SwLineNumberInfo& rInfo);

    // Labels: Synchronize ranges.
    void SetLabelDoc( sal_Bool bFlag = sal_True );
    sal_Bool IsLabelDoc() const;

    // Interface for TextInputData - (for input of Japanese/Chinese chars.)
    SwExtTextInput* CreateExtTextInput(LanguageType eInputLanguage);
    String DeleteExtTextInput( SwExtTextInput* pDel = 0, sal_Bool bInsText = sal_True);
    void SetExtTextInputData( const CommandExtTextInputData& );

    // Interface for access to AutoComplete-list.
    static SwAutoCompleteWord& GetAutoCompleteWords();

    // Returns a scaling factor of selected text. Used for the rotated
    // character attribut dialog.
    sal_uInt16 GetScalingOfSelectedText() const;

    // Ctor/Dtor.
    SwEditShell( SwDoc&, Window*, const SwViewOption *pOpt = 0 );

    // Copy-Constructor in disguise.
    SwEditShell( SwEditShell&, Window* );
    virtual ~SwEditShell();

private:
    // For METWARE: no copying and no assignment.
    SwEditShell(const SwEditShell &);
    const SwEditShell &operator=(const SwEditShell &);
};

inline const sfx2::LinkManager& SwEditShell::GetLinkManager() const
{   return ((SwEditShell*)this)->GetLinkManager();  }

// Class for automated call of Start- and EndAction().
class SwActKontext {
    SwEditShell *pSh;
public:
    SwActKontext(SwEditShell *pShell);
    ~SwActKontext();
};

#define ACT_KONTEXT(x)  SwActKontext _aActKontext_(x)

// Class for automated call of Start- and EndCrsrMove().
class SwMvKontext {
    SwEditShell *pSh;
public:
    SwMvKontext(SwEditShell *pShell );
    ~SwMvKontext();
};

#define MV_KONTEXT(x)   SwMvKontext _aMvKontext_(x)



#endif

/* vim:set shiftwidth=4 softtabstop=4 expandtab: */<|MERGE_RESOLUTION|>--- conflicted
+++ resolved
@@ -548,16 +548,11 @@
     // Determine form of content. Return Type at CurCrsr->SPoint.
     sal_uInt16 GetCntType() const;
 
-<<<<<<< HEAD
     // Are there frames, footnotes, etc.
     sal_Bool HasOtherCnt() const;
 
     // Apply ViewOptions with Start-/EndAction.
-    inline void ApplyViewOptions( const SwViewOption &rOpt );
-=======
-    /* Anwenden der ViewOptions mit Start-/EndAction */
     virtual void ApplyViewOptions( const SwViewOption &rOpt );
->>>>>>> f6c76470
 
     // Query text within selection.
     // Returns FALSE, if selected range is too large to be copied
