--- conflicted
+++ resolved
@@ -639,15 +639,10 @@
     SwRefPageSetFieldType();
 
     virtual SwFieldType*    Copy() const;
-<<<<<<< HEAD
-    // Overlay, because there is nothing to update!
-    virtual void            Modify( SfxPoolItem *, SfxPoolItem * );
-=======
 
 protected:
-    // ueberlagert, weil es nichts zum Updaten gibt!
+   // Overlay, because there is nothing to update!
    virtual void Modify( const SfxPoolItem*, const SfxPoolItem * );
->>>>>>> f6c76470
 };
 
 /*--------------------------------------------------------------------
@@ -693,12 +688,6 @@
 public:
     SwRefPageGetFieldType( SwDoc* pDoc );
     virtual SwFieldType*    Copy() const;
-<<<<<<< HEAD
-
-    // Overlay in order to update all RefPageGet-fields.
-    virtual void Modify( SfxPoolItem *, SfxPoolItem * );
-=======
->>>>>>> f6c76470
     sal_uInt16 MakeSetList( _SetGetExpFlds& rTmpLst );
     SwDoc*  GetDoc() const                  { return pDoc; }
 };
