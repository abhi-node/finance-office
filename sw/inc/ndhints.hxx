--- conflicted
+++ resolved
@@ -98,13 +98,8 @@
         { return m_HintStarts[nIdx]; }
     inline USHORT Count() const { return m_HintStarts.Count(); }
 
-<<<<<<< HEAD
 #ifdef DBG_UTIL
-    BOOL Check() const;
-=======
-#ifndef PRODUCT
     bool Check() const;
->>>>>>> 91022595
 #endif
 };
 
