/* -*- Mode: C++; tab-width: 4; indent-tabs-mode: nil; c-basic-offset: 4 -*- */
/*************************************************************************
 *
 * DO NOT ALTER OR REMOVE COPYRIGHT NOTICES OR THIS FILE HEADER.
 *
 * Copyright 2000, 2010 Oracle and/or its affiliates.
 *
 * OpenOffice.org - a multi-platform office productivity suite
 *
 * This file is part of OpenOffice.org.
 *
 * OpenOffice.org is free software: you can redistribute it and/or modify
 * it under the terms of the GNU Lesser General Public License version 3
 * only, as published by the Free Software Foundation.
 *
 * OpenOffice.org is distributed in the hope that it will be useful,
 * but WITHOUT ANY WARRANTY; without even the implied warranty of
 * MERCHANTABILITY or FITNESS FOR A PARTICULAR PURPOSE.  See the
 * GNU Lesser General Public License version 3 for more details
 * (a copy is included in the LICENSE file that accompanied this code).
 *
 * You should have received a copy of the GNU Lesser General Public License
 * version 3 along with OpenOffice.org.  If not, see
 * <http://www.openoffice.org/license.html>
 * for a copy of the LGPLv3 License.
 *
 ************************************************************************/
#ifndef _FORMAT_HXX
#define _FORMAT_HXX

#include <tools/solar.h>
#include "swdllapi.h"
#include <swatrset.hxx>     // For SfxItemPool/-Set, Attr forward decl.
#include <calbck.hxx>       // For SwModify.
#include <hintids.hxx>

class IDocumentSettingAccess;
class IDocumentDrawModelAccess;
class IDocumentLayoutAccess;
class IDocumentTimerAccess;
class IDocumentFieldsAccess;
class IDocumentChartDataProviderAccess;
class SwDoc;

class SW_DLLPUBLIC SwFmt : public SwModify
{
<<<<<<< HEAD

=======
>>>>>>> f6c76470
    String aFmtName;
    SwAttrSet aSet;

    sal_uInt16 nWhichId;
    sal_uInt16 nFmtId;            // Format-ID for reading / writing.
    sal_uInt16 nPoolFmtId;        // Id for "automatically" created formats.
                              // (is not hard attribution!!!)
    sal_uInt16 nPoolHelpId;       // HelpId for this Pool-style.
    sal_uInt8 nPoolHlpFileId;      // FilePos to Doc to these style helps.
    sal_Bool   bWritten : 1;      // TRUE: already written.
    sal_Bool   bAutoFmt : 1;      // FALSE: it is a template.
                              // default is true!
    sal_Bool   bFmtInDTOR : 1;    // TRUE: Format becomes deleted. In order to be able
                              // to recognize this in FmtChg-message!!
    sal_Bool   bAutoUpdateFmt : 1;// TRUE: Set attributes of a whole paragraph
                              // at format (UI-side!).

protected:
    SwFmt( SwAttrPool& rPool, const sal_Char* pFmtNm,
            const sal_uInt16* pWhichRanges, SwFmt *pDrvdFrm, sal_uInt16 nFmtWhich );
    SwFmt( SwAttrPool& rPool, const String &rFmtNm, const sal_uInt16* pWhichRanges,
            SwFmt *pDrvdFrm, sal_uInt16 nFmtWhich );
    SwFmt( const SwFmt& rFmt );
   virtual void Modify( const SfxPoolItem* pOld, const SfxPoolItem* pNewValue );

public:
    TYPEINFO();     // Already in base class Client.

    virtual ~SwFmt();
    SwFmt &operator=(const SwFmt&);

    // for Querying of Writer-functions.
    sal_uInt16 Which() const { return nWhichId; }

<<<<<<< HEAD
    virtual void Modify( SfxPoolItem* pOldValue, SfxPoolItem* pNewValue );

    // Query format information.
=======
        // erfrage vom Format Informationen
>>>>>>> f6c76470
    virtual sal_Bool GetInfo( SfxPoolItem& ) const;

    // Copy attributes even among documents.
    void CopyAttrs( const SwFmt&, sal_Bool bReplace=sal_True );

    // Delete all attributes that are not in rFmt.
    void DelDiffs( const SfxItemSet& rSet );
    void DelDiffs( const SwFmt& rFmt ) { DelDiffs( rFmt.GetAttrSet() ); }

    // 0 is Default.
    sal_Bool SetDerivedFrom(SwFmt *pDerivedFrom = 0);

    // If bInParents is FALSE, search only in this format for attribute.
    inline const SfxPoolItem& GetFmtAttr( sal_uInt16 nWhich,
                                          sal_Bool bInParents = sal_True ) const;
    inline SfxItemState GetItemState( sal_uInt16 nWhich, sal_Bool bSrchInParent = sal_True,
                                    const SfxPoolItem **ppItem = 0 ) const;
    virtual sal_Bool SetFmtAttr( const SfxPoolItem& rAttr );
    virtual sal_Bool SetFmtAttr( const SfxItemSet& rSet );
    virtual sal_Bool ResetFmtAttr( sal_uInt16 nWhich1, sal_uInt16 nWhich2 = 0 );

    // Takes all hints from Delta-Array,
    // returns count of deleted hints.
    virtual sal_uInt16 ResetAllFmtAttr();

    inline SwFmt* DerivedFrom() const { return (SwFmt*)GetRegisteredIn(); }
    inline sal_Bool IsDefault() const { return DerivedFrom() == 0; }

    inline const String& GetName() const        { return aFmtName; }
    void SetName( const String& rNewName, sal_Bool bBroadcast=sal_False );
    inline void SetName( const sal_Char* pNewName,
                         sal_Bool bBroadcast=sal_False);

    // For querying the attribute array.
    inline const SwAttrSet& GetAttrSet() const { return aSet; }

    // Das Doc wird jetzt am SwAttrPool gesetzt. Dadurch hat man es immer
    // im Zugriff.
    const SwDoc *GetDoc() const         { return aSet.GetDoc(); }
          SwDoc *GetDoc()               { return aSet.GetDoc(); }

    /// Provides access to the document settings interface.
    const IDocumentSettingAccess* getIDocumentSettingAccess() const;

    /// Provides access to the document draw model interface.
    const IDocumentDrawModelAccess* getIDocumentDrawModelAccess() const;
          IDocumentDrawModelAccess* getIDocumentDrawModelAccess();

    /// Provides access to the document layout interface.
    const IDocumentLayoutAccess* getIDocumentLayoutAccess() const;
          IDocumentLayoutAccess* getIDocumentLayoutAccess();

     /// Provides access to the document idle timer interface.
     IDocumentTimerAccess* getIDocumentTimerAccess();

     /// Provides access to the document idle timer interface.
    IDocumentFieldsAccess* getIDocumentFieldsAccess();

     /// Gives access to the chart data-provider.
    IDocumentChartDataProviderAccess* getIDocumentChartDataProviderAccess();

    // Get and set Pool style IDs.
    sal_uInt16 GetPoolFmtId() const { return nPoolFmtId; }
    void SetPoolFmtId( sal_uInt16 nId ) { nPoolFmtId = nId; }

    // Get and set Help-IDs for document templates.
    sal_uInt16 GetPoolHelpId() const { return nPoolHelpId; }
    void SetPoolHelpId( sal_uInt16 nId ) { nPoolHelpId = nId; }
    sal_uInt8 GetPoolHlpFileId() const { return nPoolHlpFileId; }
    void SetPoolHlpFileId( sal_uInt8 nId ) { nPoolHlpFileId = nId; }

    // Get attribute-description. Returns passed string.
    void GetPresentation( SfxItemPresentation ePres,
        SfxMapUnit eCoreMetric, SfxMapUnit ePresMetric, String &rText ) const
        { aSet.GetPresentation( ePres, eCoreMetric, ePresMetric, rText ); }

    // Format-ID for reading/writing:
    void   ResetWritten()    { bWritten = sal_False; }

    // Query / set AutoFmt-flag.
    sal_Bool IsAuto() const                 { return bAutoFmt; }
    void SetAuto( sal_Bool bNew = sal_False )   { bAutoFmt = bNew; }

    // Query / set bAutoUpdateFmt-flag.
    sal_Bool IsAutoUpdateFmt() const                { return bAutoUpdateFmt; }
    void SetAutoUpdateFmt( sal_Bool bNew = sal_True )   { bAutoUpdateFmt = bNew; }

    sal_Bool IsFmtInDTOR() const { return bFmtInDTOR; }

    // GetMethods: Bool indicates whether to search only in Set (FALSE)
    // or also in Parents.
    // If nothing is found the defaulted attribute is returned.

    // Character-attributes - implemented in charatr.hxx
    inline const SvxPostureItem      &GetPosture( sal_Bool = sal_True ) const;
    inline const SvxWeightItem       &GetWeight( sal_Bool = sal_True ) const;
    inline const SvxShadowedItem     &GetShadowed( sal_Bool = sal_True ) const;
    inline const SvxAutoKernItem     &GetAutoKern( sal_Bool = sal_True ) const;
    inline const SvxWordLineModeItem &GetWordLineMode( sal_Bool = sal_True ) const;
    inline const SvxContourItem      &GetContour( sal_Bool = sal_True ) const;
    inline const SvxKerningItem      &GetKerning( sal_Bool = sal_True ) const;
    inline const SvxUnderlineItem    &GetUnderline( sal_Bool = sal_True ) const;
    inline const SvxOverlineItem     &GetOverline( sal_Bool = sal_True ) const;
    inline const SvxCrossedOutItem   &GetCrossedOut( sal_Bool = sal_True ) const;
    inline const SvxFontHeightItem   &GetSize( sal_Bool = sal_True ) const;
    inline const SvxPropSizeItem     &GetPropSize( sal_Bool = sal_True ) const;
    inline const SvxFontItem         &GetFont( sal_Bool = sal_True ) const;
    inline const SvxColorItem        &GetColor( sal_Bool = sal_True ) const;
    inline const SvxCharSetColorItem &GetCharSetColor( sal_Bool = sal_True ) const;
    inline const SvxLanguageItem     &GetLanguage( sal_Bool = sal_True ) const;
    inline const SvxEscapementItem   &GetEscapement( sal_Bool = sal_True ) const;
    inline const SvxCaseMapItem      &GetCaseMap( sal_Bool = sal_True ) const;
    inline const SvxNoHyphenItem     &GetNoHyphenHere( sal_Bool = sal_True ) const;
    inline const SvxBlinkItem        &GetBlink( sal_Bool = sal_True ) const;
    inline const SvxBrushItem        &GetChrBackground( sal_Bool = sal_True ) const;

    inline const SvxFontItem         &GetCJKFont( sal_Bool = sal_True ) const;
    inline const SvxFontHeightItem   &GetCJKSize( sal_Bool = sal_True ) const;
    inline const SvxLanguageItem     &GetCJKLanguage( sal_Bool = sal_True ) const;
    inline const SvxPostureItem      &GetCJKPosture( sal_Bool = sal_True ) const;
    inline const SvxWeightItem       &GetCJKWeight( sal_Bool = sal_True ) const;
    inline const SvxFontItem         &GetCTLFont( sal_Bool = sal_True ) const;
    inline const SvxFontHeightItem   &GetCTLSize( sal_Bool = sal_True ) const;
    inline const SvxLanguageItem     &GetCTLLanguage( sal_Bool = sal_True ) const;
    inline const SvxPostureItem      &GetCTLPosture( sal_Bool = sal_True ) const;
    inline const SvxWeightItem       &GetCTLWeight( sal_Bool = sal_True ) const;
    inline const SfxBoolItem           &GetWritingDirection( sal_Bool = sal_True ) const;
    inline const SvxEmphasisMarkItem &GetEmphasisMark( sal_Bool = sal_True ) const;
    inline const SvxTwoLinesItem   &Get2Lines( sal_Bool = sal_True ) const;
    inline const SvxCharScaleWidthItem &GetCharScaleW( sal_Bool = sal_True ) const;
    inline const SvxCharRotateItem     &GetCharRotate( sal_Bool = sal_True ) const;
    inline const SvxCharReliefItem     &GetCharRelief( sal_Bool = sal_True ) const;
    inline const SvxCharHiddenItem   &GetCharHidden( sal_Bool = sal_True ) const;

    // Frame-attributes - implemented in frmatr.hxx.
    inline const SwFmtFillOrder           &GetFillOrder( sal_Bool = sal_True ) const;
    inline const SwFmtFrmSize             &GetFrmSize( sal_Bool = sal_True ) const;
    inline const SwFmtHeader          &GetHeader( sal_Bool = sal_True ) const;
    inline const SwFmtFooter          &GetFooter( sal_Bool = sal_True ) const;
    inline const SwFmtSurround            &GetSurround( sal_Bool = sal_True ) const;
    inline const SwFmtHoriOrient      &GetHoriOrient( sal_Bool = sal_True ) const;
    inline const SwFmtAnchor          &GetAnchor( sal_Bool = sal_True ) const;
    inline const SwFmtCol                 &GetCol( sal_Bool = sal_True ) const;
    inline const SvxPaperBinItem      &GetPaperBin( sal_Bool = sal_True ) const;
    inline const SvxLRSpaceItem           &GetLRSpace( sal_Bool = sal_True ) const;
    inline const SvxULSpaceItem           &GetULSpace( sal_Bool = sal_True ) const;
    inline const SwFmtCntnt           &GetCntnt( sal_Bool = sal_True ) const;
    inline const SvxPrintItem             &GetPrint( sal_Bool = sal_True ) const;
    inline const SvxOpaqueItem            &GetOpaque( sal_Bool = sal_True ) const;
    inline const SvxProtectItem           &GetProtect( sal_Bool = sal_True ) const;
    inline const SwFmtVertOrient      &GetVertOrient( sal_Bool = sal_True ) const;
    inline const SvxBoxItem               &GetBox( sal_Bool = sal_True ) const;
    inline const SvxFmtKeepItem         &GetKeep( sal_Bool = sal_True ) const;
    inline const SvxBrushItem           &GetBackground( sal_Bool = sal_True ) const;
    inline const SvxShadowItem            &GetShadow( sal_Bool = sal_True ) const;
    inline const SwFmtPageDesc            &GetPageDesc( sal_Bool = sal_True ) const;
    inline const SvxFmtBreakItem      &GetBreak( sal_Bool = sal_True ) const;
    inline const SvxMacroItem             &GetMacro( sal_Bool = sal_True ) const;
    inline const SwFmtURL             &GetURL( sal_Bool = sal_True ) const;
    inline const SwFmtEditInReadonly  &GetEditInReadonly( sal_Bool = sal_True ) const;
    inline const SwFmtLayoutSplit     &GetLayoutSplit( sal_Bool = sal_True ) const;
    inline const SwFmtRowSplit          &GetRowSplit( sal_Bool = sal_True ) const;
    inline const SwFmtChain               &GetChain( sal_Bool = sal_True ) const;
    inline const SwFmtLineNumber      &GetLineNumber( sal_Bool = sal_True ) const;
    inline const SwFmtFtnAtTxtEnd     &GetFtnAtTxtEnd( sal_Bool = sal_True ) const;
    inline const SwFmtEndAtTxtEnd     &GetEndAtTxtEnd( sal_Bool = sal_True ) const;
    inline const SwFmtNoBalancedColumns &GetBalancedColumns( sal_Bool = sal_True ) const;
    inline const SvxFrameDirectionItem    &GetFrmDir( sal_Bool = sal_True ) const;
    inline const SwTextGridItem         &GetTextGrid( sal_Bool = sal_True ) const;
    inline const SwHeaderAndFooterEatSpacingItem &GetHeaderAndFooterEatSpacing( sal_Bool = sal_True ) const;
    // #i18732#
    inline const SwFmtFollowTextFlow    &GetFollowTextFlow(sal_Bool = sal_True) const;
    // #i28701#
    inline const SwFmtWrapInfluenceOnObjPos& GetWrapInfluenceOnObjPos(sal_Bool = sal_True) const;

    // Graphics-attributes - implemented in grfatr.hxx
    inline const SwMirrorGrf          &GetMirrorGrf( sal_Bool = sal_True ) const;
    inline const SwCropGrf            &GetCropGrf( sal_Bool = sal_True ) const;
    inline const SwRotationGrf            &GetRotationGrf(sal_Bool = sal_True ) const;
    inline const SwLuminanceGrf       &GetLuminanceGrf(sal_Bool = sal_True ) const;
    inline const SwContrastGrf            &GetContrastGrf(sal_Bool = sal_True ) const;
    inline const SwChannelRGrf            &GetChannelRGrf(sal_Bool = sal_True ) const;
    inline const SwChannelGGrf            &GetChannelGGrf(sal_Bool = sal_True ) const;
    inline const SwChannelBGrf            &GetChannelBGrf(sal_Bool = sal_True ) const;
    inline const SwGammaGrf           &GetGammaGrf(sal_Bool = sal_True ) const;
    inline const SwInvertGrf          &GetInvertGrf(sal_Bool = sal_True ) const;
    inline const SwTransparencyGrf        &GetTransparencyGrf(sal_Bool = sal_True ) const;
    inline const SwDrawModeGrf            &GetDrawModeGrf(sal_Bool = sal_True ) const;

    // Paragraph-attributes - implemented in paratr.hxx.
    inline const SvxLineSpacingItem       &GetLineSpacing( sal_Bool = sal_True ) const;
    inline const SvxAdjustItem            &GetAdjust( sal_Bool = sal_True ) const;
    inline const SvxFmtSplitItem      &GetSplit( sal_Bool = sal_True ) const;
    inline const SwRegisterItem           &GetRegister( sal_Bool = sal_True ) const;
    inline const SwNumRuleItem            &GetNumRule( sal_Bool = sal_True ) const;
    inline const SvxWidowsItem            &GetWidows( sal_Bool = sal_True ) const;
    inline const SvxOrphansItem           &GetOrphans( sal_Bool = sal_True ) const;
    inline const SvxTabStopItem           &GetTabStops( sal_Bool = sal_True ) const;
    inline const SvxHyphenZoneItem        &GetHyphenZone( sal_Bool = sal_True ) const;
    inline const SwFmtDrop                &GetDrop( sal_Bool = sal_True ) const;
    inline const SvxScriptSpaceItem       &GetScriptSpace(sal_Bool = sal_True) const;
    inline const SvxHangingPunctuationItem &GetHangingPunctuation(sal_Bool = sal_True) const;
    inline const SvxForbiddenRuleItem     &GetForbiddenRule(sal_Bool = sal_True) const;
    inline const SvxParaVertAlignItem &GetParaVertAlign(sal_Bool = sal_True) const;
    inline const SvxParaGridItem        &GetParaGrid(sal_Bool = sal_True) const;
    inline const SwParaConnectBorderItem &GetParaConnectBorder(sal_Bool = sal_True ) const;

    // TableBox attributes - implemented in cellatr.hxx.
    inline  const SwTblBoxNumFormat     &GetTblBoxNumFmt( sal_Bool = sal_True ) const;
    inline  const SwTblBoxFormula       &GetTblBoxFormula( sal_Bool = sal_True ) const;
    inline  const SwTblBoxValue         &GetTblBoxValue( sal_Bool = sal_True ) const;

    /** SwFmt::IsBackgroundTransparent

        Virtual method to determine, if background of format is transparent.
        Default implementation returns false. Thus, subclasses have to overload
        method, if the specific subclass can have a transparent background.

        @author OD

        @return false, default implementation
    */
    virtual sal_Bool IsBackgroundTransparent() const;

    /** SwFmt::IsShadowTransparent

        Virtual method to determine, if shadow of format is transparent.
        Default implementation returns false. Thus, subclasses have to overload
        method, if the specific subclass can have a transparent shadow.

        @author OD

        @return false, default implementation
    */
    virtual sal_Bool IsShadowTransparent() const;
};

// --------------- inline Implementations ------------------------

inline const SfxPoolItem& SwFmt::GetFmtAttr( sal_uInt16 nWhich,
                                             sal_Bool bInParents ) const
{
    return aSet.Get( nWhich, bInParents );
}

inline void SwFmt::SetName( const sal_Char* pNewName,
                             sal_Bool bBroadcast )
{
    String aTmp( String::CreateFromAscii( pNewName ) );
    SetName( aTmp, bBroadcast );
}

inline SfxItemState SwFmt::GetItemState( sal_uInt16 nWhich, sal_Bool bSrchInParent,
                                        const SfxPoolItem **ppItem ) const
{
    return aSet.GetItemState( nWhich, bSrchInParent, ppItem );
}

#undef inline

#endif // _FORMAT_HXX

/* vim:set shiftwidth=4 softtabstop=4 expandtab: */<|MERGE_RESOLUTION|>--- conflicted
+++ resolved
@@ -44,10 +44,6 @@
 
 class SW_DLLPUBLIC SwFmt : public SwModify
 {
-<<<<<<< HEAD
-
-=======
->>>>>>> f6c76470
     String aFmtName;
     SwAttrSet aSet;
 
@@ -82,13 +78,8 @@
     // for Querying of Writer-functions.
     sal_uInt16 Which() const { return nWhichId; }
 
-<<<<<<< HEAD
-    virtual void Modify( SfxPoolItem* pOldValue, SfxPoolItem* pNewValue );
 
     // Query format information.
-=======
-        // erfrage vom Format Informationen
->>>>>>> f6c76470
     virtual sal_Bool GetInfo( SfxPoolItem& ) const;
 
     // Copy attributes even among documents.
