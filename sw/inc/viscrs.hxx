--- conflicted
+++ resolved
@@ -162,17 +162,10 @@
     // sal_True: an die Position kann der Cursor gesetzt werden
     virtual sal_Bool IsAtValidPos( sal_Bool bPoint = sal_True ) const;
 
-<<<<<<< HEAD
 #if OSL_DEBUG_LEVEL > 1
     // zum Testen des UNO-Crsr Verhaltens hier die Implementierung
     // am sichtbaren Cursor
-    virtual BOOL IsSelOvr( int eFlags =
-=======
-#ifdef DBG_UTIL
-// JP 05.03.98: zum Testen des UNO-Crsr Verhaltens hier die Implementierung
-//              am sichtbaren Cursor
     virtual sal_Bool IsSelOvr( int eFlags =
->>>>>>> 20529755
                                 ( nsSwCursorSelOverFlags::SELOVER_CHECKNODESSECTION |
                                   nsSwCursorSelOverFlags::SELOVER_TOGGLE |
                                   nsSwCursorSelOverFlags::SELOVER_CHANGEPOS ));
@@ -213,17 +206,10 @@
     // sal_True: an die Position kann der Cursor gesetzt werden
     virtual sal_Bool IsAtValidPos( sal_Bool bPoint = sal_True ) const;
 
-<<<<<<< HEAD
 #if OSL_DEBUG_LEVEL > 1
     // zum Testen des UNO-Crsr Verhaltens hier die Implementierung
     // am sichtbaren Cursor
-    virtual BOOL IsSelOvr( int eFlags =
-=======
-#ifdef DBG_UTIL
-// JP 05.03.98: zum Testen des UNO-Crsr Verhaltens hier die Implementierung
-//              am sichtbaren Cursor
     virtual sal_Bool IsSelOvr( int eFlags =
->>>>>>> 20529755
                                 ( nsSwCursorSelOverFlags::SELOVER_CHECKNODESSECTION |
                                   nsSwCursorSelOverFlags::SELOVER_TOGGLE |
                                   nsSwCursorSelOverFlags::SELOVER_CHANGEPOS ));
