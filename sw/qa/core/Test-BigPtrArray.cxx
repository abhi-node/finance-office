/* -*- Mode: C++; tab-width: 4; indent-tabs-mode: nil; c-basic-offset: 4 -*- */
/*************************************************************************
 *
 * DO NOT ALTER OR REMOVE COPYRIGHT NOTICES OR THIS FILE HEADER.
 *
 * Copyright 2000, 2010 Oracle and/or its affiliates.
 *
 * OpenOffice.org - a multi-platform office productivity suite
 *
 * This file is part of OpenOffice.org.
 *
 * OpenOffice.org is free software: you can redistribute it and/or modify
 * it under the terms of the GNU Lesser General Public License version 3
 * only, as published by the Free Software Foundation.
 *
 * OpenOffice.org is distributed in the hope that it will be useful,
 * but WITHOUT ANY WARRANTY; without even the implied warranty of
 * MERCHANTABILITY or FITNESS FOR A PARTICULAR PURPOSE.  See the
 * GNU Lesser General Public License version 3 for more details
 * (a copy is included in the LICENSE file that accompanied this code).
 *
 * You should have received a copy of the GNU Lesser General Public License
 * version 3 along with OpenOffice.org.  If not, see
 * <http://www.openoffice.org/license.html>
 * for a copy of the LGPLv3 License.
 *
 ************************************************************************/

// MARKER(update_precomp.py): autogen include statement, do not remove
#include "precompiled_sw.hxx"

#ifdef WNT
#include <prewin.h>
#include <postwin.h>
#endif

#define TIMELOG

#include <cppunit/TestSuite.h>
#include <cppunit/TestFixture.h>
#include <cppunit/TestCase.h>
#include <cppunit/plugin/TestPlugIn.h>
#include <cppunit/extensions/HelperMacros.h>

#include <bparr.hxx>
#include <string.h>
#include <stdlib.h>
#include <rtl/logfile.hxx>

using namespace std;


namespace /* private */
{
    const ULONG NUM_ENTRIES = 10;

    class BigPtrEntryMock : public BigPtrEntry
    {
    public:
        BigPtrEntryMock(ULONG count) : count_(count)
        {
        }

        ~BigPtrEntryMock()
        {
        }

        ULONG getCount() const
        {
            return count_;
        }

        void setCount(ULONG newCount)
        {
            count_ = newCount;
        }

        sal_uLong Position() const
        {
            return GetPos();
        }

    private:
        ULONG count_;
    };

    sal_Bool AddToCount(const ElementPtr& rElem, void* pArgs)
    {
        BigPtrEntryMock* const pbem = static_cast<BigPtrEntryMock* const>(rElem);
        pbem->setCount(pbem->getCount() + *((int*)pArgs));
        return true;
    }

    void dumpBigPtrArray(const BigPtrArray& bparr)
    {
        (void)bparr;
    }

    void fillBigPtrArray(BigPtrArray& bparr, sal_uLong numEntries)
    {
        for (ULONG i = 0; i < numEntries; i++)
            bparr.Insert(new BigPtrEntryMock(i), bparr.Count());
    }

    void printMethodName(const char* name)
    {
        (void)name;
    }

    bool checkElementPositions(const BigPtrArray& bparr)
    {
        for (ULONG i = 0; i < bparr.Count(); i++)
        {
            if (static_cast<BigPtrEntryMock*>(bparr[i])->Position() != i)
                return false;
        }
        return true;
    }

    void releaseBigPtrArrayContent(BigPtrArray& bparr)
    {
        for (ULONG i = 0; i < bparr.Count(); i++)
            delete bparr[i];
    }

    RTL_LOGFILE_CONTEXT(logFile, "BigPtrArray performance measures" );
}

class BigPtrArrayUnittest : public CppUnit::TestFixture
{
public:

    BigPtrArrayUnittest()
    {
    }

    /** Test constructor/destructor
        The size of the BigPtrArray
        aka the 'Count' should be 0
        initially.
    */
    void test_ctor()
    {
        printMethodName("test_ctor\n");

        BigPtrArray bparr;

        CPPUNIT_ASSERT_MESSAGE
        (
            "BigPtrArray ctor failed",
            bparr.Count() == 0
        );
    }

    void test_insert_entries_at_front()
    {
        printMethodName("test_insert_entries_at_front\n");

        RTL_LOGFILE_CONTEXT_TRACE(logFile, "START: test_insert_entries_at_front");

        BigPtrArray bparr;

        for (ULONG i = 0; i < NUM_ENTRIES; i++)
        {
            sal_uLong oldCount = bparr.Count();
            bparr.Insert(new BigPtrEntryMock(i), 0);
            CPPUNIT_ASSERT_MESSAGE
            (
                "test_insert_entries_at_front failed",
                (bparr.Count() == oldCount + 1)
            );
        }

        RTL_LOGFILE_CONTEXT_TRACE(logFile, "END: test_insert_entries_at_front");

        for (ULONG i = 0, j = NUM_ENTRIES - 1; i < NUM_ENTRIES; i++, j--)
        {
            CPPUNIT_ASSERT_MESSAGE
            (
                "test_insert_entries_at_front failed",
                static_cast<BigPtrEntryMock*>(bparr[i])->getCount() == j
            );
        }

        CPPUNIT_ASSERT_MESSAGE
        (
            "test_insert_entries_at_front failed",
            checkElementPositions(bparr)
        );

        releaseBigPtrArrayContent(bparr);
        dumpBigPtrArray(bparr);
    }

    void test_insert_entries_in_the_middle()
    {
        printMethodName("test_insert_entries_in_the_middle\n");

        RTL_LOGFILE_CONTEXT_TRACE(logFile, "START: test_insert_entries_in_the_middle");

        BigPtrArray bparr;

        fillBigPtrArray(bparr, NUM_ENTRIES);
        dumpBigPtrArray(bparr);

        sal_uLong oldCount = bparr.Count();

        bparr.Insert(new BigPtrEntryMock(NUM_ENTRIES), bparr.Count() / 2);

        RTL_LOGFILE_CONTEXT_TRACE(logFile, "END: test_insert_entries_in_the_middle");

        CPPUNIT_ASSERT_MESSAGE
        (
            "test_insert_entries_in_the_middle failed",
            (oldCount + 1 == bparr.Count() && static_cast<BigPtrEntryMock*>(bparr[bparr.Count() / 2])->getCount() == NUM_ENTRIES)
        );

        CPPUNIT_ASSERT_MESSAGE
        (
            "test_insert_entries_in_the_middle failed",
            checkElementPositions(bparr)
        );

        releaseBigPtrArrayContent(bparr);
        dumpBigPtrArray(bparr);
    }

    void test_insert_at_already_used_index()
    {
        printMethodName("test_insert_at_already_used_index\n");

        RTL_LOGFILE_CONTEXT_TRACE(logFile, "START: test_insert_at_already_used_index");

        BigPtrArray bparr;

        fillBigPtrArray(bparr, NUM_ENTRIES);
        dumpBigPtrArray(bparr);

        ULONG oldCount = bparr.Count();

        for (ULONG i = 0, j = -5; i < 5; i++, j++)
            bparr.Insert(new BigPtrEntryMock(j), i);

        RTL_LOGFILE_CONTEXT_TRACE(logFile, "END: test_insert_at_already_used_index");

        CPPUNIT_ASSERT_MESSAGE
        (
            "test_insert_at_already_used_index failed",
            (oldCount + 5 == bparr.Count())
        );

        for (ULONG i = 0, j = -5; i < bparr.Count(); i++, j++)
        {
            CPPUNIT_ASSERT_MESSAGE
            (
                "test_insert_at_already_used_index failed",
                static_cast<BigPtrEntryMock*>(bparr[i])->getCount() == j
            );
        }

        CPPUNIT_ASSERT_MESSAGE
        (
            "test_insert_at_already_used_index failed",
            checkElementPositions(bparr)
        );

        releaseBigPtrArrayContent(bparr);
        dumpBigPtrArray(bparr);
    }

    void test_insert_at_end()
    {
        printMethodName("test_insert_at_end\n");

        BigPtrArray bparr;

        fillBigPtrArray(bparr, NUM_ENTRIES);
        dumpBigPtrArray(bparr);

        sal_uLong oldCount = bparr.Count();
        bparr.Insert(new BigPtrEntryMock(NUM_ENTRIES), bparr.Count());

        CPPUNIT_ASSERT_MESSAGE
        (
            "test_insert_at_end failed",
            (oldCount + 1 == bparr.Count() && static_cast<BigPtrEntryMock*>(bparr[bparr.Count()-1])->getCount() == NUM_ENTRIES)
        );

        CPPUNIT_ASSERT_MESSAGE
        (
            "test_insert_at_end failed",
            checkElementPositions(bparr)
        );

        releaseBigPtrArrayContent(bparr);
        dumpBigPtrArray(bparr);
    }

    void test_remove_at_front()
    {
        printMethodName("test_remove_at_front\n");

        RTL_LOGFILE_CONTEXT_TRACE(logFile, "START: test_remove_at_front");

        BigPtrArray bparr;

        fillBigPtrArray(bparr, NUM_ENTRIES);
        dumpBigPtrArray(bparr);

        for (ULONG i = 0; i < NUM_ENTRIES; i++)
        {
            sal_uLong oldCount = bparr.Count();

            delete bparr[0]; // release content
            bparr.Remove(0); // remove item from container

            CPPUNIT_ASSERT_MESSAGE
            (
                "test_remove_at_front failed (wrong count)",
                (oldCount - 1 == bparr.Count())
            );

            for (ULONG j = 0, k = i + 1; j < bparr.Count(); j++, k++)
            {
                CPPUNIT_ASSERT_MESSAGE
                (
                    "test_remove_at_front failed",
                    static_cast<BigPtrEntryMock*>(bparr[j])->getCount() == k
                );
            }

            CPPUNIT_ASSERT_MESSAGE
            (
                "test_remove_at_front failed",
                checkElementPositions(bparr)
            );

            dumpBigPtrArray(bparr);
        }

        RTL_LOGFILE_CONTEXT_TRACE(logFile, "END: test_remove_at_front");
    }

    void test_remove_at_back()
    {
        printMethodName("test_remove_at_back\n");

        BigPtrArray bparr;

        fillBigPtrArray(bparr, NUM_ENTRIES);
        dumpBigPtrArray(bparr);

        for (int i = NUM_ENTRIES - 1; i >= 0; i--)
        {
            sal_uLong oldCount = bparr.Count();
            delete bparr[i];
            bparr.Remove(i);

            CPPUNIT_ASSERT_MESSAGE
            (
                "test_remove_at_back failed (wrong count)",
                (oldCount - 1 == bparr.Count())
            );

            for (ULONG j = 0; j < bparr.Count(); j++)
            {
                CPPUNIT_ASSERT_MESSAGE
                (
                    "test_remove_at_back failed",
                    static_cast<BigPtrEntryMock*>(bparr[j])->getCount() == j
                );
            }

            CPPUNIT_ASSERT_MESSAGE
            (
                "test_remove_at_back failed",
                checkElementPositions(bparr)
            );

            dumpBigPtrArray(bparr);
        }
    }

    void test_remove_in_the_middle()
    {
        printMethodName("test_remove_in_the_middle\n");

        RTL_LOGFILE_CONTEXT_TRACE(logFile, "START: test_remove_in_the_middle");

        BigPtrArray bparr;

        fillBigPtrArray(bparr, NUM_ENTRIES);
        dumpBigPtrArray(bparr);

        while (bparr.Count())
        {
<<<<<<< HEAD
            ULONG oldCount = bparr.Count();
            ULONG oldElement = static_cast<BigPtrEntryMock*>(bparr[bparr.Count() / 2])->getCount();
=======
            sal_uLong oldCount = bparr.Count();
            int oldElement = static_cast<BigPtrEntryMock*>(bparr[bparr.Count() / 2])->getCount();
>>>>>>> 20529755

            delete bparr[bparr.Count() / 2];
            bparr.Remove(bparr.Count() / 2);

            CPPUNIT_ASSERT_MESSAGE
            (
                "test_remove_in_the_middle failed (wrong count)",
                (oldCount - 1 == bparr.Count())
            );

            for (ULONG i = 0; i < bparr.Count(); i++)
            {
                CPPUNIT_ASSERT_MESSAGE
                (
                    "test_remove_in_the_middle failed",
                    static_cast<BigPtrEntryMock*>(bparr[i])->getCount() != oldElement
                );
            }

            CPPUNIT_ASSERT_MESSAGE
            (
                "test_remove_in_the_middle failed",
                checkElementPositions(bparr)
            );

            dumpBigPtrArray(bparr);
        }
        RTL_LOGFILE_CONTEXT_TRACE(logFile, "END: test_remove_in_the_middle");
    }

    void test_remove_multiple_elements_at_once()
    {
        printMethodName("test_remove_multiple_elements_at_once\n");

        BigPtrArray bparr;

        fillBigPtrArray(bparr, NUM_ENTRIES);
        dumpBigPtrArray(bparr);

        while(bparr.Count())
        {
            sal_uLong nRemove = (bparr.Count() > 3) ? 3 : bparr.Count();
            sal_uLong oldCount = bparr.Count();

            for (ULONG i = 0; i < nRemove; i++)
                delete bparr[i];

            bparr.Remove(0, nRemove);

            CPPUNIT_ASSERT_MESSAGE
            (
                "test_remove_multiple_elements_at_once failed",
                (oldCount - nRemove == bparr.Count())
            );

            CPPUNIT_ASSERT_MESSAGE
            (
                "test_remove_multiple_elements_at_once failed",
                checkElementPositions(bparr)
            );

            dumpBigPtrArray(bparr);
        }
    }

    void test_remove_all_elements_at_once()
    {
        printMethodName("test_remove_all_elements_at_once\n");

        BigPtrArray bparr;

        fillBigPtrArray(bparr, NUM_ENTRIES);
        dumpBigPtrArray(bparr);

        releaseBigPtrArrayContent(bparr);
        bparr.Remove(0, bparr.Count());

        CPPUNIT_ASSERT_MESSAGE
        (
            "test_remove_all_elements_at_once failed",
            bparr.Count() == 0
        );

        dumpBigPtrArray(bparr);
    }

    void test_move_elements_from_lower_to_higher_pos()
    {
        printMethodName("test_move_elements_from_lower_to_higher_pos\n");

        BigPtrArray bparr;

        fillBigPtrArray(bparr, NUM_ENTRIES);
        dumpBigPtrArray(bparr);

        for (ULONG i = 0; i < NUM_ENTRIES - 1; i++)
        {
            bparr.Move(i, i + 2);
            dumpBigPtrArray(bparr);
        }

        for (ULONG i = 0; i < (NUM_ENTRIES - 1); i++)
        {
            CPPUNIT_ASSERT_MESSAGE
            (
                "test_move_elements_from_lower_to_higher_pos failed",
                static_cast<BigPtrEntryMock*>(bparr[i])->getCount() == (i + 1)
            );
        }

        CPPUNIT_ASSERT_MESSAGE
        (
            "test_move_elements_from_lower_to_higher_pos failed",
            static_cast<BigPtrEntryMock*>(bparr[NUM_ENTRIES -1])->getCount() == 0
        );

        CPPUNIT_ASSERT_MESSAGE
        (
            "test_move_elements_from_lower_to_higher_pos failed",
            checkElementPositions(bparr)
        );

        releaseBigPtrArrayContent(bparr);
    }

    void test_move_elements_from_higher_to_lower_pos()
    {
        printMethodName("test_move_elements_from_higher_to_lower_pos\n");

        BigPtrArray bparr;

        fillBigPtrArray(bparr, NUM_ENTRIES);
        dumpBigPtrArray(bparr);

        for (int i = NUM_ENTRIES - 1; i >= 1; i--)
        {
            bparr.Move(i, i - 1);
            dumpBigPtrArray(bparr);
        }

        CPPUNIT_ASSERT_MESSAGE
        (
            "test_move_elements_from_higher_to_lower_pos failed",
            static_cast<BigPtrEntryMock*>(bparr[0])->getCount() == (NUM_ENTRIES - 1)
        );

        for (ULONG i = 1; i < NUM_ENTRIES; i++)
        {
            CPPUNIT_ASSERT_MESSAGE
            (
                "test_move_elements_from_higher_to_lower_pos failed",
                static_cast<BigPtrEntryMock*>(bparr[i])->getCount() == (i - 1)
            );
        }

        CPPUNIT_ASSERT_MESSAGE
        (
            "test_move_elements_from_higher_to_lower_pos failed",
            checkElementPositions(bparr)
        );

        releaseBigPtrArrayContent(bparr);
    }

    void test_move_to_same_position()
    {
        printMethodName("test_move_to_same_position\n");

        BigPtrArray bparr;

        fillBigPtrArray(bparr, NUM_ENTRIES);
        dumpBigPtrArray(bparr);

        for (ULONG i = 0; i < NUM_ENTRIES; i++)
        {
            bparr.Move(i, i);
        }

        dumpBigPtrArray(bparr);

        for (ULONG i = 0; i < NUM_ENTRIES; i++)
        {
            CPPUNIT_ASSERT_MESSAGE
            (
                "test_move_to_same_position failed",
                static_cast<BigPtrEntryMock*>(bparr[i])->getCount() == i
            );
        }

        CPPUNIT_ASSERT_MESSAGE
        (
            "test_move_to_same_position failed",
            checkElementPositions(bparr)
        );

        releaseBigPtrArrayContent(bparr);
        dumpBigPtrArray(bparr);
    }

    void test_replace_elements()
    {
        printMethodName("test_replace_elements\n");

        BigPtrArray bparr;

        fillBigPtrArray(bparr, NUM_ENTRIES);
        dumpBigPtrArray(bparr);

        for (ULONG i = 0, j = NUM_ENTRIES - 1; i < NUM_ENTRIES; i++, j--)
        {
            delete bparr[i];
            bparr.Replace(i, new BigPtrEntryMock(j));
            dumpBigPtrArray(bparr);
        }

        for (ULONG i = 0; i < NUM_ENTRIES; i++)
        {
            CPPUNIT_ASSERT_MESSAGE
            (
                "test_replace_elements failed",
                static_cast<BigPtrEntryMock*>(bparr[i])->getCount() == (NUM_ENTRIES - i - 1)
            );
        }

        CPPUNIT_ASSERT_MESSAGE
        (
            "test_replace_elements failed",
            checkElementPositions(bparr)
        );

        releaseBigPtrArrayContent(bparr);
    }

    void test_for_each()
    {
        printMethodName("test_for_each\n");

        BigPtrArray bparr;

        fillBigPtrArray(bparr, NUM_ENTRIES);
        dumpBigPtrArray(bparr);

        int addCount = 1;
        bparr.ForEach(AddToCount, &addCount);

        for (ULONG i = 0; i < NUM_ENTRIES; i++)
        {
            CPPUNIT_ASSERT_MESSAGE
            (
                "test_for_each failed",
                static_cast<BigPtrEntryMock*>(bparr[i])->getCount() == (i+1)
            );
        }

        releaseBigPtrArrayContent(bparr);
        dumpBigPtrArray(bparr);
    }

    void test_for_some1()
    {
        printMethodName("test_for_some1\n");

        BigPtrArray bparr;

        fillBigPtrArray(bparr, NUM_ENTRIES);
        dumpBigPtrArray(bparr);

        ULONG addCount = 1;
        bparr.ForEach(0, NUM_ENTRIES / 2, AddToCount, &addCount);

        ULONG i = 0;
        for (/* */; i < NUM_ENTRIES / 2; i++)
        {
            CPPUNIT_ASSERT_MESSAGE
            (
                "test_for_some1 failed",
                static_cast<BigPtrEntryMock*>(bparr[i])->getCount() == (i+1)
            );
        }

        for (/* */; i < NUM_ENTRIES; i++)
        {
            CPPUNIT_ASSERT_MESSAGE
            (
                "test_for_some1 failed",
                static_cast<BigPtrEntryMock*>(bparr[i])->getCount() == (i)
            );
        }

        releaseBigPtrArrayContent(bparr);
        dumpBigPtrArray(bparr);
    }

    void test_for_some2()
    {
        printMethodName("test_for_some2\n");

        BigPtrArray bparr;

        fillBigPtrArray(bparr, NUM_ENTRIES);
        dumpBigPtrArray(bparr);

        int addCount = 1;
        bparr.ForEach(NUM_ENTRIES / 2, NUM_ENTRIES, AddToCount, &addCount);

        ULONG i = 0;
        for (/* */; i < NUM_ENTRIES / 2; i++)
        {
            CPPUNIT_ASSERT_MESSAGE
            (
                "test_for_some2 failed",
                static_cast<BigPtrEntryMock*>(bparr[i])->getCount() == (i)
            );
        }

        for (/* */; i < NUM_ENTRIES; i++)
        {
            CPPUNIT_ASSERT_MESSAGE
            (
                "test_for_some2 failed",
                static_cast<BigPtrEntryMock*>(bparr[i])->getCount() == (i+1)
            );
        }

        releaseBigPtrArrayContent(bparr);
        dumpBigPtrArray(bparr);
    }

    void test_for_some3()
    {
        printMethodName("test_for_some3\n");

        BigPtrArray bparr;

        fillBigPtrArray(bparr, NUM_ENTRIES);
        dumpBigPtrArray(bparr);

        ULONG addCount = 1;
        bparr.ForEach(0, 0, AddToCount, &addCount);

        for (ULONG i = 0; i < NUM_ENTRIES; i++)
        {
            CPPUNIT_ASSERT_MESSAGE
            (
                "test_for_some3 failed",
                static_cast<BigPtrEntryMock*>(bparr[i])->getCount() == i
            );
        }
        releaseBigPtrArrayContent(bparr);
    }

    CPPUNIT_TEST_SUITE(BigPtrArrayUnittest);
    CPPUNIT_TEST(test_ctor);
    CPPUNIT_TEST(test_insert_entries_at_front);
    CPPUNIT_TEST(test_insert_entries_in_the_middle);
    CPPUNIT_TEST(test_insert_at_already_used_index);
    CPPUNIT_TEST(test_insert_at_end);
    CPPUNIT_TEST(test_remove_at_front);
    CPPUNIT_TEST(test_remove_at_back);
    CPPUNIT_TEST(test_remove_in_the_middle);
    CPPUNIT_TEST(test_remove_multiple_elements_at_once);
    CPPUNIT_TEST(test_remove_all_elements_at_once);
    CPPUNIT_TEST(test_move_elements_from_lower_to_higher_pos);
    CPPUNIT_TEST(test_move_elements_from_higher_to_lower_pos);
    CPPUNIT_TEST(test_replace_elements);
    CPPUNIT_TEST(test_for_each);
    CPPUNIT_TEST(test_for_some1);
    CPPUNIT_TEST(test_for_some2);
    CPPUNIT_TEST(test_for_some3);
    CPPUNIT_TEST_SUITE_END();
};

const char* START = "START: ";
const char* END = "END: ";

class PerformanceTracer
{
public:

public:
    PerformanceTracer(const string& methodName) :
        startString_(START),
        endString_(END)
    {
        startString_ += methodName;
        endString_ += methodName;
        RTL_LOGFILE_CONTEXT_TRACE(logFile, startString_.c_str());
    }

    ~PerformanceTracer()
    {
        RTL_LOGFILE_CONTEXT_TRACE(logFile, endString_.c_str());
    }

private:
    string startString_;
    string endString_;
};

class BigPtrArrayPerformanceTest : public CppUnit::TestFixture
{
public:
    BigPtrArrayPerformanceTest()
    {
    }

    void test_insert_at_end_1000()
    { test_insert_at_end("1000"); }

    void test_insert_at_end_10000()
    { test_insert_at_end("10000"); }

    void test_insert_at_end_100000()
    { test_insert_at_end("100000"); }

    void test_insert_at_end_1000000()
    { test_insert_at_end("1000000"); }

    void test_insert_at_front_1000()
    { test_insert_at_front("1000"); }

    void test_insert_at_front_10000()
    { test_insert_at_front("10000"); }

    void test_insert_at_front_100000()
    { test_insert_at_front("100000"); }

    void test_insert_at_front_1000000()
    { test_insert_at_front("1000000"); }

    CPPUNIT_TEST_SUITE(BigPtrArrayPerformanceTest);
    CPPUNIT_TEST(test_insert_at_end_1000);
    CPPUNIT_TEST(test_insert_at_end_10000);
    CPPUNIT_TEST(test_insert_at_end_100000);
    CPPUNIT_TEST(test_insert_at_end_1000000);
    CPPUNIT_TEST(test_insert_at_front_1000);
    CPPUNIT_TEST(test_insert_at_front_10000);
    CPPUNIT_TEST(test_insert_at_front_100000);
    CPPUNIT_TEST(test_insert_at_front_1000000);
    CPPUNIT_TEST_SUITE_END();

private:
    void test_insert_at_end(const char* numElements)
    {
        char buff[100] = { 0 };
        strcat(buff, "test_insert_at_end ");
        strcat(buff, numElements);
        int n = atoi(numElements);
        PerformanceTracer tracer(buff);
        BigPtrArray bparr;
        for (int i = 0; i < n; i++)
            bparr.Insert(new BigPtrEntryMock(i), bparr.Count());

        releaseBigPtrArrayContent(bparr);
    }

    void test_insert_at_front(const char* numElements)
    {
        char buff[100] = { 0 };
        strcat(buff, "test_insert_at_front ");
        strcat(buff, numElements);
        int n = atoi(numElements);
        PerformanceTracer tracer(buff);
        BigPtrArray bparr;
        for (int i = 0; i < n; i++)
            bparr.Insert(new BigPtrEntryMock(i), 0);

        releaseBigPtrArrayContent(bparr);
    }
};

// register test suites
CPPUNIT_TEST_SUITE_REGISTRATION(BigPtrArrayUnittest);
CPPUNIT_TEST_SUITE_REGISTRATION(BigPtrArrayPerformanceTest);

CPPUNIT_PLUGIN_IMPLEMENT();

/* vim:set shiftwidth=4 softtabstop=4 expandtab: */<|MERGE_RESOLUTION|>--- conflicted
+++ resolved
@@ -52,12 +52,12 @@
 
 namespace /* private */
 {
-    const ULONG NUM_ENTRIES = 10;
+    const sal_uLong NUM_ENTRIES = 10;
 
     class BigPtrEntryMock : public BigPtrEntry
     {
     public:
-        BigPtrEntryMock(ULONG count) : count_(count)
+        BigPtrEntryMock(sal_uLong count) : count_(count)
         {
         }
 
@@ -65,12 +65,12 @@
         {
         }
 
-        ULONG getCount() const
+        sal_uLong getCount() const
         {
             return count_;
         }
 
-        void setCount(ULONG newCount)
+        void setCount(sal_uLong newCount)
         {
             count_ = newCount;
         }
@@ -81,7 +81,7 @@
         }
 
     private:
-        ULONG count_;
+        sal_uLong count_;
     };
 
     sal_Bool AddToCount(const ElementPtr& rElem, void* pArgs)
@@ -98,7 +98,7 @@
 
     void fillBigPtrArray(BigPtrArray& bparr, sal_uLong numEntries)
     {
-        for (ULONG i = 0; i < numEntries; i++)
+        for (sal_uLong i = 0; i < numEntries; i++)
             bparr.Insert(new BigPtrEntryMock(i), bparr.Count());
     }
 
@@ -109,7 +109,7 @@
 
     bool checkElementPositions(const BigPtrArray& bparr)
     {
-        for (ULONG i = 0; i < bparr.Count(); i++)
+        for (sal_uLong i = 0; i < bparr.Count(); i++)
         {
             if (static_cast<BigPtrEntryMock*>(bparr[i])->Position() != i)
                 return false;
@@ -119,7 +119,7 @@
 
     void releaseBigPtrArrayContent(BigPtrArray& bparr)
     {
-        for (ULONG i = 0; i < bparr.Count(); i++)
+        for (sal_uLong i = 0; i < bparr.Count(); i++)
             delete bparr[i];
     }
 
@@ -160,7 +160,7 @@
 
         BigPtrArray bparr;
 
-        for (ULONG i = 0; i < NUM_ENTRIES; i++)
+        for (sal_uLong i = 0; i < NUM_ENTRIES; i++)
         {
             sal_uLong oldCount = bparr.Count();
             bparr.Insert(new BigPtrEntryMock(i), 0);
@@ -173,7 +173,7 @@
 
         RTL_LOGFILE_CONTEXT_TRACE(logFile, "END: test_insert_entries_at_front");
 
-        for (ULONG i = 0, j = NUM_ENTRIES - 1; i < NUM_ENTRIES; i++, j--)
+        for (sal_uLong i = 0, j = NUM_ENTRIES - 1; i < NUM_ENTRIES; i++, j--)
         {
             CPPUNIT_ASSERT_MESSAGE
             (
@@ -236,9 +236,9 @@
         fillBigPtrArray(bparr, NUM_ENTRIES);
         dumpBigPtrArray(bparr);
 
-        ULONG oldCount = bparr.Count();
-
-        for (ULONG i = 0, j = -5; i < 5; i++, j++)
+        sal_uLong oldCount = bparr.Count();
+
+        for (sal_uLong i = 0, j = -5; i < 5; i++, j++)
             bparr.Insert(new BigPtrEntryMock(j), i);
 
         RTL_LOGFILE_CONTEXT_TRACE(logFile, "END: test_insert_at_already_used_index");
@@ -249,7 +249,7 @@
             (oldCount + 5 == bparr.Count())
         );
 
-        for (ULONG i = 0, j = -5; i < bparr.Count(); i++, j++)
+        for (sal_uLong i = 0, j = -5; i < bparr.Count(); i++, j++)
         {
             CPPUNIT_ASSERT_MESSAGE
             (
@@ -307,7 +307,7 @@
         fillBigPtrArray(bparr, NUM_ENTRIES);
         dumpBigPtrArray(bparr);
 
-        for (ULONG i = 0; i < NUM_ENTRIES; i++)
+        for (sal_uLong i = 0; i < NUM_ENTRIES; i++)
         {
             sal_uLong oldCount = bparr.Count();
 
@@ -320,7 +320,7 @@
                 (oldCount - 1 == bparr.Count())
             );
 
-            for (ULONG j = 0, k = i + 1; j < bparr.Count(); j++, k++)
+            for (sal_uLong j = 0, k = i + 1; j < bparr.Count(); j++, k++)
             {
                 CPPUNIT_ASSERT_MESSAGE
                 (
@@ -362,7 +362,7 @@
                 (oldCount - 1 == bparr.Count())
             );
 
-            for (ULONG j = 0; j < bparr.Count(); j++)
+            for (sal_uLong j = 0; j < bparr.Count(); j++)
             {
                 CPPUNIT_ASSERT_MESSAGE
                 (
@@ -394,13 +394,8 @@
 
         while (bparr.Count())
         {
-<<<<<<< HEAD
-            ULONG oldCount = bparr.Count();
-            ULONG oldElement = static_cast<BigPtrEntryMock*>(bparr[bparr.Count() / 2])->getCount();
-=======
             sal_uLong oldCount = bparr.Count();
-            int oldElement = static_cast<BigPtrEntryMock*>(bparr[bparr.Count() / 2])->getCount();
->>>>>>> 20529755
+            sal_uLong oldElement = static_cast<BigPtrEntryMock*>(bparr[bparr.Count() / 2])->getCount();
 
             delete bparr[bparr.Count() / 2];
             bparr.Remove(bparr.Count() / 2);
@@ -411,7 +406,7 @@
                 (oldCount - 1 == bparr.Count())
             );
 
-            for (ULONG i = 0; i < bparr.Count(); i++)
+            for (sal_uLong i = 0; i < bparr.Count(); i++)
             {
                 CPPUNIT_ASSERT_MESSAGE
                 (
@@ -445,7 +440,7 @@
             sal_uLong nRemove = (bparr.Count() > 3) ? 3 : bparr.Count();
             sal_uLong oldCount = bparr.Count();
 
-            for (ULONG i = 0; i < nRemove; i++)
+            for (sal_uLong i = 0; i < nRemove; i++)
                 delete bparr[i];
 
             bparr.Remove(0, nRemove);
@@ -496,13 +491,13 @@
         fillBigPtrArray(bparr, NUM_ENTRIES);
         dumpBigPtrArray(bparr);
 
-        for (ULONG i = 0; i < NUM_ENTRIES - 1; i++)
+        for (sal_uLong i = 0; i < NUM_ENTRIES - 1; i++)
         {
             bparr.Move(i, i + 2);
             dumpBigPtrArray(bparr);
         }
 
-        for (ULONG i = 0; i < (NUM_ENTRIES - 1); i++)
+        for (sal_uLong i = 0; i < (NUM_ENTRIES - 1); i++)
         {
             CPPUNIT_ASSERT_MESSAGE
             (
@@ -547,7 +542,7 @@
             static_cast<BigPtrEntryMock*>(bparr[0])->getCount() == (NUM_ENTRIES - 1)
         );
 
-        for (ULONG i = 1; i < NUM_ENTRIES; i++)
+        for (sal_uLong i = 1; i < NUM_ENTRIES; i++)
         {
             CPPUNIT_ASSERT_MESSAGE
             (
@@ -574,14 +569,14 @@
         fillBigPtrArray(bparr, NUM_ENTRIES);
         dumpBigPtrArray(bparr);
 
-        for (ULONG i = 0; i < NUM_ENTRIES; i++)
+        for (sal_uLong i = 0; i < NUM_ENTRIES; i++)
         {
             bparr.Move(i, i);
         }
 
         dumpBigPtrArray(bparr);
 
-        for (ULONG i = 0; i < NUM_ENTRIES; i++)
+        for (sal_uLong i = 0; i < NUM_ENTRIES; i++)
         {
             CPPUNIT_ASSERT_MESSAGE
             (
@@ -609,14 +604,14 @@
         fillBigPtrArray(bparr, NUM_ENTRIES);
         dumpBigPtrArray(bparr);
 
-        for (ULONG i = 0, j = NUM_ENTRIES - 1; i < NUM_ENTRIES; i++, j--)
+        for (sal_uLong i = 0, j = NUM_ENTRIES - 1; i < NUM_ENTRIES; i++, j--)
         {
             delete bparr[i];
             bparr.Replace(i, new BigPtrEntryMock(j));
             dumpBigPtrArray(bparr);
         }
 
-        for (ULONG i = 0; i < NUM_ENTRIES; i++)
+        for (sal_uLong i = 0; i < NUM_ENTRIES; i++)
         {
             CPPUNIT_ASSERT_MESSAGE
             (
@@ -646,7 +641,7 @@
         int addCount = 1;
         bparr.ForEach(AddToCount, &addCount);
 
-        for (ULONG i = 0; i < NUM_ENTRIES; i++)
+        for (sal_uLong i = 0; i < NUM_ENTRIES; i++)
         {
             CPPUNIT_ASSERT_MESSAGE
             (
@@ -668,10 +663,10 @@
         fillBigPtrArray(bparr, NUM_ENTRIES);
         dumpBigPtrArray(bparr);
 
-        ULONG addCount = 1;
+        sal_uLong addCount = 1;
         bparr.ForEach(0, NUM_ENTRIES / 2, AddToCount, &addCount);
 
-        ULONG i = 0;
+        sal_uLong i = 0;
         for (/* */; i < NUM_ENTRIES / 2; i++)
         {
             CPPUNIT_ASSERT_MESSAGE
@@ -706,7 +701,7 @@
         int addCount = 1;
         bparr.ForEach(NUM_ENTRIES / 2, NUM_ENTRIES, AddToCount, &addCount);
 
-        ULONG i = 0;
+        sal_uLong i = 0;
         for (/* */; i < NUM_ENTRIES / 2; i++)
         {
             CPPUNIT_ASSERT_MESSAGE
@@ -738,10 +733,10 @@
         fillBigPtrArray(bparr, NUM_ENTRIES);
         dumpBigPtrArray(bparr);
 
-        ULONG addCount = 1;
+        sal_uLong addCount = 1;
         bparr.ForEach(0, 0, AddToCount, &addCount);
 
-        for (ULONG i = 0; i < NUM_ENTRIES; i++)
+        for (sal_uLong i = 0; i < NUM_ENTRIES; i++)
         {
             CPPUNIT_ASSERT_MESSAGE
             (
