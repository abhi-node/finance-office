--- conflicted
+++ resolved
@@ -280,11 +280,7 @@
 SwCntntNode *SwOLENode::SplitCntntNode( const SwPosition & )
 {
     // OLE-Objecte vervielfaeltigen ??
-<<<<<<< HEAD
-    OSL_ENSURE( FALSE, "OleNode: can't split." );
-=======
-    ASSERT( sal_False, "OleNode: can't split." );
->>>>>>> 20529755
+    OSL_ENSURE( sal_False, "OleNode: can't split." );
     return this;
 }
 
@@ -431,21 +427,11 @@
     SfxObjectShell* pPersistShell = pDoc->GetPersist();
     if( !pPersistShell )
     {
-<<<<<<< HEAD
-        // TODO/LATER: reicht hier nicht ein EmbeddedObjectContainer? Was passiert mit
-        // diesem Dokument?
+        // TODO/LATER: is EmbeddedObjectContainer not enough?
+        // the created document will be closed by pDoc ( should use SfxObjectShellLock )
         OSL_ENSURE( pDoc->GetRefForDocShell(),
                         "wo ist die Ref-Klasse fuer die DocShell?");
-        p = new SwDocShell( pDoc, SFX_CREATE_MODE_INTERNAL );
-        *pDoc->GetRefForDocShell() = p;
-        p->DoInitNew( NULL );
-=======
-        // TODO/LATER: is EmbeddedObjectContainer not enough?
-        // the created document will be closed by pDoc ( should use SfxObjectShellLock )
-        pPersistShell = new SwDocShell( pDoc, SFX_CREATE_MODE_INTERNAL );
-        pDoc->SetTmpDocShell( pPersistShell );
         pPersistShell->DoInitNew( NULL );
->>>>>>> 20529755
     }
 
     // Wir hauen das Ding auf SvPersist-Ebene rein
@@ -837,14 +823,7 @@
 
 sal_Bool SwOLEObj::UnloadObject()
 {
-<<<<<<< HEAD
-    BOOL bRet = TRUE;
-=======
     sal_Bool bRet = sal_True;
-    //Nicht notwendig im Doc DTor (MM)
-    //ASSERT( pOLERef && pOLERef->Is() && 1 < (*pOLERef)->GetRefCount(),
-    //        "Falscher RefCount fuers Unload" );
->>>>>>> 20529755
     if ( pOLENd )
     {
         const SwDoc* pDoc = pOLENd->GetDoc();
@@ -1014,8 +993,5 @@
     if( !Count() )
         DELETEZ( pOLELRU_Cache );
 }
-<<<<<<< HEAD
-
-/* vim:set shiftwidth=4 softtabstop=4 expandtab: */
-=======
->>>>>>> 20529755
+
+/* vim:set shiftwidth=4 softtabstop=4 expandtab: */