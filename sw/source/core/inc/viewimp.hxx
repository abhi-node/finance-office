/*************************************************************************
 *
 * DO NOT ALTER OR REMOVE COPYRIGHT NOTICES OR THIS FILE HEADER.
 *
 * Copyright 2000, 2010 Oracle and/or its affiliates.
 *
 * OpenOffice.org - a multi-platform office productivity suite
 *
 * This file is part of OpenOffice.org.
 *
 * OpenOffice.org is free software: you can redistribute it and/or modify
 * it under the terms of the GNU Lesser General Public License version 3
 * only, as published by the Free Software Foundation.
 *
 * OpenOffice.org is distributed in the hope that it will be useful,
 * but WITHOUT ANY WARRANTY; without even the implied warranty of
 * MERCHANTABILITY or FITNESS FOR A PARTICULAR PURPOSE.  See the
 * GNU Lesser General Public License version 3 for more details
 * (a copy is included in the LICENSE file that accompanied this code).
 *
 * You should have received a copy of the GNU Lesser General Public License
 * version 3 along with OpenOffice.org.  If not, see
 * <http://www.openoffice.org/license.html>
 * for a copy of the LGPLv3 License.
 *
 ************************************************************************/
#ifndef _VIEWIMP_HXX
#define _VIEWIMP_HXX

#include <vcl/timer.hxx>
#include <tools/color.hxx>

// OD 25.06.2003 #108784#
#include <svx/svdtypes.hxx>

#include <tools/string.hxx>

#include <swtypes.hxx>
#include <swrect.hxx>

class ViewShell;
class SwFlyFrm;
class SwViewOption;
class SwRegionRects;
class SwScrollAreas;
class SwFrm;
class SwLayAction;
class SwLayIdle;
class SwDrawView;
class SdrPageView;
class SwPageFrm;
class SwRegionRects;
struct SdrPaintProcRec;
class SwAccessibleMap;
class SdrObject;
class Fraction;
<<<<<<< HEAD
=======
class SwPrtOptions;
// OD 12.12.2002 #103492#
>>>>>>> 7e12418d
class SwPagePreviewLayout;
struct PrevwPage;
#include <vector>
class SwTxtFrm;

class SwViewImp
{
    friend class ViewShell;

    friend class SwLayAction;   //Lay- und IdleAction tragen sich ein und aus.
    friend class SwLayIdle;

    // OD 12.12.2002 #103492# - for paint of page preview
    friend class SwPagePreviewLayout;

    ViewShell *pSh;             //Falls jemand einen Imp durchreicht und doch
                                //mal eine ViewShell braucht hier die
                                //Rueckwaertsverkettung.

    SwDrawView  *pDrawView;     //Unsere DrawView
    SdrPageView *pSdrPageView;  //Genau eine Seite fuer unsere DrawView

    SwPageFrm     *pFirstVisPage;//Zeigt immer auf die erste sichtbare Seite.
    SwRegionRects *pRegion;      //Sammler fuer Paintrects aus der LayAction.
    SwScrollAreas *pScrollRects; //Sammler fuer Scrollrects aus der LayAction.
    SwScrollAreas *pScrolledArea;//Sammler der gescrollten Rechtecke.

    SwLayAction   *pLayAct;      //Ist gesetzt wenn ein Action-Objekt existiert
                                 //Wird vom SwLayAction-CTor ein- und vom DTor
                                 //ausgetragen.
    SwLayIdle     *pIdleAct;     //Analog zur SwLayAction fuer SwLayIdle.

    SwAccessibleMap *pAccMap;       // Accessible Wrappers

    mutable const SdrObject * pSdrObjCached;
    mutable String sSdrObjCachedComment;

    AutoTimer     aScrollTimer;  //Fuer das Aufraeumen nach dem Scrollen.

    BOOL bFirstPageInvalid  :1; //Pointer auf erste Seite ungueltig?
    BOOL bNextScroll        :1; //Scroll in der folgenden EndAction erlaubt?
    BOOL bScroll            :1; //Scroll in der aktuellen EndAction erlaubt?
    BOOL bScrolled          :1; //Wurde gescrolled? Dann im Idle aufraeumen.

    //BOOL bResetXorVisibility:1; //StartAction/EndAction
    //HMHBOOL bShowHdlPaint     :1; //LockPaint/UnlockPaint
    BOOL bResetHdlHiddenPaint:1;//  -- "" --
    BOOL bPaintInScroll     :1; //Paint (Update() im ScrollHdl der ViewShell

    BOOL bSmoothUpdate      :1; //Meber fuer SmoothScroll
    BOOL bStopSmooth        :1;
    BOOL bStopPrt           :1; // Stop Printing

    USHORT nRestoreActions  ; //Die Anzahl der zu restaurierenden Actions (UNO)
    SwRect aSmoothRect;

    // OD 12.12.2002 #103492#
    SwPagePreviewLayout* mpPgPrevwLayout;

    /**
        Signal whether to stop printing.

        @param _useless just to fit macro
    */
    DECL_LINK(SetStopPrt, void * _useless = NULL);

    /**
       Returns if printer shall be stopped.

       @retval TRUE The printer shall be stopped.
       @retval FALSE else
    */
    BOOL IsStopPrt() { return bStopPrt; }

    /**
       Resets signal for stopping printing.

    */
    void ResetStopPrt() { bStopPrt = FALSE; }

    void SetFirstVisPage();     //Neue Ermittlung der ersten sichtbaren Seite

    void ResetNextScroll()    { bNextScroll = FALSE; }
    void SetNextScroll()      { bNextScroll = TRUE; }
    void SetScroll()          { bScroll = TRUE; }
    void ResetScrolled()      { bScrolled = FALSE; }
    void SetScrolled()        { bScrolled = TRUE; }

    SwScrollAreas *GetScrollRects() { return pScrollRects; }
    void FlushScrolledArea();
    BOOL _FlushScrolledArea( SwRect& rRect );
    BOOL FlushScrolledArea( SwRect& rRect )
    { if( !pScrolledArea ) return FALSE; return _FlushScrolledArea( rRect ); }
    void _ScrolledRect( const SwRect& rRect, long nOffs );
    void ScrolledRect( const SwRect& rRect, long nOffs )
    { if( pScrolledArea ) _ScrolledRect( rRect, nOffs ); }

    void StartAction();         //Henkel Anzeigen und verstecken.
    void EndAction();           //gerufen von ViewShell::ImplXXXAction
    void LockPaint();           //dito, gerufen von ViewShell::ImplLockPaint
    void UnlockPaint();

private:

    SwAccessibleMap *CreateAccessibleMap();

    /** invalidate CONTENT_FLOWS_FROM/_TO relation for paragraphs

        OD 2005-12-01 #i27138#
        implementation for wrapper method
        <ViewShell::InvalidateAccessibleParaFlowRelation(..)>

        @author OD

        @param _pFromTxtFrm
        input parameter - paragraph frame, for which the relation CONTENT_FLOWS_FROM
        has to be invalidated.
        If NULL, no CONTENT_FLOWS_FROM relation has to be invalidated

        @param _pToTxtFrm
        input parameter - paragraph frame, for which the relation CONTENT_FLOWS_TO
        has to be invalidated.
        If NULL, no CONTENT_FLOWS_TO relation has to be invalidated
    */
    void _InvalidateAccessibleParaFlowRelation( const SwTxtFrm* _pFromTxtFrm,
                                                const SwTxtFrm* _pToTxtFrm );

    /** invalidate text selection for paragraphs

        OD 2005-12-12 #i27301#
        implementation for wrapper method
        <ViewShell::InvalidateAccessibleParaTextSelection(..)>

        @author OD
    */
    void _InvalidateAccessibleParaTextSelection();

    /** invalidate attributes for paragraphs and paragraph's characters

        OD 2009-01-06 #i88069#
        implementation for wrapper method
        <ViewShell::InvalidateAccessibleParaAttrs(..)>

        @author OD
    */
    void _InvalidateAccessibleParaAttrs( const SwTxtFrm& rTxtFrm );

public:
    SwViewImp( ViewShell * );
    ~SwViewImp();
    void Init( const SwViewOption * );          //nur fuer ViewShell::Init()

    const ViewShell *GetShell() const { return pSh; }
          ViewShell *GetShell()       { return pSh; }

    Color GetRetoucheColor() const;

    //Verwaltung zur ersten sichtbaren Seite
    inline const SwPageFrm *GetFirstVisPage() const;
    inline       SwPageFrm *GetFirstVisPage();
    void SetFirstVisPageInvalid() { bFirstPageInvalid = TRUE; }

    //SS'en fuer Paint- und Scrollrects.
    BOOL AddPaintRect( const SwRect &rRect );
    void AddScrollRect( const SwFrm *pFrm, const SwRect &rRect, long nOffs );
    void MoveScrollArea();
    SwRegionRects *GetRegion()      { return pRegion; }
    void DelRegions();                      //Loescht Scroll- und PaintRects

    //Handler fuer das Refresh von gescrollten Bereichen (Korrektur des
    //Alignments). Ruft das Refresh mit der ScrolledArea.
    //RefreshScrolledArea kann z.B. beim Setzen des Crsr genutzt werden, es
    //wird nur der Anteil des Rect refreshed, der mit der ScrolledArea
    //ueberlappt. Das 'reingereichte Rechteck wird veraendert!
    void RestartScrollTimer()            { aScrollTimer.Start(); }
    DECL_LINK( RefreshScrolledHdl, Timer * );
    void _RefreshScrolledArea( const SwRect &rRect );
    void RefreshScrolledArea( SwRect &rRect );

    //Wird vom Layout ggf. waehrend einer Action gerufen, wenn der
    //Verdacht besteht, dass es etwas drunter und drueber geht.
    void ResetScroll()        { bScroll = FALSE; }

    BOOL IsNextScroll() const { return bNextScroll; }
    BOOL IsScroll()     const { return bScroll; }
    BOOL IsScrolled()   const { return bScrolled; }

    BOOL IsPaintInScroll() const { return bPaintInScroll; }

    // neues Interface fuer StarView Drawing
    inline BOOL HasDrawView()       const { return 0 != pDrawView; }
          SwDrawView* GetDrawView()       { return pDrawView; }
    const SwDrawView* GetDrawView() const { return pDrawView; }
          SdrPageView*GetPageView()       { return pSdrPageView; }
    const SdrPageView*GetPageView() const { return pSdrPageView; }
    void MakeDrawView();

    // OD 29.08.2002 #102450#
    // add 3rd parameter <const Color* pPageBackgrdColor> for setting this
    // color as the background color at the outliner of the draw view
    // for painting layers <hell> and <heaven>
    // OD 09.12.2002 #103045# - add 4th parameter for the horizontal text
    // direction of the page in order to set the default horizontal text
    // direction at the outliner of the draw view for painting layers <hell>
    // and <heaven>.
    // OD 25.06.2003 #108784# - correct type of 1st parameter
    void   PaintLayer( const SdrLayerID _nLayerID,
                       const SwPrtOptions *pPrintData,
                       const SwRect& _rRect,
                       const Color* _pPageBackgrdColor = 0,
                       const bool _bIsPageRightToLeft = false ) const;

    //wird als Link an die DrawEngine uebergeben, entscheidet was wie
    //gepaintet wird oder nicht.
    //#110094#-3
    //DECL_LINK( PaintDispatcher, SdrPaintProcRec * );

    // Interface Drawing
    BOOL IsDragPossible( const Point &rPoint );
    void NotifySizeChg( const Size &rNewSz );

    //SS Fuer die Lay- bzw. IdleAction und verwandtes
    BOOL  IsAction() const                   { return pLayAct  != 0; }
    BOOL  IsIdleAction() const               { return pIdleAct != 0; }
          SwLayAction &GetLayAction()        { return *pLayAct; }
    const SwLayAction &GetLayAction() const  { return *pLayAct; }
          SwLayIdle   &GetIdleAction()       { return *pIdleAct;}
    const SwLayIdle   &GetIdleAction() const { return *pIdleAct;}

    //Wenn eine Aktion laueft wird diese gebeten zu pruefen ob es
    //an der zeit ist den WaitCrsr einzuschalten.
    void CheckWaitCrsr();
    BOOL IsCalcLayoutProgress() const;  //Fragt die LayAction wenn vorhanden.
    //TRUE wenn eine LayAction laeuft, dort wird dann auch das Flag fuer
    //ExpressionFields gesetzt.
    BOOL IsUpdateExpFlds();

    void    SetRestoreActions(USHORT nSet){nRestoreActions = nSet;}
    USHORT  GetRestoreActions() const{return nRestoreActions;}

    // OD 12.12.2002 #103492#
    void InitPagePreviewLayout();

    // OD 12.12.2002 #103492#
    inline SwPagePreviewLayout* PagePreviewLayout()
    {
        return mpPgPrevwLayout;
    }

    // Is this view accessible?
    sal_Bool IsAccessible() const { return pAccMap != 0; }

    inline SwAccessibleMap& GetAccessibleMap();

    // Update (this) accessible view
    void UpdateAccessible();

    // Remove a frame from the accessible view
    void DisposeAccessible( const SwFrm *pFrm, const SdrObject *pObj,
                            sal_Bool bRecursive );
    inline void DisposeAccessibleFrm( const SwFrm *pFrm,
                               sal_Bool bRecursive=sal_False );
    inline void DisposeAccessibleObj( const SdrObject *pObj );

    // Move a frame's position in the accessible view
    void MoveAccessible( const SwFrm *pFrm, const SdrObject *pObj,
                         const SwRect& rOldFrm );
    inline void MoveAccessibleFrm( const SwFrm *pFrm, const SwRect& rOldFrm );

    // Add a frame in the accessible view
    inline void AddAccessibleFrm( const SwFrm *pFrm );

    inline void AddAccessibleObj( const SdrObject *pObj );

    // Invalidate accessible frame's frame's content
    void InvalidateAccessibleFrmContent( const SwFrm *pFrm );

    // Invalidate accessible frame's cursor position
    void InvalidateAccessibleCursorPosition( const SwFrm *pFrm );

    // Invalidate editable state for all accessible frames
    void InvalidateAccessibleEditableState( sal_Bool bAllShells=sal_True,
                                               const SwFrm *pFrm=0 );

    // Invalidate frame's relation set (for chained frames)
    void InvalidateAccessibleRelationSet( const SwFlyFrm *pMaster,
                                          const SwFlyFrm *pFollow );

    // update data for accessible preview
    // OD 15.01.2003 #103492# - change method signature due to new page preview
    // functionality
    void UpdateAccessiblePreview( const std::vector<PrevwPage*>& _rPrevwPages,
                                  const Fraction&  _rScale,
                                  const SwPageFrm* _pSelectedPageFrm,
                                  const Size&      _rPrevwWinSize );

    void InvalidateAccessiblePreViewSelection( sal_uInt16 nSelPage );

    // Fire all accessible events that have been collected so far
    void FireAccessibleEvents();
};

//Kann auf dem Stack angelegt werden, wenn etwas ausgegeben oder
//gescrolled wird. Handles und sontiges vom Drawing werden im CTor
//gehidet und im DTor wieder sichtbar gemacht.
//AW 06-Sep99: Hiding of handles is no longer necessary, removed
//class SwSaveHdl
//{
//  SwViewImp *pImp;
//  BOOL       bXorVis;
//public:
//  SwSaveHdl( SwViewImp *pImp );
//  ~SwSaveHdl();
//};


inline SwPageFrm *SwViewImp::GetFirstVisPage()
{
    if ( bFirstPageInvalid )
        SetFirstVisPage();
    return pFirstVisPage;
}

inline const SwPageFrm *SwViewImp::GetFirstVisPage() const
{
    if ( bFirstPageInvalid )
        ((SwViewImp*)this)->SetFirstVisPage();
    return pFirstVisPage;
}

inline SwAccessibleMap& SwViewImp::GetAccessibleMap()
{
    if( !pAccMap )
        CreateAccessibleMap();

    return *pAccMap;
}

inline void SwViewImp::DisposeAccessibleFrm( const SwFrm *pFrm,
                               sal_Bool bRecursive )
{
    DisposeAccessible( pFrm, 0, bRecursive );
}

inline void SwViewImp::DisposeAccessibleObj( const SdrObject *pObj )
{
    DisposeAccessible( 0, pObj, sal_False );
}

inline void SwViewImp::MoveAccessibleFrm( const SwFrm *pFrm,
                                          const SwRect& rOldFrm )
{
    MoveAccessible( pFrm, 0, rOldFrm );
}

inline void SwViewImp::AddAccessibleFrm( const SwFrm *pFrm )
{
    SwRect aEmptyRect;
    MoveAccessible( pFrm, 0, aEmptyRect );
}

inline void SwViewImp::AddAccessibleObj( const SdrObject *pObj )
{
    SwRect aEmptyRect;
    MoveAccessible( 0, pObj, aEmptyRect );
}
#endif //_VIEWIMP_HXX
<|MERGE_RESOLUTION|>--- conflicted
+++ resolved
@@ -54,11 +54,7 @@
 class SwAccessibleMap;
 class SdrObject;
 class Fraction;
-<<<<<<< HEAD
-=======
 class SwPrtOptions;
-// OD 12.12.2002 #103492#
->>>>>>> 7e12418d
 class SwPagePreviewLayout;
 struct PrevwPage;
 #include <vector>
