--- conflicted
+++ resolved
@@ -78,16 +78,7 @@
             */
             void _GetInfoAboutObj();
 
-<<<<<<< HEAD
             // #i62875#
-            SwTwips _ImplAdjustVertRelPos( const SwTwips _nTopOfAnch,
-                                           const bool _bVert,
-                                           const SwFrm&  _rPageAlignLayFrm,
-                                           const SwTwips _nProposedRelPosY,
-                                           const bool _bFollowTextFlow,
-                                           const bool _bCheckBottom = true ) const;
-=======
-            // --> OD 2006-03-15 #i62875#
             // --> OD 2009-09-01 #mongolianlayout# - add parameter <bVertL2R>
             SwTwips _ImplAdjustVertRelPos( const SwTwips nTopOfAnch,
                                            const bool bVert,
@@ -96,7 +87,6 @@
                                            const SwTwips nProposedRelPosY,
                                            const bool bFollowTextFlow,
                                            const bool bCheckBottom = true ) const;
->>>>>>> 20529755
             SwTwips _ImplAdjustHoriRelPos( const SwFrm&  _rPageAlignLayFrm,
                                            const SwTwips _nProposedRelPosX ) const;
 
@@ -174,15 +164,9 @@
             /** adjust calculated vertical in order to keep object inside
                 'page' alignment layout frame.
 
-<<<<<<< HEAD
                 #i31805# - add parameter <_bCheckBottom>
                 #i26945# - add parameter <_bFollowTextFlow>
                 #i62875# - made inline, intrinsic actions moved
-=======
-                OD 2004-07-22 #i31805# - add parameter <bCheckBottom>
-                OD 2004-10-08 #i26945# - add parameter <bFollowTextFlow>
-                OD 2006-03-15 #i62875# - made inline, intrinsic actions moved
->>>>>>> 20529755
                 to private method <_ImplAdjustVertRelPos>, which is only
                 called, if <mbDoNotCaptureAnchoredObj> not set.
                 OD 2009-09-01 #mongolianlayout# - add parameter <bVertL2R>
