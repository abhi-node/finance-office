/* -*- Mode: C++; tab-width: 4; indent-tabs-mode: nil; c-basic-offset: 4 -*- */
/*************************************************************************
 *
 * DO NOT ALTER OR REMOVE COPYRIGHT NOTICES OR THIS FILE HEADER.
 *
 * Copyright 2000, 2010 Oracle and/or its affiliates.
 *
 * OpenOffice.org - a multi-platform office productivity suite
 *
 * This file is part of OpenOffice.org.
 *
 * OpenOffice.org is free software: you can redistribute it and/or modify
 * it under the terms of the GNU Lesser General Public License version 3
 * only, as published by the Free Software Foundation.
 *
 * OpenOffice.org is distributed in the hope that it will be useful,
 * but WITHOUT ANY WARRANTY; without even the implied warranty of
 * MERCHANTABILITY or FITNESS FOR A PARTICULAR PURPOSE.  See the
 * GNU Lesser General Public License version 3 for more details
 * (a copy is included in the LICENSE file that accompanied this code).
 *
 * You should have received a copy of the GNU Lesser General Public License
 * version 3 along with OpenOffice.org.  If not, see
 * <http://www.openoffice.org/license.html>
 * for a copy of the LGPLv3 License.
 *
 ************************************************************************/

// MARKER(update_precomp.py): autogen include statement, do not remove
#include "precompiled_sw.hxx"


#define _ZFORLIST_DECLARE_TABLE
#define _SVSTDARR_USHORTSSORT
#define _SVSTDARR_USHORTS
#include <hintids.hxx>
#include <rtl/logfile.hxx>
#include <svl/itemiter.hxx>
#include <sfx2/app.hxx>
#include <editeng/tstpitem.hxx>
#include <editeng/eeitem.hxx>
#include <editeng/langitem.hxx>
#include <editeng/lrspitem.hxx>
#include <editeng/brkitem.hxx>
#include <svl/whiter.hxx>
#ifndef _ZFORLIST_HXX //autogen
#include <svl/zforlist.hxx>
#endif
#include <comphelper/processfactory.hxx>
#include <unotools/misccfg.hxx>
#include <com/sun/star/i18n/WordType.hdl>
#include <fmtpdsc.hxx>
#include <fmthdft.hxx>
#include <fmtcntnt.hxx>
#include <frmatr.hxx>
#include <doc.hxx>
#include <IDocumentUndoRedo.hxx>
#include <rootfrm.hxx>
#include <pagefrm.hxx>
#include <hints.hxx>            // fuer SwHyphenBug (in SetDefault)
#include <ndtxt.hxx>
#include <pam.hxx>
#include <UndoCore.hxx>
#include <UndoAttribute.hxx>
#include <ndgrf.hxx>
#include <pagedesc.hxx>         // Fuer Sonderbehandlung in InsFrmFmt
#include <rolbck.hxx>           // Undo-Attr
#include <mvsave.hxx>           // servieren: Veraenderungen erkennen
#include <txatbase.hxx>
#include <swtable.hxx>
#include <swtblfmt.hxx>
#include <charfmt.hxx>
#include <docary.hxx>
#include <paratr.hxx>
#include <redline.hxx>
#include <reffld.hxx>
#include <txtinet.hxx>
#include <fmtinfmt.hxx>
#include <breakit.hxx>
#include <SwStyleNameMapper.hxx>
#include <fmtautofmt.hxx>
#include <istyleaccess.hxx>
#include <SwUndoFmt.hxx>
#include <docsh.hxx>

using namespace ::com::sun::star::i18n;
using namespace ::com::sun::star::lang;
using namespace ::com::sun::star::uno;

SV_IMPL_PTRARR(SwFrmFmts,SwFrmFmtPtr)
SV_IMPL_PTRARR(SwCharFmts,SwCharFmtPtr)

//Spezifische Frameformate (Rahmen)
SV_IMPL_PTRARR(SwSpzFrmFmts,SwFrmFmtPtr)

/*
 * interne Funktionen
 */

sal_Bool SetTxtFmtCollNext( const SwTxtFmtCollPtr& rpTxtColl, void* pArgs )
{
    SwTxtFmtColl *pDel = (SwTxtFmtColl*) pArgs;
    if ( &rpTxtColl->GetNextTxtFmtColl() == pDel )
    {
        rpTxtColl->SetNextTxtFmtColl( *rpTxtColl );
    }
    return sal_True;
}

/*
 * Zuruecksetzen der harten Formatierung fuer Text
 */

// Uebergabeparameter fuer _Rst und lcl_SetTxtFmtColl
struct ParaRstFmt
{
    SwFmtColl* pFmtColl;
    SwHistory* pHistory;
    const SwPosition *pSttNd, *pEndNd;
    const SfxItemSet* pDelSet;
    sal_uInt16 nWhich;
    bool bReset;
    bool bResetListAttrs; // #i62575#
    bool bResetAll;
    bool bInclRefToxMark;

    bool bKeepOutlineLevelAttr;

    ParaRstFmt( const SwPosition* pStt, const SwPosition* pEnd,
                SwHistory* pHst, sal_uInt16 nWhch = 0, const SfxItemSet* pSet = 0 )
        : pFmtColl(0),
          pHistory(pHst),
          pSttNd(pStt),
          pEndNd(pEnd),
          pDelSet(pSet),
          nWhich(nWhch),
          bReset( false ), // #i62675#
          bResetListAttrs( false ),
          bResetAll( true ),
          bInclRefToxMark( false ),
          bKeepOutlineLevelAttr( false )
    {}

    ParaRstFmt( SwHistory* pHst )
        : pFmtColl(0),
          pHistory(pHst),
          pSttNd(0),
          pEndNd(0),
          pDelSet(0),
          nWhich(0),
          bReset( false ),
          bResetListAttrs( false ), // #i62675#
          bResetAll( true ),
          bInclRefToxMark( false ),
            bKeepOutlineLevelAttr( false )
    {}
};

/* in pArgs steht die ChrFmtTablle vom Dokument
 * (wird bei Selectionen am Start/Ende und bei keiner SSelection benoetigt)
 */

sal_Bool lcl_RstTxtAttr( const SwNodePtr& rpNd, void* pArgs )
{
    ParaRstFmt* pPara = (ParaRstFmt*)pArgs;
    SwTxtNode * pTxtNode = (SwTxtNode*)rpNd->GetTxtNode();
    if( pTxtNode && pTxtNode->GetpSwpHints() )
    {
        SwIndex aSt( pTxtNode, 0 );
        sal_uInt16 nEnd = pTxtNode->Len();

        if( &pPara->pSttNd->nNode.GetNode() == pTxtNode &&
            pPara->pSttNd->nContent.GetIndex() )
            aSt = pPara->pSttNd->nContent.GetIndex();

        if( &pPara->pEndNd->nNode.GetNode() == rpNd )
            nEnd = pPara->pEndNd->nContent.GetIndex();

        if( pPara->pHistory )
        {
            // fuers Undo alle Attribute sichern
            SwRegHistory aRHst( *pTxtNode, pPara->pHistory );
            pTxtNode->GetpSwpHints()->Register( &aRHst );
            pTxtNode->RstAttr( aSt, nEnd - aSt.GetIndex(), pPara->nWhich,
                                pPara->pDelSet, pPara->bInclRefToxMark );
            if( pTxtNode->GetpSwpHints() )
                pTxtNode->GetpSwpHints()->DeRegister();
        }
        else
            pTxtNode->RstAttr( aSt, nEnd - aSt.GetIndex(), pPara->nWhich,
                                pPara->pDelSet, pPara->bInclRefToxMark );
    }
    return sal_True;
}

sal_Bool lcl_RstAttr( const SwNodePtr& rpNd, void* pArgs )
{
    ParaRstFmt* pPara = (ParaRstFmt*)pArgs;
    SwCntntNode* pNode = (SwCntntNode*)rpNd->GetCntntNode();
    if( pNode && pNode->HasSwAttrSet() )
    {
        const sal_Bool bLocked = pNode->IsModifyLocked();
        pNode->LockModify();

        SwDoc* pDoc = pNode->GetDoc();

        // remove unused attribute RES_LR_SPACE
        // add list attributes
        SfxItemSet aSet( pDoc->GetAttrPool(),
                         RES_PAGEDESC, RES_BREAK,
                         RES_PARATR_NUMRULE, RES_PARATR_NUMRULE,
                         RES_PARATR_OUTLINELEVEL,RES_PARATR_OUTLINELEVEL,//#outline level,removed by zhaojianwei
                         RES_PARATR_LIST_BEGIN, RES_PARATR_LIST_END - 1,
                         0 );
        const SfxItemSet* pSet = pNode->GetpSwAttrSet();

        SvUShorts aClearWhichIds;
        // restoring all paragraph list attributes
        {
            SfxItemSet aListAttrSet( pDoc->GetAttrPool(),
                                     RES_PARATR_LIST_BEGIN, RES_PARATR_LIST_END - 1,
                                     0 );
            aListAttrSet.Set( *pSet );
            if ( aListAttrSet.Count() )
            {
                aSet.Put( aListAttrSet );
                SfxItemIter aIter( aListAttrSet );
                const SfxPoolItem* pItem = aIter.GetCurItem();
                while( pItem )
                {
                    aClearWhichIds.Insert( pItem->Which(), aClearWhichIds.Count() );
                    pItem = aIter.NextItem();
                }
            }
        }

        const SfxPoolItem* pItem;

        sal_uInt16 const aSavIds[ 4 ] = { RES_PAGEDESC, RES_BREAK,  //->add by zhaojianwei
                                                RES_PARATR_NUMRULE,
                                                RES_PARATR_OUTLINELEVEL };
        for( sal_uInt16 n = 0; n < 4; ++n )                                     //<-end,zhaojianwei
        {
            if( SFX_ITEM_SET == pSet->GetItemState( aSavIds[ n ], sal_False, &pItem ))
            {
                bool bSave = false;
                switch( aSavIds[ n ] )
                {
                    case RES_PAGEDESC:
                        bSave = 0 != ((SwFmtPageDesc*)pItem)->GetPageDesc();
                    break;
                    case RES_BREAK:
                        bSave = SVX_BREAK_NONE != ((SvxFmtBreakItem*)pItem)->GetBreak();
                    break;
                    case RES_PARATR_NUMRULE:
                    {
                        bSave = 0 != ((SwNumRuleItem*)pItem)->GetValue().Len();
                    }
                    break;
                    case RES_PARATR_OUTLINELEVEL:               //#outline level,add by zhaojianwei
                    {
                        bSave = pPara && pPara->bKeepOutlineLevelAttr;
                    }
                    break;                                      //<-end,zhaojianwei
                }
                if( bSave )
                {
                    aSet.Put( *pItem );
                    aClearWhichIds.Insert( aSavIds[n], aClearWhichIds.Count() );
                }
            }
        }

        // do not clear items directly from item set and only clear to be kept
        // attributes, if no deletion item set is found.
        const bool bKeepAttributes =
                    !pPara || !pPara->pDelSet || pPara->pDelSet->Count() == 0;
        if ( bKeepAttributes )
        {
            pNode->ResetAttr( aClearWhichIds );
        }

        if( !bLocked )
            pNode->UnlockModify();

        if( pPara )
        {
            SwRegHistory aRegH( pNode, *pNode, pPara->pHistory );

            if( pPara->pDelSet && pPara->pDelSet->Count() )
            {
                OSL_ENSURE( !bKeepAttributes,
                        "<lcl_RstAttr(..)> - certain attributes are kept, but not needed. -> please inform OD" );
                SfxItemIter aIter( *pPara->pDelSet );
                pItem = aIter.FirstItem();
                while( sal_True )
                {
                    if ( ( pItem->Which() != RES_PAGEDESC &&
                           pItem->Which() != RES_BREAK &&
                           pItem->Which() != RES_PARATR_NUMRULE ) ||
                         ( aSet.GetItemState( pItem->Which(), sal_False ) != SFX_ITEM_SET ) )
                    {
                        pNode->ResetAttr( pItem->Which() );
                    }
                    if( aIter.IsAtEnd() )
                        break;
                    pItem = aIter.NextItem();
                }
            }
            else if( pPara->bResetAll )
                pNode->ResetAllAttr();
            else
                pNode->ResetAttr( RES_PARATR_BEGIN, POOLATTR_END - 1 );
        }
        else
            pNode->ResetAllAttr();

        // only restore saved attributes, if needed
        if ( bKeepAttributes && aSet.Count() )
        {
            pNode->LockModify();

            pNode->SetAttr( aSet );

            if( !bLocked )
                pNode->UnlockModify();
        }
    }
    return sal_True;
}

void SwDoc::RstTxtAttrs(const SwPaM &rRg, sal_Bool bInclRefToxMark )
{
    SwHistory* pHst = 0;
    SwDataChanged aTmp( rRg, 0 );
    if (GetIDocumentUndoRedo().DoesUndo())
    {
        SwUndoResetAttr* pUndo = new SwUndoResetAttr( rRg, RES_CHRFMT );
        pHst = &pUndo->GetHistory();
        GetIDocumentUndoRedo().AppendUndo(pUndo);
    }
    const SwPosition *pStt = rRg.Start(), *pEnd = rRg.End();
    ParaRstFmt aPara( pStt, pEnd, pHst );
    aPara.bInclRefToxMark = ( bInclRefToxMark == sal_True );
    GetNodes().ForEach( pStt->nNode.GetIndex(), pEnd->nNode.GetIndex()+1,
                        lcl_RstTxtAttr, &aPara );
    SetModified();
}

void SwDoc::ResetAttrs( const SwPaM &rRg,
                        sal_Bool bTxtAttr,
                        const SvUShortsSort* pAttrs,
                        const bool bSendDataChangedEvents )
{
    SwPaM* pPam = (SwPaM*)&rRg;
    if( !bTxtAttr && pAttrs && pAttrs->Count() &&
        RES_TXTATR_END > (*pAttrs)[ 0 ] )
        bTxtAttr = sal_True;

    if( !rRg.HasMark() )
    {
        SwTxtNode* pTxtNd = rRg.GetPoint()->nNode.GetNode().GetTxtNode();
        if( !pTxtNd )
            return ;

        pPam = new SwPaM( *rRg.GetPoint() );

        SwIndex& rSt = pPam->GetPoint()->nContent;
        sal_uInt16 nMkPos, nPtPos = rSt.GetIndex();

        // JP 22.08.96: Sonderfall: steht der Crsr in einem URL-Attribut
        //              dann wird dessen Bereich genommen
        SwTxtAttr const*const pURLAttr(
            pTxtNd->GetTxtAttrAt(rSt.GetIndex(), RES_TXTATR_INETFMT));
        if (pURLAttr && pURLAttr->GetINetFmt().GetValue().Len())
        {
            nMkPos = *pURLAttr->GetStart();
            nPtPos = *pURLAttr->GetEnd();
        }
        else
        {
            Boundary aBndry;
            if( pBreakIt->GetBreakIter().is() )
                aBndry = pBreakIt->GetBreakIter()->getWordBoundary(
                            pTxtNd->GetTxt(), nPtPos,
                            pBreakIt->GetLocale( pTxtNd->GetLang( nPtPos ) ),
                            WordType::ANY_WORD /*ANYWORD_IGNOREWHITESPACES*/,
                            sal_True );

            if( aBndry.startPos < nPtPos && nPtPos < aBndry.endPos )
            {
                nMkPos = (xub_StrLen)aBndry.startPos;
                nPtPos = (xub_StrLen)aBndry.endPos;
            }
            else
            {
                nPtPos = nMkPos = rSt.GetIndex();
                if( bTxtAttr )
                    pTxtNd->DontExpandFmt( rSt, sal_True );
            }
        }

        rSt = nMkPos;
        pPam->SetMark();
        pPam->GetPoint()->nContent = nPtPos;
    }

    // #i96644#
//    SwDataChanged aTmp( *pPam, 0 );
    std::auto_ptr< SwDataChanged > pDataChanged;
    if ( bSendDataChangedEvents )
    {
        pDataChanged.reset( new SwDataChanged( *pPam, 0 ) );
    }
    SwHistory* pHst = 0;
    if (GetIDocumentUndoRedo().DoesUndo())
    {
        SwUndoResetAttr* pUndo = new SwUndoResetAttr( rRg,
            static_cast<sal_uInt16>(bTxtAttr ? RES_CONDTXTFMTCOLL : RES_TXTFMTCOLL ));
        if( pAttrs && pAttrs->Count() )
        {
            pUndo->SetAttrs( *pAttrs );
        }
        pHst = &pUndo->GetHistory();
        GetIDocumentUndoRedo().AppendUndo(pUndo);
    }

    const SwPosition *pStt = pPam->Start(), *pEnd = pPam->End();
    ParaRstFmt aPara( pStt, pEnd, pHst );

    // mst: not including META here; it seems attrs with CH_TXTATR are omitted
    sal_uInt16 aResetableSetRange[] = {
        RES_FRMATR_BEGIN, RES_FRMATR_END-1,
        RES_CHRATR_BEGIN, RES_CHRATR_END-1,
        RES_PARATR_BEGIN, RES_PARATR_END-1,
        RES_PARATR_LIST_BEGIN, RES_PARATR_LIST_END-1,
        RES_TXTATR_INETFMT, RES_TXTATR_INETFMT,
        RES_TXTATR_CHARFMT, RES_TXTATR_CHARFMT,
        RES_TXTATR_CJK_RUBY, RES_TXTATR_CJK_RUBY,
        RES_TXTATR_UNKNOWN_CONTAINER, RES_TXTATR_UNKNOWN_CONTAINER,
        RES_UNKNOWNATR_BEGIN, RES_UNKNOWNATR_END-1,
        0
    };

    SfxItemSet aDelSet( GetAttrPool(), aResetableSetRange );
    if( pAttrs && pAttrs->Count() )
    {
        for( sal_uInt16 n = pAttrs->Count(); n; )
            if( POOLATTR_END > (*pAttrs)[ --n ] )
                aDelSet.Put( *GetDfltAttr( (*pAttrs)[ n ] ));

        if( aDelSet.Count() )
            aPara.pDelSet = &aDelSet;
    }

    sal_Bool bAdd = sal_True;
    SwNodeIndex aTmpStt( pStt->nNode );
    SwNodeIndex aTmpEnd( pEnd->nNode );
    if( pStt->nContent.GetIndex() )     // nur ein Teil
    {
        // dann spaeter aufsetzen und alle CharFmtAttr -> TxtFmtAttr
        SwTxtNode* pTNd = aTmpStt.GetNode().GetTxtNode();
        if( pTNd && pTNd->HasSwAttrSet() && pTNd->GetpSwAttrSet()->Count() )
        {
            SfxItemIter aIter( *pTNd->GetpSwAttrSet() );
            const SfxPoolItem* pItem = aIter.GetCurItem();
            SfxItemSet aCharSet( GetAttrPool(), RES_CHRATR_BEGIN, RES_CHRATR_END );

            while( sal_True )
            {
                if( IsInRange( aCharFmtSetRange, pItem->Which() ))
                {
                    pTNd->GetOrCreateSwpHints();

                    aCharSet.Put( *pItem );

                    if( pHst )
                    {
                        SwRegHistory aRegH( pTNd, *pTNd, pHst );
                        pTNd->ResetAttr( pItem->Which() );
                    }
                    else
                        pTNd->ResetAttr( pItem->Which() );
                }
                if( aIter.IsAtEnd() )
                    break;
                pItem = aIter.NextItem();
            }

            if ( aCharSet.Count() )
            {
                if ( pHst )
                {
                    SwRegHistory history( pTNd, *pTNd, pHst );
                    history.InsertItems( aCharSet, 0, pTNd->GetTxt().Len(),
                        nsSetAttrMode::SETATTR_NOFORMATATTR );
                }
                else
                {
                    SwTxtAttr* pNew =
                        MakeTxtAttr( *this, aCharSet, 0, pTNd->GetTxt().Len() );
                    pTNd->InsertHint( pNew );
                }
            }
        }

        aTmpStt++;
    }
    if( pEnd->nContent.GetIndex() == pEnd->nNode.GetNode().GetCntntNode()->Len() )
        // dann spaeter aufsetzen und alle CharFmtAttr -> TxtFmtAttr
        aTmpEnd++, bAdd = sal_False;
    else if( pStt->nNode != pEnd->nNode || !pStt->nContent.GetIndex() )
    {
        SwTxtNode* pTNd = aTmpEnd.GetNode().GetTxtNode();
        if( pTNd && pTNd->HasSwAttrSet() && pTNd->GetpSwAttrSet()->Count() )
        {
            SfxItemIter aIter( *pTNd->GetpSwAttrSet() );
            const SfxPoolItem* pItem = aIter.GetCurItem();
            while( sal_True )
            {
                if( IsInRange( aCharFmtSetRange, pItem->Which() ))
                {
                    SwTxtAttr* pTAttr = MakeTxtAttr( *this,
                        const_cast<SfxPoolItem&>(*pItem),
                        0, pTNd->GetTxt().Len() );
                    SwpHints & rHints = pTNd->GetOrCreateSwpHints();
                    rHints.SwpHintsArray::Insert( pTAttr );
                    if ( pHst )
                    {
                        SwRegHistory aRegH( pTNd, *pTNd, pHst );
                        pTNd->ResetAttr( pItem->Which() );
                        pHst->Add( pTAttr, aTmpEnd.GetIndex(), true );
                    }
                    else
                        pTNd->ResetAttr( pItem->Which() );
                }
                if( aIter.IsAtEnd() )
                    break;
                pItem = aIter.NextItem();
            }
        }
    }

    if( aTmpStt < aTmpEnd )
        GetNodes().ForEach( pStt->nNode, aTmpEnd, lcl_RstAttr, &aPara );
    else if( !rRg.HasMark() )
    {
        aPara.bResetAll = false ;
        ::lcl_RstAttr( &pStt->nNode.GetNode(), &aPara );
        aPara.bResetAll = true ;
    }

    if( bTxtAttr )
    {
        if( bAdd )
            aTmpEnd++;
        GetNodes().ForEach( pStt->nNode, aTmpEnd, lcl_RstTxtAttr, &aPara );
    }

    if( pPam != &rRg )
        delete pPam;

    SetModified();
}

#define DELETECHARSETS if ( bDelete ) { delete pCharSet; delete pOtherSet; }

// Einfuegen der Hints nach Inhaltsformen;
// wird in SwDoc::Insert(..., SwFmtHint &rHt) benutzt

static bool
lcl_InsAttr(SwDoc *const pDoc, const SwPaM &rRg, const SfxItemSet& rChgSet,
            const SetAttrMode nFlags, SwUndoAttr *const pUndo)
{
    // teil die Sets auf (fuer Selektion in Nodes)
    const SfxItemSet* pCharSet = 0;
    const SfxItemSet* pOtherSet = 0;
    bool bDelete = false;
    bool bCharAttr = false;
    bool bOtherAttr = false;

    // Check, if we can work with rChgSet or if we have to create additional SfxItemSets
    if ( 1 == rChgSet.Count() )
    {
        SfxItemIter aIter( rChgSet );
        const SfxPoolItem* pItem = aIter.FirstItem();
        const sal_uInt16 nWhich = pItem->Which();

        if ( isCHRATR(nWhich) ||
             (RES_TXTATR_CHARFMT == nWhich) ||
             (RES_TXTATR_INETFMT == nWhich) ||
             (RES_TXTATR_AUTOFMT == nWhich) ||
             (RES_TXTATR_UNKNOWN_CONTAINER == nWhich) )
        {
            pCharSet  = &rChgSet;
            bCharAttr = true;
        }

        if (    isPARATR(nWhich)
             || isPARATR_LIST(nWhich)
             || isFRMATR(nWhich)
             || isGRFATR(nWhich)
             || isUNKNOWNATR(nWhich) )
        {
            pOtherSet = &rChgSet;
            bOtherAttr = true;
        }
    }

    // Build new itemset if either
    // - rChgSet.Count() > 1 or
    // - The attribute in rChgSet does not belong to one of the above categories
    if ( !bCharAttr && !bOtherAttr )
    {
        SfxItemSet* pTmpCharItemSet = new SfxItemSet( pDoc->GetAttrPool(),
                                   RES_CHRATR_BEGIN, RES_CHRATR_END-1,
                                   RES_TXTATR_AUTOFMT, RES_TXTATR_AUTOFMT,
                                   RES_TXTATR_INETFMT, RES_TXTATR_INETFMT,
                                   RES_TXTATR_CHARFMT, RES_TXTATR_CHARFMT,
               RES_TXTATR_UNKNOWN_CONTAINER, RES_TXTATR_UNKNOWN_CONTAINER,
                                   0 );

        SfxItemSet* pTmpOtherItemSet = new SfxItemSet( pDoc->GetAttrPool(),
                                    RES_PARATR_BEGIN, RES_PARATR_END-1,
                                    RES_PARATR_LIST_BEGIN, RES_PARATR_LIST_END-1,
                                    RES_FRMATR_BEGIN, RES_FRMATR_END-1,
                                    RES_GRFATR_BEGIN, RES_GRFATR_END-1,
                                    RES_UNKNOWNATR_BEGIN, RES_UNKNOWNATR_END-1,
                                    0 );

        pTmpCharItemSet->Put( rChgSet );
        pTmpOtherItemSet->Put( rChgSet );

        pCharSet = pTmpCharItemSet;
        pOtherSet = pTmpOtherItemSet;

        bDelete = true;
    }

    SwHistory* pHistory = pUndo ? &pUndo->GetHistory() : 0;
    bool bRet = false;
    const SwPosition *pStt = rRg.Start(), *pEnd = rRg.End();
    SwCntntNode* pNode = pStt->nNode.GetNode().GetCntntNode();

    if( pNode && pNode->IsTxtNode() )
    {
        // #i27615#
        if (rRg.IsInFrontOfLabel())
        {
            SwTxtNode * pTxtNd = pNode->GetTxtNode();
            SwNumRule * pNumRule = pTxtNd->GetNumRule();

            // make code robust:
            if ( !pNumRule )
            {
                OSL_FAIL( "<InsAttr(..)> - PaM in front of label, but text node has no numbering rule set. This is a serious defect, please inform OD." );
                DELETECHARSETS
                return false;
            }

            SwNumFmt aNumFmt = pNumRule->Get(static_cast<sal_uInt16>(pTxtNd->GetActualListLevel()));
            SwCharFmt * pCharFmt =
                pDoc->FindCharFmtByName(aNumFmt.GetCharFmtName());

            if (pCharFmt)
            {
                if (pHistory)
                    pHistory->Add(pCharFmt->GetAttrSet(), *pCharFmt);

                if ( pCharSet )
                    pCharFmt->SetFmtAttr(*pCharSet);
            }

            DELETECHARSETS
            return true;
        }

        const SwIndex& rSt = pStt->nContent;

        // Attribute ohne Ende haben keinen Bereich
        if ( !bCharAttr && !bOtherAttr )
        {
            SfxItemSet aTxtSet( pDoc->GetAttrPool(),
                        RES_TXTATR_NOEND_BEGIN, RES_TXTATR_NOEND_END-1 );
            aTxtSet.Put( rChgSet );
            if( aTxtSet.Count() )
            {
                SwRegHistory history( pNode, *pNode, pHistory );
                bRet = history.InsertItems(
                    aTxtSet, rSt.GetIndex(), rSt.GetIndex(), nFlags ) || bRet;

                if (bRet && (pDoc->IsRedlineOn() || (!pDoc->IsIgnoreRedline()
                                && pDoc->GetRedlineTbl().Count())))
                {
                    SwPaM aPam( pStt->nNode, pStt->nContent.GetIndex()-1,
                                pStt->nNode, pStt->nContent.GetIndex() );

                    if( pUndo )
                        pUndo->SaveRedlineData( aPam, sal_True );

                    if( pDoc->IsRedlineOn() )
                        pDoc->AppendRedline( new SwRedline( nsRedlineType_t::REDLINE_INSERT, aPam ), true);
                    else
                        pDoc->SplitRedline( aPam );
                }
            }
        }

        // TextAttribute mit Ende expandieren nie ihren Bereich
        if ( !bCharAttr && !bOtherAttr )
        {
            // CharFmt wird gesondert behandelt !!!
            // JP 22.08.96: URL-Attribute auch!!
            // TEST_TEMP ToDo: AutoFmt!
            SfxItemSet aTxtSet( pDoc->GetAttrPool(),
                                RES_TXTATR_REFMARK, RES_TXTATR_TOXMARK,
                                RES_TXTATR_META, RES_TXTATR_METAFIELD,
                                RES_TXTATR_CJK_RUBY, RES_TXTATR_CJK_RUBY,
                                0 );

            aTxtSet.Put( rChgSet );
            if( aTxtSet.Count() )
            {
                sal_uInt16 nInsCnt = rSt.GetIndex();
                sal_uInt16 nEnd = pStt->nNode == pEnd->nNode
                                ? pEnd->nContent.GetIndex()
                                : pNode->Len();
                SwRegHistory history( pNode, *pNode, pHistory );
                bRet = history.InsertItems( aTxtSet, nInsCnt, nEnd, nFlags )
                    || bRet;

                if (bRet && (pDoc->IsRedlineOn() || (!pDoc->IsIgnoreRedline()
                                && pDoc->GetRedlineTbl().Count())))
                {
                    // wurde Text-Inhalt eingefuegt? (RefMark/TOXMarks ohne Ende)
                    sal_Bool bTxtIns = nInsCnt != rSt.GetIndex();
                    // wurde Inhalt eingefuegt oder ueber die Selektion gesetzt?
                    SwPaM aPam( pStt->nNode, bTxtIns ? nInsCnt + 1 : nEnd,
                                pStt->nNode, nInsCnt );
                    if( pUndo )
                        pUndo->SaveRedlineData( aPam, bTxtIns );

                    if( pDoc->IsRedlineOn() )
                        pDoc->AppendRedline( new SwRedline( bTxtIns
                                ? nsRedlineType_t::REDLINE_INSERT : nsRedlineType_t::REDLINE_FORMAT, aPam ), true);
                    else if( bTxtIns )
                        pDoc->SplitRedline( aPam );
                }
            }
        }
    }

    // bei PageDesc's, die am Node gesetzt werden, muss immer das
    // Auto-Flag gesetzt werden!!
    if( pOtherSet && pOtherSet->Count() )
    {
        SwTableNode* pTblNd;
        const SwFmtPageDesc* pDesc;
        if( SFX_ITEM_SET == pOtherSet->GetItemState( RES_PAGEDESC,
                        sal_False, (const SfxPoolItem**)&pDesc ))
        {
            if( pNode )
            {
                // Auto-Flag setzen, nur in Vorlagen ist ohne Auto !
                SwFmtPageDesc aNew( *pDesc );
                // Bug 38479: AutoFlag wird jetzt in der WrtShell gesetzt
                // aNew.SetAuto();

                // Tabellen kennen jetzt auch Umbrueche
                if( 0 == (nFlags & nsSetAttrMode::SETATTR_APICALL) &&
                    0 != ( pTblNd = pNode->FindTableNode() ) )
                {
                    SwTableNode* pCurTblNd = pTblNd;
                    while ( 0 != ( pCurTblNd = pCurTblNd->StartOfSectionNode()->FindTableNode() ) )
                        pTblNd = pCurTblNd;

                    // dann am Tabellen Format setzen
                    SwFrmFmt* pFmt = pTblNd->GetTable().GetFrmFmt();
                    SwRegHistory aRegH( pFmt, *pTblNd, pHistory );
                    pFmt->SetFmtAttr( aNew );
                    bRet = true;
                }
                else
                {
                    SwRegHistory aRegH( pNode, *pNode, pHistory );
                    bRet = pNode->SetAttr( aNew ) || bRet;
                }
            }

            // bOtherAttr = true means that pOtherSet == rChgSet. In this case
            // we know, that there is only one attribute in pOtherSet. We cannot
            // perform the following operations, instead we return:
            if ( bOtherAttr )
                return bRet;

            const_cast<SfxItemSet*>(pOtherSet)->ClearItem( RES_PAGEDESC );
            if( !pOtherSet->Count() )
            {
                DELETECHARSETS
                return bRet;
            }
        }

        // Tabellen kennen jetzt auch Umbrueche
        const SvxFmtBreakItem* pBreak;
        if( pNode && 0 == (nFlags & nsSetAttrMode::SETATTR_APICALL) &&
            0 != (pTblNd = pNode->FindTableNode() ) &&
            SFX_ITEM_SET == pOtherSet->GetItemState( RES_BREAK,
                        sal_False, (const SfxPoolItem**)&pBreak ) )
        {
            SwTableNode* pCurTblNd = pTblNd;
            while ( 0 != ( pCurTblNd = pCurTblNd->StartOfSectionNode()->FindTableNode() ) )
                pTblNd = pCurTblNd;

            // dann am Tabellen Format setzen
            SwFrmFmt* pFmt = pTblNd->GetTable().GetFrmFmt();
            SwRegHistory aRegH( pFmt, *pTblNd, pHistory );
            pFmt->SetFmtAttr( *pBreak );
            bRet = true;

            // bOtherAttr = true means that pOtherSet == rChgSet. In this case
            // we know, that there is only one attribute in pOtherSet. We cannot
            // perform the following operations, instead we return:
            if ( bOtherAttr )
                return bRet;

            const_cast<SfxItemSet*>(pOtherSet)->ClearItem( RES_BREAK );
            if( !pOtherSet->Count() )
            {
                DELETECHARSETS
                return bRet;
            }
        }

        {
            // wenns eine PoolNumRule ist, diese ggfs. anlegen
            const SwNumRuleItem* pRule;
            sal_uInt16 nPoolId;
            if( SFX_ITEM_SET == pOtherSet->GetItemState( RES_PARATR_NUMRULE,
                                sal_False, (const SfxPoolItem**)&pRule ) &&
                !pDoc->FindNumRulePtr( pRule->GetValue() ) &&
                USHRT_MAX != (nPoolId = SwStyleNameMapper::GetPoolIdFromUIName ( pRule->GetValue(),
                                nsSwGetPoolIdFromName::GET_POOLID_NUMRULE )) )
                pDoc->GetNumRuleFromPool( nPoolId );
        }

    }

    if( !rRg.HasMark() )        // kein Bereich
    {
        if( !pNode )
        {
            DELETECHARSETS
            return bRet;
        }

        if( pNode->IsTxtNode() && pCharSet && pCharSet->Count() )
        {
            SwTxtNode* pTxtNd = static_cast<SwTxtNode*>(pNode);
            const SwIndex& rSt = pStt->nContent;
            sal_uInt16 nMkPos, nPtPos = rSt.GetIndex();
            const String& rStr = pTxtNd->GetTxt();

            // JP 22.08.96: Sonderfall: steht der Crsr in einem URL-Attribut
            //              dann wird dessen Bereich genommen
            SwTxtAttr const*const pURLAttr(
                pTxtNd->GetTxtAttrAt(rSt.GetIndex(), RES_TXTATR_INETFMT));
            if (pURLAttr && pURLAttr->GetINetFmt().GetValue().Len())
            {
                nMkPos = *pURLAttr->GetStart();
                nPtPos = *pURLAttr->GetEnd();
            }
            else
            {
                Boundary aBndry;
                if( pBreakIt->GetBreakIter().is() )
                    aBndry = pBreakIt->GetBreakIter()->getWordBoundary(
                                pTxtNd->GetTxt(), nPtPos,
                                pBreakIt->GetLocale( pTxtNd->GetLang( nPtPos ) ),
                                WordType::ANY_WORD /*ANYWORD_IGNOREWHITESPACES*/,
                                sal_True );

                if( aBndry.startPos < nPtPos && nPtPos < aBndry.endPos )
                {
                    nMkPos = (xub_StrLen)aBndry.startPos;
                    nPtPos = (xub_StrLen)aBndry.endPos;
                }
                else
                    nPtPos = nMkPos = rSt.GetIndex();
            }

            // erstmal die zu ueberschreibenden Attribute aus dem
            // SwpHintsArray entfernen, wenn die Selektion den gesamten
            // Absatz umspannt. (Diese Attribute werden als FormatAttr.
            // eingefuegt und verdraengen nie die TextAttr.!)
            if( !(nFlags & nsSetAttrMode::SETATTR_DONTREPLACE ) &&
                pTxtNd->HasHints() && !nMkPos && nPtPos == rStr.Len() )
            {
                SwIndex aSt( pTxtNd );
                if( pHistory )
                {
                    // fuers Undo alle Attribute sichern
                    SwRegHistory aRHst( *pTxtNd, pHistory );
                    pTxtNd->GetpSwpHints()->Register( &aRHst );
                    pTxtNd->RstAttr( aSt, nPtPos, 0, pCharSet );
                    if( pTxtNd->GetpSwpHints() )
                        pTxtNd->GetpSwpHints()->DeRegister();
                }
                else
                    pTxtNd->RstAttr( aSt, nPtPos, 0, pCharSet );
            }

            // the SwRegHistory inserts the attribute into the TxtNode!
            SwRegHistory history( pNode, *pNode, pHistory );
            bRet = history.InsertItems( *pCharSet, nMkPos, nPtPos, nFlags )
                || bRet;

            if( pDoc->IsRedlineOn() )
            {
                SwPaM aPam( *pNode, nMkPos, *pNode, nPtPos );

                if( pUndo )
                    pUndo->SaveRedlineData( aPam, sal_False );
                pDoc->AppendRedline( new SwRedline( nsRedlineType_t::REDLINE_FORMAT, aPam ), true);
            }
        }
        if( pOtherSet && pOtherSet->Count() )
        {
            SwRegHistory aRegH( pNode, *pNode, pHistory );
            bRet = pNode->SetAttr( *pOtherSet ) || bRet;
        }

        DELETECHARSETS
        return bRet;
    }

    if( pDoc->IsRedlineOn() && pCharSet && pCharSet->Count() )
    {
        if( pUndo )
            pUndo->SaveRedlineData( rRg, sal_False );
        pDoc->AppendRedline( new SwRedline( nsRedlineType_t::REDLINE_FORMAT, rRg ), true);
    }

    /* jetzt wenn Bereich */
    sal_uLong nNodes = 0;

    SwNodeIndex aSt( pDoc->GetNodes() );
    SwNodeIndex aEnd( pDoc->GetNodes() );
    SwIndex aCntEnd( pEnd->nContent );

    if( pNode )
    {
        sal_uInt16 nLen = pNode->Len();
        if( pStt->nNode != pEnd->nNode )
            aCntEnd.Assign( pNode, nLen );

        if( pStt->nContent.GetIndex() != 0 || aCntEnd.GetIndex() != nLen )
        {
            // the SwRegHistory inserts the attribute into the TxtNode!
            if( pNode->IsTxtNode() && pCharSet && pCharSet->Count() )
            {
                SwRegHistory history( pNode, *pNode, pHistory );
                bRet = history.InsertItems(*pCharSet,
                        pStt->nContent.GetIndex(), aCntEnd.GetIndex(), nFlags)
                    || bRet;
            }

            if( pOtherSet && pOtherSet->Count() )
            {
                SwRegHistory aRegH( pNode, *pNode, pHistory );
                bRet = pNode->SetAttr( *pOtherSet ) || bRet;
            }

            // lediglich Selektion in einem Node.
            if( pStt->nNode == pEnd->nNode )
            {
                DELETECHARSETS
                return bRet;
            }
            ++nNodes;
            aSt.Assign( pStt->nNode.GetNode(), +1 );
        }
        else
            aSt = pStt->nNode;
        aCntEnd = pEnd->nContent; // aEnd wurde veraendert !!
    }
    else
        aSt.Assign( pStt->nNode.GetNode(), +1 );

    // aSt zeigt jetzt auf den ersten vollen Node

    /*
     * die Selektion umfasst mehr als einen Node
     */
    if( pStt->nNode < pEnd->nNode )
    {
        pNode = pEnd->nNode.GetNode().GetCntntNode();
        if(pNode)
        {
            sal_uInt16 nLen = pNode->Len();
            if( aCntEnd.GetIndex() != nLen )
            {
                // the SwRegHistory inserts the attribute into the TxtNode!
                if( pNode->IsTxtNode() && pCharSet && pCharSet->Count() )
                {
                    SwRegHistory history( pNode, *pNode, pHistory );
                    history.InsertItems(*pCharSet,
                            0, aCntEnd.GetIndex(), nFlags);
                }

                if( pOtherSet && pOtherSet->Count() )
                {
                    SwRegHistory aRegH( pNode, *pNode, pHistory );
                    pNode->SetAttr( *pOtherSet );
                }

                ++nNodes;
                aEnd = pEnd->nNode;
            }
            else
                aEnd.Assign( pEnd->nNode.GetNode(), +1 );
        }
        else
            aEnd = pEnd->nNode;
    }
    else
        aEnd.Assign( pEnd->nNode.GetNode(), +1 );

    // aEnd zeigt jetzt HINTER den letzten voll Node

    /* Bearbeitung der vollstaendig selektierten Nodes. */
// alle Attribute aus dem Set zuruecksetzen !!
    if( pCharSet && pCharSet->Count() && !( nsSetAttrMode::SETATTR_DONTREPLACE & nFlags ) )
    {

        ParaRstFmt aPara( pStt, pEnd, pHistory, 0, pCharSet );
        pDoc->GetNodes().ForEach( aSt, aEnd, lcl_RstTxtAttr, &aPara );
    }

    sal_Bool bCreateSwpHints = pCharSet && (
        SFX_ITEM_SET == pCharSet->GetItemState( RES_TXTATR_CHARFMT, sal_False ) ||
        SFX_ITEM_SET == pCharSet->GetItemState( RES_TXTATR_INETFMT, sal_False ) );

    for(; aSt < aEnd; aSt++ )
    {
        pNode = aSt.GetNode().GetCntntNode();
        if( !pNode )
            continue;

        SwTxtNode* pTNd = pNode->GetTxtNode();
        if( pHistory )
        {
            SwRegHistory aRegH( pNode, *pNode, pHistory );
            SwpHints *pSwpHints;

            if( pTNd && pCharSet && pCharSet->Count() )
            {
                pSwpHints = bCreateSwpHints ? &pTNd->GetOrCreateSwpHints()
                                            : pTNd->GetpSwpHints();
                if( pSwpHints )
                    pSwpHints->Register( &aRegH );

                pTNd->SetAttr( *pCharSet, 0, pTNd->GetTxt().Len(), nFlags );
                if( pSwpHints )
                    pSwpHints->DeRegister();
            }
            if( pOtherSet && pOtherSet->Count() )
                pNode->SetAttr( *pOtherSet );
        }
        else
        {
            if( pTNd && pCharSet && pCharSet->Count() )
                pTNd->SetAttr( *pCharSet, 0, pTNd->GetTxt().Len(), nFlags );
            if( pOtherSet && pOtherSet->Count() )
                pNode->SetAttr( *pOtherSet );
        }
        ++nNodes;
    }

    DELETECHARSETS
    return (nNodes != 0) || bRet;
}


bool SwDoc::InsertPoolItem( const SwPaM &rRg, const SfxPoolItem &rHt,
                            const SetAttrMode nFlags )
{
    SwDataChanged aTmp( rRg, 0 );
    SwUndoAttr* pUndoAttr = 0;
    if (GetIDocumentUndoRedo().DoesUndo())
    {
        GetIDocumentUndoRedo().ClearRedo();
        pUndoAttr = new SwUndoAttr( rRg, rHt, nFlags );
    }

    SfxItemSet aSet( GetAttrPool(), rHt.Which(), rHt.Which() );
    aSet.Put( rHt );
    bool bRet = lcl_InsAttr( this, rRg, aSet, nFlags, pUndoAttr );

    if (GetIDocumentUndoRedo().DoesUndo())
    {
        GetIDocumentUndoRedo().AppendUndo( pUndoAttr );
    }

    if( bRet )
        SetModified();
    return bRet;
}

bool SwDoc::InsertItemSet ( const SwPaM &rRg, const SfxItemSet &rSet,
                            const SetAttrMode nFlags )
{
    SwDataChanged aTmp( rRg, 0 );
    SwUndoAttr* pUndoAttr = 0;
    if (GetIDocumentUndoRedo().DoesUndo())
    {
        GetIDocumentUndoRedo().ClearRedo();
        pUndoAttr = new SwUndoAttr( rRg, rSet, nFlags );
    }

    bool bRet = lcl_InsAttr( this, rRg, rSet, nFlags, pUndoAttr );

    if (GetIDocumentUndoRedo().DoesUndo())
    {
        GetIDocumentUndoRedo().AppendUndo( pUndoAttr );
    }

    if( bRet )
        SetModified();
    return bRet;
}


    // Setze das Attribut im angegebenen Format. Ist Undo aktiv, wird
    // das alte in die Undo-History aufgenommen
void SwDoc::SetAttr( const SfxPoolItem& rAttr, SwFmt& rFmt )
{
    SfxItemSet aSet( GetAttrPool(), rAttr.Which(), rAttr.Which() );
    aSet.Put( rAttr );
    SetAttr( aSet, rFmt );
}


    // Setze das Attribut im angegebenen Format. Ist Undo aktiv, wird
    // das alte in die Undo-History aufgenommen
void SwDoc::SetAttr( const SfxItemSet& rSet, SwFmt& rFmt )
{
    if (GetIDocumentUndoRedo().DoesUndo())
    {
        SwUndoFmtAttrHelper aTmp( rFmt );
        rFmt.SetFmtAttr( rSet );
        if ( aTmp.GetUndo() )
        {
            GetIDocumentUndoRedo().AppendUndo( aTmp.ReleaseUndo() );
        }
        else
        {
            GetIDocumentUndoRedo().ClearRedo();
        }
    }
    else
    {
        rFmt.SetFmtAttr( rSet );
    }
    SetModified();
}

void SwDoc::ResetAttrAtFormat( const sal_uInt16 nWhichId,
                               SwFmt& rChangedFormat )
{
    SwUndo *const pUndo = (GetIDocumentUndoRedo().DoesUndo())
        ?   new SwUndoFmtResetAttr( rChangedFormat, nWhichId )
        :   0;

    const sal_Bool bAttrReset = rChangedFormat.ResetFmtAttr( nWhichId );

    if ( bAttrReset )
    {
        if ( pUndo )
        {
            GetIDocumentUndoRedo().AppendUndo( pUndo );
        }

        SetModified();
    }
    else if ( pUndo )
        delete pUndo;
}

int lcl_SetNewDefTabStops( SwTwips nOldWidth, SwTwips nNewWidth,
                                SvxTabStopItem& rChgTabStop )
{
    // dann aender bei allen TabStop die default's auf den neuen Wert
    // !!! Achtung: hier wird immer auf dem PoolAttribut gearbeitet,
    //              damit nicht in allen Sets die gleiche Berechnung
    //              auf dem gleichen TabStop (gepoolt!) vorgenommen
    //              wird. Als Modify wird ein FmtChg verschickt.

    sal_uInt16 nOldCnt = rChgTabStop.Count();
    if( !nOldCnt || nOldWidth == nNewWidth )
        return sal_False;

    // suche den Anfang der Defaults
    SvxTabStop* pTabs = ((SvxTabStop*)rChgTabStop.GetStart())
                        + (nOldCnt-1);
    sal_uInt16 n;

    for( n = nOldCnt; n ; --n, --pTabs )
        if( SVX_TAB_ADJUST_DEFAULT != pTabs->GetAdjustment() )
            break;
    ++n;
    if( n < nOldCnt )   // die DefTabStops loeschen
        rChgTabStop.Remove( n, nOldCnt - n );
    return sal_True;
}

// Setze das Attribut als neues default Attribut in diesem Dokument.
// Ist Undo aktiv, wird das alte in die Undo-History aufgenommen
void SwDoc::SetDefault( const SfxPoolItem& rAttr )
{
    SfxItemSet aSet( GetAttrPool(), rAttr.Which(), rAttr.Which() );
    aSet.Put( rAttr );
    SetDefault( aSet );
}

void SwDoc::SetDefault( const SfxItemSet& rSet )
{
    if( !rSet.Count() )
        return;

    SwModify aCallMod( 0 );
    SwAttrSet aOld( GetAttrPool(), rSet.GetRanges() ),
            aNew( GetAttrPool(), rSet.GetRanges() );
    SfxItemIter aIter( rSet );
    sal_uInt16 nWhich;
    const SfxPoolItem* pItem = aIter.GetCurItem();
    SfxItemPool* pSdrPool = GetAttrPool().GetSecondaryPool();
    while( sal_True )
    {
        sal_Bool bCheckSdrDflt = sal_False;
        nWhich = pItem->Which();
        aOld.Put( GetAttrPool().GetDefaultItem( nWhich ) );
        GetAttrPool().SetPoolDefaultItem( *pItem );
        aNew.Put( GetAttrPool().GetDefaultItem( nWhich ) );

        if (isCHRATR(nWhich) || isTXTATR(nWhich))
        {
            aCallMod.Add( pDfltTxtFmtColl );
            aCallMod.Add( pDfltCharFmt );
            bCheckSdrDflt = 0 != pSdrPool;
        }
        else if ( isPARATR(nWhich) ||
                  isPARATR_LIST(nWhich) )
        {
            aCallMod.Add( pDfltTxtFmtColl );
            bCheckSdrDflt = 0 != pSdrPool;
        }
        else if (isGRFATR(nWhich))
        {
            aCallMod.Add( pDfltGrfFmtColl );
        }
        else if (isFRMATR(nWhich))
        {
            aCallMod.Add( pDfltGrfFmtColl );
            aCallMod.Add( pDfltTxtFmtColl );
            aCallMod.Add( pDfltFrmFmt );
        }
        else if (isBOXATR(nWhich))
        {
            aCallMod.Add( pDfltFrmFmt );
        }

        // copy also the defaults
        if( bCheckSdrDflt )
        {
            sal_uInt16 nEdtWhich, nSlotId;
            if( 0 != (nSlotId = GetAttrPool().GetSlotId( nWhich ) ) &&
                nSlotId != nWhich &&
                0 != (nEdtWhich = pSdrPool->GetWhich( nSlotId )) &&
                nSlotId != nEdtWhich )
            {
                SfxPoolItem* pCpy = pItem->Clone();
                pCpy->SetWhich( nEdtWhich );
                pSdrPool->SetPoolDefaultItem( *pCpy );
                delete pCpy;
            }
        }

        if( aIter.IsAtEnd() )
            break;
        pItem = aIter.NextItem();
    }

    if( aNew.Count() && aCallMod.GetDepends() )
    {
        if (GetIDocumentUndoRedo().DoesUndo())
        {
            GetIDocumentUndoRedo().AppendUndo( new SwUndoDefaultAttr( aOld ) );
        }

        const SfxPoolItem* pTmpItem;
        if( ( SFX_ITEM_SET ==
                aNew.GetItemState( RES_PARATR_TABSTOP, sal_False, &pTmpItem ) ) &&
            ((SvxTabStopItem*)pTmpItem)->Count() )
        {
            // TabStop-Aenderungen behandeln wir erstmal anders:
            // dann aender bei allen TabStop die dafault's auf den neuen Wert
            // !!! Achtung: hier wird immer auf dem PoolAttribut gearbeitet,
            //              damit nicht in allen Sets die gleiche Berechnung
            //              auf dem gleichen TabStop (gepoolt!) vorgenommen
            //              wird. Als Modify wird ein FmtChg verschickt.
            SwTwips nNewWidth = (*(SvxTabStopItem*)pTmpItem)[ 0 ].GetTabPos(),
                    nOldWidth = ((SvxTabStopItem&)aOld.Get(RES_PARATR_TABSTOP))[ 0 ].GetTabPos();

            int bChg = sal_False;
            sal_uInt32 nMaxItems = GetAttrPool().GetItemCount2( RES_PARATR_TABSTOP );
            for( sal_uInt32 n = 0; n < nMaxItems; ++n )
                if( 0 != (pTmpItem = GetAttrPool().GetItem2( RES_PARATR_TABSTOP, n ) ))
                    bChg |= lcl_SetNewDefTabStops( nOldWidth, nNewWidth,
                                                *(SvxTabStopItem*)pTmpItem );

            aNew.ClearItem( RES_PARATR_TABSTOP );
            aOld.ClearItem( RES_PARATR_TABSTOP );
            if( bChg )
            {
                SwFmtChg aChgFmt( pDfltCharFmt );
                // dann sage mal den Frames bescheid
                aCallMod.ModifyNotification( &aChgFmt, &aChgFmt );
            }
        }
    }

    if( aNew.Count() && aCallMod.GetDepends() )
    {
        SwAttrSetChg aChgOld( aOld, aOld );
        SwAttrSetChg aChgNew( aNew, aNew );
        aCallMod.ModifyNotification( &aChgOld, &aChgNew );      // alle veraenderten werden verschickt
    }

    // und die default-Formate wieder beim Object austragen
    SwClient* pDep;
    while( 0 != ( pDep = (SwClient*)aCallMod.GetDepends()) )
        aCallMod.Remove( pDep );

    SetModified();
}

    // Erfrage das Default Attribut in diesem Dokument.
const SfxPoolItem& SwDoc::GetDefault( sal_uInt16 nFmtHint ) const
{
    return GetAttrPool().GetDefaultItem( nFmtHint );
}

/*
 * Loeschen der Formate
 */
void SwDoc::DelCharFmt(sal_uInt16 nFmt, sal_Bool bBroadcast)
{
    SwCharFmt * pDel = (*pCharFmtTbl)[nFmt];

    if (bBroadcast)
        BroadcastStyleOperation(pDel->GetName(), SFX_STYLE_FAMILY_CHAR,
                                SFX_STYLESHEET_ERASED);

    if (GetIDocumentUndoRedo().DoesUndo())
    {
        SwUndo * pUndo =
            new SwUndoCharFmtDelete(pDel, this);

        GetIDocumentUndoRedo().AppendUndo(pUndo);
    }

    pCharFmtTbl->DeleteAndDestroy(nFmt);

    SetModified();
}

void SwDoc::DelCharFmt( SwCharFmt *pFmt, sal_Bool bBroadcast )
{
    sal_uInt16 nFmt = pCharFmtTbl->GetPos( pFmt );
    OSL_ENSURE( USHRT_MAX != nFmt, "Fmt not found," );

    DelCharFmt( nFmt, bBroadcast );
}

void SwDoc::DelFrmFmt( SwFrmFmt *pFmt, sal_Bool bBroadcast )
{
    if( pFmt->ISA( SwTableBoxFmt ) || pFmt->ISA( SwTableLineFmt ))
    {
        OSL_ENSURE( !this, "Format steht nicht mehr im DocArray, "
                       "kann per delete geloescht werden" );
        delete pFmt;
    }
    else
    {

        //Das Format muss in einem der beiden Arrays stehen, in welchem
        //werden wir schon merken.
        sal_uInt16 nPos;
        if ( USHRT_MAX != ( nPos = pFrmFmtTbl->GetPos( pFmt )) )
        {
            if (bBroadcast)
                BroadcastStyleOperation(pFmt->GetName(),
                                        SFX_STYLE_FAMILY_FRAME,
                                        SFX_STYLESHEET_ERASED);

            if (GetIDocumentUndoRedo().DoesUndo())
            {
                SwUndo * pUndo = new SwUndoFrmFmtDelete(pFmt, this);

                GetIDocumentUndoRedo().AppendUndo(pUndo);
            }

            pFrmFmtTbl->DeleteAndDestroy( nPos );
        }
        else
        {
            nPos = GetSpzFrmFmts()->GetPos( pFmt );
            OSL_ENSURE( nPos != USHRT_MAX, "FrmFmt not found." );
            if( USHRT_MAX != nPos )
                GetSpzFrmFmts()->DeleteAndDestroy( nPos );
        }
    }
}

void SwDoc::DelTblFrmFmt( SwTableFmt *pFmt )
{
    sal_uInt16 nPos = pTblFrmFmtTbl->GetPos( pFmt );
    OSL_ENSURE( USHRT_MAX != nPos, "Fmt not found," );
    pTblFrmFmtTbl->DeleteAndDestroy( nPos );
}

/*
 * Erzeugen der Formate
 */
SwFlyFrmFmt *SwDoc::MakeFlyFrmFmt( const String &rFmtName,
                                    SwFrmFmt *pDerivedFrom )
{
    SwFlyFrmFmt *pFmt = new SwFlyFrmFmt( GetAttrPool(), rFmtName, pDerivedFrom );
    GetSpzFrmFmts()->Insert(pFmt, GetSpzFrmFmts()->Count());
    SetModified();
    return pFmt;
}

SwDrawFrmFmt *SwDoc::MakeDrawFrmFmt( const String &rFmtName,
                                     SwFrmFmt *pDerivedFrom )
{
    SwDrawFrmFmt *pFmt = new SwDrawFrmFmt( GetAttrPool(), rFmtName, pDerivedFrom);
    GetSpzFrmFmts()->Insert(pFmt,GetSpzFrmFmts()->Count());
    SetModified();
    return pFmt;
}


sal_uInt16 SwDoc::GetTblFrmFmtCount(sal_Bool bUsed) const
{
    sal_uInt16 nCount = pTblFrmFmtTbl->Count();
    if(bUsed)
    {
        SwAutoFmtGetDocNode aGetHt( &GetNodes() );
        for ( sal_uInt16 i = nCount; i; )
        {
            if((*pTblFrmFmtTbl)[--i]->GetInfo( aGetHt ))

                --nCount;
        }
    }

    return nCount;
}


SwFrmFmt& SwDoc::GetTblFrmFmt(sal_uInt16 nFmt, sal_Bool bUsed ) const
{
    sal_uInt16 nRemoved = 0;
    if(bUsed)
    {
        SwAutoFmtGetDocNode aGetHt( &GetNodes() );
        for ( sal_uInt16 i = 0; i <= nFmt; i++ )
        {
            while ( (*pTblFrmFmtTbl)[ i + nRemoved]->GetInfo( aGetHt ))
            {
                nRemoved++;
            }
        }
    }
    return *((*pTblFrmFmtTbl)[nRemoved + nFmt]);
}

SwTableFmt* SwDoc::MakeTblFrmFmt( const String &rFmtName,
                                    SwFrmFmt *pDerivedFrom )
{
    SwTableFmt* pFmt = new SwTableFmt( GetAttrPool(), rFmtName, pDerivedFrom );
    pTblFrmFmtTbl->Insert( pFmt, pTblFrmFmtTbl->Count() );
    SetModified();

    return pFmt;
}

SwFrmFmt *SwDoc::MakeFrmFmt(const String &rFmtName,
                            SwFrmFmt *pDerivedFrom,
                            sal_Bool bBroadcast, sal_Bool bAuto)
{

    SwFrmFmt *pFmt = new SwFrmFmt( GetAttrPool(), rFmtName, pDerivedFrom );

    pFmt->SetAuto(bAuto);
    pFrmFmtTbl->Insert( pFmt, pFrmFmtTbl->Count());
    SetModified();

    if (bBroadcast)
    {
        BroadcastStyleOperation(rFmtName, SFX_STYLE_FAMILY_PARA,
                                SFX_STYLESHEET_CREATED);

        if (GetIDocumentUndoRedo().DoesUndo())
        {
            SwUndo * pUndo = new SwUndoFrmFmtCreate(pFmt, pDerivedFrom, this);

            GetIDocumentUndoRedo().AppendUndo(pUndo);
        }
    }

    return pFmt;
}

SwFmt *SwDoc::_MakeFrmFmt(const String &rFmtName,
                            SwFmt *pDerivedFrom,
                            sal_Bool bBroadcast, sal_Bool bAuto)
{
    SwFrmFmt *pFrmFmt = dynamic_cast<SwFrmFmt*>(pDerivedFrom);
    pFrmFmt = MakeFrmFmt( rFmtName, pFrmFmt, bBroadcast, bAuto );
    return dynamic_cast<SwFmt*>(pFrmFmt);
}


// #i40550# - add parameter <bAuto> - not relevant
SwCharFmt *SwDoc::MakeCharFmt( const String &rFmtName,
                               SwCharFmt *pDerivedFrom,
                               sal_Bool bBroadcast,
                               sal_Bool )
{
    SwCharFmt *pFmt = new SwCharFmt( GetAttrPool(), rFmtName, pDerivedFrom );
    pCharFmtTbl->Insert( pFmt, pCharFmtTbl->Count() );
    pFmt->SetAuto( sal_False );
    SetModified();

    if (GetIDocumentUndoRedo().DoesUndo())
    {
        SwUndo * pUndo = new SwUndoCharFmtCreate(pFmt, pDerivedFrom, this);

        GetIDocumentUndoRedo().AppendUndo(pUndo);
    }

    if (bBroadcast)
    {
        BroadcastStyleOperation(rFmtName, SFX_STYLE_FAMILY_CHAR,
                                SFX_STYLESHEET_CREATED);
    }

    return pFmt;
}

SwFmt *SwDoc::_MakeCharFmt(const String &rFmtName,
                            SwFmt *pDerivedFrom,
                            sal_Bool bBroadcast, sal_Bool bAuto)
{
    SwCharFmt *pCharFmt = dynamic_cast<SwCharFmt*>(pDerivedFrom);
    pCharFmt = MakeCharFmt( rFmtName, pCharFmt, bBroadcast, bAuto );
    return dynamic_cast<SwFmt*>(pCharFmt);
}


/*
 * Erzeugen der FormatCollections
 */
// TXT
// #i40550# - add parameter <bAuto> - not relevant
SwTxtFmtColl* SwDoc::MakeTxtFmtColl( const String &rFmtName,
                                     SwTxtFmtColl *pDerivedFrom,
                                     sal_Bool bBroadcast,
                                     sal_Bool )
{
    SwTxtFmtColl *pFmtColl = new SwTxtFmtColl( GetAttrPool(), rFmtName,
                                                pDerivedFrom );
    pTxtFmtCollTbl->Insert(pFmtColl, pTxtFmtCollTbl->Count());
    pFmtColl->SetAuto( sal_False );
    SetModified();

    if (GetIDocumentUndoRedo().DoesUndo())
    {
        SwUndo * pUndo = new SwUndoTxtFmtCollCreate(pFmtColl, pDerivedFrom,
                                                    this);
        GetIDocumentUndoRedo().AppendUndo(pUndo);
    }

    if (bBroadcast)
        BroadcastStyleOperation(rFmtName, SFX_STYLE_FAMILY_PARA,
                                SFX_STYLESHEET_CREATED);

    return pFmtColl;
}

SwFmt *SwDoc::_MakeTxtFmtColl(const String &rFmtName,
                            SwFmt *pDerivedFrom,
                            sal_Bool bBroadcast, sal_Bool bAuto)
{
    SwTxtFmtColl *pTxtFmtColl = dynamic_cast<SwTxtFmtColl*>(pDerivedFrom);
    pTxtFmtColl = MakeTxtFmtColl( rFmtName, pTxtFmtColl, bBroadcast, bAuto );
    return dynamic_cast<SwFmt*>(pTxtFmtColl);
}


//FEATURE::CONDCOLL
SwConditionTxtFmtColl* SwDoc::MakeCondTxtFmtColl( const String &rFmtName,
                                                  SwTxtFmtColl *pDerivedFrom,
                                                  sal_Bool bBroadcast)
{
    SwConditionTxtFmtColl*pFmtColl = new SwConditionTxtFmtColl( GetAttrPool(),
                                                    rFmtName, pDerivedFrom );
    pTxtFmtCollTbl->Insert(pFmtColl, pTxtFmtCollTbl->Count());
    pFmtColl->SetAuto( sal_False );
    SetModified();

    if (bBroadcast)
        BroadcastStyleOperation(rFmtName, SFX_STYLE_FAMILY_PARA,
                                SFX_STYLESHEET_CREATED);

    return pFmtColl;
}
//FEATURE::CONDCOLL

// GRF

SwGrfFmtColl* SwDoc::MakeGrfFmtColl( const String &rFmtName,
                                     SwGrfFmtColl *pDerivedFrom )
{
    SwGrfFmtColl *pFmtColl = new SwGrfFmtColl( GetAttrPool(), rFmtName,
                                                pDerivedFrom );
    pGrfFmtCollTbl->Insert( pFmtColl, pGrfFmtCollTbl->Count() );
    pFmtColl->SetAuto( sal_False );
    SetModified();
    return pFmtColl;
}

void SwDoc::DelTxtFmtColl(sal_uInt16 nFmtColl, sal_Bool bBroadcast)
{
    OSL_ENSURE( nFmtColl, "Remove fuer Coll 0." );

    // Wer hat die zu loeschende als Next
    SwTxtFmtColl *pDel = (*pTxtFmtCollTbl)[nFmtColl];
    if( pDfltTxtFmtColl == pDel )
        return;     // default nie loeschen !!

    if (bBroadcast)
        BroadcastStyleOperation(pDel->GetName(), SFX_STYLE_FAMILY_PARA,
                                SFX_STYLESHEET_ERASED);

    if (GetIDocumentUndoRedo().DoesUndo())
    {
        SwUndoTxtFmtCollDelete * pUndo =
            new SwUndoTxtFmtCollDelete(pDel, this);

        GetIDocumentUndoRedo().AppendUndo(pUndo);
    }

    // Die FmtColl austragen
    pTxtFmtCollTbl->Remove(nFmtColl);
    // Next korrigieren
    pTxtFmtCollTbl->ForEach( 1, pTxtFmtCollTbl->Count(),
                            &SetTxtFmtCollNext, pDel );
    delete pDel;
    SetModified();
}

void SwDoc::DelTxtFmtColl( SwTxtFmtColl *pColl, sal_Bool bBroadcast )
{
    sal_uInt16 nFmt = pTxtFmtCollTbl->GetPos( pColl );
    OSL_ENSURE( USHRT_MAX != nFmt, "Collection not found," );
    DelTxtFmtColl( nFmt, bBroadcast );
}

sal_Bool lcl_SetTxtFmtColl( const SwNodePtr& rpNode, void* pArgs )
{
    // ParaSetFmtColl * pPara = (ParaSetFmtColl*)pArgs;
    SwCntntNode* pCNd = (SwCntntNode*)rpNode->GetTxtNode();
    if( pCNd )
    {
        ParaRstFmt* pPara = (ParaRstFmt*)pArgs;

        SwTxtFmtColl* pFmt = static_cast<SwTxtFmtColl*>(pPara->pFmtColl);
        if ( pPara->bReset )
        {

            if( pFmt->GetAttrOutlineLevel() == 0 && pPara )
                pPara->bKeepOutlineLevelAttr = true;

            lcl_RstAttr( pCNd, pPara );

            // #i62675# check, if paragraph style has changed
            if ( pPara->bResetListAttrs &&
                 pFmt != pCNd->GetFmtColl() &&
                 pFmt->GetItemState( RES_PARATR_NUMRULE ) == SFX_ITEM_SET )
            {
                // Check, if the list style of the paragraph will change.
                bool bChangeOfListStyleAtParagraph( true );
                SwTxtNode* pTNd( dynamic_cast<SwTxtNode*>(pCNd) );
                OSL_ENSURE( pTNd,
                        "<lcl_SetTxtFmtColl(..)> - text node expected -> crash" );
                {
                    SwNumRule* pNumRuleAtParagraph( pTNd->GetNumRule() );
                    if ( pNumRuleAtParagraph )
                    {
                        const SwNumRuleItem& rNumRuleItemAtParagraphStyle =
                                                            pFmt->GetNumRule();
                        if ( rNumRuleItemAtParagraphStyle.GetValue() ==
                                                pNumRuleAtParagraph->GetName() )
                        {
                            bChangeOfListStyleAtParagraph = false;
                        }
                    }
                }

                if ( bChangeOfListStyleAtParagraph )
                {
                    std::auto_ptr< SwRegHistory > pRegH;
                    if ( pPara->pHistory )
                    {
                        pRegH.reset( new SwRegHistory( pTNd, *pTNd, pPara->pHistory ) );
                    }

                    pCNd->ResetAttr( RES_PARATR_NUMRULE );

                    // reset all list attributes
                    pCNd->ResetAttr( RES_PARATR_LIST_LEVEL );
                    pCNd->ResetAttr( RES_PARATR_LIST_ISRESTART );
                    pCNd->ResetAttr( RES_PARATR_LIST_RESTARTVALUE );
                    pCNd->ResetAttr( RES_PARATR_LIST_ISCOUNTED );
                    pCNd->ResetAttr( RES_PARATR_LIST_ID );
                }
            }
        }

        // erst in die History aufnehmen, damit ggfs. alte Daten
        // gesichert werden koennen
        if( pPara->pHistory )
            pPara->pHistory->Add( pCNd->GetFmtColl(), pCNd->GetIndex(),
                                    ND_TEXTNODE );

        pCNd->ChgFmtColl( pFmt );

        pPara->nWhich++;
    }
    return sal_True;
}

sal_Bool SwDoc::SetTxtFmtColl( const SwPaM &rRg,
                           SwTxtFmtColl *pFmt,
                           bool bReset,
                           bool bResetListAttrs )
{
    SwDataChanged aTmp( rRg, 0 );
    const SwPosition *pStt = rRg.Start(), *pEnd = rRg.End();
    SwHistory* pHst = 0;
    sal_Bool bRet = sal_True;

    if (GetIDocumentUndoRedo().DoesUndo())
    {
        SwUndoFmtColl* pUndo = new SwUndoFmtColl( rRg, pFmt,
                                                  bReset,
                                                  bResetListAttrs );
        pHst = pUndo->GetHistory();
        GetIDocumentUndoRedo().AppendUndo(pUndo);
    }

    ParaRstFmt aPara( pStt, pEnd, pHst );
    aPara.pFmtColl = pFmt;
    aPara.bReset = bReset;
    // #i62675#
    aPara.bResetListAttrs = bResetListAttrs;

    GetNodes().ForEach( pStt->nNode.GetIndex(), pEnd->nNode.GetIndex()+1,
                        lcl_SetTxtFmtColl, &aPara );
    if( !aPara.nWhich )
        bRet = sal_False;           // keinen gueltigen Node gefunden

    if( bRet )
        SetModified();
    return bRet;
}


// ---- Kopiere die Formate in sich selbst (SwDoc) ----------------------

SwFmt* SwDoc::CopyFmt( const SwFmt& rFmt,
                        const SvPtrarr& rFmtArr,
                        FNCopyFmt fnCopyFmt, const SwFmt& rDfltFmt )
{
    //  kein-Autoformat || default Format || Collection-Format
    // dann suche danach.
    if( !rFmt.IsAuto() || !rFmt.GetRegisteredIn() )
        for( sal_uInt16 n = 0; n < rFmtArr.Count(); n++ )
        {
            // ist die Vorlage schon im Doc vorhanden ??
            if( ((SwFmt*)rFmtArr[n])->GetName().Equals( rFmt.GetName() ))
                return (SwFmt*)rFmtArr[n];
        }

    // suche erstmal nach dem "Parent"
    SwFmt* pParent = (SwFmt*)&rDfltFmt;
    if( rFmt.DerivedFrom() && pParent != rFmt.DerivedFrom() )
        pParent = CopyFmt( *rFmt.DerivedFrom(), rFmtArr,
                                fnCopyFmt, rDfltFmt );

    // erzeuge das Format und kopiere die Attribute
    // #i40550#
    SwFmt* pNewFmt = (this->*fnCopyFmt)( rFmt.GetName(), pParent, sal_False, sal_True );
    pNewFmt->SetAuto( rFmt.IsAuto() );
    pNewFmt->CopyAttrs( rFmt, sal_True );           // kopiere Attribute

    pNewFmt->SetPoolFmtId( rFmt.GetPoolFmtId() );
    pNewFmt->SetPoolHelpId( rFmt.GetPoolHelpId() );

    // HelpFile-Id immer auf dflt setzen !!
    pNewFmt->SetPoolHlpFileId( UCHAR_MAX );

    return pNewFmt;
}


// ---- kopiere das Frame-Format --------
SwFrmFmt* SwDoc::CopyFrmFmt( const SwFrmFmt& rFmt )
{

    return (SwFrmFmt*)CopyFmt( rFmt, *GetFrmFmts(), &SwDoc::_MakeFrmFmt,
                                *GetDfltFrmFmt() );
}

// ---- kopiere das Char-Format --------
SwCharFmt* SwDoc::CopyCharFmt( const SwCharFmt& rFmt )
{
    return (SwCharFmt*)CopyFmt( rFmt, *GetCharFmts(),
                                &SwDoc::_MakeCharFmt,
                                *GetDfltCharFmt() );
}


// --- Kopiere TextNodes ----

SwTxtFmtColl* SwDoc::CopyTxtColl( const SwTxtFmtColl& rColl )
{
    SwTxtFmtColl* pNewColl = FindTxtFmtCollByName( rColl.GetName() );
    if( pNewColl )
        return pNewColl;

    // suche erstmal nach dem "Parent"
    SwTxtFmtColl* pParent = pDfltTxtFmtColl;
    if( pParent != rColl.DerivedFrom() )
        pParent = CopyTxtColl( *(SwTxtFmtColl*)rColl.DerivedFrom() );


//FEATURE::CONDCOLL
    if( RES_CONDTXTFMTCOLL == rColl.Which() )
    {
        pNewColl = new SwConditionTxtFmtColl( GetAttrPool(), rColl.GetName(),
                                                pParent);
        pTxtFmtCollTbl->Insert( pNewColl, pTxtFmtCollTbl->Count() );
        pNewColl->SetAuto( sal_False );
        SetModified();

        // Kopiere noch die Bedingungen
        ((SwConditionTxtFmtColl*)pNewColl)->SetConditions(
                            ((SwConditionTxtFmtColl&)rColl).GetCondColls() );
    }
    else
//FEATURE::CONDCOLL
        pNewColl = MakeTxtFmtColl( rColl.GetName(), pParent );

    // kopiere jetzt noch die Auto-Formate oder kopiere die Attribute
    pNewColl->CopyAttrs( rColl, sal_True );

    if(rColl.IsAssignedToListLevelOfOutlineStyle())
        pNewColl->AssignToListLevelOfOutlineStyle(rColl.GetAssignedOutlineStyleLevel());//<-end,zhaojianwei
    //<-end
    pNewColl->SetPoolFmtId( rColl.GetPoolFmtId() );
    pNewColl->SetPoolHelpId( rColl.GetPoolHelpId() );

    // HelpFile-Id immer auf dflt setzen !!
    pNewColl->SetPoolHlpFileId( UCHAR_MAX );

    if( &rColl.GetNextTxtFmtColl() != &rColl )
        pNewColl->SetNextTxtFmtColl( *CopyTxtColl( rColl.GetNextTxtFmtColl() ));

    // ggfs. die NumRule erzeugen
    if( this != rColl.GetDoc() )
    {
        const SfxPoolItem* pItem;
        if( SFX_ITEM_SET == pNewColl->GetItemState( RES_PARATR_NUMRULE,
            sal_False, &pItem ))
        {
            const SwNumRule* pRule;
            const String& rName = ((SwNumRuleItem*)pItem)->GetValue();
            if( rName.Len() &&
                0 != ( pRule = rColl.GetDoc()->FindNumRulePtr( rName )) &&
                !pRule->IsAutoRule() )
            {
                SwNumRule* pDestRule = FindNumRulePtr( rName );
                if( pDestRule )
                    pDestRule->SetInvalidRule( sal_True );
                else
                    MakeNumRule( rName, pRule );
            }
        }
    }
    return pNewColl;
}

// --- Kopiere GrafikNodes ----

SwGrfFmtColl* SwDoc::CopyGrfColl( const SwGrfFmtColl& rColl )
{
    SwGrfFmtColl* pNewColl = FindGrfFmtCollByName( rColl.GetName() );
    if( pNewColl )
        return pNewColl;

    // suche erstmal nach dem "Parent"
    SwGrfFmtColl* pParent = pDfltGrfFmtColl;
    if( pParent != rColl.DerivedFrom() )
        pParent = CopyGrfColl( *(SwGrfFmtColl*)rColl.DerivedFrom() );

    // falls nicht, so kopiere sie
    pNewColl = MakeGrfFmtColl( rColl.GetName(), pParent );

    // noch die Attribute kopieren
    pNewColl->CopyAttrs( rColl );

    pNewColl->SetPoolFmtId( rColl.GetPoolFmtId() );
    pNewColl->SetPoolHelpId( rColl.GetPoolHelpId() );

    // HelpFile-Id immer auf dflt setzen !!
    pNewColl->SetPoolHlpFileId( UCHAR_MAX );

    return pNewColl;
}

SwPageDesc* lcl_FindPageDesc( const SwPageDescs& rArr, const String& rName )
{
    for( sal_uInt16 n = rArr.Count(); n; )
    {
        SwPageDesc* pDesc = rArr[ --n ];
        if( pDesc->GetName() == rName )
            return pDesc;
    }
    return 0;
}

void SwDoc::CopyFmtArr( const SvPtrarr& rSourceArr,
                        SvPtrarr& rDestArr,
                        FNCopyFmt fnCopyFmt,
                        SwFmt& rDfltFmt )
{
    sal_uInt16 nSrc;
    SwFmt* pSrc, *pDest;

    // 1. Schritt alle Formate anlegen (das 0. ueberspringen - Default!)
    for( nSrc = rSourceArr.Count(); nSrc > 1; )
    {
        pSrc = (SwFmt*)rSourceArr[ --nSrc ];
        if( pSrc->IsDefault() || pSrc->IsAuto() )
            continue;

        if( 0 == FindFmtByName( rDestArr, pSrc->GetName() ) )
        {
            if( RES_CONDTXTFMTCOLL == pSrc->Which() )
                MakeCondTxtFmtColl( pSrc->GetName(), (SwTxtFmtColl*)&rDfltFmt );
            else
                // #i40550#
                (this->*fnCopyFmt)( pSrc->GetName(), &rDfltFmt, sal_False, sal_True );
        }
    }

    // 2. Schritt alle Attribute kopieren, richtige Parents setzen
    for( nSrc = rSourceArr.Count(); nSrc > 1; )
    {
        pSrc = (SwFmt*)rSourceArr[ --nSrc ];
        if( pSrc->IsDefault() || pSrc->IsAuto() )
            continue;

        pDest = FindFmtByName( rDestArr, pSrc->GetName() );
        pDest->SetAuto( sal_False );
<<<<<<< HEAD

//JP 19.02.96: ist so wohl optimaler - loest ggfs. kein Modify aus!
        pDest->DelDiffs( *pSrc );
        //JP 18.08.98: Bug 55115 - copy PageDescAttribute in this case
=======
        pDest->DelDiffs( *pSrc );

        // #i94285#: existing <SwFmtPageDesc> instance, before copying attributes
>>>>>>> f6c76470
        const SfxPoolItem* pItem;
        if( &GetAttrPool() != pSrc->GetAttrSet().GetPool() &&
            SFX_ITEM_SET == pSrc->GetAttrSet().GetItemState(
            RES_PAGEDESC, sal_False, &pItem ) &&
            ((SwFmtPageDesc*)pItem)->GetPageDesc() )
        {
            SwFmtPageDesc aPageDesc( *(SwFmtPageDesc*)pItem );
            const String& rNm = aPageDesc.GetPageDesc()->GetName();
            SwPageDesc* pPageDesc = ::lcl_FindPageDesc( aPageDescs, rNm );
            if( !pPageDesc )
            {
                pPageDesc = aPageDescs[ MakePageDesc( rNm ) ];
            }
<<<<<<< HEAD
            pPageDesc->Add( &aPageDesc );
=======
            aPageDesc.RegisterToPageDesc( *pPageDesc );
>>>>>>> f6c76470
            SwAttrSet aTmpAttrSet( pSrc->GetAttrSet() );
            aTmpAttrSet.Put( aPageDesc );
            pDest->SetFmtAttr( aTmpAttrSet );
        }
        else
        {
            pDest->SetFmtAttr( pSrc->GetAttrSet() );
        }

        pDest->SetPoolFmtId( pSrc->GetPoolFmtId() );
        pDest->SetPoolHelpId( pSrc->GetPoolHelpId() );

        // HelpFile-Id immer auf dflt setzen !!
        pDest->SetPoolHlpFileId( UCHAR_MAX );

        if( pSrc->DerivedFrom() )
            pDest->SetDerivedFrom( FindFmtByName( rDestArr,
                                        pSrc->DerivedFrom()->GetName() ) );
        if( RES_TXTFMTCOLL == pSrc->Which() ||
            RES_CONDTXTFMTCOLL == pSrc->Which() )
        {
            SwTxtFmtColl* pSrcColl = (SwTxtFmtColl*)pSrc,
                        * pDstColl = (SwTxtFmtColl*)pDest;
            if( &pSrcColl->GetNextTxtFmtColl() != pSrcColl )
                pDstColl->SetNextTxtFmtColl( *(SwTxtFmtColl*)FindFmtByName(
                    rDestArr, pSrcColl->GetNextTxtFmtColl().GetName() ) );

            if(pSrcColl->IsAssignedToListLevelOfOutlineStyle())
                pDstColl->AssignToListLevelOfOutlineStyle(pSrcColl->GetAssignedOutlineStyleLevel());//<-end,zhaojianwei
            //<-end

//FEATURE::CONDCOLL
            if( RES_CONDTXTFMTCOLL == pSrc->Which() )
                // Kopiere noch die Bedingungen
                // aber erst die alten loeschen!
                ((SwConditionTxtFmtColl*)pDstColl)->SetConditions(
                            ((SwConditionTxtFmtColl*)pSrc)->GetCondColls() );
//FEATURE::CONDCOLL
        }
    }
}

void SwDoc::CopyPageDescHeaderFooterImpl( bool bCpyHeader,
                                const SwFrmFmt& rSrcFmt, SwFrmFmt& rDestFmt )
{
    // jetzt noch Header-/Footer-Attribute richtig behandeln
    // Contenten Nodes Dokumentuebergreifend kopieren!
    sal_uInt16 nAttr = static_cast<sal_uInt16>( bCpyHeader ? RES_HEADER : RES_FOOTER );
    const SfxPoolItem* pItem;
    if( SFX_ITEM_SET != rSrcFmt.GetAttrSet().GetItemState( nAttr, sal_False, &pItem ))
        return ;

    // Im Header steht noch der Verweis auf das Format aus dem
    // anderen Document!!
    SfxPoolItem* pNewItem = pItem->Clone();

    SwFrmFmt* pOldFmt;
    if( bCpyHeader )
         pOldFmt = ((SwFmtHeader*)pNewItem)->GetHeaderFmt();
    else
         pOldFmt = ((SwFmtFooter*)pNewItem)->GetFooterFmt();

    if( pOldFmt )
    {
        SwFrmFmt* pNewFmt = new SwFrmFmt( GetAttrPool(), "CpyDesc",
                                            GetDfltFrmFmt() );
        pNewFmt->CopyAttrs( *pOldFmt, sal_True );

        if( SFX_ITEM_SET == pNewFmt->GetAttrSet().GetItemState(
            RES_CNTNT, sal_False, &pItem ))
        {
            SwFmtCntnt* pCntnt = (SwFmtCntnt*)pItem;
            if( pCntnt->GetCntntIdx() )
            {
                SwNodeIndex aTmpIdx( GetNodes().GetEndOfAutotext() );
                const SwNodes& rSrcNds = rSrcFmt.GetDoc()->GetNodes();
                SwStartNode* pSttNd = GetNodes().MakeEmptySection( aTmpIdx,
                                                bCpyHeader
                                                    ? SwHeaderStartNode
                                                    : SwFooterStartNode );
                const SwNode& rCSttNd = pCntnt->GetCntntIdx()->GetNode();
                SwNodeRange aRg( rCSttNd, 0, *rCSttNd.EndOfSectionNode() );
                aTmpIdx = *pSttNd->EndOfSectionNode();
                rSrcNds._Copy( aRg, aTmpIdx );
                aTmpIdx = *pSttNd;
                rSrcFmt.GetDoc()->CopyFlyInFlyImpl( aRg, 0, aTmpIdx );
                pNewFmt->SetFmtAttr( SwFmtCntnt( pSttNd ));
            }
            else
                pNewFmt->ResetFmtAttr( RES_CNTNT );
        }
        if( bCpyHeader )
            ((SwFmtHeader*)pNewItem)->RegisterToFormat(*pNewFmt);
        else
            ((SwFmtFooter*)pNewItem)->RegisterToFormat(*pNewFmt);
        rDestFmt.SetFmtAttr( *pNewItem );
    }
    delete pNewItem;
}

void SwDoc::CopyPageDesc( const SwPageDesc& rSrcDesc, SwPageDesc& rDstDesc,
                            sal_Bool bCopyPoolIds )
{
    sal_Bool bNotifyLayout = sal_False;
    SwRootFrm* pTmpRoot = GetCurrentLayout();//swmod 080219

    rDstDesc.SetLandscape( rSrcDesc.GetLandscape() );
    rDstDesc.SetNumType( rSrcDesc.GetNumType() );
    if( rDstDesc.ReadUseOn() != rSrcDesc.ReadUseOn() )
    {
        rDstDesc.WriteUseOn( rSrcDesc.ReadUseOn() );
        bNotifyLayout = sal_True;
    }

    if( bCopyPoolIds )
    {
        rDstDesc.SetPoolFmtId( rSrcDesc.GetPoolFmtId() );
        rDstDesc.SetPoolHelpId( rSrcDesc.GetPoolHelpId() );
        // HelpFile-Id immer auf dflt setzen !!
        rDstDesc.SetPoolHlpFileId( UCHAR_MAX );
    }

    if( rSrcDesc.GetFollow() != &rSrcDesc )
    {
        SwPageDesc* pFollow = ::lcl_FindPageDesc( aPageDescs,
                                    rSrcDesc.GetFollow()->GetName() );
        if( !pFollow )
        {
            // dann mal kopieren
            sal_uInt16 nPos = MakePageDesc( rSrcDesc.GetFollow()->GetName() );
            pFollow = aPageDescs[ nPos ];
            CopyPageDesc( *rSrcDesc.GetFollow(), *pFollow );
        }
        rDstDesc.SetFollow( pFollow );
        bNotifyLayout = sal_True;
    }

    // die Header/Footer-Attribute werden gesondert kopiert, die Content-
    // Sections muessen vollstaendig mitgenommen werden!
    {
        SfxItemSet aAttrSet( rSrcDesc.GetMaster().GetAttrSet() );
        aAttrSet.ClearItem( RES_HEADER );
        aAttrSet.ClearItem( RES_FOOTER );

        rDstDesc.GetMaster().DelDiffs( aAttrSet );
        rDstDesc.GetMaster().SetFmtAttr( aAttrSet );

        aAttrSet.ClearItem();
        aAttrSet.Put( rSrcDesc.GetLeft().GetAttrSet() );
        aAttrSet.ClearItem( RES_HEADER );
        aAttrSet.ClearItem( RES_FOOTER );

        rDstDesc.GetLeft().DelDiffs( aAttrSet );
        rDstDesc.GetLeft().SetFmtAttr( aAttrSet );
    }

    CopyHeader( rSrcDesc.GetMaster(), rDstDesc.GetMaster() );
    CopyFooter( rSrcDesc.GetMaster(), rDstDesc.GetMaster() );
    if( !rDstDesc.IsHeaderShared() )
        CopyHeader( rSrcDesc.GetLeft(), rDstDesc.GetLeft() );
    else
        rDstDesc.GetLeft().SetFmtAttr( rDstDesc.GetMaster().GetHeader() );

    if( !rDstDesc.IsFooterShared() )
        CopyFooter( rSrcDesc.GetLeft(), rDstDesc.GetLeft() );
    else
        rDstDesc.GetLeft().SetFmtAttr( rDstDesc.GetMaster().GetFooter() );

    if( bNotifyLayout && pTmpRoot )
    {
        std::set<SwRootFrm*> aAllLayouts = GetAllLayouts();//swmod 080225
        std::for_each( aAllLayouts.begin(), aAllLayouts.end(),std::mem_fun(&SwRootFrm::AllCheckPageDescs));//swmod 080226
    }

    //Wenn sich FussnotenInfo veraendert, so werden die Seiten
    //angetriggert.
    if( !(rDstDesc.GetFtnInfo() == rSrcDesc.GetFtnInfo()) )
    {
        rDstDesc.SetFtnInfo( rSrcDesc.GetFtnInfo() );
        SwMsgPoolItem  aInfo( RES_PAGEDESC_FTNINFO );
        {
            rDstDesc.GetMaster().ModifyBroadcast( &aInfo, 0, TYPE(SwFrm) );
        }
        {
            rDstDesc.GetLeft().ModifyBroadcast( &aInfo, 0, TYPE(SwFrm) );
        }
    }
}

void SwDoc::ReplaceStyles( SwDoc& rSource )
{
    ::sw::UndoGuard const undoGuard(GetIDocumentUndoRedo());

    CopyFmtArr( *rSource.pCharFmtTbl, *pCharFmtTbl,
                &SwDoc::_MakeCharFmt, *pDfltCharFmt );
    CopyFmtArr( *rSource.pFrmFmtTbl, *pFrmFmtTbl,
                &SwDoc::_MakeFrmFmt, *pDfltFrmFmt );
    CopyFmtArr( *rSource.pTxtFmtCollTbl, *pTxtFmtCollTbl,
                &SwDoc::_MakeTxtFmtColl, *pDfltTxtFmtColl );

    // und jetzt noch die Seiten-Vorlagen
    sal_uInt16 nCnt = rSource.aPageDescs.Count();
    if( nCnt )
    {
        // ein anderes Doc -> Numberformatter muessen gemergt werden
        SwTblNumFmtMerge aTNFM( rSource, *this );

        // 1. Schritt alle Formate anlegen (das 0. ueberspringen - Default!)
        while( nCnt )
        {
            SwPageDesc *pSrc = rSource.aPageDescs[ --nCnt ];
            if( 0 == ::lcl_FindPageDesc( aPageDescs, pSrc->GetName() ) )
                MakePageDesc( pSrc->GetName() );
        }

        // 2. Schritt alle Attribute kopieren, richtige Parents setzen
        for( nCnt = rSource.aPageDescs.Count(); nCnt; )
        {
            SwPageDesc *pSrc = rSource.aPageDescs[ --nCnt ];
            CopyPageDesc( *pSrc, *::lcl_FindPageDesc( aPageDescs, pSrc->GetName() ));
        }
    }

    //JP 08.04.99: und dann sind da noch die Numerierungs-Vorlagen
    nCnt = rSource.GetNumRuleTbl().Count();
    if( nCnt )
    {
        const SwNumRuleTbl& rArr = rSource.GetNumRuleTbl();
        for( sal_uInt16 n = 0; n < nCnt; ++n )
        {
            const SwNumRule& rR = *rArr[ n ];
            if( !rR.IsAutoRule() )
            {
                SwNumRule* pNew = FindNumRulePtr( rR.GetName());
                if( pNew )
                    pNew->CopyNumRule( this, rR );
                else
                    MakeNumRule( rR.GetName(), &rR );
            }
        }
    }

    if (undoGuard.UndoWasEnabled())
    {
        // nodes array was modified!
        GetIDocumentUndoRedo().DelAllUndoObj();
    }

    SetModified();
}

SwFmt* SwDoc::FindFmtByName( const SvPtrarr& rFmtArr,
                                    const String& rName ) const
{
    SwFmt* pFnd = 0;
    for( sal_uInt16 n = 0; n < rFmtArr.Count(); n++ )
    {
        // ist die Vorlage schon im Doc vorhanden ??
        if( ((SwFmt*)rFmtArr[n])->GetName() == rName )
        {
            pFnd = (SwFmt*)rFmtArr[n];
            break;
        }
    }
    return pFnd;
}

void SwDoc::MoveLeftMargin( const SwPaM& rPam, sal_Bool bRight, sal_Bool bModulus )
{
    SwHistory* pHistory = 0;
    if (GetIDocumentUndoRedo().DoesUndo())
    {
        SwUndoMoveLeftMargin* pUndo = new SwUndoMoveLeftMargin( rPam, bRight,
                                                                bModulus );
        pHistory = &pUndo->GetHistory();
        GetIDocumentUndoRedo().AppendUndo( pUndo );
    }

    const SvxTabStopItem& rTabItem = (SvxTabStopItem&)GetDefault( RES_PARATR_TABSTOP );
    sal_uInt16 nDefDist = rTabItem.Count() ?
        static_cast<sal_uInt16>(rTabItem[0].GetTabPos()) : 1134;
    const SwPosition &rStt = *rPam.Start(), &rEnd = *rPam.End();
    SwNodeIndex aIdx( rStt.nNode );
    while( aIdx <= rEnd.nNode )
    {
        SwTxtNode* pTNd = aIdx.GetNode().GetTxtNode();
        if( pTNd )
        {
            SvxLRSpaceItem aLS( (SvxLRSpaceItem&)pTNd->SwCntntNode::GetAttr( RES_LR_SPACE ) );

            // #i93873# See also lcl_MergeListLevelIndentAsLRSpaceItem in thints.cxx
            if ( pTNd->AreListLevelIndentsApplicable() )
            {
                const SwNumRule* pRule = pTNd->GetNumRule();
                if ( pRule )
                {
                    const int nListLevel = pTNd->GetActualListLevel();
                    if ( nListLevel >= 0 )
                    {
                        const SwNumFmt& rFmt = pRule->Get(static_cast<sal_uInt16>(nListLevel));
                        if ( rFmt.GetPositionAndSpaceMode() == SvxNumberFormat::LABEL_ALIGNMENT )
                        {
                            aLS.SetTxtLeft( rFmt.GetIndentAt() );
                            aLS.SetTxtFirstLineOfst( static_cast<short>(rFmt.GetFirstLineIndent()) );
                        }
                    }
                }
            }

            long nNext = aLS.GetTxtLeft();
            if( bModulus )
                nNext = ( nNext / nDefDist ) * nDefDist;

            if( bRight )
                nNext += nDefDist;
            else
                nNext -= nDefDist;

            aLS.SetTxtLeft( nNext );

            SwRegHistory aRegH( pTNd, *pTNd, pHistory );
            pTNd->SetAttr( aLS );
        }
        aIdx++;
    }
    SetModified();
}

sal_Bool SwDoc::DontExpandFmt( const SwPosition& rPos, sal_Bool bFlag )
{
    sal_Bool bRet = sal_False;
    SwTxtNode* pTxtNd = rPos.nNode.GetNode().GetTxtNode();
    if( pTxtNd )
    {
        bRet = pTxtNd->DontExpandFmt( rPos.nContent, bFlag );
        if( bRet && GetIDocumentUndoRedo().DoesUndo() )
        {
            GetIDocumentUndoRedo().AppendUndo( new SwUndoDontExpandFmt(rPos) );
        }
    }
    return bRet;
}

SwTableBoxFmt* SwDoc::MakeTableBoxFmt()
{
    SwTableBoxFmt* pFmt = new SwTableBoxFmt( GetAttrPool(), aEmptyStr,
                                                pDfltFrmFmt );
    SetModified();
    return pFmt;
}

SwTableLineFmt* SwDoc::MakeTableLineFmt()
{
    SwTableLineFmt* pFmt = new SwTableLineFmt( GetAttrPool(), aEmptyStr,
                                                pDfltFrmFmt );
    SetModified();
    return pFmt;
}

void SwDoc::_CreateNumberFormatter()
{
    RTL_LOGFILE_CONTEXT_AUTHOR( aLog, "SW", "JP93722",  "SwDoc::_CreateNumberFormatter" );

    OSL_ENSURE( !pNumberFormatter, "ist doch schon vorhanden" );


    LanguageType eLang = LANGUAGE_SYSTEM;

    Reference< XMultiServiceFactory > xMSF = ::comphelper::getProcessServiceFactory();
    pNumberFormatter = new SvNumberFormatter( xMSF, eLang );
    pNumberFormatter->SetEvalDateFormat( NF_EVALDATEFORMAT_FORMAT_INTL );
    pNumberFormatter->SetYear2000(static_cast<sal_uInt16>(::utl::MiscCfg().GetYear2000()));

}

SwTblNumFmtMerge::SwTblNumFmtMerge( const SwDoc& rSrc, SwDoc& rDest )
    : pNFmt( 0 )
{
    // ein anderes Doc -> Numberformatter muessen gemergt werden
    SvNumberFormatter* pN;
    if( &rSrc != &rDest && 0 != ( pN = ((SwDoc&)rSrc).GetNumberFormatter( sal_False ) ))
        ( pNFmt = rDest.GetNumberFormatter( sal_True ))->MergeFormatter( *pN );

    if( &rSrc != &rDest )
        ((SwGetRefFieldType*)rSrc.GetSysFldType( RES_GETREFFLD ))->
            MergeWithOtherDoc( rDest );
}

SwTblNumFmtMerge::~SwTblNumFmtMerge()
{
    if( pNFmt )
        pNFmt->ClearMergeTable();
}


void SwDoc::SetTxtFmtCollByAutoFmt( const SwPosition& rPos, sal_uInt16 nPoolId,
                                    const SfxItemSet* pSet )
{
    SwPaM aPam( rPos );
    SwTxtNode* pTNd = rPos.nNode.GetNode().GetTxtNode();

    if( mbIsAutoFmtRedline && pTNd )
    {
        // dann das Redline Object anlegen
        const SwTxtFmtColl& rColl = *pTNd->GetTxtColl();
        SwRedline* pRedl = new SwRedline( nsRedlineType_t::REDLINE_FMTCOLL, aPam );
        pRedl->SetMark();

        // interressant sind nur die Items, die vom Set NICHT wieder
        // in den Node gesetzt werden. Also muss man die Differenz nehmen
        SwRedlineExtraData_FmtColl aExtraData( rColl.GetName(),
                                                rColl.GetPoolFmtId() );
        if( pSet && pTNd->HasSwAttrSet() )
        {
            SfxItemSet aTmp( *pTNd->GetpSwAttrSet() );
            aTmp.Differentiate( *pSet );
            // das Adjust Item behalten wir extra
            const SfxPoolItem* pItem;
            if( SFX_ITEM_SET == pTNd->GetpSwAttrSet()->GetItemState(
                    RES_PARATR_ADJUST, sal_False, &pItem ))
                aTmp.Put( *pItem );
            aExtraData.SetItemSet( aTmp );
        }
        pRedl->SetExtraData( &aExtraData );

// !!!!!!!!! Undo fehlt noch !!!!!!!!!!!!!!!!!!
        AppendRedline( pRedl, true );
    }

    SetTxtFmtColl( aPam, GetTxtCollFromPool( nPoolId ) );

    if( pSet && pTNd && pSet->Count() )
    {
        aPam.SetMark();
        aPam.GetMark()->nContent.Assign( pTNd, pTNd->GetTxt().Len() );
        InsertItemSet( aPam, *pSet, 0 );
    }
}

void SwDoc::SetFmtItemByAutoFmt( const SwPaM& rPam, const SfxItemSet& rSet )
{
    SwTxtNode* pTNd = rPam.GetPoint()->nNode.GetNode().GetTxtNode();

    RedlineMode_t eOld = GetRedlineMode();

    if( mbIsAutoFmtRedline && pTNd )
    {
        // dann das Redline Object anlegen
        SwRedline* pRedl = new SwRedline( nsRedlineType_t::REDLINE_FORMAT, rPam );
        if( !pRedl->HasMark() )
            pRedl->SetMark();

        // interressant sind nur die Items, die vom Set NICHT wieder
        // in den Node gesetzt werden. Also muss man die Differenz nehmen
        SwRedlineExtraData_Format aExtraData( rSet );

        pRedl->SetExtraData( &aExtraData );

// !!!!!!!!! Undo fehlt noch !!!!!!!!!!!!!!!!!!
        AppendRedline( pRedl, true );

        SetRedlineMode_intern( (RedlineMode_t)(eOld | nsRedlineMode_t::REDLINE_IGNORE));
    }

    InsertItemSet( rPam, rSet, nsSetAttrMode::SETATTR_DONTEXPAND );
    SetRedlineMode_intern( eOld );
}

void SwDoc::ChgFmt(SwFmt & rFmt, const SfxItemSet & rSet)
{
    if (GetIDocumentUndoRedo().DoesUndo())
    {
        // copying <rSet> to <aSet>
        SfxItemSet aSet(rSet);
        // remove from <aSet> all items, which are already set at the format
        aSet.Differentiate(rFmt.GetAttrSet());
        // <aSet> contains now all *new* items for the format

        // copying current format item set to <aOldSet>
        SfxItemSet aOldSet(rFmt.GetAttrSet());
        // insert new items into <aOldSet>
        aOldSet.Put(aSet);
        // invalidate all new items in <aOldSet> in order to clear these items,
        // if the undo action is triggered.
        {
            SfxItemIter aIter(aSet);

            const SfxPoolItem * pItem = aIter.FirstItem();
            while (pItem != NULL)
            {
                aOldSet.InvalidateItem(pItem->Which());

                pItem = aIter.NextItem();
            }
        }

        SwUndo * pUndo = new SwUndoFmtAttr(aOldSet, rFmt);

        GetIDocumentUndoRedo().AppendUndo(pUndo);
    }

    rFmt.SetFmtAttr(rSet);
}

void SwDoc::RenameFmt(SwFmt & rFmt, const String & sNewName,
                      sal_Bool bBroadcast)
{
    SfxStyleFamily eFamily = SFX_STYLE_FAMILY_ALL;

    if (GetIDocumentUndoRedo().DoesUndo())
    {
        SwUndo * pUndo = NULL;

        switch (rFmt.Which())
        {
        case RES_CHRFMT:
            pUndo = new SwUndoRenameCharFmt(rFmt.GetName(), sNewName, this);
            eFamily = SFX_STYLE_FAMILY_PARA;
            break;
        case RES_TXTFMTCOLL:
            pUndo = new SwUndoRenameFmtColl(rFmt.GetName(), sNewName, this);
            eFamily = SFX_STYLE_FAMILY_CHAR;
            break;
        case RES_FRMFMT:
            pUndo = new SwUndoRenameFrmFmt(rFmt.GetName(), sNewName, this);
            eFamily = SFX_STYLE_FAMILY_FRAME;
            break;

        default:
            break;
        }

        if (pUndo)
        {
            GetIDocumentUndoRedo().AppendUndo(pUndo);
        }
    }

    rFmt.SetName(sNewName);

    if (bBroadcast)
        BroadcastStyleOperation(sNewName, eFamily, SFX_STYLESHEET_MODIFIED);
}

// #i69627#
namespace docfunc
{
    bool HasOutlineStyleToBeWrittenAsNormalListStyle( SwDoc& rDoc )
    {
        // If a parent paragraph style of one of the parargraph styles, which
        // are assigned to the list levels of the outline style, has a list style
        // set or inherits a list style from its parent style, the outline style
        // has to be written as a normal list style to the OpenDocument file
        // format or the OpenOffice.org file format.
        bool bRet( false );

        const SwTxtFmtColls* pTxtFmtColls( rDoc.GetTxtFmtColls() );
        if ( pTxtFmtColls )
        {
            const sal_uInt16 nCount = pTxtFmtColls->Count();
            for ( sal_uInt16 i = 0; i < nCount; ++i )
            {
                SwTxtFmtColl* pTxtFmtColl = (*pTxtFmtColls)[i];

                if ( pTxtFmtColl->IsDefault() ||
                    ! pTxtFmtColl->IsAssignedToListLevelOfOutlineStyle() )  //<-end,zhaojianwei
                {
                    continue;
                }

                const SwTxtFmtColl* pParentTxtFmtColl =
                   dynamic_cast<const SwTxtFmtColl*>( pTxtFmtColl->DerivedFrom());
                if ( !pParentTxtFmtColl )
                    continue;

                if ( SFX_ITEM_SET == pParentTxtFmtColl->GetItemState( RES_PARATR_NUMRULE ) )
                {
                    // #i106218# consider that the outline style is set
                    const SwNumRuleItem& rDirectItem = pParentTxtFmtColl->GetNumRule();
                    if ( rDirectItem.GetValue() != rDoc.GetOutlineNumRule()->GetName() )
                    {
                        bRet = true;
                        break;
                    }
                }
            }

        }
        return bRet;
    }
}

/* vim:set shiftwidth=4 softtabstop=4 expandtab: */<|MERGE_RESOLUTION|>--- conflicted
+++ resolved
@@ -1988,16 +1988,9 @@
 
         pDest = FindFmtByName( rDestArr, pSrc->GetName() );
         pDest->SetAuto( sal_False );
-<<<<<<< HEAD
-
-//JP 19.02.96: ist so wohl optimaler - loest ggfs. kein Modify aus!
         pDest->DelDiffs( *pSrc );
-        //JP 18.08.98: Bug 55115 - copy PageDescAttribute in this case
-=======
-        pDest->DelDiffs( *pSrc );
 
         // #i94285#: existing <SwFmtPageDesc> instance, before copying attributes
->>>>>>> f6c76470
         const SfxPoolItem* pItem;
         if( &GetAttrPool() != pSrc->GetAttrSet().GetPool() &&
             SFX_ITEM_SET == pSrc->GetAttrSet().GetItemState(
@@ -2011,11 +2004,7 @@
             {
                 pPageDesc = aPageDescs[ MakePageDesc( rNm ) ];
             }
-<<<<<<< HEAD
-            pPageDesc->Add( &aPageDesc );
-=======
             aPageDesc.RegisterToPageDesc( *pPageDesc );
->>>>>>> f6c76470
             SwAttrSet aTmpAttrSet( pSrc->GetAttrSet() );
             aTmpAttrSet.Put( aPageDesc );
             pDest->SetFmtAttr( aTmpAttrSet );
