--- conflicted
+++ resolved
@@ -208,15 +208,9 @@
         }
         break;
 
-<<<<<<< HEAD
-#ifndef PRODUCT
+#ifdef DBG_UTIL
     case FLY_AT_PAGE:
     case FLY_AT_CHAR:
-=======
-#ifdef DBG_UTIL
-    case FLY_PAGE:
-    case FLY_AUTO_CNTNT:
->>>>>>> fdde737e
     case FLY_AT_FLY:
     case FLY_AT_PARA:
     case FLY_AS_CHAR:
