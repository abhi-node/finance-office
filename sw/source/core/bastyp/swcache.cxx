/* -*- Mode: C++; tab-width: 4; indent-tabs-mode: nil; c-basic-offset: 4 -*- */
/*************************************************************************
 *
 * DO NOT ALTER OR REMOVE COPYRIGHT NOTICES OR THIS FILE HEADER.
 *
 * Copyright 2000, 2010 Oracle and/or its affiliates.
 *
 * OpenOffice.org - a multi-platform office productivity suite
 *
 * This file is part of OpenOffice.org.
 *
 * OpenOffice.org is free software: you can redistribute it and/or modify
 * it under the terms of the GNU Lesser General Public License version 3
 * only, as published by the Free Software Foundation.
 *
 * OpenOffice.org is distributed in the hope that it will be useful,
 * but WITHOUT ANY WARRANTY; without even the implied warranty of
 * MERCHANTABILITY or FITNESS FOR A PARTICULAR PURPOSE.  See the
 * GNU Lesser General Public License version 3 for more details
 * (a copy is included in the LICENSE file that accompanied this code).
 *
 * You should have received a copy of the GNU Lesser General Public License
 * version 3 along with OpenOffice.org.  If not, see
 * <http://www.openoffice.org/license.html>
 * for a copy of the LGPLv3 License.
 *
 ************************************************************************/

// MARKER(update_precomp.py): autogen include statement, do not remove
#include "precompiled_sw.hxx"

#include <tools/debug.hxx>
#include <swcache.hxx>

SV_IMPL_PTRARR(SwCacheObjArr,SwCacheObj*);

#if OSL_DEBUG_LEVEL > 1
#define INCREMENT( nVar )   ++nVar
#else
#define INCREMENT( nVar )
#endif

/*************************************************************************
|*  SwCache::Check()
|*************************************************************************/

#if OSL_DEBUG_LEVEL > 1

void SwCache::Check()
{
    if ( !pRealFirst )
        return;

    //Konsistenspruefung.
<<<<<<< HEAD
    OSL_ENSURE( !pLast->GetNext(), "Last but not last." );
    OSL_ENSURE( !pRealFirst->GetPrev(), "First but not first." );
    USHORT nCnt = 0;
    BOOL bFirstFound = FALSE;
=======
    ASSERT( !pLast->GetNext(), "Last but not last." );
    ASSERT( !pRealFirst->GetPrev(), "First but not first." );
    sal_uInt16 nCnt = 0;
    sal_Bool bFirstFound = sal_False;
>>>>>>> 20529755
    SwCacheObj *pObj = pRealFirst;
    SwCacheObj *pRekursive = pObj;
    while ( pObj )
    {
        //Das Objekt muss auch auf dem Rueckwaertsweg gefunden werden.
        SwCacheObj *pTmp = pLast;
        while ( pTmp && pTmp != pObj )
            pTmp = pTmp->GetPrev();
        OSL_ENSURE( pTmp, "Objekt not found." );

        ++nCnt;
        if ( pObj == pFirst )
            bFirstFound = sal_True;
        if ( !pObj->GetNext() )
            OSL_ENSURE( pObj == pLast, "Last not Found." );
        pObj = pObj->GetNext();
        OSL_ENSURE( pObj != pRekursive, "Recursion in SwCache." );
    }
    OSL_ENSURE( bFirstFound, "First not Found." );
    OSL_ENSURE( (nCnt + aFreePositions.Count()) == Count(), "Lost Chain." );
    if ( Count() == nCurMax )
        OSL_ENSURE( (nCurMax - nCnt) == aFreePositions.Count(), "Lost FreePositions." );
}
#endif

#if OSL_DEBUG_LEVEL > 1
#define CHECK Check();
#else
#define CHECK
#endif

/*************************************************************************
|*  SwCache::SwCache(), ~SwCache()
|*************************************************************************/


<<<<<<< HEAD
SwCache::SwCache( const USHORT nInitSize, const USHORT nGrowSize
#if OSL_DEBUG_LEVEL > 1
=======
SwCache::SwCache( const sal_uInt16 nInitSize, const sal_uInt16 nGrowSize
#ifdef DBG_UTIL
>>>>>>> 20529755
    , const ByteString &rNm
#endif
    ) :
    SwCacheObjArr( (sal_uInt8)nInitSize, (sal_uInt8)nGrowSize ),
    aFreePositions( 5, 5 ),
    pRealFirst( 0 ),
    pFirst( 0 ),
    pLast( 0 ),
    nMax( nInitSize ),
    nCurMax( nInitSize )
#if OSL_DEBUG_LEVEL > 1
    , aName( rNm ),
    nAppend( 0 ),
    nInsertFree( 0 ),
    nReplace( 0 ),
    nGetSuccess( 0 ),
    nGetFail( 0 ),
    nToTop( 0 ),
    nDelete( 0 ),
    nGetSeek( 0 ),
    nAverageSeekCnt( 0 ),
    nFlushCnt( 0 ),
    nFlushedObjects( 0 ),
    nIncreaseMax( 0 ),
    nDecreaseMax( 0 )
#endif
{
}

#if OSL_DEBUG_LEVEL > 1
SwCache::~SwCache()
{
    {
        ByteString sOut( aName ); sOut += '\n';
        (( sOut += "Anzahl neuer Eintraege:             " )
                    += ByteString::CreateFromInt32( nAppend ))+= '\n';
        (( sOut += "Anzahl Insert auf freie Plaetze:    " )
                    += ByteString::CreateFromInt32( nInsertFree ))+= '\n';
        (( sOut += "Anzahl Ersetzungen:                 " )
                    += ByteString::CreateFromInt32( nReplace ))+= '\n';
        (( sOut += "Anzahl Erfolgreicher Get's:         " )
                    += ByteString::CreateFromInt32( nGetSuccess ))+= '\n';
        (( sOut += "Anzahl Fehlgeschlagener Get's:      " )
                    += ByteString::CreateFromInt32( nGetFail ))+= '\n';
        (( sOut += "Anzahl Umsortierungen (LRU):        " )
                    += ByteString::CreateFromInt32( nToTop ))+= '\n';
        (( sOut += "Anzahl Loeschungen:                 " )
                    += ByteString::CreateFromInt32( nDelete ))+= '\n';
        (( sOut += "Anzahl Get's ohne Index:            " )
                    += ByteString::CreateFromInt32( nGetSeek ))+= '\n';
        (( sOut += "Anzahl Seek fuer Get ohne Index:    " )
                    += ByteString::CreateFromInt32( nAverageSeekCnt ))+= '\n';
        (( sOut += "Anzahl Flush-Aufrufe:               " )
                    += ByteString::CreateFromInt32( nFlushCnt ))+= '\n';
        (( sOut += "Anzahl geflush'ter Objekte:         " )
                    += ByteString::CreateFromInt32( nFlushedObjects ))+= '\n';
        (( sOut += "Anzahl Cache-Erweiterungen:         " )
                    += ByteString::CreateFromInt32( nIncreaseMax ))+= '\n';
        (( sOut += "Anzahl Cache-Verkleinerungen:       " )
                    += ByteString::CreateFromInt32( nDecreaseMax ))+= '\n';

        DBG_ERROR( sOut.GetBuffer() );
    }
    Check();
}
#endif

/*************************************************************************
|*  SwCache::Flush()
|*************************************************************************/


void SwCache::Flush( const sal_uInt8 )
{
    INCREMENT( nFlushCnt );
    SwCacheObj *pObj = pRealFirst;
    pRealFirst = pFirst = pLast = 0;
    SwCacheObj *pTmp;
    while ( pObj )
    {
#if OSL_DEBUG_LEVEL > 1
        if ( pObj->IsLocked() )
        {
<<<<<<< HEAD
            OSL_ENSURE( TRUE, "Flushing locked objects." );
=======
            ASSERT( sal_True, "Flushing locked objects." );
>>>>>>> 20529755
            if ( !pRealFirst )
            {
                pRealFirst = pFirst = pLast = pObj;
                pTmp = pObj->GetNext();
                pObj->SetNext( 0 ); pObj->SetPrev( 0 );
                pObj = pTmp;
            }
            else
            {   pLast->SetNext( pObj );
                pObj->SetPrev( pLast );
                pLast = pObj;
                pTmp = pObj->GetNext();
                pObj->SetNext( 0 );
                pObj = pTmp;
            }
        }
        else
#endif
        {
            pTmp = (SwCacheObj*)pObj;
            pObj = pTmp->GetNext();
            aFreePositions.Insert( pTmp->GetCachePos(), aFreePositions.Count() );
            *(pData + pTmp->GetCachePos()) = (void*)0;
            delete pTmp;
            INCREMENT( nFlushedObjects );
        }
    }
}

/*************************************************************************
|*  SwCache::ToTop()
|*************************************************************************/


void SwCache::ToTop( SwCacheObj *pObj )
{
    INCREMENT( nToTop );

    //Objekt aus der LRU-Kette ausschneiden und am Anfang einfuegen.
    if ( pRealFirst == pObj )   //pFirst wurde vom Aufrufer geprueft!
    {   CHECK;
        return;
    }

    if ( !pRealFirst )
    {   //Der erste wird eingetragen.
        OSL_ENSURE( !pFirst && !pLast, "First not first." );
        pRealFirst = pFirst = pLast = pObj;
        CHECK;
        return;
    }

    //Ausschneiden.
    if ( pObj == pLast )
    {
        OSL_ENSURE( pObj->GetPrev(), "Last but no Prev." );
        pLast = pObj->GetPrev();
        pLast->SetNext( 0 );
    }
    else
    {
        if ( pObj->GetNext() )
            pObj->GetNext()->SetPrev( pObj->GetPrev() );
        if ( pObj->GetPrev() )
            pObj->GetPrev()->SetNext( pObj->GetNext() );
    }

    //Am (virtuellen) Anfang einfuegen.
    if ( pRealFirst == pFirst )
    {
        pRealFirst->SetPrev( pObj );
        pObj->SetNext( pRealFirst );
        pObj->SetPrev( 0 );
        pRealFirst = pFirst = pObj;
        CHECK;
    }
    else
    {
        OSL_ENSURE( pFirst, "ToTop, First ist not RealFirst an Empty." );

        if ( pFirst->GetPrev() )
        {
            pFirst->GetPrev()->SetNext( pObj );
            pObj->SetPrev( pFirst->GetPrev() );
        }
        else
            pObj->SetPrev( 0 );
        pFirst->SetPrev( pObj );
        pObj->SetNext( pFirst );
        pFirst = pObj;
        CHECK;
    }
}

/*************************************************************************
|*  SwCache::Get()
|*************************************************************************/


SwCacheObj *SwCache::Get( const void *pOwner, const sal_uInt16 nIndex,
                          const sal_Bool bToTop )
{
    SwCacheObj *pRet;
    if ( 0 != (pRet = nIndex < Count() ? operator[]( nIndex ) : 0) )
    {
        if ( !pRet->IsOwner( pOwner ) )
            pRet = 0;
        else if ( bToTop && pRet != pFirst )
            ToTop( pRet );
    }

#if OSL_DEBUG_LEVEL > 1
        if ( pRet )
            ++nGetSuccess;
        else
            ++nGetFail;
#endif

    return pRet;
}



SwCacheObj *SwCache::Get( const void *pOwner, const sal_Bool bToTop )
{
    SwCacheObj *pRet = pRealFirst;
    while ( pRet && !pRet->IsOwner( pOwner ) )
    {
        INCREMENT( nAverageSeekCnt );
        pRet = pRet->GetNext();
    }

    if ( bToTop && pRet && pRet != pFirst )
        ToTop( pRet );

#if OSL_DEBUG_LEVEL > 1
    if ( pRet )
        ++nGetSuccess;
    else
        ++nGetFail;
    ++nGetSeek;
#endif
    return pRet;
}

/*************************************************************************
|*  SwCache::Delete()
|*************************************************************************/


void SwCache::DeleteObj( SwCacheObj *pObj )
{
    CHECK;
    OSL_ENSURE( !pObj->IsLocked(), "SwCache::Delete: Object ist Locked." );
    if ( pObj->IsLocked() )
        return;

    if ( pFirst == pObj )
    {
        if ( pFirst->GetNext() )
            pFirst = pFirst->GetNext();
        else
            pFirst = pFirst->GetPrev();
    }
    if ( pRealFirst == pObj )
        pRealFirst = pRealFirst->GetNext();
    if ( pLast == pObj )
        pLast = pLast->GetPrev();
    if ( pObj->GetPrev() )
        pObj->GetPrev()->SetNext( pObj->GetNext() );
    if ( pObj->GetNext() )
        pObj->GetNext()->SetPrev( pObj->GetPrev() );

    aFreePositions.Insert( pObj->GetCachePos(), aFreePositions.Count() );
    *(pData + pObj->GetCachePos()) = (void*)0;
    delete pObj;

    CHECK;
    if ( Count() > nCurMax &&
         (nCurMax <= (Count() - aFreePositions.Count())) )
    {
        //Falls moeglich wieder verkleinern, dazu muessen allerdings ausreichend
        //Freie Positionen bereitstehen.
        //Unangenehmer Nebeneffekt ist, das die Positionen verschoben werden
        //muessen, und die Eigentuemer der Objekte diese wahrscheinlich nicht
        //wiederfinden werden.
        for ( sal_uInt16 i = 0; i < Count(); ++i )
        {
            SwCacheObj *pTmpObj = operator[](i);
            if ( !pTmpObj )
            {   SwCacheObjArr::Remove( i, 1 );
                --i;
            }
            else
                pTmpObj->SetCachePos( i );
        }
        aFreePositions.Remove( 0, aFreePositions.Count() );
    }
    CHECK;
}

<<<<<<< HEAD
=======
/*


void SwCache::Delete( const void *pOwner, const sal_uInt16 nIndex )
{
    INCREMENT( nDelete );
    SwCacheObj *pObj;
    if ( 0 != (pObj = Get( pOwner, nIndex, sal_False )) )
        DeleteObj( pObj );
}
*/



>>>>>>> 20529755
void SwCache::Delete( const void *pOwner )
{
    INCREMENT( nDelete );
    SwCacheObj *pObj;
    if ( 0 != (pObj = Get( pOwner, sal_Bool(sal_False) )) )
        DeleteObj( pObj );
}


/*************************************************************************
|*  SwCache::Insert()
|*************************************************************************/


sal_Bool SwCache::Insert( SwCacheObj *pNew )
{
    CHECK;
    OSL_ENSURE( !pNew->GetPrev() && !pNew->GetNext(), "New but not new." );

    sal_uInt16 nPos;//Wird hinter den if's zum setzen am Obj benutzt.
    if ( Count() < nCurMax )
    {
        //Es ist noch Platz frei, also einfach einfuegen.
        INCREMENT( nAppend );
        nPos = Count();
        SwCacheObjArr::C40_INSERT( SwCacheObj, pNew, nPos );
    }
    else if ( aFreePositions.Count() )
    {
        //Es exitieren Platzhalter, also den letzten benutzen.
        INCREMENT( nInsertFree );
        const sal_uInt16 nFreePos = aFreePositions.Count() - 1;
        nPos = aFreePositions[ nFreePos ];
        *(pData + nPos) = pNew;
        aFreePositions.Remove( nFreePos );
    }
    else
    {
        INCREMENT( nReplace );
        //Der letzte des LRU fliegt raus.
        SwCacheObj *pObj = pLast;

        while ( pObj && pObj->IsLocked() )
            pObj = pObj->GetPrev();
        if ( !pObj )
        {
<<<<<<< HEAD
            OSL_ENSURE( FALSE, "Cache overflow." );
            return FALSE;
=======
            ASSERT( sal_False, "Cache overflow." );
            return sal_False;
>>>>>>> 20529755
        }

        nPos = pObj->GetCachePos();
        if ( pObj == pLast )
        { OSL_ENSURE( pObj->GetPrev(), "Last but no Prev" );
            pLast = pObj->GetPrev();
            pLast->SetNext( 0 );
        }
        else
        {
            if ( pObj->GetPrev() )
                pObj->GetPrev()->SetNext( pObj->GetNext() );
            if ( pObj->GetNext() )
                pObj->GetNext()->SetPrev( pObj->GetPrev() );
        }
        delete pObj;
        *(pData + nPos) = pNew;
    }
    pNew->SetCachePos( nPos );

    //Anstelle von ToTop, einfach als pFirst einfuegen.
//  ToTop( nPos );
    if ( pFirst )
    {
        if ( pFirst->GetPrev() )
        {   pFirst->GetPrev()->SetNext( pNew );
            pNew->SetPrev( pFirst->GetPrev() );
        }
        pFirst->SetPrev( pNew );
        pNew->SetNext( pFirst );
    }
    else
    { OSL_ENSURE( !pLast, "Last but no First." );
        pLast = pNew;
    }
    if ( pFirst == pRealFirst )
        pRealFirst = pNew;
    pFirst = pNew;

    CHECK;
    return sal_True;
}

/*************************************************************************
|*  SwCache::SetLRUOfst()
|*************************************************************************/


void SwCache::SetLRUOfst( const sal_uInt16 nOfst )
{
    if ( !pRealFirst || ((Count() - aFreePositions.Count()) < nOfst) )
        return;

    CHECK;
    pFirst = pRealFirst;
    for ( sal_uInt16 i = 0; i < Count() && i < nOfst; ++i )
    {
        if ( pFirst->GetNext() && pFirst->GetNext()->GetNext() )
            pFirst = pFirst->GetNext();
        else
            break;
    }
    CHECK;
}

/*************************************************************************
|*  SwCacheObj::SwCacheObj()
|*************************************************************************/


SwCacheObj::SwCacheObj( const void *pOwn ) :
    pNext( 0 ),
    pPrev( 0 ),
    nCachePos( USHRT_MAX ),
    nLock( 0 ),
    pOwner( pOwn )
{
}



SwCacheObj::~SwCacheObj()
{
}

/*************************************************************************
|*  SwCacheObj::SetLock(), Unlock()
|*************************************************************************/

#if OSL_DEBUG_LEVEL > 1

void SwCacheObj::Lock()
{
    OSL_ENSURE( nLock < UCHAR_MAX, "To many Locks for CacheObject." );
    ++nLock;
}



void SwCacheObj::Unlock()
{
    OSL_ENSURE( nLock, "No more Locks available." );
    --nLock;
}
#endif


SwCacheAccess::~SwCacheAccess()
{
    if ( pObj )
        pObj->Unlock();
}

/*************************************************************************
|*  SwCacheAccess::Get()
|*************************************************************************/

void SwCacheAccess::_Get()
{
    OSL_ENSURE( !pObj, "SwCacheAcces Obj already available." );

    pObj = NewObj();
    if ( !rCache.Insert( pObj ) )
    {
        delete pObj;
        pObj = 0;
    }
    else
        pObj->Lock();
}

/*************************************************************************
|*  SwCacheAccess::IsAvailable()
|*************************************************************************/

<<<<<<< HEAD
BOOL SwCacheAccess::IsAvailable() const
=======

sal_Bool SwCacheAccess::IsAvailable() const
>>>>>>> 20529755
{
    return pObj != 0;
}

/* vim:set shiftwidth=4 softtabstop=4 expandtab: */<|MERGE_RESOLUTION|>--- conflicted
+++ resolved
@@ -52,17 +52,10 @@
         return;
 
     //Konsistenspruefung.
-<<<<<<< HEAD
     OSL_ENSURE( !pLast->GetNext(), "Last but not last." );
     OSL_ENSURE( !pRealFirst->GetPrev(), "First but not first." );
-    USHORT nCnt = 0;
-    BOOL bFirstFound = FALSE;
-=======
-    ASSERT( !pLast->GetNext(), "Last but not last." );
-    ASSERT( !pRealFirst->GetPrev(), "First but not first." );
     sal_uInt16 nCnt = 0;
     sal_Bool bFirstFound = sal_False;
->>>>>>> 20529755
     SwCacheObj *pObj = pRealFirst;
     SwCacheObj *pRekursive = pObj;
     while ( pObj )
@@ -99,13 +92,8 @@
 |*************************************************************************/
 
 
-<<<<<<< HEAD
-SwCache::SwCache( const USHORT nInitSize, const USHORT nGrowSize
-#if OSL_DEBUG_LEVEL > 1
-=======
 SwCache::SwCache( const sal_uInt16 nInitSize, const sal_uInt16 nGrowSize
-#ifdef DBG_UTIL
->>>>>>> 20529755
+#if OSL_DEBUG_LEVEL > 1
     , const ByteString &rNm
 #endif
     ) :
@@ -189,11 +177,7 @@
 #if OSL_DEBUG_LEVEL > 1
         if ( pObj->IsLocked() )
         {
-<<<<<<< HEAD
             OSL_ENSURE( TRUE, "Flushing locked objects." );
-=======
-            ASSERT( sal_True, "Flushing locked objects." );
->>>>>>> 20529755
             if ( !pRealFirst )
             {
                 pRealFirst = pFirst = pLast = pObj;
@@ -395,23 +379,6 @@
     CHECK;
 }
 
-<<<<<<< HEAD
-=======
-/*
-
-
-void SwCache::Delete( const void *pOwner, const sal_uInt16 nIndex )
-{
-    INCREMENT( nDelete );
-    SwCacheObj *pObj;
-    if ( 0 != (pObj = Get( pOwner, nIndex, sal_False )) )
-        DeleteObj( pObj );
-}
-*/
-
-
-
->>>>>>> 20529755
 void SwCache::Delete( const void *pOwner )
 {
     INCREMENT( nDelete );
@@ -458,13 +425,8 @@
             pObj = pObj->GetPrev();
         if ( !pObj )
         {
-<<<<<<< HEAD
-            OSL_ENSURE( FALSE, "Cache overflow." );
-            return FALSE;
-=======
-            ASSERT( sal_False, "Cache overflow." );
+            OSL_ENSURE( sal_False, "Cache overflow." );
             return sal_False;
->>>>>>> 20529755
         }
 
         nPos = pObj->GetCachePos();
@@ -600,12 +562,7 @@
 |*  SwCacheAccess::IsAvailable()
 |*************************************************************************/
 
-<<<<<<< HEAD
-BOOL SwCacheAccess::IsAvailable() const
-=======
-
 sal_Bool SwCacheAccess::IsAvailable() const
->>>>>>> 20529755
 {
     return pObj != 0;
 }
