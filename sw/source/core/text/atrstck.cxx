/* -*- Mode: C++; tab-width: 4; indent-tabs-mode: nil; c-basic-offset: 4 -*- */
/*************************************************************************
 *
 * DO NOT ALTER OR REMOVE COPYRIGHT NOTICES OR THIS FILE HEADER.
 *
 * Copyright 2000, 2010 Oracle and/or its affiliates.
 *
 * OpenOffice.org - a multi-platform office productivity suite
 *
 * This file is part of OpenOffice.org.
 *
 * OpenOffice.org is free software: you can redistribute it and/or modify
 * it under the terms of the GNU Lesser General Public License version 3
 * only, as published by the Free Software Foundation.
 *
 * OpenOffice.org is distributed in the hope that it will be useful,
 * but WITHOUT ANY WARRANTY; without even the implied warranty of
 * MERCHANTABILITY or FITNESS FOR A PARTICULAR PURPOSE.  See the
 * GNU Lesser General Public License version 3 for more details
 * (a copy is included in the LICENSE file that accompanied this code).
 *
 * You should have received a copy of the GNU Lesser General Public License
 * version 3 along with OpenOffice.org.  If not, see
 * <http://www.openoffice.org/license.html>
 * for a copy of the LGPLv3 License.
 *
 ************************************************************************/

// MARKER(update_precomp.py): autogen include statement, do not remove
#include "precompiled_sw.hxx"


#include <atrhndl.hxx>
#include <svl/itemiter.hxx>
#include <vcl/outdev.hxx>
#include <editeng/cmapitem.hxx>
#include <editeng/colritem.hxx>
#include <editeng/cntritem.hxx>
#include <editeng/crsditem.hxx>
#include <editeng/escpitem.hxx>
#include <editeng/fontitem.hxx>
#include <editeng/fhgtitem.hxx>
#include <editeng/kernitem.hxx>
#include <editeng/charreliefitem.hxx>
#include <editeng/langitem.hxx>
#include <editeng/postitem.hxx>
#include <editeng/shdditem.hxx>
#include <editeng/udlnitem.hxx>
#include <editeng/wghtitem.hxx>
#include <editeng/wrlmitem.hxx>
#include <editeng/akrnitem.hxx>
#include <editeng/blnkitem.hxx>
#include <editeng/charrotateitem.hxx>
#include <editeng/emphitem.hxx>
#include <editeng/charscaleitem.hxx>
#include <editeng/twolinesitem.hxx>
#include <editeng/charhiddenitem.hxx>
#include <viewopt.hxx>
#include <charfmt.hxx>
#include <fchrfmt.hxx>
#include <fmtautofmt.hxx>
#include <editeng/brshitem.hxx>
#include <fmtinfmt.hxx>
#include <txtinet.hxx>
#include <IDocumentSettingAccess.hxx>
#include <viewsh.hxx>   // ViewShell
#include <viewopt.hxx>  // SwViewOptions

#define STACK_INCREMENT 4

/*************************************************************************
 *                      Attribute to Stack Mapping
 *
 * Attributes applied to a text are pushed on different stacks. For each
 * stack, the top most attribute on the stack is valid. Because some
 * kinds of attributes have to be pushed to the same stacks we map their
 * ids to stack ids
 * Attention: The first NUM_DEFAULT_VALUES ( defined in swfntcch.hxx == 35 )
 * are stored in the defaultitem-cache, if you add one, you have to increase
 * NUM_DEFAULT_VALUES.
 * Also adjust NUM_ATTRIBUTE_STACKS in atrhndl.hxx.
 *************************************************************************/

const sal_uInt8 StackPos[ static_cast<sal_uInt16>(RES_TXTATR_WITHEND_END) -
                     static_cast<sal_uInt16>(RES_CHRATR_BEGIN) + 1 ] =
{
     0, //                                       //  0
     1, // RES_CHRATR_CASEMAP = RES_CHRATR_BEGIN //  1
     0, // RES_CHRATR_CHARSETCOLOR,              //  2
     2, // RES_CHRATR_COLOR,                     //  3
     3, // RES_CHRATR_CONTOUR,                   //  4
     4, // RES_CHRATR_CROSSEDOUT,                //  5
     5, // RES_CHRATR_ESCAPEMENT,                //  6
     6, // RES_CHRATR_FONT,                      //  7
     7, // RES_CHRATR_FONTSIZE,                  //  8
     8, // RES_CHRATR_KERNING,                   //  9
     9, // RES_CHRATR_LANGUAGE,                  // 10
    10, // RES_CHRATR_POSTURE,                   // 11
     0, // RES_CHRATR_PROPORTIONALFONTSIZE,      // 12
    11, // RES_CHRATR_SHADOWED,                  // 13
    12, // RES_CHRATR_UNDERLINE,                 // 14
    13, // RES_CHRATR_WEIGHT,                    // 15
    14, // RES_CHRATR_WORDLINEMODE,              // 16
    15, // RES_CHRATR_AUTOKERN,                  // 17
    16, // RES_CHRATR_BLINK,                     // 18
    17, // RES_CHRATR_NOHYPHEN,                  // 19
     0, // RES_CHRATR_NOLINEBREAK,               // 20
    18, // RES_CHRATR_BACKGROUND,                // 21
    19, // RES_CHRATR_CJK_FONT,                  // 22
    20, // RES_CHRATR_CJK_FONTSIZE,              // 23
    21, // RES_CHRATR_CJK_LANGUAGE,              // 24
    22, // RES_CHRATR_CJK_POSTURE,               // 25
    23, // RES_CHRATR_CJK_WEIGHT,                // 26
    24, // RES_CHRATR_CTL_FONT,                  // 27
    25, // RES_CHRATR_CTL_FONTSIZE,              // 28
    26, // RES_CHRATR_CTL_LANGUAGE,              // 29
    27, // RES_CHRATR_CTL_POSTURE,               // 30
    28, // RES_CHRATR_CTL_WEIGHT,                // 31
    29, // RES_CHRATR_ROTATE,                    // 32
    30, // RES_CHRATR_EMPHASIS_MARK,             // 33
    31, // RES_CHRATR_TWO_LINES,                 // 34
    32, // RES_CHRATR_SCALEW,                    // 35
    33, // RES_CHRATR_RELIEF,                    // 36
    34, // RES_CHRATR_HIDDEN,                    // 37
    35, // RES_CHRATR_OVERLINE,                  // 38
     0, // RES_CHRATR_DUMMY1,                    // 39
     0, // RES_CHRATR_DUMMY2,                    // 40
    36, // RES_TXTATR_REFMARK,                   // 41
    37, // RES_TXTATR_TOXMARK,                   // 42
    38, // RES_TXTATR_META,                      // 43
    38, // RES_TXTATR_METAFIELD,                 // 44
     0, // RES_TXTATR_AUTOFMT,                   // 45
     0, // RES_TXTATR_INETFMT                    // 46
     0, // RES_TXTATR_CHARFMT,                   // 47
    39, // RES_TXTATR_CJK_RUBY,                  // 48
     0, // RES_TXTATR_UNKNOWN_CONTAINER,         // 49
     0, // RES_TXTATR_DUMMY5                     // 50
};

/*************************************************************************
 *                      CharFmt::GetItem
 * returns the item set associated with an character/inet/auto style
 *************************************************************************/

namespace CharFmt
{

const SfxItemSet* GetItemSet( const SfxPoolItem& rAttr )
{
    const SfxItemSet* pSet = 0;

    if ( RES_TXTATR_AUTOFMT == rAttr.Which() )
    {
        pSet = static_cast<const SwFmtAutoFmt&>(rAttr).GetStyleHandle().get();
    }
    else
    {
        // aus der Vorlage die Attribute holen:
        SwCharFmt* pFmt = RES_TXTATR_INETFMT == rAttr.Which() ?
                        ((SwFmtINetFmt&)rAttr).GetTxtINetFmt()->GetCharFmt() :
                        ((SwFmtCharFmt&)rAttr).GetCharFmt();
        if( pFmt )
        {
            pSet = &pFmt->GetAttrSet();
        }
    }

    return pSet;
}

/*************************************************************************
 *                      CharFmt::GetItem
 * extracts pool item of type nWhich from rAttr
 *************************************************************************/

const SfxPoolItem* GetItem( const SwTxtAttr& rAttr, sal_uInt16 nWhich )
{
    if ( RES_TXTATR_INETFMT == rAttr.Which() ||
         RES_TXTATR_CHARFMT == rAttr.Which() ||
         RES_TXTATR_AUTOFMT == rAttr.Which() )
    {
        const SfxItemSet* pSet = CharFmt::GetItemSet( rAttr.GetAttr() );
        if ( !pSet ) return 0;

       bool bInParent = RES_TXTATR_AUTOFMT != rAttr.Which();
       const SfxPoolItem* pItem;
       sal_Bool bRet = SFX_ITEM_SET == pSet->GetItemState( nWhich, bInParent, &pItem );

       return bRet ? pItem : 0;
    }

    return ( nWhich == rAttr.Which() ) ? &rAttr.GetAttr() : 0;
}

/*************************************************************************
 *                      CharFmt::IsItemIncluded
 * checks if item is included in character/inet/auto style
 *************************************************************************/

sal_Bool IsItemIncluded( const sal_uInt16 nWhich, const SwTxtAttr *pAttr )
{
    sal_Bool bRet = sal_False;

    const SfxItemSet* pItemSet = CharFmt::GetItemSet( pAttr->GetAttr() );
    if ( pItemSet )
        bRet = SFX_ITEM_SET == pItemSet->GetItemState( nWhich, sal_True );

    return bRet;
}

}

/*************************************************************************
 *                      lcl_ChgHyperLinkColor
 * The color of hyperlinks is taken from the associated character attribute,
 * depending on its 'visited' state. There are actually two cases, which
 * should override the colors from the character attribute:
 * 1. We never take the 'visited' color during printing/pdf export/preview
 * 2. The user has choosen to override these colors in the view options
 *************************************************************************/

bool lcl_ChgHyperLinkColor( const SwTxtAttr& rAttr,
                            const SfxPoolItem& rItem,
                            const ViewShell* pShell,
                            Color* pColor )
{
    if ( !pShell ||
         RES_TXTATR_INETFMT != rAttr.Which() ||
         RES_CHRATR_COLOR != rItem.Which() )
        return false;

    // --> FME 2004-09-13 #i15455#
    // 1. case:
    // We do not want to show visited links:
    // (printing, pdf export, page preview)
    //
    if ( pShell->GetOut()->GetOutDevType() == OUTDEV_PRINTER ||
         pShell->GetViewOptions()->IsPDFExport() ||
         pShell->GetViewOptions()->IsPagePreview() )
    {
        if ( ((SwTxtINetFmt&)rAttr).IsVisited() )
        {
            if ( pColor )
            {
                // take color from character format 'unvisited link'
                SwTxtINetFmt& rInetAttr( const_cast<SwTxtINetFmt&>(
                    static_cast<const SwTxtINetFmt&>(rAttr)) );
                rInetAttr.SetVisited( false );
                const SwCharFmt* pTmpFmt = ((SwTxtINetFmt&)rAttr).GetCharFmt();
                const SfxPoolItem* pItem;
                pTmpFmt->GetItemState( RES_CHRATR_COLOR, sal_True, &pItem );
                *pColor = ((SvxColorItem*)pItem)->GetValue();
                rInetAttr.SetVisited( true );
            }
            return true;
        }

        return false;
    }
    // <--

    //
    // 2. case:
    // We do not want to apply the color set in the hyperlink
    // attribute, instead we take the colors from the view options:
    //
    if ( pShell->GetWin() &&
        (
          (((SwTxtINetFmt&)rAttr).IsVisited() && SwViewOption::IsVisitedLinks()) ||
          (!((SwTxtINetFmt&)rAttr).IsVisited() && SwViewOption::IsLinks())
        )
       )
    {
        if ( pColor )
        {
            if ( ((SwTxtINetFmt&)rAttr).IsVisited() )
            {
                // take color from view option 'visited link color'
                *pColor = SwViewOption::GetVisitedLinksColor();
            }
            else
            {
                // take color from view option 'unvisited link color'
                *pColor = SwViewOption::GetLinksColor();
            }
        }
        return true;
    }

    return false;
}

/*************************************************************************
 *                      SwAttrHandler::SwAttrStack::SwAttrStack()
 *************************************************************************/

inline SwAttrHandler::SwAttrStack::SwAttrStack()
    : nCount( 0 ), nSize( INITIAL_NUM_ATTR )
{
    pArray = pInitialArray;
}

/*************************************************************************
 *                      SwAttrHandler::SwAttrStack::Insert()
 *************************************************************************/

void SwAttrHandler::SwAttrStack::Insert( const SwTxtAttr& rAttr, const sal_uInt16 nPos )
{
    // do we still have enough space?
    if ( nCount >= nSize )
    {
         // we are still in our initial array
        if ( INITIAL_NUM_ATTR == nSize )
        {
            nSize += STACK_INCREMENT;
            pArray = new SwTxtAttr*[ nSize ];
            // copy from pInitArray to new Array
            memcpy( pArray, pInitialArray,
                    INITIAL_NUM_ATTR * sizeof(SwTxtAttr*)
                    );
        }
        // we are in new memory
        else
        {
            nSize += STACK_INCREMENT;
            SwTxtAttr** pTmpArray = new SwTxtAttr*[ nSize ];
            // copy from pArray to new Array
            memcpy( pTmpArray, pArray, nCount * sizeof(SwTxtAttr*) );
            // free old array
            delete [] pArray;
            pArray = pTmpArray;
        }
    }

    OSL_ENSURE( nPos <= nCount, "wrong position for insert operation");

    if ( nPos < nCount )
        memmove( pArray + nPos + 1, pArray + nPos,
                ( nCount - nPos ) * sizeof(SwTxtAttr*)
                );
    pArray[ nPos ] = (SwTxtAttr*)&rAttr;

    nCount++;
}

/*************************************************************************
 *                      SwAttrHandler::SwAttrStack::Remove()
 *************************************************************************/

void SwAttrHandler::SwAttrStack::Remove( const SwTxtAttr& rAttr )
{
    sal_uInt16 nPos = Pos( rAttr );
    if ( nPos < nCount )
    {
        memmove( pArray + nPos, pArray + nPos + 1,
                ( nCount - 1 - nPos ) * sizeof(SwTxtAttr*)
                );
        nCount--;
    }
}

/*************************************************************************
 *                      SwAttrHandler::SwAttrStack::Top()
 *************************************************************************/

const SwTxtAttr* SwAttrHandler::SwAttrStack::Top() const
{
    return nCount ? pArray[ nCount - 1 ] : 0;
}

/*************************************************************************
 *                      SwAttrHandler::SwAttrStack::Pos()
 *************************************************************************/

sal_uInt16 SwAttrHandler::SwAttrStack::Pos( const SwTxtAttr& rAttr ) const
{
    if ( ! nCount )
        // empty stack
        return USHRT_MAX;

    for ( sal_uInt16 nIdx = nCount; nIdx > 0; )
    {
        if ( &rAttr == pArray[ --nIdx ] )
            return nIdx;
    }

    // element not found
    return USHRT_MAX;
}

/*************************************************************************
 *                      SwAttrHandler::SwAttrHandler()
 *************************************************************************/

SwAttrHandler::SwAttrHandler() : mpShell( 0 ), pFnt( 0 ), bVertLayout( sal_False )

{
    memset( pDefaultArray, 0, NUM_DEFAULT_VALUES * sizeof(SfxPoolItem*) );
}

SwAttrHandler::~SwAttrHandler()
{
    delete pFnt;
}

/*************************************************************************
 *                      SwAttrHandler::Init()
 *************************************************************************/

void SwAttrHandler::Init( const SwAttrSet& rAttrSet,
                          const IDocumentSettingAccess& rIDocumentSettingAcces,
                          const ViewShell* pSh )
{
    mpIDocumentSettingAccess = &rIDocumentSettingAcces;
    mpShell = pSh;

    for ( sal_uInt16 i = RES_CHRATR_BEGIN; i < RES_CHRATR_END; i++ )
        pDefaultArray[ StackPos[ i ] ] = &rAttrSet.Get( i, sal_True );
}

void SwAttrHandler::Init( const SfxPoolItem** pPoolItem, const SwAttrSet* pAS,
                          const IDocumentSettingAccess& rIDocumentSettingAcces,
                          const ViewShell* pSh,
                          SwFont& rFnt, sal_Bool bVL )
{
    // initialize default array
    memcpy( pDefaultArray, pPoolItem,
            NUM_DEFAULT_VALUES * sizeof(SfxPoolItem*) );

    mpIDocumentSettingAccess = &rIDocumentSettingAcces;
    mpShell = pSh;

    // do we have to apply additional paragraph attributes?
    bVertLayout = bVL;

    if ( pAS && pAS->Count() )
    {
        SfxItemIter aIter( *pAS );
        sal_uInt16 nWhich;
        const SfxPoolItem* pItem = aIter.GetCurItem();
        while( sal_True )
        {
            nWhich = pItem->Which();
            if (isCHRATR(nWhich))
            {
                pDefaultArray[ StackPos[ nWhich ] ] = pItem;
                FontChg( *pItem, rFnt, sal_True );
            }

            if( aIter.IsAtEnd() )
                break;

            pItem = aIter.NextItem();
        }
    }

    // It is possible, that Init is called more than once, e.g., in a
    // SwTxtFrm::FormatOnceMore situation.
    delete pFnt;
    pFnt = new SwFont( rFnt );
}

void SwAttrHandler::Reset( )
{
    for ( sal_uInt16 i = 0; i < NUM_ATTRIBUTE_STACKS; i++ )
        aAttrStack[ i ].Reset();
}

/*************************************************************************
 *                      SwAttrHandler::PushAndChg()
 *************************************************************************/

void SwAttrHandler::PushAndChg( const SwTxtAttr& rAttr, SwFont& rFnt )
{
    // these special attributes in fact represent a collection of attributes
    // they have to be pushed to each stack they belong to
    if ( RES_TXTATR_INETFMT == rAttr.Which() ||
         RES_TXTATR_CHARFMT == rAttr.Which() ||
         RES_TXTATR_AUTOFMT == rAttr.Which() )
    {
        const SfxItemSet* pSet = CharFmt::GetItemSet( rAttr.GetAttr() );
        if ( !pSet ) return;

        for ( sal_uInt16 i = RES_CHRATR_BEGIN; i < RES_CHRATR_END; i++)
        {
            const SfxPoolItem* pItem;
            sal_Bool bRet = SFX_ITEM_SET == pSet->GetItemState( i, rAttr.Which() != RES_TXTATR_AUTOFMT, &pItem );

            if ( bRet )
            {
                // we push rAttr onto the appropriate stack
                if ( Push( rAttr, *pItem ) )
                {
                    // we let pItem change rFnt
                    Color aColor;
                    if ( lcl_ChgHyperLinkColor( rAttr, *pItem, mpShell, &aColor ) )
                    {
                        SvxColorItem aItemNext( aColor, RES_CHRATR_COLOR );
                        FontChg( aItemNext, rFnt, sal_True );
                    }
                    else
                        FontChg( *pItem, rFnt, sal_True );
                }
            }
        }
    }
    // this is the usual case, we have a basic attribute, push it onto the
    // stack and change the font
    else
    {
        if ( Push( rAttr, rAttr.GetAttr() ) )
            // we let pItem change rFnt
            FontChg( rAttr.GetAttr(), rFnt, sal_True );
    }
}

/*************************************************************************
 *                      SwAttrHandler::Push()
 *************************************************************************/

sal_Bool SwAttrHandler::Push( const SwTxtAttr& rAttr, const SfxPoolItem& rItem )
{
    OSL_ENSURE( rItem.Which() < RES_TXTATR_WITHEND_END,
            "I do not want this attribute, nWhich >= RES_TXTATR_WITHEND_END" );

    // robust
    if ( RES_TXTATR_WITHEND_END <= rItem.Which() )
        return sal_False;

    sal_uInt16 nStack = StackPos[ rItem.Which() ];

    // attributes originating from redlining have highest priority
    // second priority are hyperlink attributes, which have a color replacement
    const SwTxtAttr* pTopAttr = aAttrStack[ nStack ].Top();
    if ( !pTopAttr || rAttr.IsPriorityAttr() ||
            ( !pTopAttr->IsPriorityAttr() &&
              !lcl_ChgHyperLinkColor( *pTopAttr, rItem, mpShell, 0 ) ) )
    {
        aAttrStack[ nStack ].Push( rAttr );
        return sal_True;
    }

<<<<<<< HEAD
    USHORT nPos = aAttrStack[ nStack ].Count();
    OSL_ENSURE( nPos, "empty stack?" );
=======
    sal_uInt16 nPos = aAttrStack[ nStack ].Count();
    ASSERT( nPos, "empty stack?" );
>>>>>>> 20529755
    aAttrStack[ nStack ].Insert( rAttr, nPos - 1 );
    return sal_False;
}

/*************************************************************************
 *                      SwAttrHandler::PopAndChg()
 *************************************************************************/

void SwAttrHandler::PopAndChg( const SwTxtAttr& rAttr, SwFont& rFnt )
{
    if ( RES_TXTATR_WITHEND_END <= rAttr.Which() )
        return; // robust

    // these special attributes in fact represent a collection of attributes
    // they have to be removed from each stack they belong to
    if ( RES_TXTATR_INETFMT == rAttr.Which() ||
         RES_TXTATR_CHARFMT == rAttr.Which() ||
         RES_TXTATR_AUTOFMT == rAttr.Which() )
    {
        const SfxItemSet* pSet = CharFmt::GetItemSet( rAttr.GetAttr() );
        if ( !pSet ) return;

        for ( sal_uInt16 i = RES_CHRATR_BEGIN; i < RES_CHRATR_END; i++)
        {
            const SfxPoolItem* pItem;
            sal_Bool bRet = SFX_ITEM_SET == pSet->GetItemState( i, RES_TXTATR_AUTOFMT != rAttr.Which(), &pItem );
            if ( bRet )
            {
                // we remove rAttr from the appropriate stack
                sal_uInt16 nStackPos = StackPos[ i ];
                aAttrStack[ nStackPos ].Remove( rAttr );
                // reset font according to attribute on top of stack
                // or default value
                ActivateTop( rFnt, i );
            }
        }
    }
    // this is the usual case, we have a basic attribute, remove it from the
    // stack and reset the font
    else
    {
        aAttrStack[ StackPos[ rAttr.Which() ] ].Remove( rAttr );
        // reset font according to attribute on top of stack
        // or default value
        ActivateTop( rFnt, rAttr.Which() );
    }
}

/*************************************************************************
 *                      SwAttrHandler::Pop()
 *
 * only used during redlining
 *************************************************************************/

void SwAttrHandler::Pop( const SwTxtAttr& rAttr )
{
    OSL_ENSURE( rAttr.Which() < RES_TXTATR_WITHEND_END,
            "I do not have this attribute, nWhich >= RES_TXTATR_WITHEND_END" );

    if ( rAttr.Which() < RES_TXTATR_WITHEND_END )
    {
        aAttrStack[ StackPos[ rAttr.Which() ] ].Remove( rAttr );
    }
}

/*************************************************************************
 *                      SwAttrHandler::ActivateTop()
 *************************************************************************/
void SwAttrHandler::ActivateTop( SwFont& rFnt, const sal_uInt16 nAttr )
{
    OSL_ENSURE( nAttr < RES_TXTATR_WITHEND_END,
            "I cannot activate this attribute, nWhich >= RES_TXTATR_WITHEND_END" );

    const sal_uInt16 nStackPos = StackPos[ nAttr ];
    const SwTxtAttr* pTopAt = aAttrStack[ nStackPos ].Top();
    if ( pTopAt )
    {
        // check if top attribute is collection of attributes
        if ( RES_TXTATR_INETFMT == pTopAt->Which() ||
             RES_TXTATR_CHARFMT == pTopAt->Which() ||
             RES_TXTATR_AUTOFMT == pTopAt->Which() )
        {
            const SfxItemSet* pSet = CharFmt::GetItemSet( pTopAt->GetAttr() );
            const SfxPoolItem* pItemNext;
            pSet->GetItemState( nAttr, RES_TXTATR_AUTOFMT != pTopAt->Which(), &pItemNext );

            Color aColor;
            if ( lcl_ChgHyperLinkColor( *pTopAt, *pItemNext, mpShell, &aColor ) )
            {
                SvxColorItem aItemNext( aColor, RES_CHRATR_COLOR );
                FontChg( aItemNext, rFnt, sal_False );
            }
            else
                FontChg( *pItemNext, rFnt, sal_False );
        }
        else
            FontChg( pTopAt->GetAttr(), rFnt, sal_False );
    }

    // default value has to be set, we only have default values for char attribs
    else if ( nStackPos < NUM_DEFAULT_VALUES )
        FontChg( *pDefaultArray[ nStackPos ], rFnt, sal_False );
    else if ( RES_TXTATR_REFMARK == nAttr )
        rFnt.GetRef()--;
    else if ( RES_TXTATR_TOXMARK == nAttr )
        rFnt.GetTox()--;
    else if ( (RES_TXTATR_META == nAttr) || (RES_TXTATR_METAFIELD == nAttr) )
    {
        rFnt.GetMeta()--;
    }
    else if ( RES_TXTATR_CJK_RUBY == nAttr )
    {
        // ruby stack has no more attributes
        // check, if an rotation attribute has to be applied
        sal_uInt16 nTwoLineStack = StackPos[ RES_CHRATR_TWO_LINES ];
        sal_Bool bTwoLineAct = sal_False;
        const SfxPoolItem* pTwoLineItem = 0;
        const SwTxtAttr* pTwoLineAttr = aAttrStack[ nTwoLineStack ].Top();

        if ( pTwoLineAttr )
        {
             pTwoLineItem = CharFmt::GetItem( *pTwoLineAttr, RES_CHRATR_TWO_LINES );
             bTwoLineAct = ((SvxTwoLinesItem*)pTwoLineItem)->GetValue();
        }
        else
            bTwoLineAct =
                ((SvxTwoLinesItem*)pDefaultArray[ nTwoLineStack ])->GetValue();

        if ( bTwoLineAct )
            return;

        // eventually, an rotate attribute has to be activated
        sal_uInt16 nRotateStack = StackPos[ RES_CHRATR_ROTATE ];
        const SfxPoolItem* pRotateItem = 0;
        const SwTxtAttr* pRotateAttr = aAttrStack[ nRotateStack ].Top();

        if ( pRotateAttr )
        {
            pRotateItem = CharFmt::GetItem( *pRotateAttr, RES_CHRATR_ROTATE );
            rFnt.SetVertical( ((SvxCharRotateItem*)pRotateItem)->GetValue(),
                               bVertLayout );
        }
        else
            rFnt.SetVertical(
                ((SvxCharRotateItem*)pDefaultArray[ nRotateStack ])->GetValue(),
                 bVertLayout
            );
    }
}

/*************************************************************************
 *                      Font Changing Function
 *
 * When popping an attribute from the stack, the top mose remaining
 * attribute in the stack becomes valid. The following function change
 * a font depending on the stack id.
 *************************************************************************/

void SwAttrHandler::FontChg(const SfxPoolItem& rItem, SwFont& rFnt, sal_Bool bPush )
{
    switch ( rItem.Which() )
    {
        case RES_CHRATR_CASEMAP :
            rFnt.SetCaseMap( ((SvxCaseMapItem&)rItem).GetCaseMap() );
            break;
        case RES_CHRATR_COLOR :
            rFnt.SetColor( ((SvxColorItem&)rItem).GetValue() );
            break;
        case RES_CHRATR_CONTOUR :
            rFnt.SetOutline( ((SvxContourItem&)rItem).GetValue() );
            break;
        case RES_CHRATR_CROSSEDOUT :
            rFnt.SetStrikeout( ((SvxCrossedOutItem&)rItem).GetStrikeout() );
            break;
        case RES_CHRATR_ESCAPEMENT :
            rFnt.SetEscapement( ((SvxEscapementItem&)rItem).GetEsc() );
            rFnt.SetProportion( ((SvxEscapementItem&)rItem).GetProp() );
            break;
        case RES_CHRATR_FONT :
            rFnt.SetName( ((SvxFontItem&)rItem).GetFamilyName(), SW_LATIN );
            rFnt.SetStyleName( ((SvxFontItem&)rItem).GetStyleName(), SW_LATIN );
            rFnt.SetFamily( ((SvxFontItem&)rItem).GetFamily(), SW_LATIN );
            rFnt.SetPitch( ((SvxFontItem&)rItem).GetPitch(), SW_LATIN );
            rFnt.SetCharSet( ((SvxFontItem&)rItem).GetCharSet(), SW_LATIN );
            break;
        case RES_CHRATR_FONTSIZE :
            rFnt.SetSize(Size(0,((SvxFontHeightItem&)rItem).GetHeight() ), SW_LATIN );
            break;
        case RES_CHRATR_KERNING :
            rFnt.SetFixKerning( ((SvxKerningItem&)rItem).GetValue() );
            break;
        case RES_CHRATR_LANGUAGE :
            rFnt.SetLanguage( ((SvxLanguageItem&)rItem).GetLanguage(), SW_LATIN );
            break;
        case RES_CHRATR_POSTURE :
            rFnt.SetItalic( ((SvxPostureItem&)rItem).GetPosture(), SW_LATIN );
            break;
        case RES_CHRATR_SHADOWED :
            rFnt.SetShadow( ((SvxShadowedItem&)rItem).GetValue() );
            break;
        case RES_CHRATR_UNDERLINE :
        {
            const sal_uInt16 nStackPos = StackPos[ RES_CHRATR_HIDDEN ];
            const SwTxtAttr* pTopAt = aAttrStack[ nStackPos ].Top();

            const SfxPoolItem* pTmpItem = pTopAt ?
                                          CharFmt::GetItem( *pTopAt, RES_CHRATR_HIDDEN ) :
                                          pDefaultArray[ nStackPos ];

            if( (mpShell && !mpShell->GetWin()) ||
                (pTmpItem && !static_cast<const SvxCharHiddenItem*>(pTmpItem)->GetValue()) )
            {
                rFnt.SetUnderline( ((SvxUnderlineItem&)rItem).GetLineStyle() );
                rFnt.SetUnderColor( ((SvxUnderlineItem&)rItem).GetColor() );
            }
            break;
        }
        case RES_CHRATR_OVERLINE :
            rFnt.SetOverline( ((SvxOverlineItem&)rItem).GetLineStyle() );
            rFnt.SetOverColor( ((SvxOverlineItem&)rItem).GetColor() );
            break;
        case RES_CHRATR_WEIGHT :
            rFnt.SetWeight( ((SvxWeightItem&)rItem).GetWeight(), SW_LATIN );
            break;
        case RES_CHRATR_WORDLINEMODE :
            rFnt.SetWordLineMode( ((SvxWordLineModeItem&)rItem).GetValue() );
            break;
        case RES_CHRATR_AUTOKERN :
            if( ((SvxAutoKernItem&)rItem).GetValue() )
            {
                rFnt.SetAutoKern( ( !mpIDocumentSettingAccess ||
                                    !mpIDocumentSettingAccess->get(IDocumentSettingAccess::KERN_ASIAN_PUNCTUATION) ) ?
                                     KERNING_FONTSPECIFIC :
                                     KERNING_ASIAN );
            }
            else
                rFnt.SetAutoKern( 0 );
            break;
        case RES_CHRATR_BLINK :
            rFnt.SetBlink( ((SvxBlinkItem&)rItem).GetValue() );
            break;
        case RES_CHRATR_BACKGROUND :
            rFnt.SetBackColor(new Color( ((SvxBrushItem&)rItem).GetColor() ) );
            break;
        case RES_CHRATR_CJK_FONT :
            rFnt.SetName( ((SvxFontItem&)rItem).GetFamilyName(), SW_CJK );
            rFnt.SetStyleName( ((SvxFontItem&)rItem).GetStyleName(), SW_CJK );
            rFnt.SetFamily( ((SvxFontItem&)rItem).GetFamily(), SW_CJK );
            rFnt.SetPitch( ((SvxFontItem&)rItem).GetPitch(), SW_CJK );
            rFnt.SetCharSet( ((SvxFontItem&)rItem).GetCharSet(), SW_CJK );
            break;
        case RES_CHRATR_CJK_FONTSIZE :
            rFnt.SetSize(Size( 0, ((SvxFontHeightItem&)rItem).GetHeight()), SW_CJK);
            break;
        case RES_CHRATR_CJK_LANGUAGE :
            rFnt.SetLanguage( ((SvxLanguageItem&)rItem).GetLanguage(), SW_CJK );
            break;
        case RES_CHRATR_CJK_POSTURE :
            rFnt.SetItalic( ((SvxPostureItem&)rItem).GetPosture(), SW_CJK );
            break;
        case RES_CHRATR_CJK_WEIGHT :
            rFnt.SetWeight( ((SvxWeightItem&)rItem).GetWeight(), SW_CJK );
            break;
        case RES_CHRATR_CTL_FONT :
            rFnt.SetName( ((SvxFontItem&)rItem).GetFamilyName(), SW_CTL );
            rFnt.SetStyleName( ((SvxFontItem&)rItem).GetStyleName(), SW_CTL );
            rFnt.SetFamily( ((SvxFontItem&)rItem).GetFamily(), SW_CTL );
            rFnt.SetPitch( ((SvxFontItem&)rItem).GetPitch(), SW_CTL );
            rFnt.SetCharSet( ((SvxFontItem&)rItem).GetCharSet(), SW_CTL );
            break;
        case RES_CHRATR_CTL_FONTSIZE :
            rFnt.SetSize(Size(0, ((SvxFontHeightItem&)rItem).GetHeight() ), SW_CTL);
            break;
        case RES_CHRATR_CTL_LANGUAGE :
            rFnt.SetLanguage( ((SvxLanguageItem&)rItem).GetLanguage(), SW_CTL );
            break;
        case RES_CHRATR_CTL_POSTURE :
            rFnt.SetItalic( ((SvxPostureItem&)rItem).GetPosture(), SW_CTL );
            break;
        case RES_CHRATR_CTL_WEIGHT :
            rFnt.SetWeight( ((SvxWeightItem&)rItem).GetWeight(), SW_CTL );
            break;
        case RES_CHRATR_EMPHASIS_MARK :
            rFnt.SetEmphasisMark(
                     ((SvxEmphasisMarkItem&)rItem).GetEmphasisMark()
                     );
            break;
        case RES_CHRATR_SCALEW :
            rFnt.SetPropWidth( ((SvxCharScaleWidthItem&)rItem).GetValue() );
            break;
        case RES_CHRATR_RELIEF :
            rFnt.SetRelief( (FontRelief)((SvxCharReliefItem&)rItem).GetValue() );
            break;
        case RES_CHRATR_HIDDEN :
            if( mpShell && mpShell->GetWin())
            {
                if ( ((SvxCharHiddenItem&)rItem).GetValue() )
                    rFnt.SetUnderline( UNDERLINE_DOTTED );
                else
                    ActivateTop( rFnt, RES_CHRATR_UNDERLINE );
            }
            break;
        case RES_CHRATR_ROTATE :
        {
            // rotate attribute is applied, when:
            // 1. ruby stack is empty and
            // 2. top of two line stack ( or default attribute )is an
            //    deactivated two line attribute
            const bool bRuby =
                0 != aAttrStack[ StackPos[ RES_TXTATR_CJK_RUBY ] ].Count();

            if ( bRuby )
                break;

            sal_uInt16 nTwoLineStack = StackPos[ RES_CHRATR_TWO_LINES ];
            sal_Bool bTwoLineAct = sal_False;
            const SfxPoolItem* pTwoLineItem = 0;
            const SwTxtAttr* pTwoLineAttr = aAttrStack[ nTwoLineStack ].Top();

            if ( pTwoLineAttr )
            {
                pTwoLineItem = CharFmt::GetItem( *pTwoLineAttr, RES_CHRATR_TWO_LINES );
                bTwoLineAct = ((SvxTwoLinesItem*)pTwoLineItem)->GetValue();
            }
            else
                bTwoLineAct =
                    ((SvxTwoLinesItem*)pDefaultArray[ nTwoLineStack ])->GetValue();

            if ( !bTwoLineAct )
                rFnt.SetVertical( ((SvxCharRotateItem&)rItem).GetValue(),
                                   bVertLayout );

            break;
        }
        case RES_CHRATR_TWO_LINES :
        {
            sal_Bool bRuby = 0 !=
                    aAttrStack[ StackPos[ RES_TXTATR_CJK_RUBY ] ].Count();
            sal_Bool bTwoLineAct = sal_False;

            // two line is activated, if
            // 1. no ruby attribute is set and
            // 2. attribute is active
            bTwoLineAct = ((SvxTwoLinesItem&)rItem).GetValue();

            if ( !bRuby && bTwoLineAct )
            {
                rFnt.SetVertical( 0, bVertLayout );
                break;
            }

            // a deactivating two line attribute is on top of stack,
            // check if rotate attribute has to be enabled
            if ( bRuby )
                break;

            sal_uInt16 nRotateStack = StackPos[ RES_CHRATR_ROTATE ];
            const SfxPoolItem* pRotateItem = 0;
            const SwTxtAttr* pRotateAttr = aAttrStack[ nRotateStack ].Top();

            if ( pRotateAttr )
            {
                pRotateItem = CharFmt::GetItem( *pRotateAttr, RES_CHRATR_ROTATE );
                rFnt.SetVertical( ((SvxCharRotateItem*)pRotateItem)->GetValue(),
                                   bVertLayout );
            }
            else
                rFnt.SetVertical(
                    ((SvxCharRotateItem*)pDefaultArray[ nRotateStack ])->GetValue(),
                     bVertLayout
                );
            break;
        }
        case RES_TXTATR_CJK_RUBY :
            rFnt.SetVertical( 0, bVertLayout );
            break;
        case RES_TXTATR_REFMARK :
            if ( bPush )
                rFnt.GetRef()++;
            else
                rFnt.GetRef()--;
            break;
        case RES_TXTATR_TOXMARK :
            if ( bPush )
                rFnt.GetTox()++;
            else
                rFnt.GetTox()--;
            break;
        case RES_TXTATR_META:
        case RES_TXTATR_METAFIELD:
            if ( bPush )
                rFnt.GetMeta()++;
            else
                rFnt.GetMeta()--;
            break;
    }
}

// Takes the default font and calculated the ascent and height
void SwAttrHandler::GetDefaultAscentAndHeight( ViewShell* pShell, OutputDevice& rOut,
                                               sal_uInt16& nAscent, sal_uInt16& nHeight ) const
{
    OSL_ENSURE( pFnt, "No font available for GetDefaultAscentAndHeight" );

    if ( pFnt )
    {
        SwFont aFont( *pFnt );
        nHeight = aFont.GetHeight( pShell, rOut );
        nAscent = aFont.GetAscent( pShell, rOut );
    }
}

/* vim:set shiftwidth=4 softtabstop=4 expandtab: */<|MERGE_RESOLUTION|>--- conflicted
+++ resolved
@@ -540,13 +540,8 @@
         return sal_True;
     }
 
-<<<<<<< HEAD
-    USHORT nPos = aAttrStack[ nStack ].Count();
+    sal_uInt16 nPos = aAttrStack[ nStack ].Count();
     OSL_ENSURE( nPos, "empty stack?" );
-=======
-    sal_uInt16 nPos = aAttrStack[ nStack ].Count();
-    ASSERT( nPos, "empty stack?" );
->>>>>>> 20529755
     aAttrStack[ nStack ].Insert( rAttr, nPos - 1 );
     return sal_False;
 }
