--- conflicted
+++ resolved
@@ -333,14 +333,8 @@
     }
     void CheckboxFieldmark::SetChecked(bool checked)
     {
-<<<<<<< HEAD
-        bool bOld( IsChecked() );
         (*GetParameters())[::rtl::OUString(RTL_CONSTASCII_USTRINGPARAM(ODF_FORMCHECKBOX_RESULT))] = makeAny(checked);
-=======
-        (*GetParameters())[::rtl::OUString::createFromAscii(ODF_FORMCHECKBOX_RESULT)] = makeAny(checked);
-        bool bOld( IsChecked() );
->>>>>>> 9ff42ec6
-        if ( bOld != checked )
+        if ( IsChecked() != checked )
         {
             // mark document as modified
             SwDoc *const pDoc( GetMarkPos().GetDoc() );
