--- conflicted
+++ resolved
@@ -48,10 +48,7 @@
         const bool bLandscape,
         const FieldUnit eFUnit );
     virtual ~PageSizeControl();
-<<<<<<< HEAD
-=======
     virtual void dispose() SAL_OVERRIDE;
->>>>>>> 0cde74f7
 
 private:
     VclPtr<::svx::sidebar::ValueSetWithTextControl> mpSizeValueSet;
