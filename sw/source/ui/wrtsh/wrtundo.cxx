--- conflicted
+++ resolved
@@ -38,13 +38,9 @@
 #include <swundo.hxx>                   // fuer Undo-Ids
 #include <IDocumentUndoRedo.hxx>
 #include <swdtflvr.hxx>
-<<<<<<< HEAD
-
-=======
 #include <svtools/svtdata.hxx>
 #include <svtools/svtools.hrc>
 #include <svtools/svtdata.hxx>
->>>>>>> 42c38819
 #include <wrtsh.hrc>
 #include <sfx2/sfx.hrc>
 
@@ -133,14 +129,8 @@
     default:;//prevent warning
     }
 
-<<<<<<< HEAD
-    ::rtl::OUStringBuffer buf(
-        String(ResId(nResStr, *SFX_APP()->GetSfxResManager())) );
+    ::rtl::OUStringBuffer buf( String( SvtResId( nResStr ) ) );
     buf.append(aUndoStr);
-=======
-    aStr.Insert( String( SvtResId( nResStr)), 0 );
-    aStr += aUndoStr;
->>>>>>> 42c38819
 
     return buf.makeStringAndClear();
 }
@@ -178,16 +168,10 @@
 
     if (str.getLength() == 0)
     {
-<<<<<<< HEAD
         return str;
-=======
-        aStr.Insert( SvtResId( STR_REPEAT ), 0 );
-        aStr += aUndoStr;
->>>>>>> 42c38819
     }
 
-    ::rtl::OUStringBuffer buf(
-        String(ResId(STR_REPEAT, *SFX_APP()->GetSfxResManager())) );
+    ::rtl::OUStringBuffer buf( String(SvtResId(STR_REPEAT)) );
     buf.append(str);
     return buf.makeStringAndClear();
 }
