/* -*- Mode: C++; tab-width: 4; indent-tabs-mode: nil; c-basic-offset: 4 -*- */
/*
 * This file is part of the LibreOffice project.
 *
 * This Source Code Form is subject to the terms of the Mozilla Public
 * License, v. 2.0. If a copy of the MPL was not distributed with this
 * file, You can obtain one at http://mozilla.org/MPL/2.0/.
 *
 * This file incorporates work covered by the following license notice:
 *
 *   Licensed to the Apache Software Foundation (ASF) under one or more
 *   contributor license agreements. See the NOTICE file distributed
 *   with this work for additional information regarding copyright
 *   ownership. The ASF licenses this file to you under the Apache
 *   License, Version 2.0 (the "License"); you may not use this file
 *   except in compliance with the License. You may obtain a copy of
 *   the License at http://www.apache.org/licenses/LICENSE-2.0 .
 */

#include <mmaddressblockpage.hxx>
#include <mailmergewizard.hxx>
#include <swtypes.hxx>
#include <addresslistdialog.hxx>
#include <vcl/layout.hxx>
#include <vcl/txtattr.hxx>
#include <vcl/xtextedt.hxx>
#include <mmconfigitem.hxx>
#include <com/sun/star/container/XNameAccess.hpp>
#include <com/sun/star/sdbcx/XColumnsSupplier.hpp>
#include <com/sun/star/sdb/XColumn.hpp>
#include <comphelper/string.hxx>
#include <svtools/treelistentry.hxx>

#include <vector>
#include <boost/scoped_ptr.hpp>
#include <globals.hrc>
#include <dbui.hrc>
#include <helpid.h>

using namespace svt;
using namespace ::com::sun::star;
using namespace ::com::sun::star::container;
using namespace ::com::sun::star::sdb;
using namespace ::com::sun::star::sdbc;
using namespace ::com::sun::star::sdbcx;

static void lcl_Move(Control* pCtrl, long nYOffset)
{
    Point aPos(pCtrl->GetPosPixel());
    aPos.Y() += nYOffset;
    pCtrl->SetPosPixel(aPos);
}

SwMailMergeAddressBlockPage::SwMailMergeAddressBlockPage( SwMailMergeWizard* _pParent) :
    svt::OWizardPage(_pParent, "MMAddressBlockPage",
        "modules/swriter/ui/mmaddressblockpage.ui")
    , m_pWizard(_pParent)
{
    get(m_pAddressListPB, "addresslist");
    get(m_pCurrentAddressFI, "currentaddress");
    get(m_pStep2, "step2");
    get(m_pStep3, "step3");
    get(m_pStep4, "step4");
    get(m_pSettingsFI, "settingsft");
    get(m_pAddressCB, "address");
    get(m_pSettingsWIN, "settingspreview");
    Size aSize(LogicToPixel(Size(164 , 45), MAP_APPFONT));
    m_pSettingsWIN->set_width_request(aSize.Width());
    m_pSettingsWIN->set_height_request(aSize.Height());
    get(m_pSettingsPB, "settings");
    get(m_pHideEmptyParagraphsCB, "hideempty");
    get(m_pAssignPB, "assign");
    get(m_pPreviewWIN, "addresspreview");
    aSize = LogicToPixel(Size(176, 46), MAP_APPFONT);
    m_pPreviewWIN->set_width_request(aSize.Width());
    m_pPreviewWIN->set_height_request(aSize.Height());
    get(m_pDocumentIndexFI, "documentindex");
    get(m_pPrevSetIB, "prev");
    get(m_pNextSetIB, "next");
    m_sDocument = m_pDocumentIndexFI->GetText();
    m_sChangeAddress = get<Button>("differentlist")->GetText();

    m_sCurrentAddress = m_pCurrentAddressFI->GetText();
    m_pAddressListPB->SetClickHdl(LINK(this, SwMailMergeAddressBlockPage, AddressListHdl_Impl));
    m_pSettingsPB->SetClickHdl(LINK(this, SwMailMergeAddressBlockPage, SettingsHdl_Impl));
    m_pAssignPB->SetClickHdl(LINK(this, SwMailMergeAddressBlockPage, AssignHdl_Impl ));
    m_pAddressCB->SetClickHdl(LINK(this, SwMailMergeAddressBlockPage, AddressBlockHdl_Impl));
    m_pSettingsWIN->SetSelectHdl(LINK(this, SwMailMergeAddressBlockPage, AddressBlockSelectHdl_Impl));
    m_pHideEmptyParagraphsCB->SetClickHdl(LINK(this, SwMailMergeAddressBlockPage, HideParagraphsHdl_Impl));

    Link aLink = LINK(this, SwMailMergeAddressBlockPage, InsertDataHdl_Impl);
    m_pPrevSetIB->SetClickHdl(aLink);
    m_pNextSetIB->SetClickHdl(aLink);
}

SwMailMergeAddressBlockPage::~SwMailMergeAddressBlockPage()
{
    disposeOnce();
}

void SwMailMergeAddressBlockPage::dispose()
{
    m_pAddressListPB.clear();
    m_pCurrentAddressFI.clear();
    m_pStep2.clear();
    m_pStep3.clear();
    m_pStep4.clear();
    m_pSettingsFI.clear();
    m_pAddressCB.clear();
    m_pSettingsWIN.clear();
    m_pSettingsPB.clear();
    m_pHideEmptyParagraphsCB.clear();
    m_pAssignPB.clear();
    m_pPreviewWIN.clear();
    m_pDocumentIndexFI.clear();
    m_pPrevSetIB.clear();
    m_pNextSetIB.clear();
    m_pWizard.clear();
    svt::OWizardPage::dispose();
}

bool SwMailMergeAddressBlockPage::canAdvance() const
{
    return m_pWizard->GetConfigItem().GetResultSet().is();
}

void SwMailMergeAddressBlockPage::ActivatePage()
{
    SwMailMergeConfigItem& rConfigItem = m_pWizard->GetConfigItem();
    bool bIsLetter = rConfigItem.IsOutputToLetter();

    //no address block is created for e-Mail
    m_pStep2->Show(bIsLetter);
    m_pStep3->Show(bIsLetter);
    m_pStep4->Show(bIsLetter);

    if (bIsLetter)
    {
        m_pHideEmptyParagraphsCB->Check( rConfigItem.IsHideEmptyParagraphs() );
        m_pDocumentIndexFI->SetText(m_sDocument.replaceFirst("%1", "1"));

        m_pSettingsWIN->Clear();
        const uno::Sequence< OUString> aBlocks =
                    m_pWizard->GetConfigItem().GetAddressBlocks();
        for(sal_Int32 nAddress = 0; nAddress < aBlocks.getLength(); ++nAddress)
            m_pSettingsWIN->AddAddress(aBlocks[nAddress]);
        m_pSettingsWIN->SelectAddress((sal_uInt16)rConfigItem.GetCurrentAddressBlockIndex());
        m_pAddressCB->Check(rConfigItem.IsAddressBlock());
        AddressBlockHdl_Impl(m_pAddressCB);
        m_pSettingsWIN->SetLayout(1, 2);
        InsertDataHdl_Impl(0);
    }
}

bool SwMailMergeAddressBlockPage::commitPage( ::svt::WizardTypes::CommitPageReason _eReason )
{
    if ( ::svt::WizardTypes::eTravelForward == _eReason && !m_pWizard->GetConfigItem().GetResultSet().is() )
        return false;
    return true;
}

IMPL_LINK_NOARG(SwMailMergeAddressBlockPage, AddressListHdl_Impl)
{
    try
    {
        VclPtrInstance< SwAddressListDialog > xAddrDialog(this);
        if(RET_OK == xAddrDialog->Execute())
        {
            SwMailMergeConfigItem& rConfigItem = m_pWizard->GetConfigItem();
            rConfigItem.SetCurrentConnection(
                            xAddrDialog->GetSource(),
                            xAddrDialog->GetConnection(),
                            xAddrDialog->GetColumnsSupplier(),
                            xAddrDialog->GetDBData());
            OUString sFilter = xAddrDialog->GetFilter();
            rConfigItem.SetFilter( sFilter );
            InsertDataHdl_Impl(0);
            GetWizard()->UpdateRoadmap();
            GetWizard()->enableButtons(WZB_NEXT, GetWizard()->isStateEnabled(MM_GREETINGSPAGE));
        }
    }
    catch (const uno::Exception& e)
    {
        OSL_FAIL(OUStringToOString(e.Message, osl_getThreadTextEncoding()).getStr());
        MessageDialog(this, e.Message).Execute();
    }
    return 0;
}

IMPL_LINK(SwMailMergeAddressBlockPage, SettingsHdl_Impl, PushButton*, pButton)
{
    VclPtr<SwSelectAddressBlockDialog> pDlg(
                VclPtr<SwSelectAddressBlockDialog>::Create(pButton, m_pWizard->GetConfigItem()));
    SwMailMergeConfigItem& rConfig = m_pWizard->GetConfigItem();
    pDlg->SetAddressBlocks(rConfig.GetAddressBlocks(), m_pSettingsWIN->GetSelectedAddress());
    pDlg->SetSettings(rConfig.IsIncludeCountry(), rConfig.GetExcludeCountry());
    if(RET_OK == pDlg->Execute())
    {
        //the dialog provides the selected address at the first position!
        const uno::Sequence< OUString> aBlocks =
                    pDlg->GetAddressBlocks();
        rConfig.SetAddressBlocks(aBlocks);
        m_pSettingsWIN->Clear();
        for(sal_Int32 nAddress = 0; nAddress < aBlocks.getLength(); ++nAddress)
            m_pSettingsWIN->AddAddress(aBlocks[nAddress]);
        m_pSettingsWIN->SelectAddress(0);
        m_pSettingsWIN->Invalidate();    // #i40408
        rConfig.SetCountrySettings(pDlg->IsIncludeCountry(), pDlg->GetCountry());
        InsertDataHdl_Impl(0);
    }
    pDlg.reset();
    GetWizard()->UpdateRoadmap();
    GetWizard()->enableButtons(WZB_NEXT, GetWizard()->isStateEnabled(MM_GREETINGSPAGE));
    return 0;
}

IMPL_LINK(SwMailMergeAddressBlockPage, AssignHdl_Impl, PushButton*, pButton)
{
    SwMailMergeConfigItem& rConfigItem = m_pWizard->GetConfigItem();
    const sal_uInt16 nSel = m_pSettingsWIN->GetSelectedAddress();
    const uno::Sequence< OUString> aBlocks = rConfigItem.GetAddressBlocks();
    VclPtr<SwAssignFieldsDialog> pDlg(
            VclPtr<SwAssignFieldsDialog>::Create(pButton, m_pWizard->GetConfigItem(), aBlocks[nSel], true));
    if(RET_OK == pDlg->Execute())
    {
        //preview update
        InsertDataHdl_Impl(0);
        GetWizard()->UpdateRoadmap();
        GetWizard()->enableButtons(WZB_NEXT, GetWizard()->isStateEnabled(MM_GREETINGSPAGE));
    }
    return 0;
}

void SwMailMergeAddressBlockPage::EnableAddressBlock(bool bAll, bool bSelective)
{
    m_pSettingsFI->Enable(bAll);
    m_pAddressCB->Enable(bAll);
    bSelective &= bAll;
    m_pHideEmptyParagraphsCB->Enable(bSelective);
    m_pSettingsWIN->Enable(bSelective);
    m_pSettingsPB->Enable(bSelective);
    m_pStep3->Enable(bSelective);
    m_pStep4->Enable(bSelective);
}

IMPL_LINK(SwMailMergeAddressBlockPage, AddressBlockHdl_Impl, CheckBox*, pBox)
{
    EnableAddressBlock(pBox->IsEnabled(), pBox->IsChecked());
    SwMailMergeConfigItem& rConfigItem = m_pWizard->GetConfigItem();
    rConfigItem.SetAddressBlock(m_pAddressCB->IsChecked());
    m_pWizard->UpdateRoadmap();
    return 0;
}

IMPL_LINK_NOARG(SwMailMergeAddressBlockPage, AddressBlockSelectHdl_Impl)
{
    const sal_uInt16 nSel = m_pSettingsWIN->GetSelectedAddress();
    const uno::Sequence< OUString> aBlocks =
                m_pWizard->GetConfigItem().GetAddressBlocks();
    m_pPreviewWIN->SetAddress(SwAddressPreview::FillData(aBlocks[nSel],
                                                         m_pWizard->GetConfigItem()));
    m_pWizard->GetConfigItem().SetCurrentAddressBlockIndex( nSel );
    GetWizard()->UpdateRoadmap();
    GetWizard()->enableButtons(WZB_NEXT, GetWizard()->isStateEnabled(MM_GREETINGSPAGE));
    return 0;
}

IMPL_LINK(SwMailMergeAddressBlockPage, HideParagraphsHdl_Impl, CheckBox*, pBox)
{
    SwMailMergeConfigItem& rConfigItem = m_pWizard->GetConfigItem();
    rConfigItem.SetHideEmptyParagraphs( pBox->IsChecked() );
    return 0;
}

IMPL_LINK(SwMailMergeAddressBlockPage, InsertDataHdl_Impl, ImageButton*, pButton)
{
    //if no pButton is given, the first set has to be pre-set
    SwMailMergeConfigItem& rConfig = m_pWizard->GetConfigItem();
    m_pWizard->EnterWait();
    if(!pButton)
    {
        rConfig.GetResultSet();
    }
    else
    {
        bool bNext = pButton == m_pNextSetIB;
        sal_Int32 nPos = rConfig.GetResultSetPosition();
        rConfig.MoveResultSet( bNext ? ++nPos : --nPos);
    }
    m_pWizard->LeaveWait();
    sal_Int32 nPos = rConfig.GetResultSetPosition();
    bool bEnable = true;
    if(nPos < 1)
    {
        bEnable = false;
        nPos = 1;
    }
    else
    {
        //if output type is letter
        if(m_pSettingsWIN->IsVisible())
        {
            //Fill data into preview
            const sal_uInt16 nSel = m_pSettingsWIN->GetSelectedAddress();
            const uno::Sequence< OUString> aBlocks =
                        m_pWizard->GetConfigItem().GetAddressBlocks();
            m_pPreviewWIN->SetAddress(SwAddressPreview::FillData(aBlocks[nSel], rConfig));
        }
    }
    m_pPrevSetIB->Enable(bEnable);
    m_pDocumentIndexFI->SetText(m_sDocument.replaceFirst("%1", OUString::number(nPos)));

    GetWizard()->enableButtons(WZB_NEXT, GetWizard()->isStateEnabled(MM_GREETINGSPAGE));
    bool bHasResultSet = rConfig.GetResultSet().is();
    m_pCurrentAddressFI->Show(bHasResultSet);
    if(bHasResultSet)
    {
        m_pCurrentAddressFI->SetText(m_sCurrentAddress.replaceFirst("%1", rConfig.GetCurrentDBData().sDataSource));
        m_pAddressListPB->SetText(m_sChangeAddress);
    }
    EnableAddressBlock(bHasResultSet, m_pAddressCB->IsChecked());
    return 0;
}

SwSelectAddressBlockDialog::SwSelectAddressBlockDialog(
                vcl::Window* pParent, SwMailMergeConfigItem& rConfig)
    : SfxModalDialog(pParent, "SelectBlockDialog",
        "modules/swriter/ui/selectblockdialog.ui")
    , m_rConfig(rConfig)
{
    get(m_pPreview, "preview");
    Size aSize(m_pPreview->LogicToPixel(Size(192, 100), MAP_APPFONT));
    m_pPreview->set_width_request(aSize.Width());
    m_pPreview->set_height_request(aSize.Height());
    get(m_pNewPB, "new");
    get(m_pCustomizePB, "edit");
    get(m_pDeletePB, "delete");
    get(m_pNeverRB, "never");
    get(m_pAlwaysRB, "always");
    get(m_pDependentRB, "dependent");
    get(m_pCountryED, "country");

    Link aCustomizeHdl = LINK(this, SwSelectAddressBlockDialog, NewCustomizeHdl_Impl);
    m_pNewPB->SetClickHdl(aCustomizeHdl);
    m_pCustomizePB->SetClickHdl(aCustomizeHdl);

    m_pDeletePB->SetClickHdl(LINK(this, SwSelectAddressBlockDialog, DeleteHdl_Impl));

    Link aLk = LINK(this, SwSelectAddressBlockDialog, IncludeHdl_Impl);
    m_pNeverRB->SetClickHdl(aLk);
    m_pAlwaysRB->SetClickHdl(aLk);
    m_pDependentRB->SetClickHdl(aLk);
    m_pPreview->SetLayout(2, 2);
    m_pPreview->EnableScrollBar();
}

SwSelectAddressBlockDialog::~SwSelectAddressBlockDialog()
{
    disposeOnce();
}

void SwSelectAddressBlockDialog::dispose()
{
    m_pPreview.clear();
    m_pNewPB.clear();
    m_pCustomizePB.clear();
    m_pDeletePB.clear();
    m_pNeverRB.clear();
    m_pAlwaysRB.clear();
    m_pDependentRB.clear();
    m_pCountryED.clear();
    SfxModalDialog::dispose();
}

void SwSelectAddressBlockDialog::SetAddressBlocks(const uno::Sequence< OUString>& rBlocks,
        sal_uInt16 nSelectedAddress)
{
    m_aAddressBlocks = rBlocks;
    for(sal_Int32 nAddress = 0; nAddress < m_aAddressBlocks.getLength(); ++nAddress)
        m_pPreview->AddAddress(m_aAddressBlocks[nAddress]);
    m_pPreview->SelectAddress(nSelectedAddress);
}

// return the address blocks and put the selected one to the first position
const uno::Sequence< OUString >&    SwSelectAddressBlockDialog::GetAddressBlocks()
{
    //put the selected block to the first position
    const sal_Int32 nSelect = static_cast<sal_Int32>(m_pPreview->GetSelectedAddress());
    if(nSelect)
    {
        uno::Sequence< OUString >aTemp = m_aAddressBlocks;
        OUString* pTemp = aTemp.getArray();
        pTemp[0] = m_aAddressBlocks[nSelect];
        sal_Int32 nIndex = 0;
        const sal_Int32 nNumBlocks = m_aAddressBlocks.getLength();
        for(sal_Int32 nAddress = 1; nAddress < nNumBlocks; ++nAddress)
        {
            if(nIndex == nSelect)
                ++nIndex;
            pTemp[nAddress] = m_aAddressBlocks[nIndex];
            nIndex++;
        }
        m_aAddressBlocks = aTemp;
    }
    return m_aAddressBlocks;
}

void SwSelectAddressBlockDialog::SetSettings(
        bool bIsCountry, const OUString& rCountry)
{
    RadioButton *pActive = m_pNeverRB;
    if(bIsCountry)
    {
        pActive = !rCountry.isEmpty() ? m_pDependentRB : m_pAlwaysRB;
        m_pCountryED->SetText(rCountry);
    }
    pActive->Check();
    IncludeHdl_Impl(pActive);
    m_pDeletePB->Enable(m_aAddressBlocks.getLength() > 1);
}

OUString     SwSelectAddressBlockDialog::GetCountry() const
{
    if(m_pDependentRB->IsChecked())
        return m_pCountryED->GetText();
    return OUString();
}

IMPL_LINK(SwSelectAddressBlockDialog, DeleteHdl_Impl, PushButton*, pButton)
{
    if(m_aAddressBlocks.getLength())
    {
        const sal_Int32 nSelected = static_cast<sal_Int32>(m_pPreview->GetSelectedAddress());
        OUString* pAddressBlocks = m_aAddressBlocks.getArray();
        sal_Int32 nSource = 0;
        for(sal_Int32 nTarget = 0; nTarget < m_aAddressBlocks.getLength() - 1; nTarget++)
        {
            if(nSource == nSelected)
                ++nSource;
            pAddressBlocks[nTarget] = pAddressBlocks[nSource++];
        }
        m_aAddressBlocks.realloc(m_aAddressBlocks.getLength() - 1);
        if(m_aAddressBlocks.getLength() <= 1)
            pButton->Enable(false);
        m_pPreview->RemoveSelectedAddress();
    }
    return 0;
}

IMPL_LINK(SwSelectAddressBlockDialog, NewCustomizeHdl_Impl, PushButton*, pButton)
{
    bool bCustomize = pButton == m_pCustomizePB;
    SwCustomizeAddressBlockDialog::DialogType nType = bCustomize ?
        SwCustomizeAddressBlockDialog::ADDRESSBLOCK_EDIT :
        SwCustomizeAddressBlockDialog::ADDRESSBLOCK_NEW;
    VclPtr<SwCustomizeAddressBlockDialog> pDlg(
        VclPtr<SwCustomizeAddressBlockDialog>::Create(pButton,m_rConfig,nType));
    if(bCustomize)
    {
        pDlg->SetAddress(m_aAddressBlocks[m_pPreview->GetSelectedAddress()]);
    }
    if(RET_OK == pDlg->Execute())
    {
        const OUString sNew = pDlg->GetAddress();
        if(bCustomize)
        {
            m_pPreview->ReplaceSelectedAddress(sNew);
            m_aAddressBlocks[m_pPreview->GetSelectedAddress()] = sNew;
        }
        else
        {
            m_pPreview->AddAddress(sNew);
            m_aAddressBlocks.realloc(m_aAddressBlocks.getLength() + 1);
            const sal_Int32 nSelect = m_aAddressBlocks.getLength() - 1;
            m_aAddressBlocks[nSelect] = sNew;
            m_pPreview->SelectAddress(static_cast<sal_uInt16>(nSelect));
        }
        m_pDeletePB->Enable( m_aAddressBlocks.getLength() > 1);
    }
    return 0;
}

IMPL_LINK(SwSelectAddressBlockDialog, IncludeHdl_Impl, RadioButton*, pButton)
{
    m_pCountryED->Enable(m_pDependentRB == pButton);
    return 0;
}

#define USER_DATA_SALUTATION        -1
#define USER_DATA_PUNCTUATION       -2
#define USER_DATA_TEXT              -3
#define USER_DATA_NONE              -4

SwCustomizeAddressBlockDialog::SwCustomizeAddressBlockDialog(
        vcl::Window* pParent, SwMailMergeConfigItem& rConfig, DialogType eType)
    : SfxModalDialog(pParent, "AddressBlockDialog",
        "modules/swriter/ui/addressblockdialog.ui")
    , m_aTextFilter("<>")
    , m_rConfigItem(rConfig)
    , m_eType(eType)
{
    get(m_pOK, "ok");
    get(m_pPreviewWIN, "addrpreview");
    get(m_pFieldCB, "custom");
    m_pFieldCB->SetTextFilter(&m_aTextFilter);
    get(m_pFieldFT, "customft");
    get(m_pDownIB, "down");
    get(m_pRightIB, "right");
    get(m_pLeftIB, "left");
    get(m_pUpIB, "up");
    get(m_pDragED, "addressdest");
    m_pDragED->SetAddressDialog(this);
    get(m_pDragFT, "addressdestft");
    get(m_pRemoveFieldIB, "fromaddr");
    get(m_pInsertFieldIB, "toaddr");
    get(m_pAddressElementsLB, "addresses");
    m_pAddressElementsLB->set_height_request(16 * m_pAddressElementsLB->GetTextHeight());
    m_pAddressElementsLB->SetAddressDialog(this);
    get(m_pAddressElementsFT, "addressesft");

    if( eType >= GREETING_FEMALE )
    {
        m_pFieldFT->Show();
        m_pFieldCB->Show();
        SvTreeListEntry* pEntry = m_pAddressElementsLB->InsertEntry(SW_RESSTR(ST_SALUTATION));
        pEntry->SetUserData(reinterpret_cast<void*>((sal_Int32)USER_DATA_SALUTATION) );
        pEntry = m_pAddressElementsLB->InsertEntry(SW_RESSTR(ST_PUNCTUATION));
        pEntry->SetUserData(reinterpret_cast<void*>((sal_Int32)USER_DATA_PUNCTUATION) );
        pEntry = m_pAddressElementsLB->InsertEntry(SW_RESSTR(ST_TEXT));
        pEntry->SetUserData(reinterpret_cast<void*>((sal_Int32)USER_DATA_TEXT)       );
        ResStringArray aSalutArr(SW_RES(RA_SALUTATION));
        for(sal_uInt32 i = 0; i < aSalutArr.Count(); ++i)
            m_aSalutations.push_back(aSalutArr.GetString(i));
        ResStringArray aPunctArr(SW_RES(RA_PUNCTUATION));
        for(sal_uInt32 i = 0; i < aPunctArr.Count(); ++i)
            m_aPunctuations.push_back(aPunctArr.GetString(i));
        m_pDragED->SetText("            ");
        SetText(SW_RESSTR(eType == GREETING_MALE ? ST_TITLE_MALE : ST_TITLE_FEMALE));
        m_pAddressElementsFT->SetText(SW_RESSTR(ST_SALUTATIONELEMENTS));
        m_pInsertFieldIB->SetQuickHelpText(SW_RESSTR(ST_INSERTSALUTATIONFIELD));
        m_pRemoveFieldIB->SetQuickHelpText(SW_RESSTR(ST_REMOVESALUTATIONFIELD));
        m_pDragFT->SetText(SW_RESSTR(ST_DRAGSALUTATION));
    }
    else
    {
        if(eType == ADDRESSBLOCK_EDIT)
            SetText(SW_RESSTR(ST_TITLE_EDIT));
        m_pDragED->SetText("\n\n\n\n\n");
    }

    const ResStringArray& rHeaders = m_rConfigItem.GetDefaultAddressHeaders();
    for(sal_uInt32 i = 0; i < rHeaders.Count(); ++i)
    {
        SvTreeListEntry* pEntry = m_pAddressElementsLB->InsertEntry(rHeaders.GetString( i ));
        pEntry->SetUserData(reinterpret_cast<void*>((sal_IntPtr)i));
    }
    m_pOK->SetClickHdl(LINK(this, SwCustomizeAddressBlockDialog, OKHdl_Impl));
    m_pAddressElementsLB->SetSelectHdl(LINK(this, SwCustomizeAddressBlockDialog, ListBoxSelectHdl_Impl ));
    m_pDragED->SetModifyHdl(LINK(this, SwCustomizeAddressBlockDialog, EditModifyHdl_Impl));
    m_pDragED->SetSelectionChangedHdl( LINK( this, SwCustomizeAddressBlockDialog, SelectionChangedHdl_Impl));
    Link aFieldsLink = LINK(this, SwCustomizeAddressBlockDialog, FieldChangeHdl_Impl);
    m_pFieldCB->SetModifyHdl(aFieldsLink);
    m_pFieldCB->SetSelectHdl(aFieldsLink);
    Link aImgButtonHdl = LINK(this, SwCustomizeAddressBlockDialog, ImageButtonHdl_Impl);
    m_pInsertFieldIB->SetClickHdl(aImgButtonHdl);
    m_pRemoveFieldIB->SetClickHdl(aImgButtonHdl);
    m_pUpIB->SetClickHdl(aImgButtonHdl);
    m_pLeftIB->SetClickHdl(aImgButtonHdl);
    m_pRightIB->SetClickHdl(aImgButtonHdl);
    m_pDownIB->SetClickHdl(aImgButtonHdl);
    UpdateImageButtons_Impl();
}

SwCustomizeAddressBlockDialog::~SwCustomizeAddressBlockDialog()
{
    disposeOnce();
}

void SwCustomizeAddressBlockDialog::dispose()
{
    m_pAddressElementsFT.clear();
    m_pAddressElementsLB.clear();
    m_pInsertFieldIB.clear();
    m_pRemoveFieldIB.clear();
    m_pDragFT.clear();
    m_pDragED.clear();
    m_pUpIB.clear();
    m_pLeftIB.clear();
    m_pRightIB.clear();
    m_pDownIB.clear();
    m_pFieldFT.clear();
    m_pFieldCB.clear();
    m_pPreviewWIN.clear();
    m_pOK.clear();
    SfxModalDialog::dispose();
}

IMPL_LINK_NOARG(SwCustomizeAddressBlockDialog, OKHdl_Impl)
{
    EndDialog(RET_OK);
    return 0;
}

IMPL_LINK(SwCustomizeAddressBlockDialog, ListBoxSelectHdl_Impl, DDListBox*, pBox)
{
    sal_Int32 nUserData = (sal_Int32)reinterpret_cast<sal_IntPtr>(pBox->FirstSelected()->GetUserData());
    // Check if the selected entry is already in the address and then forbid inserting
    m_pInsertFieldIB->Enable(nUserData >= 0 || !HasItem_Impl(nUserData));
    return 0;
}

IMPL_LINK_NOARG(SwCustomizeAddressBlockDialog, EditModifyHdl_Impl)
{
    m_pPreviewWIN->SetAddress(SwAddressPreview::FillData(GetAddress(), m_rConfigItem));
    UpdateImageButtons_Impl();
    return 0;
}

IMPL_LINK(SwCustomizeAddressBlockDialog, ImageButtonHdl_Impl, ImageButton*, pButton)
{
    if (m_pInsertFieldIB == pButton)
    {
        SvTreeListEntry* pEntry = m_pAddressElementsLB->GetCurEntry();
        if(pEntry)
        {
            m_pDragED->InsertNewEntry("<" + m_pAddressElementsLB->GetEntryText(pEntry) + ">");
        }
    }
    else if (m_pRemoveFieldIB == pButton)
    {
        m_pDragED->RemoveCurrentEntry();
    }
    else
    {
        sal_uInt16 nMove = MOVE_ITEM_DOWN;
        if (m_pUpIB == pButton)
            nMove = MOVE_ITEM_UP;
        else if (m_pLeftIB == pButton)
            nMove = MOVE_ITEM_LEFT;
        else if (m_pRightIB == pButton)
            nMove = MOVE_ITEM_RIGHT;
        m_pDragED->MoveCurrentItem(nMove);
    }
    UpdateImageButtons_Impl();
    return 0;
}

sal_Int32 SwCustomizeAddressBlockDialog::GetSelectedItem_Impl()
{
    sal_Int32 nRet = USER_DATA_NONE;
    const OUString sSelected = m_pDragED->GetCurrentItem();
    if(!sSelected.isEmpty())
        for(sal_uLong i = 0; i < m_pAddressElementsLB->GetEntryCount();  ++i)
        {
            SvTreeListEntry* pEntry = m_pAddressElementsLB->GetEntry(i);
            const OUString sEntry = m_pAddressElementsLB->GetEntryText(pEntry);
            if( sEntry == sSelected.copy( 1, sSelected.getLength() - 2 ) )
            {
                nRet = (sal_Int32)reinterpret_cast<sal_IntPtr>(pEntry->GetUserData());
                break;
            }
        }
    return nRet;
}

bool   SwCustomizeAddressBlockDialog::HasItem_Impl(sal_Int32 nUserData)
{
    //get the entry from the ListBox
    OUString sEntry;
    for(sal_uLong i = 0; i < m_pAddressElementsLB->GetEntryCount();  ++i)
    {
        SvTreeListEntry* pEntry = m_pAddressElementsLB->GetEntry(i);
        if((sal_Int32)reinterpret_cast<sal_IntPtr>(pEntry->GetUserData()) == nUserData)
        {
            sEntry = m_pAddressElementsLB->GetEntryText(pEntry);
            break;
        }
    }
    //search for this entry in the content
    return m_pDragED->GetText().indexOf("<" + sEntry + ">") >= 0;
}

IMPL_LINK(SwCustomizeAddressBlockDialog, SelectionChangedHdl_Impl, AddressMultiLineEdit*, pEdit)
{
    // called in case the selection of the edit field changes.
    // determine selection - if it's one of the editable fields then
    // enable the related ComboBox and fill it
    static bool bOnEntry = false;
    if(bOnEntry)
        return 0;

    bOnEntry = true;
    sal_Int32 nSelected = GetSelectedItem_Impl();
    if(USER_DATA_NONE != nSelected)
        pEdit->SelectCurrentItem();

    if(m_pFieldCB->IsVisible() && (USER_DATA_NONE != nSelected) && (nSelected < 0))
    {
        //search in ListBox if it's one of the first entries
        OUString sSelect;
        ::std::vector<OUString>* pVector = 0;
        switch(nSelected) {
            case USER_DATA_SALUTATION:
                sSelect =  m_sCurrentSalutation;
                pVector = &m_aSalutations;
                break;
            case USER_DATA_PUNCTUATION:
                sSelect =  m_sCurrentPunctuation;
                pVector = &m_aPunctuations;
                break;
            case USER_DATA_TEXT:
                sSelect =  m_sCurrentText;
                break;
        }
        m_pFieldCB->Clear();
        if(pVector) {
            ::std::vector<OUString>::iterator  aIterator;
            for( aIterator = pVector->begin(); aIterator != pVector->end(); ++aIterator)
                m_pFieldCB->InsertEntry(*aIterator);
        }
        m_pFieldCB->SetText(sSelect);
        m_pFieldCB->Enable(true);
        m_pFieldFT->Enable(true);
    }
    else
    {
        m_pFieldCB->Enable(false);
        m_pFieldFT->Enable(false);
    }

    UpdateImageButtons_Impl();
    bOnEntry = false;
    return 0;
}

IMPL_LINK_NOARG(SwCustomizeAddressBlockDialog, FieldChangeHdl_Impl)
{
    //changing the field content changes the related members, too
    sal_Int32 nSelected = GetSelectedItem_Impl();
    const OUString sContent = m_pFieldCB->GetText();
    switch(nSelected) {
        case USER_DATA_SALUTATION:
            m_sCurrentSalutation = sContent;
            break;
        case USER_DATA_PUNCTUATION:
            m_sCurrentPunctuation = sContent;
            break;
        case USER_DATA_TEXT:
            m_sCurrentText = sContent;
            break;
    }
    UpdateImageButtons_Impl();
    m_pPreviewWIN->SetAddress(GetAddress());
    m_pDragED->Modify();
    return 0;
}

void SwCustomizeAddressBlockDialog::UpdateImageButtons_Impl()
{
    sal_uInt16 nMove = m_pDragED->IsCurrentItemMoveable();
    m_pUpIB->Enable(nMove & MOVE_ITEM_UP );
    m_pLeftIB->Enable(nMove & MOVE_ITEM_LEFT );
    m_pRightIB->Enable(nMove & MOVE_ITEM_RIGHT );
    m_pDownIB->Enable(nMove & MOVE_ITEM_DOWN);
    m_pRemoveFieldIB->Enable(m_pDragED->HasCurrentItem());
    SvTreeListEntry* pEntry = m_pAddressElementsLB->GetCurEntry();
    m_pInsertFieldIB->Enable( pEntry &&
            (0 < (sal_Int32)reinterpret_cast<sal_IntPtr>(pEntry->GetUserData()) || !m_pFieldCB->GetText().isEmpty()));
}

void SwCustomizeAddressBlockDialog::SetAddress(const OUString& rAddress)
{
    m_pDragED->SetText( rAddress );
    UpdateImageButtons_Impl();
    m_pDragED->Modify();
}

OUString SwCustomizeAddressBlockDialog::GetAddress()
{
    OUString sAddress(m_pDragED->GetAddress());
    //remove placeholders by the actual content
    if(m_pFieldFT->IsVisible())
    {
        for(sal_uLong i = 0; i < m_pAddressElementsLB->GetEntryCount();  ++i)
        {
            SvTreeListEntry* pEntry = m_pAddressElementsLB->GetEntry(i);
            const OUString sEntry = "<" + m_pAddressElementsLB->GetEntryText(pEntry) + ">";
            sal_Int32 nUserData = (sal_Int32)reinterpret_cast<sal_IntPtr>(pEntry->GetUserData());
            switch(nUserData)
            {
                case USER_DATA_SALUTATION:
                    sAddress = sAddress.replaceFirst(sEntry, m_sCurrentSalutation);
                    break;
                case USER_DATA_PUNCTUATION:
                    sAddress = sAddress.replaceFirst(sEntry, m_sCurrentPunctuation);
                    break;
                case USER_DATA_TEXT:
                    sAddress = sAddress.replaceFirst(sEntry, m_sCurrentText);
                    break;
            }
        }
    }
    return sAddress;
}

class SwAssignFieldsControl : public Control
{
    friend class SwAssignFieldsDialog;
    VclPtr<ScrollBar>           m_aVScroll;
    VclPtr<HeaderBar>           m_aHeaderHB;
    VclPtr<Window>              m_aWindow;

    ::std::vector<VclPtr<FixedText> >   m_aFieldNames;
    ::std::vector<VclPtr<ListBox> >     m_aMatches;
    ::std::vector<VclPtr<FixedText> >   m_aPreviews;

    SwMailMergeConfigItem*      m_rConfigItem;

    Link                        m_aModifyHdl;

    long                        m_nLBStartTopPos;
    long                        m_nYOffset;
    long                        m_nFirstYPos;

    DECL_LINK(ScrollHdl_Impl, ScrollBar*);
    DECL_LINK(MatchHdl_Impl, ListBox*);
    DECL_LINK(GotFocusHdl_Impl, ListBox*);

    virtual bool        PreNotify( NotifyEvent& rNEvt ) SAL_OVERRIDE;
    virtual void        Command( const CommandEvent& rCEvt ) SAL_OVERRIDE;

    void                MakeVisible( sal_Int32 nIndex );
public:
    SwAssignFieldsControl(vcl::Window* pParent, WinBits nBits);
    virtual ~SwAssignFieldsControl();
    virtual void dispose() SAL_OVERRIDE;

    void        Init(SwMailMergeConfigItem& rConfigItem);
    void        SetModifyHdl(const Link& rModifyHdl)
                {
                    m_aModifyHdl = rModifyHdl;
                    m_aModifyHdl.Call(this);
                }
    virtual void Resize() SAL_OVERRIDE;
    virtual Size GetOptimalSize() const SAL_OVERRIDE;
};

extern "C" SAL_DLLPUBLIC_EXPORT vcl::Window* SAL_CALL makeSwAssignFieldsControl(vcl::Window *pParent, VclBuilder::stringmap &)
{
    return new SwAssignFieldsControl(pParent, WB_BORDER);
}

SwAssignFieldsControl::SwAssignFieldsControl(vcl::Window* pParent, WinBits nBits) :
    Control(pParent, nBits | WB_DIALOGCONTROL | WB_TABSTOP | WB_DIALOGCONTROL),
    m_aVScroll(VclPtr<ScrollBar>::Create(this)),
    m_aHeaderHB(VclPtr<HeaderBar>::Create(this, WB_BUTTONSTYLE | WB_BOTTOMBORDER)),
    m_aWindow(VclPtr<vcl::Window>::Create(this, WB_BORDER | WB_DIALOGCONTROL)),
    m_rConfigItem(NULL),
    m_nLBStartTopPos(0),
    m_nYOffset(0),
    m_nFirstYPos(0)
{
    long nHBHeight = m_aHeaderHB->CalcWindowSizePixel().Height();
    Size aOutputSize(GetOutputSize());
    m_aVScroll->Show();
    m_aHeaderHB->SetSizePixel(
        Size(aOutputSize.Width(), nHBHeight));
    m_aHeaderHB->Show();
    m_aWindow->SetPosPixel(Point( 0, nHBHeight) );
    m_aWindow->SetSizePixel(Size(aOutputSize.Width() - m_aVScroll->GetSizePixel().Width(), aOutputSize.Height() - nHBHeight));
    m_aWindow->Show();
}

Size SwAssignFieldsControl::GetOptimalSize() const
{
    return LogicToPixel(Size(248 , 120), MAP_APPFONT);
}

void SwAssignFieldsControl::Init(SwMailMergeConfigItem& rConfigItem)
{
    m_rConfigItem = &rConfigItem;
    Size aOutputSize(GetOutputSize());
    long nHBHeight = m_aHeaderHB->CalcWindowSizePixel().Height();

    //get the name of the default headers
    const ResStringArray& rHeaders = rConfigItem.GetDefaultAddressHeaders();
    //get the actual data
    uno::Reference< XColumnsSupplier > xColsSupp( rConfigItem.GetResultSet(), uno::UNO_QUERY);
    //get the name of the actual columns
    uno::Reference <XNameAccess> xColAccess = xColsSupp.is() ? xColsSupp->getColumns() : 0;
    uno::Sequence< OUString > aFields;
    if(xColAccess.is())
        aFields = xColAccess->getElementNames();
    const OUString* pFields = aFields.getConstArray();

    //get the current assignment list
    //each position in this sequence matches the position in the header array rHeaders
    //if no assignment is available an empty sequence will be returned
    uno::Sequence< OUString> aAssignments = rConfigItem.GetColumnAssignment( rConfigItem.GetCurrentDBData() );
    Link aMatchHdl = LINK(this, SwAssignFieldsControl, MatchHdl_Impl);
    Link aFocusHdl = LINK(this, SwAssignFieldsControl, GotFocusHdl_Impl);

    //fill the controls
    long nControlWidth = aOutputSize.Width() / 3;
    long nControlHeight = -1;
    for(sal_uInt32 i = 0; i < rHeaders.Count(); ++i)
    {
        const OUString rHeader = rHeaders.GetString( i );
        VclPtr<FixedText> pNewText = VclPtr<FixedText>::Create(m_aWindow.get(), WB_VCENTER);
        pNewText->SetText("<" + rHeader + ">");
        VclPtr<ListBox> pNewLB = VclPtr<ListBox>::Create(m_aWindow.get(), WB_DROPDOWN | WB_VCENTER | WB_TABSTOP);
        pNewText->set_mnemonic_widget(pNewLB);
        pNewLB->InsertEntry(SW_RESSTR(SW_STR_NONE));
        pNewLB->SelectEntryPos(0);
        pNewLB->SetDropDownLineCount(5);

        if (nControlHeight == -1) //first time
        {
            nControlHeight = std::max(pNewLB->get_preferred_size().Height(),
                                      pNewText->get_preferred_size().Height());
        }

        for(sal_Int32 nField = 0; nField < aFields.getLength(); ++nField)
            pNewLB->InsertEntry(pFields[nField]);
        VclPtr<FixedText> pNewPreview = VclPtr<FixedText>::Create(m_aWindow.get(), WB_VCENTER);
        pNewText->SetSizePixel(Size(nControlWidth - 6, nControlHeight));
        pNewLB->SetSizePixel(Size(nControlWidth - 6, nControlHeight));
        pNewPreview->SetSizePixel(Size(aOutputSize.Width() - 2 * nControlWidth, nControlHeight));
        //select the ListBox
        //if there is an assignment
        if(static_cast<sal_uInt32>(aAssignments.getLength()) > i && !aAssignments[i].isEmpty())
            pNewLB->SelectEntry(aAssignments[i]);
        else //otherwise the current column name may match one of the db columns
            pNewLB->SelectEntry(rHeader);
        //then the preview can be filled accordingly
        if(xColAccess.is() && pNewLB->GetSelectEntryPos() > 0 &&
                xColAccess->hasByName(pNewLB->GetSelectEntry()))
        {
            uno::Any aCol = xColAccess->getByName(pNewLB->GetSelectEntry());
            uno::Reference< XColumn > xColumn;
            aCol >>= xColumn;
            if(xColumn.is())
            {
                try
                {
                    pNewPreview->SetText(xColumn->getString());
                }
                catch (const SQLException&)
                {
                }
            }
        }
        if(!i)
        {
            //determine the vertical offset, use the bottom position of the ListBox
            m_nFirstYPos = m_nYOffset = pNewLB->GetPosPixel().Y();
            m_nLBStartTopPos = m_nYOffset;
            m_nYOffset += pNewLB->GetSizePixel().Height() + 6;
        }

        long nMove = m_nYOffset * i;
        pNewLB->SetSelectHdl(aMatchHdl);
        pNewLB->SetGetFocusHdl(aFocusHdl);

        m_aFieldNames.push_back(pNewText);
        m_aMatches.push_back(pNewLB);
        m_aPreviews.push_back(pNewPreview);
        pNewText->Show();
        pNewText->SetPosPixel(Point(6, nMove));
        pNewLB->Show();
        pNewLB->SetPosPixel(Point(nControlWidth, nMove));
        pNewPreview->Show();
        pNewPreview->SetPosPixel(Point(2 * nControlWidth + 6, nMove));
    }
    m_aVScroll->SetRange(Range(0, rHeaders.Count()));
    m_aVScroll->SetPageSize((aOutputSize.Height() - nHBHeight - m_nLBStartTopPos)/ m_nYOffset);
    m_aVScroll->EnableDrag();
    m_aVScroll->SetVisibleSize(m_aVScroll->GetPageSize());
    m_aVScroll->SetScrollHdl(LINK(this, SwAssignFieldsControl, ScrollHdl_Impl));

    m_aVScroll->SetPosPixel(Point(aOutputSize.Width() - m_aVScroll->GetSizePixel().Width(), nHBHeight));
    m_aVScroll->SetSizePixel(Size(m_aVScroll->GetSizePixel().Width(), aOutputSize.Height() - nHBHeight));
}

SwAssignFieldsControl::~SwAssignFieldsControl()
{
    disposeOnce();
}

void SwAssignFieldsControl::dispose()
{
    for(auto aFIIter = m_aFieldNames.begin(); aFIIter != m_aFieldNames.end(); ++aFIIter)
        aFIIter->disposeAndClear();
    for(auto aLBIter = m_aMatches.begin(); aLBIter != m_aMatches.end(); ++aLBIter)
        aLBIter->disposeAndClear();
    for(auto aFIIter = m_aPreviews.begin(); aFIIter != m_aPreviews.end(); ++aFIIter)
        aFIIter->disposeAndClear();

    m_aFieldNames.clear();
    m_aMatches.clear();
    m_aPreviews.clear();

    m_aVScroll.disposeAndClear();
    m_aHeaderHB.disposeAndClear();
    m_aWindow.disposeAndClear();
    Control::dispose();
}

void SwAssignFieldsControl::Resize()
{
    Window::Resize();

    Size aOutputSize = GetOutputSize();
    long nHBHeight = m_aHeaderHB->CalcWindowSizePixel().Height();

    m_aWindow->SetSizePixel(Size(aOutputSize.Width() - m_aVScroll->GetSizePixel().Width(), aOutputSize.Height() - nHBHeight));

    m_aVScroll->SetPosPixel(Point(aOutputSize.Width() - m_aVScroll->GetSizePixel().Width(), nHBHeight));
    m_aVScroll->SetSizePixel(Size(m_aVScroll->GetSizePixel().Width(), aOutputSize.Height() - nHBHeight));
    if(m_nYOffset)
        m_aVScroll->SetPageSize((aOutputSize.Height() - nHBHeight - m_nLBStartTopPos)/ m_nYOffset);
    m_aVScroll->SetVisibleSize(m_aVScroll->GetPageSize());
    m_aVScroll->DoScroll(0);

    sal_Int32 nColWidth = aOutputSize.Width() / 3;
    m_aHeaderHB->SetSizePixel(Size(aOutputSize.Width(), nHBHeight));
    m_aHeaderHB->SetItemSize(1, nColWidth);
    m_aHeaderHB->SetItemSize(2, nColWidth);
    m_aHeaderHB->SetItemSize(3, nColWidth);

    if (m_aFieldNames.empty() || m_aMatches.empty())
        return;

    long nControlHeight = std::max(m_aFieldNames[0]->get_preferred_size().Height(),
                                   m_aMatches[0]->get_preferred_size().Height());

    for(auto aFIIter = m_aFieldNames.begin(); aFIIter != m_aFieldNames.end(); ++aFIIter)
        (*aFIIter)->SetSizePixel(Size(nColWidth - 6, nControlHeight));
    for(auto aLBIter = m_aMatches.begin(); aLBIter != m_aMatches.end(); ++aLBIter)
    {
        long nPosY = (*aLBIter)->GetPosPixel().Y();
        (*aLBIter)->SetPosSizePixel(Point(nColWidth, nPosY), Size(nColWidth - 6, nControlHeight));
    }
    for(auto aFIIter = m_aPreviews.begin(); aFIIter != m_aPreviews.end(); ++aFIIter)
    {
        long nPosY = (*aFIIter)->GetPosPixel().Y();
        (*aFIIter)->SetPosSizePixel(Point(2 * nColWidth + 6, nPosY), Size(nColWidth, nControlHeight));
    }
}

void SwAssignFieldsControl::Command( const CommandEvent& rCEvt )
{
    switch ( rCEvt.GetCommand() )
    {
        case COMMAND_WHEEL:
        case COMMAND_STARTAUTOSCROLL:
        case COMMAND_AUTOSCROLL:
        {
            const CommandWheelData* pWheelData = rCEvt.GetWheelData();
            if(pWheelData && !pWheelData->IsHorz() && CommandWheelMode::ZOOM != pWheelData->GetMode())
            {
                HandleScrollCommand( rCEvt, 0, m_aVScroll.get() );
            }
        }
        break;
        default:
            Control::Command(rCEvt);
    }
}

bool SwAssignFieldsControl::PreNotify( NotifyEvent& rNEvt )
{
    if(rNEvt.GetType() == MouseNotifyEvent::COMMAND)
    {
        const CommandEvent* pCEvt = rNEvt.GetCommandEvent();
        const sal_uInt16 nCmd = pCEvt->GetCommand();
        if( COMMAND_WHEEL == nCmd )
        {
            Command(*pCEvt);
            return true;
        }
    }
    return Control::PreNotify(rNEvt);
}

void SwAssignFieldsControl::MakeVisible( sal_Int32 nIndex )
{
    long nThumb = m_aVScroll->GetThumbPos();
    long nPage = m_aVScroll->GetPageSize();
    if(nThumb > nIndex)
        m_aVScroll->SetThumbPos( nIndex );
    else if( (nThumb + nPage) < nIndex)
        m_aVScroll->SetThumbPos( nIndex - nPage );
    else
        return;
    ScrollHdl_Impl( m_aVScroll.get() );
}

IMPL_LINK(SwAssignFieldsControl, ScrollHdl_Impl, ScrollBar*, pScroll)
{
    long nThumb = pScroll->GetThumbPos();
    // the scrollbar moves on a per line basis
    // the height of a line is stored in m_nYOffset
    // nThumb determines which line has to be set at the top (m_nYOffset)
    // The first line has to be -(nThumb * m_nYOffset) in the negative
    long nMove = m_nFirstYPos - (*m_aMatches.begin())->GetPosPixel().Y() - (nThumb * m_nYOffset);

    SetUpdateMode(false);
    for(auto aFIIter = m_aFieldNames.begin(); aFIIter != m_aFieldNames.end(); ++aFIIter)
        lcl_Move(*aFIIter, nMove);
    for(auto aLBIter = m_aMatches.begin(); aLBIter != m_aMatches.end(); ++aLBIter)
        lcl_Move(*aLBIter, nMove);
    for(auto aFIIter = m_aPreviews.begin(); aFIIter != m_aPreviews.end(); ++aFIIter)
        lcl_Move(*aFIIter, nMove);
    SetUpdateMode(true);

    return 0;
}

IMPL_LINK(SwAssignFieldsControl, MatchHdl_Impl, ListBox*, pBox)
{
    const OUString sColumn = pBox->GetSelectEntry();
    uno::Reference< XColumnsSupplier > xColsSupp( m_rConfigItem->GetResultSet(), uno::UNO_QUERY);
    uno::Reference <XNameAccess> xColAccess = xColsSupp.is() ? xColsSupp->getColumns() : 0;
    OUString sPreview;
    if(xColAccess.is() && xColAccess->hasByName(sColumn))
    {
        uno::Any aCol = xColAccess->getByName(sColumn);
        uno::Reference< XColumn > xColumn;
        aCol >>= xColumn;
        if(xColumn.is())
        {
            try
            {
                sPreview = xColumn->getString();
            }
            catch (const sdbc::SQLException&)
            {
            }
        }
    }
    sal_Int32 nIndex = 0;
    for(auto aLBIter = m_aMatches.begin(); aLBIter != m_aMatches.end(); ++aLBIter, ++nIndex)
    {
        if(*aLBIter == pBox)
        {
            m_aPreviews[nIndex]->SetText(sPreview);
            break;
        }
    }
    m_aModifyHdl.Call(0);
    return 0;
}

IMPL_LINK(SwAssignFieldsControl, GotFocusHdl_Impl, ListBox*, pBox)
{
    if(0 != (GETFOCUS_TAB & pBox->GetGetFocusFlags()))
    {
        sal_Int32 nIndex = 0;
        for(auto aLBIter = m_aMatches.begin(); aLBIter != m_aMatches.end(); ++aLBIter, ++nIndex)
        {
            if(*aLBIter == pBox)
            {
                MakeVisible(nIndex);
                break;
            }
        }
    }
    return 0;
}

SwAssignFieldsDialog::SwAssignFieldsDialog(
        vcl::Window* pParent, SwMailMergeConfigItem& rConfigItem,
        const OUString& rPreview,
        bool bIsAddressBlock) :
    SfxModalDialog(pParent, "AssignFieldsDialog", "modules/swriter/ui/assignfieldsdialog.ui"),
    m_sNone(SW_RESSTR(SW_STR_NONE)),
    m_rPreviewString(rPreview),
    m_rConfigItem(rConfigItem)
{
    get(m_pMatchingFI, "MATCHING_LABEL");
    get(m_pPreviewFI, "PREVIEW_LABEL");
    get(m_pOK, "ok");
    get(m_pPreviewWIN, "PREVIEW");
    Size aSize(LogicToPixel(Size(248 , 45), MAP_APPFONT));
    m_pPreviewWIN->set_width_request(aSize.Width());
    m_pPreviewWIN->set_height_request(aSize.Height());
    get(m_pFieldsControl, "FIELDS");
    m_pFieldsControl->Init(rConfigItem);
    //resize the HeaderBar
    OUString sAddressElement( SW_RESSTR(ST_ADDRESSELEMENT) );
    const OUString sMatchesTo( SW_RESSTR(ST_MATCHESTO) );
    const OUString sPreview( SW_RESSTR(ST_PREVIEW) );
    if(!bIsAddressBlock)
    {
        m_pPreviewFI->SetText(SW_RESSTR(ST_SALUTATIONPREVIEW));
        m_pMatchingFI->SetText(SW_RESSTR(ST_SALUTATIONMATCHING));
        sAddressElement = SW_RESSTR(ST_SALUTATIONELEMENT);
    }

    Size aOutputSize(m_pFieldsControl->m_aHeaderHB->GetSizePixel());
    sal_Int32 nFirstWidth;
    sal_Int32 nSecondWidth = nFirstWidth = aOutputSize.Width() / 3;
<<<<<<< HEAD
    const HeaderBarItemBits nHeadBits = HeaderBarItemBits::VCENTER | HeaderBarItemBits::FIXED| HeaderBarItemBits::FIXEDPOS;
    m_pFieldsControl->m_aHeaderHB.InsertItem( 1, sAddressElement, nFirstWidth, nHeadBits|HeaderBarItemBits::LEFT);
    m_pFieldsControl->m_aHeaderHB.InsertItem( 2, sMatchesTo,      nSecondWidth, nHeadBits|HeaderBarItemBits::LEFT);
    m_pFieldsControl->m_aHeaderHB.InsertItem( 3, sPreview,
            aOutputSize.Width() - nFirstWidth - nSecondWidth, nHeadBits|HeaderBarItemBits::LEFT);
=======
    const WinBits nHeadBits = HIB_VCENTER | HIB_FIXED| HIB_FIXEDPOS;
    m_pFieldsControl->m_aHeaderHB->InsertItem( 1, sAddressElement, nFirstWidth, nHeadBits|HIB_LEFT);
    m_pFieldsControl->m_aHeaderHB->InsertItem( 2, sMatchesTo,      nSecondWidth, nHeadBits|HIB_LEFT);
    m_pFieldsControl->m_aHeaderHB->InsertItem( 3, sPreview,
            aOutputSize.Width() - nFirstWidth - nSecondWidth, nHeadBits|HIB_LEFT);
>>>>>>> 0cde74f7

    m_pFieldsControl->SetModifyHdl(LINK(this, SwAssignFieldsDialog, AssignmentModifyHdl_Impl ));

    m_pMatchingFI->SetText(m_pMatchingFI->GetText().replaceAll("%1", sMatchesTo));

    m_pOK->SetClickHdl(LINK(this, SwAssignFieldsDialog, OkHdl_Impl));
}

SwAssignFieldsDialog::~SwAssignFieldsDialog()
{
    disposeOnce();
}

void SwAssignFieldsDialog::dispose()
{
    m_pMatchingFI.clear();
    m_pFieldsControl.clear();
    m_pPreviewFI.clear();
    m_pPreviewWIN.clear();
    m_pOK.clear();
    SfxModalDialog::dispose();
}

uno::Sequence< OUString > SwAssignFieldsDialog::CreateAssignments()
{
    uno::Sequence< OUString > aAssignments(
            m_rConfigItem.GetDefaultAddressHeaders().Count());
    OUString* pAssignments = aAssignments.getArray();
    sal_Int32 nIndex = 0;
    for(auto aLBIter = m_pFieldsControl->m_aMatches.begin();
                aLBIter != m_pFieldsControl->m_aMatches.end();
                    ++aLBIter, ++nIndex)
    {
        const OUString sSelect = (*aLBIter)->GetSelectEntry();
        pAssignments[nIndex] = (m_sNone != sSelect) ? sSelect : OUString();
    }
    return aAssignments;
}

IMPL_LINK_NOARG(SwAssignFieldsDialog, OkHdl_Impl)
{
    m_rConfigItem.SetColumnAssignment(
                            m_rConfigItem.GetCurrentDBData(),
                            CreateAssignments() );
    EndDialog(RET_OK);
    return 0;
}

IMPL_LINK_NOARG(SwAssignFieldsDialog, AssignmentModifyHdl_Impl)
{
    uno::Sequence< OUString > aAssignments = CreateAssignments();
    const OUString sPreview = SwAddressPreview::FillData(
            m_rPreviewString, m_rConfigItem, &aAssignments);
    m_pPreviewWIN->SetAddress(sPreview);
    return 0;
}

DDListBox::DDListBox(vcl::Window* pParent, WinBits nStyle)
    : SvTreeListBox(pParent, nStyle)
    , m_pParentDialog(NULL)
{
    SetStyle( GetStyle() | /*WB_HASBUTTONS|WB_HASBUTTONSATROOT|*/
                            WB_CLIPCHILDREN );
    SetSelectionMode( SINGLE_SELECTION );
    SetDragDropMode( DragDropMode::CTRL_COPY );
    EnableAsyncDrag(true);
    // expand selection to the complete width of the ListBox
    SetHighlightRange();
    Show();

}

DDListBox::~DDListBox()
{
    disposeOnce();
}

void DDListBox::dispose()
{
    m_pParentDialog.clear();
    SvTreeListBox::dispose();
}


extern "C" SAL_DLLPUBLIC_EXPORT vcl::Window* SAL_CALL makeDDListBox(vcl::Window *pParent, VclBuilder::stringmap &rMap)
{
    WinBits nWinStyle = WB_TABSTOP;
    OString sBorder = VclBuilder::extractCustomProperty(rMap);
    if (!sBorder.isEmpty())
        nWinStyle |= WB_BORDER;
    return new DDListBox(pParent, nWinStyle);
}

void DDListBox::SetAddressDialog(SwCustomizeAddressBlockDialog *pParent)
{
    m_pParentDialog = pParent;
}

void  DDListBox::StartDrag( sal_Int8 /*nAction*/, const Point& /*rPosPixel*/ )
{
    SvTreeListEntry* pEntry = GetCurEntry();
    if(pEntry)
    {
        ReleaseMouse();

        TransferDataContainer* pContainer = new TransferDataContainer;
        uno::Reference<
             datatransfer::XTransferable > xRef( pContainer );

        sal_Int32 nUserData = (sal_Int32)reinterpret_cast<sal_IntPtr>(pEntry->GetUserData());
        //special entries can only be once in the address / greeting
        if(nUserData >= 0 || !m_pParentDialog->HasItem_Impl(nUserData))
        {
            pContainer->CopyString( "<" + GetEntryText(pEntry) + ">" );
            pContainer->StartDrag( this, DND_ACTION_COPY, GetDragFinishedHdl() );
        }
    }
}

AddressMultiLineEdit::AddressMultiLineEdit(vcl::Window* pParent, WinBits nBits)
    : VclMultiLineEdit(pParent, nBits)
    , m_pParentDialog(NULL)
{
    GetTextView()->SupportProtectAttribute(true);
    StartListening(*GetTextEngine());
    EnableFocusSelectionHide(false);
}

AddressMultiLineEdit::~AddressMultiLineEdit()
{
    disposeOnce();
}

void AddressMultiLineEdit::dispose()
{
    EndListening(*GetTextEngine());
    m_pParentDialog.clear();
    VclMultiLineEdit::dispose();
}


Size AddressMultiLineEdit::GetOptimalSize() const
{
    return LogicToPixel(Size(160, 60), MAP_APPFONT);
}

extern "C" SAL_DLLPUBLIC_EXPORT vcl::Window* SAL_CALL makeAddressMultiLineEdit(vcl::Window *pParent, VclBuilder::stringmap &rMap)
{
    WinBits nWinStyle = WB_LEFT|WB_TABSTOP;
    OString sBorder = VclBuilder::extractCustomProperty(rMap);
    if (!sBorder.isEmpty())
        nWinStyle |= WB_BORDER;
    return new AddressMultiLineEdit(pParent, nWinStyle);
}

void AddressMultiLineEdit::SetAddressDialog(SwCustomizeAddressBlockDialog *pParent)
{
    m_pParentDialog = pParent;
}

void AddressMultiLineEdit::Notify(SfxBroadcaster& /*rBC*/, const SfxHint& rHint)
{
    if (m_aSelectionLink.IsSet() && dynamic_cast<const TextHint*>(&rHint))
    {
        const TextHint& rTextHint = static_cast<const TextHint&>(rHint);
        if (rTextHint.GetId() == TEXT_HINT_VIEWSELECTIONCHANGED ||
            rTextHint.GetId() == TEXT_HINT_VIEWCARETCHANGED)
        {
            m_aSelectionLink.Call(this);
        }
    }
}

bool AddressMultiLineEdit::PreNotify( NotifyEvent& rNEvt )
{
    bool nHandled = false;
    if( MouseNotifyEvent::KEYINPUT == rNEvt.GetType()  &&
        rNEvt.GetKeyEvent()->GetCharCode())
    {
        nHandled = true;
    }
    else if(MouseNotifyEvent::MOUSEBUTTONDOWN == rNEvt.GetType()) {
        const MouseEvent *pMEvt = rNEvt.GetMouseEvent();
        if(pMEvt->GetClicks() >= 2)
            nHandled = true;
    }
    if(!nHandled)
        nHandled = VclMultiLineEdit::PreNotify( rNEvt );
    return nHandled;

}

void AddressMultiLineEdit::SetText( const OUString& rStr )
{
    VclMultiLineEdit::SetText(rStr);
    //set attributes to all address tokens

    ExtTextEngine* pTextEngine = GetTextEngine();
    TextAttribProtect aProtectAttr;
    sal_uLong  nParaCount = pTextEngine->GetParagraphCount();
    for(sal_uLong nPara = 0; nPara < nParaCount; ++nPara)
    {
        sal_Int32 nIndex = 0;
        const OUString sPara = pTextEngine->GetText( nPara );
        if(!sPara.isEmpty() && !sPara.endsWith(" "))
        {
            TextPaM aPaM(nPara, sPara.getLength());
            pTextEngine->ReplaceText(TextSelection( aPaM ), " ");
        }
        while(true)
        {
            sal_Int32 nStart = sPara.indexOf( '<', nIndex );
            sal_Int32 nEnd = nStart == -1 ? -1 : sPara.indexOf( '>', nStart );
            nIndex = nEnd;
            if(nStart != -1 && nEnd != -1)
                pTextEngine->SetAttrib( aProtectAttr, nPara, nStart, nEnd + 1, false );
            else
                break;
        }

    }
    // add two empty paragraphs at the end
    if(m_pParentDialog->m_eType == SwCustomizeAddressBlockDialog::ADDRESSBLOCK_NEW ||
            m_pParentDialog->m_eType == SwCustomizeAddressBlockDialog::ADDRESSBLOCK_EDIT)
    {
        sal_Int32 nLastLen = pTextEngine->GetText(nParaCount - 1).getLength();
        if(nLastLen)
        {
            TextPaM aPaM(nParaCount ? nParaCount - 1 : 0, nLastLen);
            pTextEngine->ReplaceText(TextSelection( aPaM ), "\n \n ");
        }
    }
}

// Insert the new entry in front of the entry at the beginning of the selection
void AddressMultiLineEdit::InsertNewEntry( const OUString& rStr )
{
    // insert new entry after current selected one.
    ExtTextView* pTextView = GetTextView();
    const TextSelection& rSelection = pTextView->GetSelection();
    sal_uLong nPara = rSelection.GetStart().GetPara();
    sal_uInt16 nIndex = rSelection.GetEnd().GetIndex();
    ExtTextEngine *pTextEngine = GetTextEngine();
    const TextCharAttrib *pAttrib;
    if(0 != (pAttrib = pTextEngine->FindCharAttrib( rSelection.GetStart(), TEXTATTR_PROTECTED )))
        nIndex = pAttrib->GetEnd();
    InsertNewEntryAtPosition( rStr, nPara, nIndex );

    // select the new entry
    pAttrib = pTextEngine->FindCharAttrib(TextPaM(nPara, nIndex),TEXTATTR_PROTECTED);
    const sal_uInt16 nEnd = pAttrib ? pAttrib->GetEnd() : nIndex;
    TextSelection aEntrySel(TextPaM(nPara, nIndex), TextPaM(nPara, nEnd));
    pTextView->SetSelection(aEntrySel);
    Invalidate();
    Modify();
}

void AddressMultiLineEdit::InsertNewEntryAtPosition( const OUString& rStr, sal_uLong nPara, sal_uInt16 nIndex )
{
    ExtTextEngine* pTextEngine = GetTextEngine();
    TextPaM aInsertPos( nPara, nIndex );

    pTextEngine->ReplaceText( aInsertPos, rStr );

    //restore the attributes
    SetText( GetAddress() );
    //select the newly inserted/moved element
    TextSelection aEntrySel(aInsertPos);
    ExtTextView* pTextView = GetTextView();
    pTextView->SetSelection(aEntrySel);
    m_aSelectionLink.Call(this);
}

void AddressMultiLineEdit::RemoveCurrentEntry()
{
    ExtTextEngine* pTextEngine = GetTextEngine();
    ExtTextView* pTextView = GetTextView();
    const TextSelection& rSelection = pTextView->GetSelection();
    const TextCharAttrib* pBeginAttrib = pTextEngine->FindCharAttrib( rSelection.GetStart(), TEXTATTR_PROTECTED );
    if(pBeginAttrib &&
            (pBeginAttrib->GetStart() <= rSelection.GetStart().GetIndex()
                            && pBeginAttrib->GetEnd() >= rSelection.GetEnd().GetIndex()))
    {
        sal_uLong nPara = rSelection.GetStart().GetPara();
        TextSelection aEntrySel(TextPaM( nPara, pBeginAttrib->GetStart()), TextPaM(nPara, pBeginAttrib->GetEnd()));
        pTextEngine->ReplaceText(aEntrySel, OUString());
        //restore the attributes
        SetText( GetAddress() );
        Modify();
    }
}

void AddressMultiLineEdit::MoveCurrentItem(sal_uInt16 nMove)
{
    ExtTextEngine* pTextEngine = GetTextEngine();
    ExtTextView* pTextView = GetTextView();
    const TextSelection& rSelection = pTextView->GetSelection();
    const TextCharAttrib* pBeginAttrib = pTextEngine->FindCharAttrib( rSelection.GetStart(), TEXTATTR_PROTECTED );
    if(pBeginAttrib &&
            (pBeginAttrib->GetStart() <= rSelection.GetStart().GetIndex()
                            && pBeginAttrib->GetEnd() >= rSelection.GetEnd().GetIndex()))
    {
        //current item has been found
        sal_uLong nPara = rSelection.GetStart().GetPara();
        sal_uInt16 nIndex = pBeginAttrib->GetStart();
        TextSelection aEntrySel(TextPaM( nPara, pBeginAttrib->GetStart()), TextPaM(nPara, pBeginAttrib->GetEnd()));
        const OUString sCurrentItem = pTextEngine->GetText(aEntrySel);
        pTextEngine->RemoveAttrib( nPara, *pBeginAttrib );
        pTextEngine->ReplaceText(aEntrySel, OUString());
        switch(nMove)
        {
            case MOVE_ITEM_LEFT :
                if(nIndex)
                {
                    //go left to find a predecessor or simple text
                    --nIndex;
                    const OUString sPara = pTextEngine->GetText( nPara );
                    sal_Int32 nSearchIndex = sPara.lastIndexOf( '>', nIndex+1 );
                    if( nSearchIndex != -1 && nSearchIndex == nIndex )
                    {
                        nSearchIndex = sPara.lastIndexOf( '<', nIndex );
                        if( nSearchIndex != -1 )
                            nIndex = nSearchIndex;
                    }
                }
            break;
            case MOVE_ITEM_RIGHT:
            {
                //go right to find a successor or simple text
                ++nIndex;
                const TextCharAttrib* pEndAttrib = pTextEngine->FindCharAttrib( rSelection.GetStart(), TEXTATTR_PROTECTED );
                if(pEndAttrib && pEndAttrib->GetEnd() >= nIndex)
                {
                    nIndex = pEndAttrib->GetEnd();
                }
            }
            break;
            case MOVE_ITEM_UP   :
                --nPara;
                nIndex = 0;
            break;
            case MOVE_ITEM_DOWN :
                ++nPara;
                nIndex = 0;
            break;
        }
        //add a new paragraph if there is none yet
        if(nPara >= pTextEngine->GetParagraphCount())
        {

            TextPaM aTemp(nPara - 1, pTextEngine->GetTextLen( nPara - 1 ));
            pTextEngine->ReplaceText(aTemp, "\n");
        }
        InsertNewEntryAtPosition( sCurrentItem, nPara, nIndex );

        // select the new entry [#i40817]
        const TextCharAttrib *pAttrib = pTextEngine->FindCharAttrib(TextPaM(nPara, nIndex),TEXTATTR_PROTECTED);
        if (pAttrib)
            aEntrySel = TextSelection(TextPaM(nPara, nIndex), TextPaM(nPara, pAttrib->GetEnd()));
        pTextView->SetSelection(aEntrySel);
        Invalidate();
        Modify();
    }
}

sal_uInt16  AddressMultiLineEdit::IsCurrentItemMoveable()
{
    sal_uInt16 nRet = 0;
    ExtTextEngine* pTextEngine = GetTextEngine();
    ExtTextView* pTextView = GetTextView();
    const TextSelection& rSelection = pTextView->GetSelection();
    const TextCharAttrib* pBeginAttrib = pTextEngine->FindCharAttrib( rSelection.GetStart(), TEXTATTR_PROTECTED );
    if(pBeginAttrib &&
            (pBeginAttrib->GetStart() <= rSelection.GetStart().GetIndex()
                            && pBeginAttrib->GetEnd() >= rSelection.GetEnd().GetIndex()))
    {
        if(pBeginAttrib->GetStart())
            nRet |= MOVE_ITEM_LEFT;
        //if there is an entry it can always be move to the right and down
        nRet |= MOVE_ITEM_RIGHT|MOVE_ITEM_DOWN;
        if(rSelection.GetStart().GetPara() > 0)
            nRet |= MOVE_ITEM_UP;
    }
    return nRet;
}

bool AddressMultiLineEdit::HasCurrentItem()
{
    ExtTextEngine* pTextEngine = GetTextEngine();
    ExtTextView* pTextView = GetTextView();
    const TextSelection& rSelection = pTextView->GetSelection();
    const TextCharAttrib* pBeginAttrib = pTextEngine->FindCharAttrib( rSelection.GetStart(), TEXTATTR_PROTECTED );
    return (pBeginAttrib &&
            (pBeginAttrib->GetStart() <= rSelection.GetStart().GetIndex()
                            && pBeginAttrib->GetEnd() >= rSelection.GetEnd().GetIndex()));
}

OUString AddressMultiLineEdit::GetCurrentItem()
{
    ExtTextEngine* pTextEngine = GetTextEngine();
    ExtTextView* pTextView = GetTextView();
    const TextSelection& rSelection = pTextView->GetSelection();
    const TextCharAttrib* pBeginAttrib = pTextEngine->FindCharAttrib( rSelection.GetStart(), TEXTATTR_PROTECTED );
    if(pBeginAttrib &&
            (pBeginAttrib->GetStart() <= rSelection.GetStart().GetIndex()
                            && pBeginAttrib->GetEnd() >= rSelection.GetEnd().GetIndex()))
    {
        sal_uLong nPara = rSelection.GetStart().GetPara();
        TextSelection aEntrySel(TextPaM( nPara, pBeginAttrib->GetStart()), TextPaM(nPara, pBeginAttrib->GetEnd()));
        return pTextEngine->GetText( aEntrySel );
    }
    return OUString();
}

void AddressMultiLineEdit::SelectCurrentItem()
{
    ExtTextEngine* pTextEngine = GetTextEngine();
    ExtTextView* pTextView = GetTextView();
    const TextSelection& rSelection = pTextView->GetSelection();
    const TextCharAttrib* pBeginAttrib = pTextEngine->FindCharAttrib( rSelection.GetStart(), TEXTATTR_PROTECTED );
    if(pBeginAttrib &&
            (pBeginAttrib->GetStart() <= rSelection.GetStart().GetIndex()
                            && pBeginAttrib->GetEnd() >= rSelection.GetEnd().GetIndex()))
    {
        sal_uLong nPara = rSelection.GetStart().GetPara();
        TextSelection aEntrySel(TextPaM( nPara, pBeginAttrib->GetStart()), TextPaM(nPara, pBeginAttrib->GetEnd()));
        pTextView->SetSelection(aEntrySel);
        Invalidate();
    }
}

OUString AddressMultiLineEdit::GetAddress()
{
    OUString sRet;
    ExtTextEngine* pTextEngine = GetTextEngine();
    sal_uLong  nParaCount = pTextEngine->GetParagraphCount();
    for(sal_uLong nPara = nParaCount; nPara; --nPara)
    {
        const OUString sPara = comphelper::string::stripEnd(pTextEngine->GetText(nPara - 1), ' ');
        //don't add empty trailing paragraphs
        if(!sRet.isEmpty() || !sPara.isEmpty())
        {
            sRet = sPara + sRet;
            //insert the para break
            if(nPara > 1)
                sRet = "\n" + sRet;
        }
    }
    return sRet;
}

/* vim:set shiftwidth=4 softtabstop=4 expandtab: */<|MERGE_RESOLUTION|>--- conflicted
+++ resolved
@@ -1201,19 +1201,11 @@
     Size aOutputSize(m_pFieldsControl->m_aHeaderHB->GetSizePixel());
     sal_Int32 nFirstWidth;
     sal_Int32 nSecondWidth = nFirstWidth = aOutputSize.Width() / 3;
-<<<<<<< HEAD
     const HeaderBarItemBits nHeadBits = HeaderBarItemBits::VCENTER | HeaderBarItemBits::FIXED| HeaderBarItemBits::FIXEDPOS;
-    m_pFieldsControl->m_aHeaderHB.InsertItem( 1, sAddressElement, nFirstWidth, nHeadBits|HeaderBarItemBits::LEFT);
-    m_pFieldsControl->m_aHeaderHB.InsertItem( 2, sMatchesTo,      nSecondWidth, nHeadBits|HeaderBarItemBits::LEFT);
-    m_pFieldsControl->m_aHeaderHB.InsertItem( 3, sPreview,
+    m_pFieldsControl->m_aHeaderHB->InsertItem( 1, sAddressElement, nFirstWidth, nHeadBits|HeaderBarItemBits::LEFT);
+    m_pFieldsControl->m_aHeaderHB->InsertItem( 2, sMatchesTo,      nSecondWidth, nHeadBits|HeaderBarItemBits::LEFT);
+    m_pFieldsControl->m_aHeaderHB->InsertItem( 3, sPreview,
             aOutputSize.Width() - nFirstWidth - nSecondWidth, nHeadBits|HeaderBarItemBits::LEFT);
-=======
-    const WinBits nHeadBits = HIB_VCENTER | HIB_FIXED| HIB_FIXEDPOS;
-    m_pFieldsControl->m_aHeaderHB->InsertItem( 1, sAddressElement, nFirstWidth, nHeadBits|HIB_LEFT);
-    m_pFieldsControl->m_aHeaderHB->InsertItem( 2, sMatchesTo,      nSecondWidth, nHeadBits|HIB_LEFT);
-    m_pFieldsControl->m_aHeaderHB->InsertItem( 3, sPreview,
-            aOutputSize.Width() - nFirstWidth - nSecondWidth, nHeadBits|HIB_LEFT);
->>>>>>> 0cde74f7
 
     m_pFieldsControl->SetModifyHdl(LINK(this, SwAssignFieldsDialog, AssignmentModifyHdl_Impl ));
 
