--- conflicted
+++ resolved
@@ -182,10 +182,6 @@
                 bDelPrinter = sal_True;
             }
 
-<<<<<<< HEAD
-            const sal_uInt16 nCount = pPrt->GetFontCount();
-            for (sal_uInt16 i = 0; i < nCount; ++i)
-=======
 
             // get the set of disctinct available family names
             std::set< String > aFontNames;
@@ -199,7 +195,6 @@
             // insert to listbox
             for( std::set< String >::const_iterator it = aFontNames.begin();
                  it != aFontNames.end(); ++it )
->>>>>>> 1379283b
             {
                 aFontLB.InsertEntry( *it );
             }
