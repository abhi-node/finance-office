--- conflicted
+++ resolved
@@ -1,8 +1,4 @@
-<<<<<<< HEAD
-sw      sw      :    l10n connectivity OOo:writerperfect svx stoc NULL
-=======
-sw	sw	:    l10n connectivity OOo:writerperfect svx stoc uui writerfilter NULL
->>>>>>> 91022595
+sw	sw	:    l10n connectivity OOo:writerperfect svx stoc writerfilter NULL
 sw	sw										usr1	-	all	sw_mkout NULL
 sw	sw\inc									nmake		-	all	sw_inc NULL
 sw	sw\uiconfig\layout									nmake	-	all	sw_layout NULL
