--- misc/xmlsec1-1.2.14/configure	2009-09-29 15:55:33.269924586 +0200
+++ misc/build/xmlsec1-1.2.14/configure	2009-09-29 15:55:08.838176411 +0200
@@ -13184,7 +13184,9 @@
 	done
 
 	for dir in $ac_nss_lib_dir ; do
-	    if test -f $dir/libnspr4.so -o -f $dir/libnspr4.dylib ; then
+            case $host_os in
+            cygwin* | mingw* | pw32*)
+    	      if test -f $dir/libnspr4.$libext ; then
 		        	if test "z$dir" = "z/usr/lib" ; then
             	    NSPR_LIBS="$NSPR_LIBS_LIST"
     		else
@@ -13197,6 +13199,25 @@
 		NSPR_LIBS_FOUND="yes"
 		break
 	    fi
+              ;;
+
+            *)
+
+              if test -f $dir/libnspr4.so -o -f $dir/libnspr4.dylib ; then
+		        	if test "z$dir" = "z/usr/lib" ; then
+            	    NSPR_LIBS="$NSPR_LIBS_LIST"
+    		else
+    		    if test "z$with_gnu_ld" = "zyes" ; then
+    			NSPR_LIBS="-Wl,-rpath-link -Wl,$dir -L$dir $NSPR_LIBS_LIST"
+    		    else
+    			NSPR_LIBS="-L$dir $NSPR_LIBS_LIST"
+		    fi
+		fi
+		NSPR_LIBS_FOUND="yes"
+		break
+	    fi
+              ;;
+            esac
 	done
     fi
 
@@ -13266,6 +13287,24 @@
         done
 
         for dir in $ac_nss_lib_dir ; do
+            case $host_os in
+            cygwin* | mingw* | pw32*)
+    	      if test -f $dir/libnss3.$libext ; then
+        	    		if test "z$dir" = "z/usr/lib" ; then
+        	    NSS_LIBS="$NSS_LIBS_LIST"
+                else
+            	    if test "z$with_gnu_ld" = "zyes" ; then
+    			NSS_LIBS="-Wl,-rpath-link -Wl,$dir -L$dir $NSS_LIBS_LIST"
+            	    else
+        		NSS_LIBS="-L$dir $NSS_LIBS_LIST"
+		    fi
+		fi
+    		NSS_LIBS_FOUND="yes"
+    		break
+	    fi
+              ;;
+
+            *)
             if test -f $dir/libnss3.so -o -f $dir/libnss3.dylib ; then
         	    		if test "z$dir" = "z/usr/lib" ; then
         	    NSS_LIBS="$NSS_LIBS_LIST"
@@ -13279,6 +13318,8 @@
     		NSS_LIBS_FOUND="yes"
     		break
 	    fi
+              ;;
+            esac
 	done
     fi
 
@@ -13684,7 +13725,7 @@
 $as_echo "$MSCRYPTO_ENABLE" >&6; }
 else
     LIBS_SAVE="$LIBS"
-    LIBS="$LIBS -lcrypt32"
+    LIBS="$LIBS ${PSDK_HOME}/lib/crypt32.lib"
     { $as_echo "$as_me:${as_lineno-$LINENO}: checking for mscrypto libraries" >&5
 $as_echo_n "checking for mscrypto libraries... " >&6; }
     cat confdefs.h - <<_ACEOF >conftest.$ac_ext
@@ -13711,13 +13752,7 @@
     XMLSEC_NO_MSCRYPTO="0"
 
     MSCRYPTO_CFLAGS="$MSCRYPTO_CFLAGS -DXMLSEC_CRYPTO_MSCRYPTO=1"
-    case $host in
-	*-*-mingw*)
-						MSCRYPTO_LIBS='-Wl,$(srcdir)/mingw-crypt32.def';;
-	*)
-		MSCRYPTO_LIBS="-lcrypt32";;
-    esac
-
+    MSCRYPTO_LIBS="${PSDK_HOME}/lib/crypt32.lib"
         if test "z$XMLSEC_CRYPTO" = "z" ; then
 	XMLSEC_CRYPTO="mscrypto"
     	XMLSEC_CRYPTO_LIB="$MSCRYPTO_CRYPTO_LIB"
--- misc/xmlsec1-1.2.14/configure.in	2009-09-29 15:55:33.282288142 +0200
+++ misc/build/xmlsec1-1.2.14/configure.in	2009-09-29 15:49:39.614223428 +0200
@@ -671,7 +671,9 @@
 	done
 	
 	for dir in $ac_nss_lib_dir ; do
-	    if test -f $dir/libnspr4.so -o -f $dir/libnspr4.dylib ; then
+            case $host_os in
+            cygwin* | mingw* | pw32*)
+    	      if test -f $dir/libnspr4.$libext ; then
 		dnl do not add -L/usr/lib because compiler does it anyway
         	if test "z$dir" = "z/usr/lib" ; then
             	    NSPR_LIBS="$NSPR_LIBS_LIST"
@@ -685,6 +687,26 @@
 		NSPR_LIBS_FOUND="yes"
 		break
 	    fi
+              ;;
+
+            *)
+
+              if test -f $dir/libnspr4.so -o -f $dir/libnspr4.dylib ; then
+		dnl do not add -L/usr/lib because compiler does it anyway
+        	if test "z$dir" = "z/usr/lib" ; then
+            	    NSPR_LIBS="$NSPR_LIBS_LIST"
+    		else
+    		    if test "z$with_gnu_ld" = "zyes" ; then
+    			NSPR_LIBS="-Wl,-rpath-link -Wl,$dir -L$dir $NSPR_LIBS_LIST"
+    		    else
+    			NSPR_LIBS="-L$dir $NSPR_LIBS_LIST"
+		    fi
+		fi
+		NSPR_LIBS_FOUND="yes"
+		break
+	    fi
+              ;;
+            esac
 	done
     fi
 
@@ -742,6 +764,25 @@
         done
        
         for dir in $ac_nss_lib_dir ; do
+            case $host_os in
+            cygwin* | mingw* | pw32*)
+    	      if test -f $dir/libnss3.$libext ; then
+        	dnl do not add -L/usr/lib because compiler does it anyway
+    		if test "z$dir" = "z/usr/lib" ; then
+        	    NSS_LIBS="$NSS_LIBS_LIST"
+                else
+            	    if test "z$with_gnu_ld" = "zyes" ; then
+    			NSS_LIBS="-Wl,-rpath-link -Wl,$dir -L$dir $NSS_LIBS_LIST"
+            	    else
+        		NSS_LIBS="-L$dir $NSS_LIBS_LIST"
+		    fi
+		fi
+    		NSS_LIBS_FOUND="yes"
+    		break
+	    fi
+              ;;
+
+            *)
             if test -f $dir/libnss3.so -o -f $dir/libnss3.dylib ; then
         	dnl do not add -L/usr/lib because compiler does it anyway
     		if test "z$dir" = "z/usr/lib" ; then
@@ -756,6 +797,8 @@
     		NSS_LIBS_FOUND="yes"
     		break
 	    fi
+              ;;
+            esac
 	done
     fi
 
@@ -926,7 +969,7 @@
 dnl cannot detect __stdcall functions
 dnl    AC_CHECK_LIB(crypt32, CertOpenStore, ....
     LIBS_SAVE="$LIBS"
-    LIBS="$LIBS -lcrypt32"
+    LIBS="$LIBS ${PSDK_HOME}/lib/crypt32.lib"
     AC_MSG_CHECKING(for mscrypto libraries)
     AC_LINK_IFELSE([
 	#include <windows.h>
@@ -943,15 +986,7 @@
     XMLSEC_NO_MSCRYPTO="0"
 
     MSCRYPTO_CFLAGS="$MSCRYPTO_CFLAGS -DXMLSEC_CRYPTO_MSCRYPTO=1"
-    case $host in
-	*-*-mingw*)
-		dnl since mingw crypt32 library is limited
-		dnl we use own def-file
-		MSCRYPTO_LIBS='-Wl,$(srcdir)/mingw-crypt32.def';;
-	*)
-		MSCRYPTO_LIBS="-lcrypt32";;
-    esac
-
+    MSCRYPTO_LIBS="${PSDK_HOME}/lib/crypt32.lib"
     dnl first crypto library is default one
     if test "z$XMLSEC_CRYPTO" = "z" ; then
 	XMLSEC_CRYPTO="mscrypto"
--- misc/xmlsec1-1.2.14/ltmain.sh	2009-06-25 22:53:19.000000000 +0200
+++ misc/build/xmlsec1-1.2.14/ltmain.sh	2009-09-29 15:49:39.628349554 +0200
@@ -4868,6 +4868,11 @@
 	fi
 	;;
 
+      *.lib)
+	deplibs="$deplibs $arg"
+	continue
+	;;
+
       *.$libext)
 	# An archive.
 	deplibs="$deplibs $arg"
@@ -5213,6 +5218,10 @@
 	  continue
 	  ;;
 	*.la) lib="$deplib" ;;
+	*.lib)
+	  deplibs="$deplib $deplibs"
+	  continue
+	  ;;
 	*.$libext)
 	  if test "$pass" = conv; then
 	    deplibs="$deplib $deplibs"
<<<<<<< HEAD
--- misc/xmlsec1-1.2.12/src/nss/keywrapers.c	2009-09-29 15:55:33.430875248 +0200
+++ misc/build/xmlsec1-1.2.12/src/nss/keywrapers.c	2009-09-29 15:49:39.749963247 +0200
=======
--- misc/xmlsec1-1.2.14/src/mscrypto/certkeys.c	2009-06-25 22:53:18.000000000 +0200
+++ misc/build/xmlsec1-1.2.14/src/mscrypto/certkeys.c	2009-09-29 15:49:39.643186151 +0200
@@ -947,7 +947,11 @@
 static void	            xmlSecMSCryptoKeyDataRsaDebugDump(xmlSecKeyDataPtr data, FILE* output);
 static void	            xmlSecMSCryptoKeyDataRsaDebugXmlDump(xmlSecKeyDataPtr data, FILE* output);
 
+#ifdef __MINGW32__ // for runtime-pseudo-reloc
+static struct _xmlSecKeyDataKlass xmlSecMSCryptoKeyDataRsaKlass = {
+#else
 static xmlSecKeyDataKlass xmlSecMSCryptoKeyDataRsaKlass = {
+#endif
     sizeof(xmlSecKeyDataKlass),
     xmlSecMSCryptoKeyDataSize,
 
@@ -1658,7 +1662,11 @@
 static void		xmlSecMSCryptoKeyDataDsaDebugXmlDump(xmlSecKeyDataPtr data,
 							 FILE* output);
 
+#ifdef __MINGW32__ // for runtime-pseudo-reloc
+static struct _xmlSecKeyDataKlass xmlSecMSCryptoKeyDataDsaKlass = {
+#else
 static xmlSecKeyDataKlass xmlSecMSCryptoKeyDataDsaKlass = {
+#endif
     sizeof(xmlSecKeyDataKlass),
     xmlSecMSCryptoKeyDataSize,
 
--- misc/xmlsec1-1.2.14/src/mscrypto/ciphers.c	2009-06-25 22:53:18.000000000 +0200
+++ misc/build/xmlsec1-1.2.14/src/mscrypto/ciphers.c	2009-09-29 15:49:39.652528324 +0200
@@ -802,7 +802,11 @@
  * AES CBC cipher transforms
  *
  ********************************************************************/
+#ifdef __MINGW32__ // for runtime-pseudo-reloc
+static struct _xmlSecTransformKlass xmlSecMSCryptoAes128CbcKlass = {
+#else
 static xmlSecTransformKlass xmlSecMSCryptoAes128CbcKlass = {
+#endif
     /* klass/object sizes */
     sizeof(xmlSecTransformKlass),		/* xmlSecSize klassSize */
     xmlSecMSCryptoBlockCipherSize,		/* xmlSecSize objSize */
@@ -841,7 +845,11 @@
     return(&xmlSecMSCryptoAes128CbcKlass);
 }
 
+#ifdef __MINGW32__ // for runtime-pseudo-reloc
+static struct _xmlSecTransformKlass xmlSecMSCryptoAes192CbcKlass = {
+#else
 static xmlSecTransformKlass xmlSecMSCryptoAes192CbcKlass = {
+#endif
     /* klass/object sizes */
     sizeof(xmlSecTransformKlass),		/* xmlSecSize klassSize */
     xmlSecMSCryptoBlockCipherSize,		/* xmlSecSize objSize */
@@ -880,7 +888,11 @@
     return(&xmlSecMSCryptoAes192CbcKlass);
 }
 
+#ifdef __MINGW32__ // for runtime-pseudo-reloc
+static struct _xmlSecTransformKlass xmlSecMSCryptoAes256CbcKlass = {
+#else
 static xmlSecTransformKlass xmlSecMSCryptoAes256CbcKlass = {
+#endif
     /* klass/object sizes */
     sizeof(xmlSecTransformKlass),		/* xmlSecSize klassSize */
     xmlSecMSCryptoBlockCipherSize,		/* xmlSecSize objSize */
@@ -923,7 +935,11 @@
 
 
 #ifndef XMLSEC_NO_DES
+#ifdef __MINGW32__ // for runtime-pseudo-reloc
+static struct _xmlSecTransformKlass xmlSecMSCryptoDes3CbcKlass = {
+#else
 static xmlSecTransformKlass xmlSecMSCryptoDes3CbcKlass = {
+#endif
     /* klass/object sizes */
     sizeof(xmlSecTransformKlass),	/* size_t klassSize */
     xmlSecMSCryptoBlockCipherSize,	/* size_t objSize */
--- misc/xmlsec1-1.2.14/src/mscrypto/digests.c	2009-06-25 22:53:18.000000000 +0200
+++ misc/build/xmlsec1-1.2.14/src/mscrypto/digests.c	2009-09-29 15:49:39.660554904 +0200
@@ -329,7 +329,11 @@
  * SHA1
  *
  *****************************************************************************/
+#ifdef __MINGW32__ // for runtime-pseudo-reloc
+static struct _xmlSecTransformKlass xmlSecMSCryptoSha1Klass = {
+#else
 static xmlSecTransformKlass xmlSecMSCryptoSha1Klass = {
+#endif
     /* klass/object sizes */
     sizeof(xmlSecTransformKlass),		/* size_t klassSize */
     xmlSecMSCryptoDigestSize,			/* size_t objSize */
--- misc/xmlsec1-1.2.14/src/mscrypto/keysstore.c	2009-06-25 22:53:18.000000000 +0200
+++ misc/build/xmlsec1-1.2.14/src/mscrypto/keysstore.c	2009-09-29 15:49:39.667289994 +0200
@@ -66,7 +66,11 @@
 								     const xmlChar* name, 
 								     xmlSecKeyInfoCtxPtr keyInfoCtx);
 
+#ifdef __MINGW32__ // for runtime-pseudo-reloc
+static struct _xmlSecKeyStoreKlass xmlSecMSCryptoKeysStoreKlass = {
+#else
 static xmlSecKeyStoreKlass xmlSecMSCryptoKeysStoreKlass = {
+#endif
     sizeof(xmlSecKeyStoreKlass),
     xmlSecMSCryptoKeysStoreSize,
 
--- misc/xmlsec1-1.2.14/src/mscrypto/kt_rsa.c	2009-06-25 22:53:18.000000000 +0200
+++ misc/build/xmlsec1-1.2.14/src/mscrypto/kt_rsa.c	2009-09-29 15:49:39.674284044 +0200
@@ -66,7 +66,11 @@
 static int  	xmlSecMSCryptoRsaPkcs1Process			(xmlSecTransformPtr transform, 
 								 xmlSecTransformCtxPtr transformCtx);
 
+#ifdef __MINGW32__ // for runtime-pseudo-reloc
+static struct _xmlSecTransformKlass xmlSecMSCryptoRsaPkcs1Klass = {
+#else
 static xmlSecTransformKlass xmlSecMSCryptoRsaPkcs1Klass = {
+#endif
     /* klass/object sizes */
     sizeof(xmlSecTransformKlass),		/* xmlSecSize klassSize */
     xmlSecMSCryptoRsaPkcs1Size,			/* xmlSecSize objSize */
--- misc/xmlsec1-1.2.14/src/mscrypto/signatures.c	2009-06-25 22:53:18.000000000 +0200
+++ misc/build/xmlsec1-1.2.14/src/mscrypto/signatures.c	2009-09-29 15:49:39.682580497 +0200
@@ -524,7 +524,11 @@
  * RSA-SHA1 signature transform
  *
  ***************************************************************************/
+#ifdef __MINGW32__ // for runtime-pseudo-reloc
+static struct _xmlSecTransformKlass xmlSecMSCryptoRsaSha1Klass = {
+#else
 static xmlSecTransformKlass xmlSecMSCryptoRsaSha1Klass = {
+#endif
     /* klass/object sizes */
     sizeof(xmlSecTransformKlass),		/* xmlSecSize klassSize */
     xmlSecMSCryptoSignatureSize,		/* xmlSecSize objSize */
@@ -572,7 +576,11 @@
  *
  ***************************************************************************/
 
+#ifdef __MINGW32__ // for runtime-pseudo-reloc
+static struct _xmlSecTransformKlass xmlSecMSCryptoDsaSha1Klass = {
+#else
 static xmlSecTransformKlass xmlSecMSCryptoDsaSha1Klass = {
+#endif
     /* klass/object sizes */
     sizeof(xmlSecTransformKlass),		/* xmlSecSize klassSize */
     xmlSecMSCryptoSignatureSize,	        /* xmlSecSize objSize */
--- misc/xmlsec1-1.2.14/src/mscrypto/symkeys.c	2009-06-25 22:53:18.000000000 +0200
+++ misc/build/xmlsec1-1.2.14/src/mscrypto/symkeys.c	2009-09-29 15:49:39.691081347 +0200
@@ -72,7 +72,11 @@
  * <xmlsec:AESKeyValue> processing
  *
  *************************************************************************/
+#ifdef __MINGW32__ // for runtime-pseudo-reloc
+static struct _xmlSecKeyDataKlass xmlSecMSCryptoKeyDataAesKlass = {
+#else
 static xmlSecKeyDataKlass xmlSecMSCryptoKeyDataAesKlass = {
+#endif
     sizeof(xmlSecKeyDataKlass),
     xmlSecKeyDataBinarySize,
 
@@ -153,7 +157,11 @@
  * <xmlsec:DESKeyValue> processing
  *
  *************************************************************************/
+#ifdef __MINGW32__ // for runtime-pseudo-reloc
+static struct _xmlSecKeyDataKlass xmlSecMSCryptoKeyDataDesKlass = {
+#else
 static xmlSecKeyDataKlass xmlSecMSCryptoKeyDataDesKlass = {
+#endif
     sizeof(xmlSecKeyDataKlass),
     xmlSecKeyDataBinarySize,
 
--- misc/xmlsec1-1.2.14/src/mscrypto/x509.c	2009-06-25 22:53:18.000000000 +0200
+++ misc/build/xmlsec1-1.2.14/src/mscrypto/x509.c	2009-09-29 15:49:39.699931741 +0200
@@ -243,7 +243,11 @@
 
 
 
+#ifdef __MINGW32__ // for runtime-pseudo-reloc
+static struct _xmlSecKeyDataKlass xmlSecMSCryptoKeyDataX509Klass = {
+#else
 static xmlSecKeyDataKlass xmlSecMSCryptoKeyDataX509Klass = {
+#endif
     sizeof(xmlSecKeyDataKlass),
     xmlSecMSCryptoX509DataSize,
 
@@ -2159,7 +2163,11 @@
 								 xmlSecSize bufSize,
 								 xmlSecKeyInfoCtxPtr keyInfoCtx);
 
+#ifdef __MINGW32__ // for runtime-pseudo-reloc
+static struct _xmlSecKeyDataKlass xmlSecMSCryptoKeyDataRawX509CertKlass = {
+#else
 static xmlSecKeyDataKlass xmlSecMSCryptoKeyDataRawX509CertKlass = {
+#endif
     sizeof(xmlSecKeyDataKlass),
     sizeof(xmlSecKeyData),
 
--- misc/xmlsec1-1.2.14/src/mscrypto/x509vfy.c	2009-09-29 15:55:33.502779834 +0200
+++ misc/build/xmlsec1-1.2.14/src/mscrypto/x509vfy.c	2009-09-29 15:49:39.708831697 +0200
@@ -67,7 +67,11 @@
 static int         xmlSecMSCryptoX509StoreInitialize    (xmlSecKeyDataStorePtr store);
 static void        xmlSecMSCryptoX509StoreFinalize      (xmlSecKeyDataStorePtr store);
 
+#ifdef __MINGW32__ // for runtime-pseudo-reloc
+static struct _xmlSecKeyDataStoreKlass xmlSecMSCryptoX509StoreKlass = {
+#else
 static xmlSecKeyDataStoreKlass xmlSecMSCryptoX509StoreKlass = {
+#endif
     sizeof(xmlSecKeyDataStoreKlass),
     xmlSecMSCryptoX509StoreSize,
 
--- misc/xmlsec1-1.2.14/src/nss/ciphers.c	2009-09-29 15:55:33.488430535 +0200
+++ misc/build/xmlsec1-1.2.14/src/nss/ciphers.c	2009-09-29 15:49:39.717511164 +0200
@@ -777,7 +777,11 @@
  * AES CBC cipher transforms
  *
  ********************************************************************/
+#ifdef __MINGW32__ // for runtime-pseudo-reloc
+static struct _xmlSecTransformKlass xmlSecNssAes128CbcKlass = {
+#else
 static xmlSecTransformKlass xmlSecNssAes128CbcKlass = {
+#endif
     /* klass/object sizes */
     sizeof(xmlSecTransformKlass),		/* xmlSecSize klassSize */
     xmlSecNssBlockCipherSize,		/* xmlSecSize objSize */
@@ -816,7 +820,11 @@
     return(&xmlSecNssAes128CbcKlass);
 }
 
+#ifdef __MINGW32__ // for runtime-pseudo-reloc
+static struct _xmlSecTransformKlass xmlSecNssAes192CbcKlass = {
+#else
 static xmlSecTransformKlass xmlSecNssAes192CbcKlass = {
+#endif
     /* klass/object sizes */
     sizeof(xmlSecTransformKlass),		/* xmlSecSize klassSize */
     xmlSecNssBlockCipherSize,		/* xmlSecSize objSize */
@@ -855,7 +863,11 @@
     return(&xmlSecNssAes192CbcKlass);
 }
 
+#ifdef __MINGW32__ // for runtime-pseudo-reloc
+static struct _xmlSecTransformKlass xmlSecNssAes256CbcKlass = {
+#else
 static xmlSecTransformKlass xmlSecNssAes256CbcKlass = {
+#endif
     /* klass/object sizes */
     sizeof(xmlSecTransformKlass),		/* xmlSecSize klassSize */
     xmlSecNssBlockCipherSize,		/* xmlSecSize objSize */
@@ -897,7 +909,11 @@
 #endif /* XMLSEC_NO_AES */
 
 #ifndef XMLSEC_NO_DES
+#ifdef __MINGW32__ // for runtime-pseudo-reloc
+static struct _xmlSecTransformKlass xmlSecNssDes3CbcKlass = {
+#else
 static xmlSecTransformKlass xmlSecNssDes3CbcKlass = {
+#endif
     /* klass/object sizes */
     sizeof(xmlSecTransformKlass),		/* xmlSecSize klassSize */
     xmlSecNssBlockCipherSize,		/* xmlSecSize objSize */
--- misc/xmlsec1-1.2.14/src/nss/digests.c	2009-06-25 22:53:18.000000000 +0200
+++ misc/build/xmlsec1-1.2.14/src/nss/digests.c	2009-09-29 15:49:39.725650968 +0200
@@ -285,7 +285,11 @@
  * SHA1 Digest transforms
  *
  *****************************************************************************/
+#ifdef __MINGW32__ // for runtime-pseudo-reloc
+static struct _xmlSecTransformKlass xmlSecNssSha1Klass = {
+#else
 static xmlSecTransformKlass xmlSecNssSha1Klass = {
+#endif
     /* klass/object sizes */
     sizeof(xmlSecTransformKlass),		/* xmlSecSize klassSize */
     xmlSecNssDigestSize,			/* xmlSecSize objSize */
--- misc/xmlsec1-1.2.14/src/nss/hmac.c	2009-09-29 15:55:33.409285968 +0200
+++ misc/build/xmlsec1-1.2.14/src/nss/hmac.c	2009-09-29 15:49:39.733673690 +0200
@@ -504,7 +504,11 @@
 /** 
  * HMAC SHA1
  */
+#ifdef __MINGW32__ // for runtime-pseudo-reloc
+static struct _xmlSecTransformKlass xmlSecNssHmacSha1Klass = {
+#else
 static xmlSecTransformKlass xmlSecNssHmacSha1Klass = {
+#endif
     /* klass/object sizes */
     sizeof(xmlSecTransformKlass),		/* xmlSecSize klassSize */
     xmlSecNssHmacSize,				/* xmlSecSize objSize */
@@ -546,7 +550,11 @@
 /** 
  * HMAC Ripemd160
  */
+#ifdef __MINGW32__ // for runtime-pseudo-reloc
+static struct _xmlSecTransformKlass xmlSecNssHmacRipemd160Klass = {
+#else
 static xmlSecTransformKlass xmlSecNssHmacRipemd160Klass = {
+#endif
     /* klass/object sizes */
     sizeof(xmlSecTransformKlass),		/* xmlSecSize klassSize */
     xmlSecNssHmacSize,				/* xmlSecSize objSize */
@@ -588,7 +596,11 @@
 /** 
  * HMAC Md5
  */
+#ifdef __MINGW32__ // for runtime-pseudo-reloc
+static struct _xmlSecTransformKlass xmlSecNssHmacMd5Klass = {
+#else
 static xmlSecTransformKlass xmlSecNssHmacMd5Klass = {
+#endif
     /* klass/object sizes */
     sizeof(xmlSecTransformKlass),		/* xmlSecSize klassSize */
     xmlSecNssHmacSize,				/* xmlSecSize objSize */
--- misc/xmlsec1-1.2.14/src/nss/keysstore.c	2009-09-29 15:55:33.422265895 +0200
+++ misc/build/xmlsec1-1.2.14/src/nss/keysstore.c	2009-09-29 15:49:39.741628057 +0200
@@ -487,7 +487,11 @@
     return NULL ;
 }
 
+#ifdef __MINGW32__ // for runtime-pseudo-reloc
+static struct _xmlSecKeyStoreKlass xmlSecNssKeysStoreKlass = {
+#else
 static xmlSecKeyStoreKlass xmlSecNssKeysStoreKlass = {
+#endif
        sizeof( xmlSecKeyStoreKlass ) ,
        xmlSecNssKeysStoreSize ,
        BAD_CAST "implicit_nss_keys_store" ,
--- misc/xmlsec1-1.2.14/src/nss/keywrapers.c	2009-09-29 15:55:33.430875248 +0200
+++ misc/build/xmlsec1-1.2.14/src/nss/keywrapers.c	2009-09-29 15:49:39.749963247 +0200
>>>>>>> 8c29919e
@@ -1126,6 +1126,7 @@
     NULL,					/* void* reserved1; */
 };
 
+#ifndef __MINGW32__
 /** 
  * xmlSecNssTransformKWAes128GetKlass:
  *
@@ -1160,6 +1161,7 @@
 xmlSecNssTransformKWAes256GetKlass(void) {
     return(&xmlSecNssKWAes256Klass);
 }
+#endif /* __MINGW32__ */
 
 #endif /* XMLSEC_NO_AES */
 
@@ -1197,6 +1199,7 @@
     NULL,					/* void* reserved1; */
 };
 
+#ifndef __MINGW32__
 /** 
  * xmlSecNssTransformKWDes3GetKlass:
  * 
@@ -1208,6 +1211,7 @@
 xmlSecNssTransformKWDes3GetKlass(void) {
     return(&xmlSecNssKWDes3Klass);
 }
+#endif /* __MINGW32__ */
 
 #endif /* XMLSEC_NO_DES */
<<<<<<< HEAD
=======
 
--- misc/xmlsec1-1.2.14/src/nss/pkikeys.c	2009-09-29 15:55:33.440002568 +0200
+++ misc/build/xmlsec1-1.2.14/src/nss/pkikeys.c	2009-09-29 15:49:39.757984523 +0200
@@ -491,7 +491,11 @@
 static void		xmlSecNssKeyDataDsaDebugXmlDump	(xmlSecKeyDataPtr data,
 							 FILE* output);
 
+#ifdef __MINGW32__ // for runtime-pseudo-reloc
+static struct _xmlSecKeyDataKlass xmlSecNssKeyDataDsaKlass = {
+#else
 static xmlSecKeyDataKlass xmlSecNssKeyDataDsaKlass = {
+#endif
     sizeof(xmlSecKeyDataKlass),
     xmlSecNssPKIKeyDataSize,
 
@@ -1124,7 +1128,11 @@
 static void		xmlSecNssKeyDataRsaDebugXmlDump	(xmlSecKeyDataPtr data,
 							 FILE* output);
 
+#ifdef __MINGW32__ // for runtime-pseudo-reloc
+static struct _xmlSecKeyDataKlass xmlSecNssKeyDataRsaKlass = {
+#else
 static xmlSecKeyDataKlass xmlSecNssKeyDataRsaKlass = {
+#endif
     sizeof(xmlSecKeyDataKlass),
     xmlSecNssPKIKeyDataSize,
 
--- misc/xmlsec1-1.2.14/src/nss/signatures.c	2009-06-25 22:53:18.000000000 +0200
+++ misc/build/xmlsec1-1.2.14/src/nss/signatures.c	2009-09-29 15:49:39.765851110 +0200
@@ -459,7 +459,11 @@
  *
  ***************************************************************************/
 
+#ifdef __MINGW32__ // for runtime-pseudo-reloc
+static struct _xmlSecTransformKlass xmlSecNssDsaSha1Klass = {
+#else
 static xmlSecTransformKlass xmlSecNssDsaSha1Klass = {
+#endif
     /* klass/object sizes */
     sizeof(xmlSecTransformKlass),		/* xmlSecSize klassSize */
     xmlSecNssSignatureSize,		/* xmlSecSize objSize */
@@ -506,7 +510,11 @@
  * RSA-SHA1 signature transform
  *
  ***************************************************************************/
+#ifdef __MINGW32__ // for runtime-pseudo-reloc
+static struct _xmlSecTransformKlass xmlSecNssRsaSha1Klass = {
+#else
 static xmlSecTransformKlass xmlSecNssRsaSha1Klass = {
+#endif
     /* klass/object sizes */
     sizeof(xmlSecTransformKlass),		/* xmlSecSize klassSize */
     xmlSecNssSignatureSize,		/* xmlSecSize objSize */
--- misc/xmlsec1-1.2.14/src/nss/symkeys.c	2009-09-29 15:55:33.448817761 +0200
+++ misc/build/xmlsec1-1.2.14/src/nss/symkeys.c	2009-09-29 15:49:39.773211741 +0200
@@ -856,7 +856,11 @@
  * <xmlsec:AESKeyValue> processing
  *
  *************************************************************************/
+#ifdef __MINGW32__ // for runtime-pseudo-reloc
+static struct _xmlSecKeyDataKlass xmlSecNssKeyDataAesKlass = {
+#else
 static xmlSecKeyDataKlass xmlSecNssKeyDataAesKlass = {
+#endif
     sizeof(xmlSecKeyDataKlass),
     xmlSecNssSymKeyDataSize,
 
@@ -937,7 +941,11 @@
  * <xmlsec:DESKeyValue> processing
  *
  *************************************************************************/
+#ifdef __MINGW32__ // for runtime-pseudo-reloc
+static struct _xmlSecKeyDataKlass xmlSecNssKeyDataDesKlass = {
+#else
 static xmlSecKeyDataKlass xmlSecNssKeyDataDesKlass = {
+#endif
     sizeof(xmlSecKeyDataKlass),
     xmlSecNssSymKeyDataSize,
 
@@ -1019,7 +1027,11 @@
  * <xmlsec:HMACKeyValue> processing
  *
  *************************************************************************/
+#ifdef __MINGW32__ // for runtime-pseudo-reloc
+static struct _xmlSecKeyDataKlass xmlSecNssKeyDataHmacKlass = {
+#else
 static xmlSecKeyDataKlass xmlSecNssKeyDataHmacKlass = {
+#endif
     sizeof(xmlSecKeyDataKlass),
     xmlSecNssSymKeyDataSize,
 
--- misc/xmlsec1-1.2.14/src/nss/x509.c	2009-09-29 15:55:33.465839785 +0200
+++ misc/build/xmlsec1-1.2.14/src/nss/x509.c	2009-09-29 15:49:39.784408301 +0200
@@ -235,7 +235,11 @@
 
 
 
+#ifdef __MINGW32__ // for runtime-pseudo-reloc
+static struct _xmlSecKeyDataKlass xmlSecNssKeyDataX509Klass = {
+#else
 static xmlSecKeyDataKlass xmlSecNssKeyDataX509Klass = {
+#endif
     sizeof(xmlSecKeyDataKlass),
     xmlSecNssX509DataSize,
 
@@ -1785,7 +1789,11 @@
 								 xmlSecSize bufSize,
 								 xmlSecKeyInfoCtxPtr keyInfoCtx);
 
+#ifdef __MINGW32__ // for runtime-pseudo-reloc
+static struct _xmlSecKeyDataKlass xmlSecNssKeyDataRawX509CertKlass = {
+#else
 static xmlSecKeyDataKlass xmlSecNssKeyDataRawX509CertKlass = {
+#endif
     sizeof(xmlSecKeyDataKlass),
     sizeof(xmlSecKeyData),
 
--- misc/xmlsec1-1.2.14/src/nss/x509vfy.c	2009-09-29 15:55:33.510337681 +0200
+++ misc/build/xmlsec1-1.2.14/src/nss/x509vfy.c	2009-09-29 15:49:39.791239957 +0200
@@ -64,7 +64,11 @@
 static void		xmlSecNssX509StoreFinalize	(xmlSecKeyDataStorePtr store);
 static int		xmlSecNssIntegerToItem( const xmlChar* integer , SECItem *it ) ;
 
+#ifdef __MINGW32__ // for runtime-pseudo-reloc
+static struct _xmlSecKeyDataStoreKlass xmlSecNssX509StoreKlass = {
+#else
 static xmlSecKeyDataStoreKlass xmlSecNssX509StoreKlass = {
+#endif
     sizeof(xmlSecKeyDataStoreKlass),
     xmlSecNssX509StoreSize,
>>>>>>> 8c29919e
 <|MERGE_RESOLUTION|>--- conflicted
+++ resolved
@@ -221,339 +221,8 @@
  	*.$libext)
  	  if test "$pass" = conv; then
  	    deplibs="$deplib $deplibs"
-<<<<<<< HEAD
---- misc/xmlsec1-1.2.12/src/nss/keywrapers.c	2009-09-29 15:55:33.430875248 +0200
-+++ misc/build/xmlsec1-1.2.12/src/nss/keywrapers.c	2009-09-29 15:49:39.749963247 +0200
-=======
---- misc/xmlsec1-1.2.14/src/mscrypto/certkeys.c	2009-06-25 22:53:18.000000000 +0200
-+++ misc/build/xmlsec1-1.2.14/src/mscrypto/certkeys.c	2009-09-29 15:49:39.643186151 +0200
-@@ -947,7 +947,11 @@
- static void	            xmlSecMSCryptoKeyDataRsaDebugDump(xmlSecKeyDataPtr data, FILE* output);
- static void	            xmlSecMSCryptoKeyDataRsaDebugXmlDump(xmlSecKeyDataPtr data, FILE* output);
- 
-+#ifdef __MINGW32__ // for runtime-pseudo-reloc
-+static struct _xmlSecKeyDataKlass xmlSecMSCryptoKeyDataRsaKlass = {
-+#else
- static xmlSecKeyDataKlass xmlSecMSCryptoKeyDataRsaKlass = {
-+#endif
-     sizeof(xmlSecKeyDataKlass),
-     xmlSecMSCryptoKeyDataSize,
- 
-@@ -1658,7 +1662,11 @@
- static void		xmlSecMSCryptoKeyDataDsaDebugXmlDump(xmlSecKeyDataPtr data,
- 							 FILE* output);
- 
-+#ifdef __MINGW32__ // for runtime-pseudo-reloc
-+static struct _xmlSecKeyDataKlass xmlSecMSCryptoKeyDataDsaKlass = {
-+#else
- static xmlSecKeyDataKlass xmlSecMSCryptoKeyDataDsaKlass = {
-+#endif
-     sizeof(xmlSecKeyDataKlass),
-     xmlSecMSCryptoKeyDataSize,
- 
---- misc/xmlsec1-1.2.14/src/mscrypto/ciphers.c	2009-06-25 22:53:18.000000000 +0200
-+++ misc/build/xmlsec1-1.2.14/src/mscrypto/ciphers.c	2009-09-29 15:49:39.652528324 +0200
-@@ -802,7 +802,11 @@
-  * AES CBC cipher transforms
-  *
-  ********************************************************************/
-+#ifdef __MINGW32__ // for runtime-pseudo-reloc
-+static struct _xmlSecTransformKlass xmlSecMSCryptoAes128CbcKlass = {
-+#else
- static xmlSecTransformKlass xmlSecMSCryptoAes128CbcKlass = {
-+#endif
-     /* klass/object sizes */
-     sizeof(xmlSecTransformKlass),		/* xmlSecSize klassSize */
-     xmlSecMSCryptoBlockCipherSize,		/* xmlSecSize objSize */
-@@ -841,7 +845,11 @@
-     return(&xmlSecMSCryptoAes128CbcKlass);
- }
- 
-+#ifdef __MINGW32__ // for runtime-pseudo-reloc
-+static struct _xmlSecTransformKlass xmlSecMSCryptoAes192CbcKlass = {
-+#else
- static xmlSecTransformKlass xmlSecMSCryptoAes192CbcKlass = {
-+#endif
-     /* klass/object sizes */
-     sizeof(xmlSecTransformKlass),		/* xmlSecSize klassSize */
-     xmlSecMSCryptoBlockCipherSize,		/* xmlSecSize objSize */
-@@ -880,7 +888,11 @@
-     return(&xmlSecMSCryptoAes192CbcKlass);
- }
- 
-+#ifdef __MINGW32__ // for runtime-pseudo-reloc
-+static struct _xmlSecTransformKlass xmlSecMSCryptoAes256CbcKlass = {
-+#else
- static xmlSecTransformKlass xmlSecMSCryptoAes256CbcKlass = {
-+#endif
-     /* klass/object sizes */
-     sizeof(xmlSecTransformKlass),		/* xmlSecSize klassSize */
-     xmlSecMSCryptoBlockCipherSize,		/* xmlSecSize objSize */
-@@ -923,7 +935,11 @@
- 
- 
- #ifndef XMLSEC_NO_DES
-+#ifdef __MINGW32__ // for runtime-pseudo-reloc
-+static struct _xmlSecTransformKlass xmlSecMSCryptoDes3CbcKlass = {
-+#else
- static xmlSecTransformKlass xmlSecMSCryptoDes3CbcKlass = {
-+#endif
-     /* klass/object sizes */
-     sizeof(xmlSecTransformKlass),	/* size_t klassSize */
-     xmlSecMSCryptoBlockCipherSize,	/* size_t objSize */
---- misc/xmlsec1-1.2.14/src/mscrypto/digests.c	2009-06-25 22:53:18.000000000 +0200
-+++ misc/build/xmlsec1-1.2.14/src/mscrypto/digests.c	2009-09-29 15:49:39.660554904 +0200
-@@ -329,7 +329,11 @@
-  * SHA1
-  *
-  *****************************************************************************/
-+#ifdef __MINGW32__ // for runtime-pseudo-reloc
-+static struct _xmlSecTransformKlass xmlSecMSCryptoSha1Klass = {
-+#else
- static xmlSecTransformKlass xmlSecMSCryptoSha1Klass = {
-+#endif
-     /* klass/object sizes */
-     sizeof(xmlSecTransformKlass),		/* size_t klassSize */
-     xmlSecMSCryptoDigestSize,			/* size_t objSize */
---- misc/xmlsec1-1.2.14/src/mscrypto/keysstore.c	2009-06-25 22:53:18.000000000 +0200
-+++ misc/build/xmlsec1-1.2.14/src/mscrypto/keysstore.c	2009-09-29 15:49:39.667289994 +0200
-@@ -66,7 +66,11 @@
- 								     const xmlChar* name, 
- 								     xmlSecKeyInfoCtxPtr keyInfoCtx);
- 
-+#ifdef __MINGW32__ // for runtime-pseudo-reloc
-+static struct _xmlSecKeyStoreKlass xmlSecMSCryptoKeysStoreKlass = {
-+#else
- static xmlSecKeyStoreKlass xmlSecMSCryptoKeysStoreKlass = {
-+#endif
-     sizeof(xmlSecKeyStoreKlass),
-     xmlSecMSCryptoKeysStoreSize,
- 
---- misc/xmlsec1-1.2.14/src/mscrypto/kt_rsa.c	2009-06-25 22:53:18.000000000 +0200
-+++ misc/build/xmlsec1-1.2.14/src/mscrypto/kt_rsa.c	2009-09-29 15:49:39.674284044 +0200
-@@ -66,7 +66,11 @@
- static int  	xmlSecMSCryptoRsaPkcs1Process			(xmlSecTransformPtr transform, 
- 								 xmlSecTransformCtxPtr transformCtx);
- 
-+#ifdef __MINGW32__ // for runtime-pseudo-reloc
-+static struct _xmlSecTransformKlass xmlSecMSCryptoRsaPkcs1Klass = {
-+#else
- static xmlSecTransformKlass xmlSecMSCryptoRsaPkcs1Klass = {
-+#endif
-     /* klass/object sizes */
-     sizeof(xmlSecTransformKlass),		/* xmlSecSize klassSize */
-     xmlSecMSCryptoRsaPkcs1Size,			/* xmlSecSize objSize */
---- misc/xmlsec1-1.2.14/src/mscrypto/signatures.c	2009-06-25 22:53:18.000000000 +0200
-+++ misc/build/xmlsec1-1.2.14/src/mscrypto/signatures.c	2009-09-29 15:49:39.682580497 +0200
-@@ -524,7 +524,11 @@
-  * RSA-SHA1 signature transform
-  *
-  ***************************************************************************/
-+#ifdef __MINGW32__ // for runtime-pseudo-reloc
-+static struct _xmlSecTransformKlass xmlSecMSCryptoRsaSha1Klass = {
-+#else
- static xmlSecTransformKlass xmlSecMSCryptoRsaSha1Klass = {
-+#endif
-     /* klass/object sizes */
-     sizeof(xmlSecTransformKlass),		/* xmlSecSize klassSize */
-     xmlSecMSCryptoSignatureSize,		/* xmlSecSize objSize */
-@@ -572,7 +576,11 @@
-  *
-  ***************************************************************************/
- 
-+#ifdef __MINGW32__ // for runtime-pseudo-reloc
-+static struct _xmlSecTransformKlass xmlSecMSCryptoDsaSha1Klass = {
-+#else
- static xmlSecTransformKlass xmlSecMSCryptoDsaSha1Klass = {
-+#endif
-     /* klass/object sizes */
-     sizeof(xmlSecTransformKlass),		/* xmlSecSize klassSize */
-     xmlSecMSCryptoSignatureSize,	        /* xmlSecSize objSize */
---- misc/xmlsec1-1.2.14/src/mscrypto/symkeys.c	2009-06-25 22:53:18.000000000 +0200
-+++ misc/build/xmlsec1-1.2.14/src/mscrypto/symkeys.c	2009-09-29 15:49:39.691081347 +0200
-@@ -72,7 +72,11 @@
-  * <xmlsec:AESKeyValue> processing
-  *
-  *************************************************************************/
-+#ifdef __MINGW32__ // for runtime-pseudo-reloc
-+static struct _xmlSecKeyDataKlass xmlSecMSCryptoKeyDataAesKlass = {
-+#else
- static xmlSecKeyDataKlass xmlSecMSCryptoKeyDataAesKlass = {
-+#endif
-     sizeof(xmlSecKeyDataKlass),
-     xmlSecKeyDataBinarySize,
- 
-@@ -153,7 +157,11 @@
-  * <xmlsec:DESKeyValue> processing
-  *
-  *************************************************************************/
-+#ifdef __MINGW32__ // for runtime-pseudo-reloc
-+static struct _xmlSecKeyDataKlass xmlSecMSCryptoKeyDataDesKlass = {
-+#else
- static xmlSecKeyDataKlass xmlSecMSCryptoKeyDataDesKlass = {
-+#endif
-     sizeof(xmlSecKeyDataKlass),
-     xmlSecKeyDataBinarySize,
- 
---- misc/xmlsec1-1.2.14/src/mscrypto/x509.c	2009-06-25 22:53:18.000000000 +0200
-+++ misc/build/xmlsec1-1.2.14/src/mscrypto/x509.c	2009-09-29 15:49:39.699931741 +0200
-@@ -243,7 +243,11 @@
- 
- 
- 
-+#ifdef __MINGW32__ // for runtime-pseudo-reloc
-+static struct _xmlSecKeyDataKlass xmlSecMSCryptoKeyDataX509Klass = {
-+#else
- static xmlSecKeyDataKlass xmlSecMSCryptoKeyDataX509Klass = {
-+#endif
-     sizeof(xmlSecKeyDataKlass),
-     xmlSecMSCryptoX509DataSize,
- 
-@@ -2159,7 +2163,11 @@
- 								 xmlSecSize bufSize,
- 								 xmlSecKeyInfoCtxPtr keyInfoCtx);
- 
-+#ifdef __MINGW32__ // for runtime-pseudo-reloc
-+static struct _xmlSecKeyDataKlass xmlSecMSCryptoKeyDataRawX509CertKlass = {
-+#else
- static xmlSecKeyDataKlass xmlSecMSCryptoKeyDataRawX509CertKlass = {
-+#endif
-     sizeof(xmlSecKeyDataKlass),
-     sizeof(xmlSecKeyData),
- 
---- misc/xmlsec1-1.2.14/src/mscrypto/x509vfy.c	2009-09-29 15:55:33.502779834 +0200
-+++ misc/build/xmlsec1-1.2.14/src/mscrypto/x509vfy.c	2009-09-29 15:49:39.708831697 +0200
-@@ -67,7 +67,11 @@
- static int         xmlSecMSCryptoX509StoreInitialize    (xmlSecKeyDataStorePtr store);
- static void        xmlSecMSCryptoX509StoreFinalize      (xmlSecKeyDataStorePtr store);
- 
-+#ifdef __MINGW32__ // for runtime-pseudo-reloc
-+static struct _xmlSecKeyDataStoreKlass xmlSecMSCryptoX509StoreKlass = {
-+#else
- static xmlSecKeyDataStoreKlass xmlSecMSCryptoX509StoreKlass = {
-+#endif
-     sizeof(xmlSecKeyDataStoreKlass),
-     xmlSecMSCryptoX509StoreSize,
- 
---- misc/xmlsec1-1.2.14/src/nss/ciphers.c	2009-09-29 15:55:33.488430535 +0200
-+++ misc/build/xmlsec1-1.2.14/src/nss/ciphers.c	2009-09-29 15:49:39.717511164 +0200
-@@ -777,7 +777,11 @@
-  * AES CBC cipher transforms
-  *
-  ********************************************************************/
-+#ifdef __MINGW32__ // for runtime-pseudo-reloc
-+static struct _xmlSecTransformKlass xmlSecNssAes128CbcKlass = {
-+#else
- static xmlSecTransformKlass xmlSecNssAes128CbcKlass = {
-+#endif
-     /* klass/object sizes */
-     sizeof(xmlSecTransformKlass),		/* xmlSecSize klassSize */
-     xmlSecNssBlockCipherSize,		/* xmlSecSize objSize */
-@@ -816,7 +820,11 @@
-     return(&xmlSecNssAes128CbcKlass);
- }
- 
-+#ifdef __MINGW32__ // for runtime-pseudo-reloc
-+static struct _xmlSecTransformKlass xmlSecNssAes192CbcKlass = {
-+#else
- static xmlSecTransformKlass xmlSecNssAes192CbcKlass = {
-+#endif
-     /* klass/object sizes */
-     sizeof(xmlSecTransformKlass),		/* xmlSecSize klassSize */
-     xmlSecNssBlockCipherSize,		/* xmlSecSize objSize */
-@@ -855,7 +863,11 @@
-     return(&xmlSecNssAes192CbcKlass);
- }
- 
-+#ifdef __MINGW32__ // for runtime-pseudo-reloc
-+static struct _xmlSecTransformKlass xmlSecNssAes256CbcKlass = {
-+#else
- static xmlSecTransformKlass xmlSecNssAes256CbcKlass = {
-+#endif
-     /* klass/object sizes */
-     sizeof(xmlSecTransformKlass),		/* xmlSecSize klassSize */
-     xmlSecNssBlockCipherSize,		/* xmlSecSize objSize */
-@@ -897,7 +909,11 @@
- #endif /* XMLSEC_NO_AES */
- 
- #ifndef XMLSEC_NO_DES
-+#ifdef __MINGW32__ // for runtime-pseudo-reloc
-+static struct _xmlSecTransformKlass xmlSecNssDes3CbcKlass = {
-+#else
- static xmlSecTransformKlass xmlSecNssDes3CbcKlass = {
-+#endif
-     /* klass/object sizes */
-     sizeof(xmlSecTransformKlass),		/* xmlSecSize klassSize */
-     xmlSecNssBlockCipherSize,		/* xmlSecSize objSize */
---- misc/xmlsec1-1.2.14/src/nss/digests.c	2009-06-25 22:53:18.000000000 +0200
-+++ misc/build/xmlsec1-1.2.14/src/nss/digests.c	2009-09-29 15:49:39.725650968 +0200
-@@ -285,7 +285,11 @@
-  * SHA1 Digest transforms
-  *
-  *****************************************************************************/
-+#ifdef __MINGW32__ // for runtime-pseudo-reloc
-+static struct _xmlSecTransformKlass xmlSecNssSha1Klass = {
-+#else
- static xmlSecTransformKlass xmlSecNssSha1Klass = {
-+#endif
-     /* klass/object sizes */
-     sizeof(xmlSecTransformKlass),		/* xmlSecSize klassSize */
-     xmlSecNssDigestSize,			/* xmlSecSize objSize */
---- misc/xmlsec1-1.2.14/src/nss/hmac.c	2009-09-29 15:55:33.409285968 +0200
-+++ misc/build/xmlsec1-1.2.14/src/nss/hmac.c	2009-09-29 15:49:39.733673690 +0200
-@@ -504,7 +504,11 @@
- /** 
-  * HMAC SHA1
-  */
-+#ifdef __MINGW32__ // for runtime-pseudo-reloc
-+static struct _xmlSecTransformKlass xmlSecNssHmacSha1Klass = {
-+#else
- static xmlSecTransformKlass xmlSecNssHmacSha1Klass = {
-+#endif
-     /* klass/object sizes */
-     sizeof(xmlSecTransformKlass),		/* xmlSecSize klassSize */
-     xmlSecNssHmacSize,				/* xmlSecSize objSize */
-@@ -546,7 +550,11 @@
- /** 
-  * HMAC Ripemd160
-  */
-+#ifdef __MINGW32__ // for runtime-pseudo-reloc
-+static struct _xmlSecTransformKlass xmlSecNssHmacRipemd160Klass = {
-+#else
- static xmlSecTransformKlass xmlSecNssHmacRipemd160Klass = {
-+#endif
-     /* klass/object sizes */
-     sizeof(xmlSecTransformKlass),		/* xmlSecSize klassSize */
-     xmlSecNssHmacSize,				/* xmlSecSize objSize */
-@@ -588,7 +596,11 @@
- /** 
-  * HMAC Md5
-  */
-+#ifdef __MINGW32__ // for runtime-pseudo-reloc
-+static struct _xmlSecTransformKlass xmlSecNssHmacMd5Klass = {
-+#else
- static xmlSecTransformKlass xmlSecNssHmacMd5Klass = {
-+#endif
-     /* klass/object sizes */
-     sizeof(xmlSecTransformKlass),		/* xmlSecSize klassSize */
-     xmlSecNssHmacSize,				/* xmlSecSize objSize */
---- misc/xmlsec1-1.2.14/src/nss/keysstore.c	2009-09-29 15:55:33.422265895 +0200
-+++ misc/build/xmlsec1-1.2.14/src/nss/keysstore.c	2009-09-29 15:49:39.741628057 +0200
-@@ -487,7 +487,11 @@
-     return NULL ;
- }
- 
-+#ifdef __MINGW32__ // for runtime-pseudo-reloc
-+static struct _xmlSecKeyStoreKlass xmlSecNssKeysStoreKlass = {
-+#else
- static xmlSecKeyStoreKlass xmlSecNssKeysStoreKlass = {
-+#endif
-        sizeof( xmlSecKeyStoreKlass ) ,
-        xmlSecNssKeysStoreSize ,
-        BAD_CAST "implicit_nss_keys_store" ,
 --- misc/xmlsec1-1.2.14/src/nss/keywrapers.c	2009-09-29 15:55:33.430875248 +0200
 +++ misc/build/xmlsec1-1.2.14/src/nss/keywrapers.c	2009-09-29 15:49:39.749963247 +0200
->>>>>>> 8c29919e
 @@ -1126,6 +1126,7 @@
      NULL,					/* void* reserved1; */
  };
@@ -585,137 +254,4 @@
 +#endif /* __MINGW32__ */
  
  #endif /* XMLSEC_NO_DES */
-<<<<<<< HEAD
-=======
- 
---- misc/xmlsec1-1.2.14/src/nss/pkikeys.c	2009-09-29 15:55:33.440002568 +0200
-+++ misc/build/xmlsec1-1.2.14/src/nss/pkikeys.c	2009-09-29 15:49:39.757984523 +0200
-@@ -491,7 +491,11 @@
- static void		xmlSecNssKeyDataDsaDebugXmlDump	(xmlSecKeyDataPtr data,
- 							 FILE* output);
- 
-+#ifdef __MINGW32__ // for runtime-pseudo-reloc
-+static struct _xmlSecKeyDataKlass xmlSecNssKeyDataDsaKlass = {
-+#else
- static xmlSecKeyDataKlass xmlSecNssKeyDataDsaKlass = {
-+#endif
-     sizeof(xmlSecKeyDataKlass),
-     xmlSecNssPKIKeyDataSize,
- 
-@@ -1124,7 +1128,11 @@
- static void		xmlSecNssKeyDataRsaDebugXmlDump	(xmlSecKeyDataPtr data,
- 							 FILE* output);
- 
-+#ifdef __MINGW32__ // for runtime-pseudo-reloc
-+static struct _xmlSecKeyDataKlass xmlSecNssKeyDataRsaKlass = {
-+#else
- static xmlSecKeyDataKlass xmlSecNssKeyDataRsaKlass = {
-+#endif
-     sizeof(xmlSecKeyDataKlass),
-     xmlSecNssPKIKeyDataSize,
- 
---- misc/xmlsec1-1.2.14/src/nss/signatures.c	2009-06-25 22:53:18.000000000 +0200
-+++ misc/build/xmlsec1-1.2.14/src/nss/signatures.c	2009-09-29 15:49:39.765851110 +0200
-@@ -459,7 +459,11 @@
-  *
-  ***************************************************************************/
- 
-+#ifdef __MINGW32__ // for runtime-pseudo-reloc
-+static struct _xmlSecTransformKlass xmlSecNssDsaSha1Klass = {
-+#else
- static xmlSecTransformKlass xmlSecNssDsaSha1Klass = {
-+#endif
-     /* klass/object sizes */
-     sizeof(xmlSecTransformKlass),		/* xmlSecSize klassSize */
-     xmlSecNssSignatureSize,		/* xmlSecSize objSize */
-@@ -506,7 +510,11 @@
-  * RSA-SHA1 signature transform
-  *
-  ***************************************************************************/
-+#ifdef __MINGW32__ // for runtime-pseudo-reloc
-+static struct _xmlSecTransformKlass xmlSecNssRsaSha1Klass = {
-+#else
- static xmlSecTransformKlass xmlSecNssRsaSha1Klass = {
-+#endif
-     /* klass/object sizes */
-     sizeof(xmlSecTransformKlass),		/* xmlSecSize klassSize */
-     xmlSecNssSignatureSize,		/* xmlSecSize objSize */
---- misc/xmlsec1-1.2.14/src/nss/symkeys.c	2009-09-29 15:55:33.448817761 +0200
-+++ misc/build/xmlsec1-1.2.14/src/nss/symkeys.c	2009-09-29 15:49:39.773211741 +0200
-@@ -856,7 +856,11 @@
-  * <xmlsec:AESKeyValue> processing
-  *
-  *************************************************************************/
-+#ifdef __MINGW32__ // for runtime-pseudo-reloc
-+static struct _xmlSecKeyDataKlass xmlSecNssKeyDataAesKlass = {
-+#else
- static xmlSecKeyDataKlass xmlSecNssKeyDataAesKlass = {
-+#endif
-     sizeof(xmlSecKeyDataKlass),
-     xmlSecNssSymKeyDataSize,
- 
-@@ -937,7 +941,11 @@
-  * <xmlsec:DESKeyValue> processing
-  *
-  *************************************************************************/
-+#ifdef __MINGW32__ // for runtime-pseudo-reloc
-+static struct _xmlSecKeyDataKlass xmlSecNssKeyDataDesKlass = {
-+#else
- static xmlSecKeyDataKlass xmlSecNssKeyDataDesKlass = {
-+#endif
-     sizeof(xmlSecKeyDataKlass),
-     xmlSecNssSymKeyDataSize,
- 
-@@ -1019,7 +1027,11 @@
-  * <xmlsec:HMACKeyValue> processing
-  *
-  *************************************************************************/
-+#ifdef __MINGW32__ // for runtime-pseudo-reloc
-+static struct _xmlSecKeyDataKlass xmlSecNssKeyDataHmacKlass = {
-+#else
- static xmlSecKeyDataKlass xmlSecNssKeyDataHmacKlass = {
-+#endif
-     sizeof(xmlSecKeyDataKlass),
-     xmlSecNssSymKeyDataSize,
- 
---- misc/xmlsec1-1.2.14/src/nss/x509.c	2009-09-29 15:55:33.465839785 +0200
-+++ misc/build/xmlsec1-1.2.14/src/nss/x509.c	2009-09-29 15:49:39.784408301 +0200
-@@ -235,7 +235,11 @@
- 
- 
- 
-+#ifdef __MINGW32__ // for runtime-pseudo-reloc
-+static struct _xmlSecKeyDataKlass xmlSecNssKeyDataX509Klass = {
-+#else
- static xmlSecKeyDataKlass xmlSecNssKeyDataX509Klass = {
-+#endif
-     sizeof(xmlSecKeyDataKlass),
-     xmlSecNssX509DataSize,
- 
-@@ -1785,7 +1789,11 @@
- 								 xmlSecSize bufSize,
- 								 xmlSecKeyInfoCtxPtr keyInfoCtx);
- 
-+#ifdef __MINGW32__ // for runtime-pseudo-reloc
-+static struct _xmlSecKeyDataKlass xmlSecNssKeyDataRawX509CertKlass = {
-+#else
- static xmlSecKeyDataKlass xmlSecNssKeyDataRawX509CertKlass = {
-+#endif
-     sizeof(xmlSecKeyDataKlass),
-     sizeof(xmlSecKeyData),
- 
---- misc/xmlsec1-1.2.14/src/nss/x509vfy.c	2009-09-29 15:55:33.510337681 +0200
-+++ misc/build/xmlsec1-1.2.14/src/nss/x509vfy.c	2009-09-29 15:49:39.791239957 +0200
-@@ -64,7 +64,11 @@
- static void		xmlSecNssX509StoreFinalize	(xmlSecKeyDataStorePtr store);
- static int		xmlSecNssIntegerToItem( const xmlChar* integer , SECItem *it ) ;
- 
-+#ifdef __MINGW32__ // for runtime-pseudo-reloc
-+static struct _xmlSecKeyDataStoreKlass xmlSecNssX509StoreKlass = {
-+#else
- static xmlSecKeyDataStoreKlass xmlSecNssX509StoreKlass = {
-+#endif
-     sizeof(xmlSecKeyDataStoreKlass),
-     xmlSecNssX509StoreSize,
->>>>>>> 8c29919e
  