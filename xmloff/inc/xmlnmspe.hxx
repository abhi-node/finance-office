/*************************************************************************
 *
 * DO NOT ALTER OR REMOVE COPYRIGHT NOTICES OR THIS FILE HEADER.
 *
 * Copyright 2000, 2010 Oracle and/or its affiliates.
 *
 * OpenOffice.org - a multi-platform office productivity suite
 *
 * This file is part of OpenOffice.org.
 *
 * OpenOffice.org is free software: you can redistribute it and/or modify
 * it under the terms of the GNU Lesser General Public License version 3
 * only, as published by the Free Software Foundation.
 *
 * OpenOffice.org is distributed in the hope that it will be useful,
 * but WITHOUT ANY WARRANTY; without even the implied warranty of
 * MERCHANTABILITY or FITNESS FOR A PARTICULAR PURPOSE.  See the
 * GNU Lesser General Public License version 3 for more details
 * (a copy is included in the LICENSE file that accompanied this code).
 *
 * You should have received a copy of the GNU Lesser General Public License
 * version 3 along with OpenOffice.org.  If not, see
 * <http://www.openoffice.org/license.html>
 * for a copy of the LGPLv3 License.
 *
 ************************************************************************/

#ifndef _XMLOFF_XMLNMSPE_HXX
#define _XMLOFF_XMLNMSPE_HXX

#include <sal/types.h>

#define XML_NAMESPACE( prefix, key ) \
const sal_uInt16 XML_NAMESPACE_##prefix         = key; \
const sal_uInt16 XML_NAMESPACE_##prefix##_IDX   = key;

#define XML_OLD_NAMESPACE( prefix, index ) \
const sal_uInt16 XML_OLD_NAMESPACE_##prefix##_IDX = \
    (_XML_OLD_NAMESPACE_BASE+index);

// current namespaces
// These namespaces have the same index in the namespace table as prefix used.
// If a namespace is added, _XML_OLD_NAMESPACE_BASE has to be adjusted!
XML_NAMESPACE( OFFICE,          0U )
XML_NAMESPACE( STYLE,           1U )
XML_NAMESPACE( TEXT ,           2U )
XML_NAMESPACE( TABLE,           3U )
XML_NAMESPACE( DRAW ,           4U )
XML_NAMESPACE( FO   ,           5U )
XML_NAMESPACE( XLINK,           6U )
XML_NAMESPACE( DC   ,           7U )
XML_NAMESPACE( META ,           8U )
XML_NAMESPACE( NUMBER,          9U )
XML_NAMESPACE( PRESENTATION,    10U )
XML_NAMESPACE( SVG,             11U )
XML_NAMESPACE( CHART,           12U )
XML_NAMESPACE( DR3D,            13U )
XML_NAMESPACE( MATH,            14U )
XML_NAMESPACE( FORM,            15U )
XML_NAMESPACE( SCRIPT,          16U )
XML_NAMESPACE( BLOCKLIST,       17U )
XML_NAMESPACE( FRAMEWORK,       18U )
XML_NAMESPACE( CONFIG,          19U )
XML_NAMESPACE( OOO,             20U )
XML_NAMESPACE( OOOW,            21U )
XML_NAMESPACE( OOOC,            22U )
XML_NAMESPACE( DOM,             23U )
XML_NAMESPACE( TCD,             24U )       // text conversion dictionary
XML_NAMESPACE( DB,              25U )
XML_NAMESPACE( DLG,             26U )
XML_NAMESPACE( XFORMS,          27U )
XML_NAMESPACE( XSD,             28U )
XML_NAMESPACE( XSI,             29U )
XML_NAMESPACE( SMIL,            30U )
XML_NAMESPACE( ANIMATION,       31U )
XML_NAMESPACE( XML,             32U )
XML_NAMESPACE( REPORT,          33U )
XML_NAMESPACE( OF,              34U )       // OpenFormula aka ODFF
XML_NAMESPACE( XHTML,           35U )
XML_NAMESPACE( GRDDL,           36U )

// namespaces for odf extended formats

#define XML_NAMESPACE_EXT( prefix, key ) \
const sal_uInt16 XML_NAMESPACE_##prefix##_EXT       = key; \
const sal_uInt16 XML_NAMESPACE_##prefix##_EXT_IDX   = key;

XML_NAMESPACE_EXT( OFFICE,      37U )
XML_NAMESPACE_EXT( TABLE,       38U )
XML_NAMESPACE_EXT( CHART,       39U )
XML_NAMESPACE_EXT( DRAW,        40U )

#define _XML_OLD_NAMESPACE_BASE 41U

// namespaces used in the technical preview (SO 5.2)
XML_OLD_NAMESPACE( FO,      0U )
XML_OLD_NAMESPACE( XLINK,   1U )

XML_OLD_NAMESPACE( OFFICE,  2U )
XML_OLD_NAMESPACE( STYLE,   3U )
XML_OLD_NAMESPACE( TEXT,    4U )
XML_OLD_NAMESPACE( TABLE,   5U )
XML_OLD_NAMESPACE( META,    6U )

// experimental namespaces
XML_NAMESPACE( FIELD,           100U )
<<<<<<< HEAD
XML_NAMESPACE( CSS3TEXT,        103U )      // CSS Text Level 3
=======
XML_NAMESPACE( FORMX,           101U )      // form interop extensions

>>>>>>> d1a9ad8f

#endif  //  _XMLOFF_XMLNMSPE_HXX<|MERGE_RESOLUTION|>--- conflicted
+++ resolved
@@ -104,11 +104,8 @@
 
 // experimental namespaces
 XML_NAMESPACE( FIELD,           100U )
-<<<<<<< HEAD
 XML_NAMESPACE( CSS3TEXT,        103U )      // CSS Text Level 3
-=======
 XML_NAMESPACE( FORMX,           101U )      // form interop extensions
 
->>>>>>> d1a9ad8f
 
 #endif  //  _XMLOFF_XMLNMSPE_HXX