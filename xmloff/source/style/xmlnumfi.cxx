/* -*- Mode: C++; tab-width: 4; indent-tabs-mode: nil; c-basic-offset: 4 -*- */
/*************************************************************************
 *
 * DO NOT ALTER OR REMOVE COPYRIGHT NOTICES OR THIS FILE HEADER.
 *
 * Copyright 2000, 2010 Oracle and/or its affiliates.
 *
 * OpenOffice.org - a multi-platform office productivity suite
 *
 * This file is part of OpenOffice.org.
 *
 * OpenOffice.org is free software: you can redistribute it and/or modify
 * it under the terms of the GNU Lesser General Public License version 3
 * only, as published by the Free Software Foundation.
 *
 * OpenOffice.org is distributed in the hope that it will be useful,
 * but WITHOUT ANY WARRANTY; without even the implied warranty of
 * MERCHANTABILITY or FITNESS FOR A PARTICULAR PURPOSE.  See the
 * GNU Lesser General Public License version 3 for more details
 * (a copy is included in the LICENSE file that accompanied this code).
 *
 * You should have received a copy of the GNU Lesser General Public License
 * version 3 along with OpenOffice.org.  If not, see
 * <http://www.openoffice.org/license.html>
 * for a copy of the LGPLv3 License.
 *
 ************************************************************************/

// MARKER(update_precomp.py): autogen include statement, do not remove
#include "precompiled_xmloff.hxx"

#include <unotools/syslocale.hxx>

#define _ZFORLIST_DECLARE_TABLE
#include <svl/zforlist.hxx>

#include <svl/zformat.hxx>
#include <svl/numuno.hxx>
#include <rtl/math.hxx>
#include <i18npool/mslangid.hxx>
#include <tools/debug.hxx>
#include <rtl/ustrbuf.hxx>

#include <xmloff/xmlnumfi.hxx>
#include <xmloff/xmltkmap.hxx>
#include "xmloff/xmlnmspe.hxx"
#include <xmloff/xmlictxt.hxx>
#include <xmloff/xmlimp.hxx>
#include <xmloff/xmluconv.hxx>
#include <xmloff/nmspmap.hxx>
#include <xmloff/families.hxx>
#include <xmloff/xmltoken.hxx>

using ::rtl::OUString;
using ::rtl::OUStringBuffer;

using namespace ::com::sun::star;
using namespace ::xmloff::token;

//-------------------------------------------------------------------------

struct SvXMLNumFmtEntry
{
    rtl::OUString   aName;
    sal_uInt32      nKey;
    sal_Bool        bRemoveAfterUse;

    SvXMLNumFmtEntry( const rtl::OUString& rN, sal_uInt32 nK, sal_Bool bR ) :
        aName(rN), nKey(nK), bRemoveAfterUse(bR) {}
};

typedef SvXMLNumFmtEntry* SvXMLNumFmtEntryPtr;
SV_DECL_PTRARR_DEL( SvXMLNumFmtEntryArr, SvXMLNumFmtEntryPtr, 4, 4 )

struct SvXMLEmbeddedElement
{
    sal_Int32       nFormatPos;
    rtl::OUString   aText;

    SvXMLEmbeddedElement( sal_Int32 nFP, const rtl::OUString& rT ) :
        nFormatPos(nFP), aText(rT) {}

    //  comparison operators for PTRARR sorting - sorted by position
    sal_Bool operator ==( const SvXMLEmbeddedElement& r ) const { return nFormatPos == r.nFormatPos; }
    sal_Bool operator < ( const SvXMLEmbeddedElement& r ) const { return nFormatPos <  r.nFormatPos; }
};

typedef SvXMLEmbeddedElement* SvXMLEmbeddedElementPtr;
SV_DECL_PTRARR_SORT_DEL( SvXMLEmbeddedElementArr, SvXMLEmbeddedElementPtr, 0, 4 )

//-------------------------------------------------------------------------

class SvXMLNumImpData
{
    SvNumberFormatter*  pFormatter;
    SvXMLTokenMap*      pStylesElemTokenMap;
    SvXMLTokenMap*      pStyleElemTokenMap;
    SvXMLTokenMap*      pStyleAttrTokenMap;
    SvXMLTokenMap*      pStyleElemAttrTokenMap;
    LocaleDataWrapper*  pLocaleData;
    SvXMLNumFmtEntryArr aNameEntries;

    ::com::sun::star::uno::Reference< ::com::sun::star::lang::XMultiServiceFactory > mxServiceFactory;

public:
    SvXMLNumImpData(
        SvNumberFormatter* pFmt,
        const uno::Reference<lang::XMultiServiceFactory>& xServiceFactory );
    ~SvXMLNumImpData();

    SvNumberFormatter*      GetNumberFormatter() const  { return pFormatter; }
    const SvXMLTokenMap&    GetStylesElemTokenMap();
    const SvXMLTokenMap&    GetStyleElemTokenMap();
    const SvXMLTokenMap&    GetStyleAttrTokenMap();
    const SvXMLTokenMap&    GetStyleElemAttrTokenMap();
    const LocaleDataWrapper&    GetLocaleData( LanguageType nLang );
    sal_uInt32              GetKeyForName( const rtl::OUString& rName );
    void                    AddKey( sal_uInt32 nKey, const rtl::OUString& rName, sal_Bool bRemoveAfterUse );
    void                    SetUsed( sal_uInt32 nKey );
    void                    RemoveVolatileFormats();
};


struct SvXMLNumberInfo
{
    sal_Int32   nDecimals;
    sal_Int32   nInteger;
    sal_Int32   nExpDigits;
    sal_Int32   nNumerDigits;
    sal_Int32   nDenomDigits;
    sal_Bool    bGrouping;
    sal_Bool    bDecReplace;
    sal_Bool    bVarDecimals;
    double      fDisplayFactor;
    SvXMLEmbeddedElementArr aEmbeddedElements;

    SvXMLNumberInfo()
    {
        nDecimals = nInteger = nExpDigits = nNumerDigits = nDenomDigits = -1;
        bGrouping = bDecReplace = bVarDecimals = sal_False;
        fDisplayFactor = 1.0;
    }
};

class SvXMLNumFmtElementContext : public SvXMLImportContext
{
    SvXMLNumFormatContext&  rParent;
    sal_uInt16              nType;
    rtl::OUStringBuffer     aContent;
    SvXMLNumberInfo         aNumInfo;
    LanguageType            nElementLang;
    sal_Bool                bLong;
    sal_Bool                bTextual;
    rtl::OUString           sCalendar;

public:
                SvXMLNumFmtElementContext( SvXMLImport& rImport, sal_uInt16 nPrfx,
                                    const rtl::OUString& rLName,
                                    SvXMLNumFormatContext& rParentContext, sal_uInt16 nNewType,
                                    const ::com::sun::star::uno::Reference<
                                        ::com::sun::star::xml::sax::XAttributeList>& xAttrList );
    virtual     ~SvXMLNumFmtElementContext();

    virtual SvXMLImportContext *CreateChildContext( sal_uInt16 nPrefix,
                                    const rtl::OUString& rLocalName,
                                    const ::com::sun::star::uno::Reference<
                                          ::com::sun::star::xml::sax::XAttributeList>& xAttrList );
    virtual void Characters( const rtl::OUString& rChars );
    virtual void EndElement();

    void    AddEmbeddedElement( sal_Int32 nFormatPos, const rtl::OUString& rContent );
};


class SvXMLNumFmtEmbeddedTextContext : public SvXMLImportContext
{
    SvXMLNumFmtElementContext&  rParent;
    rtl::OUStringBuffer         aContent;
    sal_Int32                   nTextPosition;

public:
                SvXMLNumFmtEmbeddedTextContext( SvXMLImport& rImport, sal_uInt16 nPrfx,
                                    const rtl::OUString& rLName,
                                    SvXMLNumFmtElementContext& rParentContext,
                                    const ::com::sun::star::uno::Reference<
                                        ::com::sun::star::xml::sax::XAttributeList>& xAttrList );
    virtual     ~SvXMLNumFmtEmbeddedTextContext();

    virtual SvXMLImportContext *CreateChildContext( sal_uInt16 nPrefix,
                                    const rtl::OUString& rLocalName,
                                    const ::com::sun::star::uno::Reference<
                                          ::com::sun::star::xml::sax::XAttributeList>& xAttrList );
    virtual void Characters( const rtl::OUString& rChars );
    virtual void EndElement();
};


class SvXMLNumFmtMapContext : public SvXMLImportContext
{
    SvXMLNumFormatContext&  rParent;
    rtl::OUString           sCondition;
    rtl::OUString           sName;

public:
                SvXMLNumFmtMapContext( SvXMLImport& rImport, sal_uInt16 nPrfx,
                                    const rtl::OUString& rLName,
                                    SvXMLNumFormatContext& rParentContext,
                                    const ::com::sun::star::uno::Reference<
                                        ::com::sun::star::xml::sax::XAttributeList>& xAttrList );
    virtual     ~SvXMLNumFmtMapContext();

    virtual SvXMLImportContext *CreateChildContext( sal_uInt16 nPrefix,
                                    const rtl::OUString& rLocalName,
                                    const ::com::sun::star::uno::Reference<
                                          ::com::sun::star::xml::sax::XAttributeList>& xAttrList );
    virtual void Characters( const rtl::OUString& rChars );
    virtual void EndElement();
};


class SvXMLNumFmtPropContext : public SvXMLImportContext
{
    SvXMLNumFormatContext&  rParent;
    Color                   aColor;
    sal_Bool                bColSet;

public:
                SvXMLNumFmtPropContext( SvXMLImport& rImport, sal_uInt16 nPrfx,
                                    const rtl::OUString& rLName,
                                    SvXMLNumFormatContext& rParentContext,
                                    const ::com::sun::star::uno::Reference<
                                        ::com::sun::star::xml::sax::XAttributeList>& xAttrList );
    virtual     ~SvXMLNumFmtPropContext();

    virtual SvXMLImportContext *CreateChildContext( sal_uInt16 nPrefix,
                                    const rtl::OUString& rLocalName,
                                    const ::com::sun::star::uno::Reference<
                                          ::com::sun::star::xml::sax::XAttributeList>& xAttrList );
    virtual void Characters( const rtl::OUString& rChars );
    virtual void EndElement();
};


//-------------------------------------------------------------------------

enum SvXMLStyleTokens
{
    XML_TOK_STYLE_TEXT,
    XML_TOK_STYLE_NUMBER,
    XML_TOK_STYLE_SCIENTIFIC_NUMBER,
    XML_TOK_STYLE_FRACTION,
    XML_TOK_STYLE_CURRENCY_SYMBOL,
    XML_TOK_STYLE_DAY,
    XML_TOK_STYLE_MONTH,
    XML_TOK_STYLE_YEAR,
    XML_TOK_STYLE_ERA,
    XML_TOK_STYLE_DAY_OF_WEEK,
    XML_TOK_STYLE_WEEK_OF_YEAR,
    XML_TOK_STYLE_QUARTER,
    XML_TOK_STYLE_HOURS,
    XML_TOK_STYLE_AM_PM,
    XML_TOK_STYLE_MINUTES,
    XML_TOK_STYLE_SECONDS,
    XML_TOK_STYLE_BOOLEAN,
    XML_TOK_STYLE_TEXT_CONTENT,
    XML_TOK_STYLE_PROPERTIES,
    XML_TOK_STYLE_MAP
};

enum SvXMLStyleAttrTokens
{
    XML_TOK_STYLE_ATTR_NAME,
    XML_TOK_STYLE_ATTR_LANGUAGE,
    XML_TOK_STYLE_ATTR_COUNTRY,
    XML_TOK_STYLE_ATTR_TITLE,
    XML_TOK_STYLE_ATTR_AUTOMATIC_ORDER,
    XML_TOK_STYLE_ATTR_FORMAT_SOURCE,
    XML_TOK_STYLE_ATTR_TRUNCATE_ON_OVERFLOW,
    XML_TOK_STYLE_ATTR_VOLATILE,
    XML_TOK_STYLE_ATTR_TRANSL_FORMAT,
    XML_TOK_STYLE_ATTR_TRANSL_LANGUAGE,
    XML_TOK_STYLE_ATTR_TRANSL_COUNTRY,
    XML_TOK_STYLE_ATTR_TRANSL_STYLE
};

enum SvXMLStyleElemAttrTokens
{
    XML_TOK_ELEM_ATTR_DECIMAL_PLACES,
    XML_TOK_ELEM_ATTR_MIN_INTEGER_DIGITS,
    XML_TOK_ELEM_ATTR_GROUPING,
    XML_TOK_ELEM_ATTR_DISPLAY_FACTOR,
    XML_TOK_ELEM_ATTR_DECIMAL_REPLACEMENT,
    XML_TOK_ELEM_ATTR_MIN_EXPONENT_DIGITS,
    XML_TOK_ELEM_ATTR_MIN_NUMERATOR_DIGITS,
    XML_TOK_ELEM_ATTR_MIN_DENOMINATOR_DIGITS,
    XML_TOK_ELEM_ATTR_LANGUAGE,
    XML_TOK_ELEM_ATTR_COUNTRY,
    XML_TOK_ELEM_ATTR_STYLE,
    XML_TOK_ELEM_ATTR_TEXTUAL,
    XML_TOK_ELEM_ATTR_CALENDAR
};

//-------------------------------------------------------------------------

//
//  standard colors
//

#define XML_NUMF_COLORCOUNT     10

static ColorData aNumFmtStdColors[XML_NUMF_COLORCOUNT] =
{
    COL_BLACK,
    COL_LIGHTBLUE,
    COL_LIGHTGREEN,
    COL_LIGHTCYAN,
    COL_LIGHTRED,
    COL_LIGHTMAGENTA,
    COL_BROWN,
    COL_GRAY,
    COL_YELLOW,
    COL_WHITE
};

//
//  token maps
//

// maps for SvXMLUnitConverter::convertEnum

static SvXMLEnumMapEntry aStyleValueMap[] =
{
    { XML_SHORT,            sal_False   },
    { XML_LONG,             sal_True    },
    { XML_TOKEN_INVALID,    0 }
};

static SvXMLEnumMapEntry aFormatSourceMap[] =
{
    { XML_FIXED,            sal_False },
    { XML_LANGUAGE,         sal_True  },
    { XML_TOKEN_INVALID,    0 }
};

//-------------------------------------------------------------------------

struct SvXMLDefaultDateFormat
{
    NfIndexTableOffset          eFormat;
    SvXMLDateElementAttributes  eDOW;
    SvXMLDateElementAttributes  eDay;
    SvXMLDateElementAttributes  eMonth;
    SvXMLDateElementAttributes  eYear;
    SvXMLDateElementAttributes  eHours;
    SvXMLDateElementAttributes  eMins;
    SvXMLDateElementAttributes  eSecs;
    sal_Bool                    bSystem;
};

static SvXMLDefaultDateFormat aDefaultDateFormats[] =
{
    // format                           day-of-week     day             month               year            hours           minutes         seconds         format-source

    { NF_DATE_SYSTEM_SHORT,             XML_DEA_NONE,   XML_DEA_ANY,    XML_DEA_ANY,        XML_DEA_ANY,    XML_DEA_NONE,   XML_DEA_NONE,   XML_DEA_NONE,   sal_True },
    { NF_DATE_SYSTEM_LONG,              XML_DEA_ANY,    XML_DEA_ANY,    XML_DEA_ANY,        XML_DEA_ANY,    XML_DEA_NONE,   XML_DEA_NONE,   XML_DEA_NONE,   sal_True },
    { NF_DATE_SYS_MMYY,                 XML_DEA_NONE,   XML_DEA_NONE,   XML_DEA_LONG,       XML_DEA_SHORT,  XML_DEA_NONE,   XML_DEA_NONE,   XML_DEA_NONE,   sal_False },
    { NF_DATE_SYS_DDMMM,                XML_DEA_NONE,   XML_DEA_LONG,   XML_DEA_TEXTSHORT,  XML_DEA_NONE,   XML_DEA_NONE,   XML_DEA_NONE,   XML_DEA_NONE,   sal_False },
    { NF_DATE_SYS_DDMMYYYY,             XML_DEA_NONE,   XML_DEA_LONG,   XML_DEA_LONG,       XML_DEA_LONG,   XML_DEA_NONE,   XML_DEA_NONE,   XML_DEA_NONE,   sal_False },
    { NF_DATE_SYS_DDMMYY,               XML_DEA_NONE,   XML_DEA_LONG,   XML_DEA_LONG,       XML_DEA_SHORT,  XML_DEA_NONE,   XML_DEA_NONE,   XML_DEA_NONE,   sal_False },
    { NF_DATE_SYS_DMMMYY,               XML_DEA_NONE,   XML_DEA_SHORT,  XML_DEA_TEXTSHORT,  XML_DEA_SHORT,  XML_DEA_NONE,   XML_DEA_NONE,   XML_DEA_NONE,   sal_False },
    { NF_DATE_SYS_DMMMYYYY,             XML_DEA_NONE,   XML_DEA_SHORT,  XML_DEA_TEXTSHORT,  XML_DEA_LONG,   XML_DEA_NONE,   XML_DEA_NONE,   XML_DEA_NONE,   sal_False },
    { NF_DATE_SYS_DMMMMYYYY,            XML_DEA_NONE,   XML_DEA_SHORT,  XML_DEA_TEXTLONG,   XML_DEA_LONG,   XML_DEA_NONE,   XML_DEA_NONE,   XML_DEA_NONE,   sal_False },
    { NF_DATE_SYS_NNDMMMYY,             XML_DEA_SHORT,  XML_DEA_SHORT,  XML_DEA_TEXTSHORT,  XML_DEA_SHORT,  XML_DEA_NONE,   XML_DEA_NONE,   XML_DEA_NONE,   sal_False },
    { NF_DATE_SYS_NNDMMMMYYYY,          XML_DEA_SHORT,  XML_DEA_SHORT,  XML_DEA_TEXTLONG,   XML_DEA_LONG,   XML_DEA_NONE,   XML_DEA_NONE,   XML_DEA_NONE,   sal_False },
    { NF_DATE_SYS_NNNNDMMMMYYYY,        XML_DEA_LONG,   XML_DEA_SHORT,  XML_DEA_TEXTLONG,   XML_DEA_LONG,   XML_DEA_NONE,   XML_DEA_NONE,   XML_DEA_NONE,   sal_False },
    { NF_DATETIME_SYSTEM_SHORT_HHMM,    XML_DEA_NONE,   XML_DEA_ANY,    XML_DEA_ANY,        XML_DEA_ANY,    XML_DEA_ANY,    XML_DEA_ANY,    XML_DEA_NONE,   sal_True },
    { NF_DATETIME_SYS_DDMMYYYY_HHMMSS,  XML_DEA_NONE,   XML_DEA_ANY,    XML_DEA_ANY,        XML_DEA_ANY,    XML_DEA_ANY,    XML_DEA_ANY,    XML_DEA_ANY,    sal_False }
};

//-------------------------------------------------------------------------

SV_IMPL_PTRARR( SvXMLNumFmtEntryArr, SvXMLNumFmtEntryPtr );
SV_IMPL_OP_PTRARR_SORT( SvXMLEmbeddedElementArr, SvXMLEmbeddedElementPtr );

//-------------------------------------------------------------------------

//
//  SvXMLNumImpData
//

SvXMLNumImpData::SvXMLNumImpData(
    SvNumberFormatter* pFmt,
    const uno::Reference<lang::XMultiServiceFactory>& xServiceFactory )
:   pFormatter(pFmt),
    pStylesElemTokenMap(NULL),
    pStyleElemTokenMap(NULL),
    pStyleAttrTokenMap(NULL),
    pStyleElemAttrTokenMap(NULL),
    pLocaleData(NULL),

    mxServiceFactory(xServiceFactory)
{
    DBG_ASSERT( mxServiceFactory.is(), "got no service manager" );
}

SvXMLNumImpData::~SvXMLNumImpData()
{
    delete pStylesElemTokenMap;
    delete pStyleElemTokenMap;
    delete pStyleAttrTokenMap;
    delete pStyleElemAttrTokenMap;
    delete pLocaleData;
}

sal_uInt32 SvXMLNumImpData::GetKeyForName( const rtl::OUString& rName )
{
    sal_uInt16 nCount = aNameEntries.Count();
    for (sal_uInt16 i=0; i<nCount; i++)
    {
        const SvXMLNumFmtEntry* pObj = aNameEntries[i];
        if ( pObj->aName == rName )
            return pObj->nKey;              // found
    }
    return NUMBERFORMAT_ENTRY_NOT_FOUND;
}

void SvXMLNumImpData::AddKey( sal_uInt32 nKey, const rtl::OUString& rName, sal_Bool bRemoveAfterUse )
{
    if ( bRemoveAfterUse )
    {
        //  if there is already an entry for this key without the bRemoveAfterUse flag,
        //  clear the flag for this entry, too

        sal_uInt16 nCount = aNameEntries.Count();
        for (sal_uInt16 i=0; i<nCount; i++)
        {
            SvXMLNumFmtEntry* pObj = aNameEntries[i];
            if ( pObj->nKey == nKey && !pObj->bRemoveAfterUse )
            {
                bRemoveAfterUse = sal_False;        // clear flag for new entry
                break;
            }
        }
    }
    else
    {
        //  call SetUsed to clear the bRemoveAfterUse flag for other entries for this key
        SetUsed( nKey );
    }

    SvXMLNumFmtEntry* pObj = new SvXMLNumFmtEntry( rName, nKey, bRemoveAfterUse );
    aNameEntries.Insert( pObj, aNameEntries.Count() );
}

void SvXMLNumImpData::SetUsed( sal_uInt32 nKey )
{
    sal_uInt16 nCount = aNameEntries.Count();
    for (sal_uInt16 i=0; i<nCount; i++)
    {
        SvXMLNumFmtEntry* pObj = aNameEntries[i];
        if ( pObj->nKey == nKey )
        {
            pObj->bRemoveAfterUse = sal_False;      // used -> don't remove

            //  continue searching - there may be several entries for the same key
            //  (with different names), the format must not be deleted if any one of
            //  them is used
        }
    }
}

void SvXMLNumImpData::RemoveVolatileFormats()
{
    //  remove temporary (volatile) formats from NumberFormatter
    //  called at the end of each import (styles and content), so volatile formats
    //  from styles can't be used in content

    if ( !pFormatter )
        return;

    sal_uInt16 nCount = aNameEntries.Count();
    for (sal_uInt16 i=0; i<nCount; i++)
    {
        const SvXMLNumFmtEntry* pObj = aNameEntries[i];
        if ( pObj->bRemoveAfterUse )
        {
            const SvNumberformat* pFormat = pFormatter->GetEntry(pObj->nKey);
            if (pFormat && (pFormat->GetType() & NUMBERFORMAT_DEFINED))
                pFormatter->DeleteEntry( pObj->nKey );
        }
    }
}

const SvXMLTokenMap& SvXMLNumImpData::GetStylesElemTokenMap()
{
    if( !pStylesElemTokenMap )
    {
        static SvXMLTokenMapEntry aStylesElemMap[] =
        {
            //  style elements
            { XML_NAMESPACE_NUMBER, XML_NUMBER_STYLE,      XML_TOK_STYLES_NUMBER_STYLE      },
            { XML_NAMESPACE_NUMBER, XML_CURRENCY_STYLE,    XML_TOK_STYLES_CURRENCY_STYLE    },
            { XML_NAMESPACE_NUMBER, XML_PERCENTAGE_STYLE,  XML_TOK_STYLES_PERCENTAGE_STYLE  },
            { XML_NAMESPACE_NUMBER, XML_DATE_STYLE,        XML_TOK_STYLES_DATE_STYLE        },
            { XML_NAMESPACE_NUMBER, XML_TIME_STYLE,        XML_TOK_STYLES_TIME_STYLE        },
            { XML_NAMESPACE_NUMBER, XML_BOOLEAN_STYLE,     XML_TOK_STYLES_BOOLEAN_STYLE     },
            { XML_NAMESPACE_NUMBER, XML_TEXT_STYLE,        XML_TOK_STYLES_TEXT_STYLE        },
            XML_TOKEN_MAP_END
        };

        pStylesElemTokenMap = new SvXMLTokenMap( aStylesElemMap );
    }
    return *pStylesElemTokenMap;
}

const SvXMLTokenMap& SvXMLNumImpData::GetStyleElemTokenMap()
{
    if( !pStyleElemTokenMap )
    {
        static SvXMLTokenMapEntry aStyleElemMap[] =
        {
            //  elements in a style
            { XML_NAMESPACE_NUMBER, XML_TEXT,               XML_TOK_STYLE_TEXT              },
            { XML_NAMESPACE_NUMBER, XML_NUMBER,             XML_TOK_STYLE_NUMBER            },
            { XML_NAMESPACE_NUMBER, XML_SCIENTIFIC_NUMBER,  XML_TOK_STYLE_SCIENTIFIC_NUMBER },
            { XML_NAMESPACE_NUMBER, XML_FRACTION,           XML_TOK_STYLE_FRACTION          },
            { XML_NAMESPACE_NUMBER, XML_CURRENCY_SYMBOL,    XML_TOK_STYLE_CURRENCY_SYMBOL   },
            { XML_NAMESPACE_NUMBER, XML_DAY,                XML_TOK_STYLE_DAY               },
            { XML_NAMESPACE_NUMBER, XML_MONTH,              XML_TOK_STYLE_MONTH             },
            { XML_NAMESPACE_NUMBER, XML_YEAR,               XML_TOK_STYLE_YEAR              },
            { XML_NAMESPACE_NUMBER, XML_ERA,                XML_TOK_STYLE_ERA               },
            { XML_NAMESPACE_NUMBER, XML_DAY_OF_WEEK,        XML_TOK_STYLE_DAY_OF_WEEK       },
            { XML_NAMESPACE_NUMBER, XML_WEEK_OF_YEAR,       XML_TOK_STYLE_WEEK_OF_YEAR      },
            { XML_NAMESPACE_NUMBER, XML_QUARTER,            XML_TOK_STYLE_QUARTER           },
            { XML_NAMESPACE_NUMBER, XML_HOURS,              XML_TOK_STYLE_HOURS             },
            { XML_NAMESPACE_NUMBER, XML_AM_PM,              XML_TOK_STYLE_AM_PM             },
            { XML_NAMESPACE_NUMBER, XML_MINUTES,            XML_TOK_STYLE_MINUTES           },
            { XML_NAMESPACE_NUMBER, XML_SECONDS,            XML_TOK_STYLE_SECONDS           },
            { XML_NAMESPACE_NUMBER, XML_BOOLEAN,            XML_TOK_STYLE_BOOLEAN           },
            { XML_NAMESPACE_NUMBER, XML_TEXT_CONTENT,       XML_TOK_STYLE_TEXT_CONTENT      },
            { XML_NAMESPACE_STYLE,  XML_TEXT_PROPERTIES,    XML_TOK_STYLE_PROPERTIES        },
            { XML_NAMESPACE_STYLE,  XML_MAP,                XML_TOK_STYLE_MAP               },
            XML_TOKEN_MAP_END
        };

        pStyleElemTokenMap = new SvXMLTokenMap( aStyleElemMap );
    }
    return *pStyleElemTokenMap;
}

const SvXMLTokenMap& SvXMLNumImpData::GetStyleAttrTokenMap()
{
    if( !pStyleAttrTokenMap )
    {
        static SvXMLTokenMapEntry aStyleAttrMap[] =
        {
            //  attributes for a style
            { XML_NAMESPACE_STYLE,  XML_NAME,                  XML_TOK_STYLE_ATTR_NAME                  },
            { XML_NAMESPACE_NUMBER, XML_LANGUAGE,              XML_TOK_STYLE_ATTR_LANGUAGE              },
            { XML_NAMESPACE_NUMBER, XML_COUNTRY,               XML_TOK_STYLE_ATTR_COUNTRY               },
            { XML_NAMESPACE_NUMBER, XML_TITLE,                 XML_TOK_STYLE_ATTR_TITLE                 },
            { XML_NAMESPACE_NUMBER, XML_AUTOMATIC_ORDER,       XML_TOK_STYLE_ATTR_AUTOMATIC_ORDER       },
            { XML_NAMESPACE_NUMBER, XML_FORMAT_SOURCE,         XML_TOK_STYLE_ATTR_FORMAT_SOURCE         },
            { XML_NAMESPACE_NUMBER, XML_TRUNCATE_ON_OVERFLOW,  XML_TOK_STYLE_ATTR_TRUNCATE_ON_OVERFLOW  },
            { XML_NAMESPACE_STYLE,  XML_VOLATILE,              XML_TOK_STYLE_ATTR_VOLATILE              },
            { XML_NAMESPACE_NUMBER, XML_TRANSLITERATION_FORMAT,     XML_TOK_STYLE_ATTR_TRANSL_FORMAT    },
            { XML_NAMESPACE_NUMBER, XML_TRANSLITERATION_LANGUAGE,   XML_TOK_STYLE_ATTR_TRANSL_LANGUAGE  },
            { XML_NAMESPACE_NUMBER, XML_TRANSLITERATION_COUNTRY,    XML_TOK_STYLE_ATTR_TRANSL_COUNTRY   },
            { XML_NAMESPACE_NUMBER, XML_TRANSLITERATION_STYLE,      XML_TOK_STYLE_ATTR_TRANSL_STYLE     },
            XML_TOKEN_MAP_END
        };

        pStyleAttrTokenMap = new SvXMLTokenMap( aStyleAttrMap );
    }
    return *pStyleAttrTokenMap;
}

const SvXMLTokenMap& SvXMLNumImpData::GetStyleElemAttrTokenMap()
{
    if( !pStyleElemAttrTokenMap )
    {
        static SvXMLTokenMapEntry aStyleElemAttrMap[] =
        {
            //  attributes for an element within a style
            { XML_NAMESPACE_NUMBER, XML_DECIMAL_PLACES,          XML_TOK_ELEM_ATTR_DECIMAL_PLACES       },
            { XML_NAMESPACE_NUMBER, XML_MIN_INTEGER_DIGITS,      XML_TOK_ELEM_ATTR_MIN_INTEGER_DIGITS   },
            { XML_NAMESPACE_NUMBER, XML_GROUPING,                XML_TOK_ELEM_ATTR_GROUPING             },
            { XML_NAMESPACE_NUMBER, XML_DISPLAY_FACTOR,          XML_TOK_ELEM_ATTR_DISPLAY_FACTOR       },
            { XML_NAMESPACE_NUMBER, XML_DECIMAL_REPLACEMENT,     XML_TOK_ELEM_ATTR_DECIMAL_REPLACEMENT  },
            { XML_NAMESPACE_NUMBER, XML_MIN_EXPONENT_DIGITS,     XML_TOK_ELEM_ATTR_MIN_EXPONENT_DIGITS  },
            { XML_NAMESPACE_NUMBER, XML_MIN_NUMERATOR_DIGITS,    XML_TOK_ELEM_ATTR_MIN_NUMERATOR_DIGITS },
            { XML_NAMESPACE_NUMBER, XML_MIN_DENOMINATOR_DIGITS,  XML_TOK_ELEM_ATTR_MIN_DENOMINATOR_DIGITS },
            { XML_NAMESPACE_NUMBER, XML_LANGUAGE,                XML_TOK_ELEM_ATTR_LANGUAGE             },
            { XML_NAMESPACE_NUMBER, XML_COUNTRY,                 XML_TOK_ELEM_ATTR_COUNTRY              },
            { XML_NAMESPACE_NUMBER, XML_STYLE,                   XML_TOK_ELEM_ATTR_STYLE                },
            { XML_NAMESPACE_NUMBER, XML_TEXTUAL,                 XML_TOK_ELEM_ATTR_TEXTUAL              },
            { XML_NAMESPACE_NUMBER, XML_CALENDAR,                XML_TOK_ELEM_ATTR_CALENDAR             },
            XML_TOKEN_MAP_END
        };

        pStyleElemAttrTokenMap = new SvXMLTokenMap( aStyleElemAttrMap );
    }
    return *pStyleElemAttrTokenMap;
}

const LocaleDataWrapper& SvXMLNumImpData::GetLocaleData( LanguageType nLang )
{
    if ( !pLocaleData )
        pLocaleData = new LocaleDataWrapper(
            (pFormatter ? pFormatter->GetServiceManager() :
            mxServiceFactory),
            MsLangId::convertLanguageToLocale( nLang ) );
    else
        pLocaleData->setLocale( MsLangId::convertLanguageToLocale( nLang ) );
    return *pLocaleData;
}

//-------------------------------------------------------------------------

//
//  SvXMLNumFmtMapContext
//

SvXMLNumFmtMapContext::SvXMLNumFmtMapContext( SvXMLImport& rImport,
                                    sal_uInt16 nPrfx, const rtl::OUString& rLName,
                                    SvXMLNumFormatContext& rParentContext,
                                    const uno::Reference<xml::sax::XAttributeList>& xAttrList ) :
    SvXMLImportContext( rImport, nPrfx, rLName ),
    rParent( rParentContext )
{
    sal_Int16 nAttrCount = xAttrList.is() ? xAttrList->getLength() : 0;
    for( sal_Int16 i=0; i < nAttrCount; i++ )
    {
        OUString sAttrName = xAttrList->getNameByIndex( i );
        OUString sValue = xAttrList->getValueByIndex( i );
        OUString aLocalName;
        sal_uInt16 nPrefix = rImport.GetNamespaceMap().GetKeyByAttrName( sAttrName, &aLocalName );
        if ( nPrefix == XML_NAMESPACE_STYLE )
        {
            if ( IsXMLToken( aLocalName, XML_CONDITION) )
                sCondition = sValue;
            else if ( IsXMLToken( aLocalName, XML_APPLY_STYLE_NAME) )
                sName = sValue;
        }
    }
}

SvXMLNumFmtMapContext::~SvXMLNumFmtMapContext()
{
}

SvXMLImportContext* SvXMLNumFmtMapContext::CreateChildContext(
                                    sal_uInt16 nPrfx, const rtl::OUString& rLName,
                                    const uno::Reference<xml::sax::XAttributeList>& )
{
    // no elements supported - use default context
    return new SvXMLImportContext( GetImport(), nPrfx, rLName );
}

void SvXMLNumFmtMapContext::Characters( const rtl::OUString& )
{
}

void SvXMLNumFmtMapContext::EndElement()
{
    rParent.AddCondition( sCondition, sName );
}

//-------------------------------------------------------------------------

//
//  SvXMLNumFmtPropContext
//

SvXMLNumFmtPropContext::SvXMLNumFmtPropContext( SvXMLImport& rImport,
                                    sal_uInt16 nPrfx, const rtl::OUString& rLName,
                                    SvXMLNumFormatContext& rParentContext,
                                    const uno::Reference<xml::sax::XAttributeList>& xAttrList ) :
    SvXMLImportContext( rImport, nPrfx, rLName ),
    rParent( rParentContext ),
    bColSet( sal_False )
{
    sal_Int16 nAttrCount = xAttrList.is() ? xAttrList->getLength() : 0;
    for( sal_Int16 i=0; i < nAttrCount; i++ )
    {
        OUString sAttrName = xAttrList->getNameByIndex( i );
        OUString sValue = xAttrList->getValueByIndex( i );
        OUString aLocalName;
        sal_uInt16 nPrefix = rImport.GetNamespaceMap().GetKeyByAttrName( sAttrName, &aLocalName );
        if ( nPrefix == XML_NAMESPACE_FO && IsXMLToken( aLocalName, XML_COLOR ) )
            bColSet = SvXMLUnitConverter::convertColor( aColor, sValue );
    }
}

SvXMLNumFmtPropContext::~SvXMLNumFmtPropContext()
{
}

SvXMLImportContext* SvXMLNumFmtPropContext::CreateChildContext(
                                    sal_uInt16 nPrfx, const rtl::OUString& rLName,
                                    const uno::Reference<xml::sax::XAttributeList>& )
{
    // no elements supported - use default context
    return new SvXMLImportContext( GetImport(), nPrfx, rLName );
}

void SvXMLNumFmtPropContext::Characters( const rtl::OUString& )
{
}

void SvXMLNumFmtPropContext::EndElement()
{
    if (bColSet)
        rParent.AddColor( aColor );
}

//-------------------------------------------------------------------------

//
//  SvXMLNumFmtEmbeddedTextContext
//

SvXMLNumFmtEmbeddedTextContext::SvXMLNumFmtEmbeddedTextContext( SvXMLImport& rImport,
                                    sal_uInt16 nPrfx, const rtl::OUString& rLName,
                                    SvXMLNumFmtElementContext& rParentContext,
                                    const uno::Reference<xml::sax::XAttributeList>& xAttrList ) :
    SvXMLImportContext( rImport, nPrfx, rLName ),
    rParent( rParentContext ),
    nTextPosition( 0 )
{
    sal_Int32 nAttrVal;

    sal_Int16 nAttrCount = xAttrList.is() ? xAttrList->getLength() : 0;
    for( sal_Int16 i=0; i < nAttrCount; i++ )
    {
        OUString sAttrName = xAttrList->getNameByIndex( i );
        OUString sValue = xAttrList->getValueByIndex( i );
        OUString aLocalName;
        sal_uInt16 nPrefix = rImport.GetNamespaceMap().GetKeyByAttrName( sAttrName, &aLocalName );
        if ( nPrefix == XML_NAMESPACE_NUMBER && IsXMLToken( aLocalName, XML_POSITION ) )
        {
            if ( SvXMLUnitConverter::convertNumber( nAttrVal, sValue, 0 ) )
                nTextPosition = nAttrVal;
        }
    }
}

SvXMLNumFmtEmbeddedTextContext::~SvXMLNumFmtEmbeddedTextContext()
{
}

SvXMLImportContext* SvXMLNumFmtEmbeddedTextContext::CreateChildContext(
                                    sal_uInt16 nPrfx, const rtl::OUString& rLName,
                                    const uno::Reference<xml::sax::XAttributeList>& )
{
    // no elements supported - use default context
    return new SvXMLImportContext( GetImport(), nPrfx, rLName );
}

void SvXMLNumFmtEmbeddedTextContext::Characters( const rtl::OUString& rChars )
{
    aContent.append( rChars );
}

void SvXMLNumFmtEmbeddedTextContext::EndElement()
{
    rParent.AddEmbeddedElement( nTextPosition, aContent.makeStringAndClear() );
}

//-------------------------------------------------------------------------

sal_Bool lcl_ValidChar( sal_Unicode cChar, const SvXMLNumFormatContext& rParent )
{
    sal_uInt16 nFormatType = rParent.GetType();

    // Treat space equal to non-breaking space separator.
    const sal_Unicode cNBSP = 0x00A0;
    sal_Unicode cTS;
    if ( ( nFormatType == XML_TOK_STYLES_NUMBER_STYLE ||
           nFormatType == XML_TOK_STYLES_CURRENCY_STYLE ||
           nFormatType == XML_TOK_STYLES_PERCENTAGE_STYLE ) &&
            (cChar == (cTS = rParent.GetLocaleData().getNumThousandSep().GetChar(0)) ||
             (cChar == ' ' && cTS == cNBSP)) )
    {
        //  #i22394# Extra occurrences of thousands separator must be quoted, so they
        //  aren't mis-interpreted as display-factor.
        //  This must be limited to the format types that can contain a number element,
        //  because the same character can be a date separator that should not be quoted
        //  in date formats.

        return sal_False;   // force quotes
    }

    //  see ImpSvNumberformatScan::Next_Symbol
    if ( cChar == ' ' ||
         cChar == '-' ||
         cChar == '/' ||
         cChar == '.' ||
         cChar == ',' ||
         cChar == ':' ||
         cChar == '\'' )
        return sal_True;    // for all format types

    //  percent sign must be used without quotes for percentage styles only
    if ( nFormatType == XML_TOK_STYLES_PERCENTAGE_STYLE && cChar == '%' )
        return sal_True;

    //  don't put quotes around single parentheses (often used for negative numbers)
    if ( ( nFormatType == XML_TOK_STYLES_NUMBER_STYLE ||
           nFormatType == XML_TOK_STYLES_CURRENCY_STYLE ||
           nFormatType == XML_TOK_STYLES_PERCENTAGE_STYLE ) &&
         ( cChar == '(' || cChar == ')' ) )
        return sal_True;

    return sal_False;
}

void lcl_EnquoteIfNecessary( rtl::OUStringBuffer& rContent, const SvXMLNumFormatContext& rParent )
{
    sal_Bool bQuote = sal_True;
    sal_Int32 nLength = rContent.getLength();

    if ( ( nLength == 1 &&
            lcl_ValidChar( rContent.charAt(0), rParent ) ) ||
         ( nLength == 2 &&
             lcl_ValidChar( rContent.charAt(0), rParent ) &&
             rContent.charAt(1) == ' ' ) )
    {
        //  don't quote single separator characters like space or percent,
        //  or separator characters followed by space (used in date formats)
        bQuote = sal_False;
    }
    else if ( rParent.GetType() == XML_TOK_STYLES_PERCENTAGE_STYLE && nLength > 1 )
    {
        //  the percent character in percentage styles must be left out of quoting
        //  (one occurrence is enough even if there are several percent characters in the string)

        rtl::OUString aString( rContent.getStr() );
        sal_Int32 nPos = aString.indexOf( (sal_Unicode) '%' );
        if ( nPos >= 0 )
        {
            if ( nPos + 1 < nLength )
            {
                if ( nPos + 2 == nLength && lcl_ValidChar( rContent.charAt(nPos + 1), rParent ) )
                {
                    //  single character that doesn't need quoting
                }
                else
                {
                    //  quote text behind percent character
                    rContent.insert( nPos + 1, (sal_Unicode) '"' );
                    rContent.append( (sal_Unicode) '"' );
                }
            }
            if ( nPos > 0 )
            {
                if ( nPos == 1 && lcl_ValidChar( rContent.charAt(0), rParent ) )
                {
                    //  single character that doesn't need quoting
                }
                else
                {
                    //  quote text before percent character
                    rContent.insert( nPos, (sal_Unicode) '"' );
                    rContent.insert( 0, (sal_Unicode) '"' );
                }
            }
            bQuote = sal_False;
        }
        // else: normal quoting (below)
    }

    if ( bQuote )
    {
        // #i55469# quotes in the string itself have to be escaped
        rtl::OUString aString( rContent.getStr() );
        bool bEscape = ( aString.indexOf( (sal_Unicode) '"' ) >= 0 );
        if ( bEscape )
        {
            // A quote is turned into "\"" - a quote to end quoted text, an escaped quote,
            // and a quote to resume quoting.
            rtl::OUString aInsert( RTL_CONSTASCII_USTRINGPARAM( "\"\\\"" ) );

            sal_Int32 nPos = 0;
            while ( nPos < rContent.getLength() )
            {
                if ( rContent.charAt( nPos ) == (sal_Unicode) '"' )
                {
                    rContent.insert( nPos, aInsert );
                    nPos += aInsert.getLength();
                }
                ++nPos;
            }
        }

        //  quote string literals
        rContent.insert( 0, (sal_Unicode) '"' );
        rContent.append( (sal_Unicode) '"' );

        // remove redundant double quotes at start or end
        if ( bEscape )
        {
            if ( rContent.getLength() > 2 &&
                 rContent.charAt(0) == (sal_Unicode) '"' &&
                 rContent.charAt(1) == (sal_Unicode) '"' )
            {
                String aTrimmed( rContent.makeStringAndClear().copy(2) );
                rContent = rtl::OUStringBuffer( aTrimmed );
            }

            sal_Int32 nLen = rContent.getLength();
            if ( nLen > 2 &&
                 rContent.charAt(nLen-1) == (sal_Unicode) '"' &&
                 rContent.charAt(nLen-2) == (sal_Unicode) '"' )
            {
                String aTrimmed( rContent.makeStringAndClear().copy( 0, nLen - 2 ) );
                rContent = rtl::OUStringBuffer( aTrimmed );
            }
        }
    }
}

//
//  SvXMLNumFmtElementContext
//

SvXMLNumFmtElementContext::SvXMLNumFmtElementContext( SvXMLImport& rImport,
                                    sal_uInt16 nPrfx, const rtl::OUString& rLName,
                                    SvXMLNumFormatContext& rParentContext, sal_uInt16 nNewType,
                                    const uno::Reference<xml::sax::XAttributeList>& xAttrList ) :
    SvXMLImportContext( rImport, nPrfx, rLName ),
    rParent( rParentContext ),
    nType( nNewType ),
    nElementLang( LANGUAGE_SYSTEM ),
    bLong( sal_False ),
    bTextual( sal_False )
{
    OUString sLanguage, sCountry;
    sal_Int32 nAttrVal;
    bool bAttrBool;
    sal_uInt16 nAttrEnum;
    double fAttrDouble;

    sal_Int16 nAttrCount = xAttrList.is() ? xAttrList->getLength() : 0;
    for( sal_Int16 i=0; i < nAttrCount; i++ )
    {
        OUString sAttrName = xAttrList->getNameByIndex( i );
        OUString sValue = xAttrList->getValueByIndex( i );
        OUString aLocalName;
        sal_uInt16 nPrefix = rImport.GetNamespaceMap().GetKeyByAttrName( sAttrName, &aLocalName );

        const SvXMLTokenMap& rTokenMap = rParent.GetData()->GetStyleElemAttrTokenMap();
        sal_uInt16 nToken = rTokenMap.Get( nPrefix, aLocalName );

        switch (nToken)
        {
            case XML_TOK_ELEM_ATTR_DECIMAL_PLACES:
                if ( SvXMLUnitConverter::convertNumber( nAttrVal, sValue, 0 ) )
                    aNumInfo.nDecimals = nAttrVal;
                break;
            case XML_TOK_ELEM_ATTR_MIN_INTEGER_DIGITS:
                if ( SvXMLUnitConverter::convertNumber( nAttrVal, sValue, 0 ) )
                    aNumInfo.nInteger = nAttrVal;
                break;
            case XML_TOK_ELEM_ATTR_GROUPING:
                if ( SvXMLUnitConverter::convertBool( bAttrBool, sValue ) )
                    aNumInfo.bGrouping = bAttrBool;
                break;
            case XML_TOK_ELEM_ATTR_DISPLAY_FACTOR:
                if ( SvXMLUnitConverter::convertDouble( fAttrDouble, sValue ) )
                    aNumInfo.fDisplayFactor = fAttrDouble;
                break;
            case XML_TOK_ELEM_ATTR_DECIMAL_REPLACEMENT:
                if ( sValue.getLength() > 0 )
                    aNumInfo.bDecReplace = sal_True;    // only a default string is supported
                else
                    aNumInfo.bVarDecimals = sal_True;   // empty replacement string: variable decimals
                break;
            case XML_TOK_ELEM_ATTR_MIN_EXPONENT_DIGITS:
                if ( SvXMLUnitConverter::convertNumber( nAttrVal, sValue, 0 ) )
                    aNumInfo.nExpDigits = nAttrVal;
                break;
            case XML_TOK_ELEM_ATTR_MIN_NUMERATOR_DIGITS:
                if ( SvXMLUnitConverter::convertNumber( nAttrVal, sValue, 0 ) )
                    aNumInfo.nNumerDigits = nAttrVal;
                break;
            case XML_TOK_ELEM_ATTR_MIN_DENOMINATOR_DIGITS:
                if ( SvXMLUnitConverter::convertNumber( nAttrVal, sValue, 0 ) )
                    aNumInfo.nDenomDigits = nAttrVal;
                break;
            case XML_TOK_ELEM_ATTR_LANGUAGE:
                sLanguage = sValue;
                break;
            case XML_TOK_ELEM_ATTR_COUNTRY:
                sCountry = sValue;
                break;
            case XML_TOK_ELEM_ATTR_STYLE:
                if ( SvXMLUnitConverter::convertEnum( nAttrEnum, sValue, aStyleValueMap ) )
                    bLong = (sal_Bool) nAttrEnum;
                break;
            case XML_TOK_ELEM_ATTR_TEXTUAL:
                if ( SvXMLUnitConverter::convertBool( bAttrBool, sValue ) )
                    bTextual = bAttrBool;
                break;
            case XML_TOK_ELEM_ATTR_CALENDAR:
                sCalendar = sValue;
                break;
        }
    }

    if ( sLanguage.getLength() || sCountry.getLength() )
    {
        nElementLang = MsLangId::convertIsoNamesToLanguage( sLanguage, sCountry );
        if ( nElementLang == LANGUAGE_DONTKNOW )
            nElementLang = LANGUAGE_SYSTEM;         //! error handling for invalid locales?
    }
}

SvXMLNumFmtElementContext::~SvXMLNumFmtElementContext()
{
}

SvXMLImportContext* SvXMLNumFmtElementContext::CreateChildContext(
                                    sal_uInt16 nPrfx, const rtl::OUString& rLName,
                                    const uno::Reference<xml::sax::XAttributeList>& xAttrList )
{
    //  only number:number supports number:embedded-text child element

    if ( nType == XML_TOK_STYLE_NUMBER &&
         nPrfx == XML_NAMESPACE_NUMBER && IsXMLToken( rLName, XML_EMBEDDED_TEXT ) )
    {
        return new SvXMLNumFmtEmbeddedTextContext( GetImport(), nPrfx, rLName, *this, xAttrList );
    }
    else
        return new SvXMLImportContext( GetImport(), nPrfx, rLName );
}

void SvXMLNumFmtElementContext::Characters( const rtl::OUString& rChars )
{
    aContent.append( rChars );
}

void SvXMLNumFmtElementContext::AddEmbeddedElement( sal_Int32 nFormatPos, const rtl::OUString& rContent )
{
    if ( rContent.getLength() )
    {
        SvXMLEmbeddedElement* pObj = new SvXMLEmbeddedElement( nFormatPos, rContent );
        if ( !aNumInfo.aEmbeddedElements.Insert( pObj ) )
        {
            //  there's already an element at this position - append text to existing element

            delete pObj;
            sal_uInt16 nElementCount = aNumInfo.aEmbeddedElements.Count();
            for (sal_uInt16 i=0; i<nElementCount; i++)
            {
                pObj = aNumInfo.aEmbeddedElements[i];
                if ( pObj->nFormatPos == nFormatPos )
                {
                    pObj->aText += rContent;
                    break;
                }
            }
        }
    }
}

void SvXMLNumFmtElementContext::EndElement()
{
    sal_Bool bEffLong = bLong;
    switch (nType)
    {
        case XML_TOK_STYLE_TEXT:
            if ( rParent.HasLongDoW() &&
                    rParent.GetLocaleData().getLongDateDayOfWeekSep() ==
                        String( aContent.getStr() ) )
            {
                //  skip separator constant after long day of week
                //  (NF_KEY_NNNN contains the separator)

                if ( rParent.ReplaceNfKeyword( NF_KEY_NNN, NF_KEY_NNNN ) )
                {
                    aContent = OUStringBuffer();
                }

                rParent.SetHasLongDoW( sal_False );     // only once
            }
            if ( aContent.getLength() )
            {
                lcl_EnquoteIfNecessary( aContent, rParent );
                rParent.AddToCode( aContent.makeStringAndClear() );
            }
            break;

        case XML_TOK_STYLE_NUMBER:
            rParent.AddNumber( aNumInfo );
            break;

        case XML_TOK_STYLE_CURRENCY_SYMBOL:
            rParent.AddCurrency( aContent.makeStringAndClear(), nElementLang );
            break;

        case XML_TOK_STYLE_TEXT_CONTENT:
            rParent.AddToCode( OUString::valueOf((sal_Unicode)'@') );
            break;
        case XML_TOK_STYLE_BOOLEAN:
            // ignored - only default boolean format is supported
            break;

        case XML_TOK_STYLE_DAY:
            rParent.UpdateCalendar( sCalendar );
//! I18N doesn't provide SYSTEM or extended date information yet

            rParent.AddNfKeyword(
                sal::static_int_cast< sal_uInt16 >(
                    bEffLong ? NF_KEY_DD : NF_KEY_D ) );
            break;
        case XML_TOK_STYLE_MONTH:
            rParent.UpdateCalendar( sCalendar );
//! I18N doesn't provide SYSTEM or extended date information yet

            rParent.AddNfKeyword(
                sal::static_int_cast< sal_uInt16 >(
                    bTextual
                    ? ( bEffLong ? NF_KEY_MMMM : NF_KEY_MMM )
                    : ( bEffLong ? NF_KEY_MM : NF_KEY_M ) ) );
            break;
        case XML_TOK_STYLE_YEAR:
            rParent.UpdateCalendar( sCalendar );
//! I18N doesn't provide SYSTEM or extended date information yet
            // Y after G (era) is replaced by E
            if ( rParent.HasEra() )
                rParent.AddNfKeyword(
                    sal::static_int_cast< sal_uInt16 >(
                        bEffLong ? NF_KEY_EEC : NF_KEY_EC ) );
            else
                rParent.AddNfKeyword(
                    sal::static_int_cast< sal_uInt16 >(
                        bEffLong ? NF_KEY_YYYY : NF_KEY_YY ) );
            break;
        case XML_TOK_STYLE_ERA:
            rParent.UpdateCalendar( sCalendar );
//! I18N doesn't provide SYSTEM or extended date information yet
            rParent.AddNfKeyword(
                sal::static_int_cast< sal_uInt16 >(
                    bEffLong ? NF_KEY_GGG : NF_KEY_G ) );
            //  HasEra flag is set
            break;
        case XML_TOK_STYLE_DAY_OF_WEEK:
            rParent.UpdateCalendar( sCalendar );
//! I18N doesn't provide SYSTEM or extended date information yet
            rParent.AddNfKeyword(
                sal::static_int_cast< sal_uInt16 >(
                    bEffLong ? NF_KEY_NNNN : NF_KEY_NN ) );
            break;
        case XML_TOK_STYLE_WEEK_OF_YEAR:
            rParent.UpdateCalendar( sCalendar );
            rParent.AddNfKeyword( NF_KEY_WW );
            break;
        case XML_TOK_STYLE_QUARTER:
            rParent.UpdateCalendar( sCalendar );
            rParent.AddNfKeyword(
                sal::static_int_cast< sal_uInt16 >(
                    bEffLong ? NF_KEY_QQ : NF_KEY_Q ) );
            break;
        case XML_TOK_STYLE_HOURS:
            rParent.AddNfKeyword(
                sal::static_int_cast< sal_uInt16 >(
                    bEffLong ? NF_KEY_HH : NF_KEY_H ) );
            break;
        case XML_TOK_STYLE_AM_PM:
            //! short/long?
            rParent.AddNfKeyword( NF_KEY_AMPM );
            break;
        case XML_TOK_STYLE_MINUTES:
            rParent.AddNfKeyword(
                sal::static_int_cast< sal_uInt16 >(
                    bEffLong ? NF_KEY_MMI : NF_KEY_MI ) );
            break;
        case XML_TOK_STYLE_SECONDS:
            rParent.AddNfKeyword(
                sal::static_int_cast< sal_uInt16 >(
                    bEffLong ? NF_KEY_SS : NF_KEY_S ) );
            if ( aNumInfo.nDecimals > 0 )
            {
                //  manually add the decimal places
                const String& rSep = rParent.GetLocaleData().getNumDecimalSep();
                for ( xub_StrLen j=0; j<rSep.Len(); j++ )
                {
                    rParent.AddToCode( OUString::valueOf( rSep.GetChar(j) ) );
                }
                for (sal_Int32 i=0; i<aNumInfo.nDecimals; i++)
                    rParent.AddToCode( OUString::valueOf((sal_Unicode)'0') );
            }
            break;

        case XML_TOK_STYLE_FRACTION:
            {
                if ( aNumInfo.nInteger >= 0 )
                {
                    // add integer part only if min-integer-digits attribute is there
                    aNumInfo.nDecimals = 0;
                    rParent.AddNumber( aNumInfo );      // number without decimals
                    rParent.AddToCode( OUString::valueOf((sal_Unicode)' ') );
                }

                //! build string and add at once

                sal_Int32 i;
                for (i=0; i<aNumInfo.nNumerDigits; i++)
                    rParent.AddToCode( OUString::valueOf((sal_Unicode)'?') );
                rParent.AddToCode( OUString::valueOf((sal_Unicode)'/') );
                for (i=0; i<aNumInfo.nDenomDigits; i++)
                    rParent.AddToCode( OUString::valueOf((sal_Unicode)'?') );
            }
            break;

        case XML_TOK_STYLE_SCIENTIFIC_NUMBER:
            {
                rParent.AddNumber( aNumInfo );      // simple number

                rParent.AddToCode( OUString(RTL_CONSTASCII_USTRINGPARAM("E+")) );
                for (sal_Int32 i=0; i<aNumInfo.nExpDigits; i++)
                    rParent.AddToCode( OUString::valueOf((sal_Unicode)'0') );
            }
            break;

        default:
            OSL_FAIL("invalid element ID");
    }
}

//-------------------------------------------------------------------------

<<<<<<< HEAD
=======
sal_Bool SvXMLNumFmtDefaults::IsSystemLongDay( const SvtSysLocale&, sal_Bool bLong )
{
    // TODO: merge system information and defaults into i18n locale data
#if 0
    return bLong ? rIntn.IsLongDateDayLeadingZero() : rIntn.IsDateDayLeadingZero();
#else
    return !bLong;
#endif
}

sal_Bool SvXMLNumFmtDefaults::IsSystemLongMonth( const SvtSysLocale&, sal_Bool bLong )
{
    // TODO: merge system information and defaults into i18n locale data
#if 0
    if (bLong)
    {
        MonthFormat eMonth = rIntn.GetLongDateMonthFormat();
        return ( eMonth == MONTH_ZERO || eMonth == MONTH_LONG );
    }
    else
        return rIntn.IsDateMonthLeadingZero();
#else
    return !bLong;
#endif
}

sal_Bool SvXMLNumFmtDefaults::IsSystemTextualMonth( const SvtSysLocale&, sal_Bool bLong )
{
    // TODO: merge system information and defaults into i18n locale data
#if 0
    if (bLong)
    {
        MonthFormat eMonth = rIntn.GetLongDateMonthFormat();
        return ( eMonth == MONTH_SHORT || eMonth == MONTH_LONG );
    }
    else
        return sal_False;
#else
    return bLong;
#endif
}

sal_Bool SvXMLNumFmtDefaults::IsSystemLongYear( const SvtSysLocale&, sal_Bool bLong )
{
    // TODO: merge system information and defaults into i18n locale data
#if 0
    return bLong ? rIntn.IsLongDateCentury() : rIntn.IsDateCentury();
#else
    return bLong;
#endif
}

sal_Bool SvXMLNumFmtDefaults::IsSystemLongEra( const SvtSysLocale& rSysLoc, sal_Bool bLong )
{
    // TODO: merge system information and defaults into i18n locale data
    return IsSystemLongYear( rSysLoc, bLong );      // no separate setting
}

sal_Bool SvXMLNumFmtDefaults::IsSystemLongDayOfWeek( const SvtSysLocale&, sal_Bool bLong )
{
    // TODO: merge system information and defaults into i18n locale data
#if 0
    return ( bLong && rIntn.GetLongDateDayOfWeekFormat() == DAYOFWEEK_LONG );
#else
    return bLong && true;
#endif
}

>>>>>>> 4fba42e5
sal_uInt16 SvXMLNumFmtDefaults::GetDefaultDateFormat( SvXMLDateElementAttributes eDOW,
                SvXMLDateElementAttributes eDay, SvXMLDateElementAttributes eMonth,
                SvXMLDateElementAttributes eYear, SvXMLDateElementAttributes eHours,
                SvXMLDateElementAttributes eMins, SvXMLDateElementAttributes eSecs,
                sal_Bool bSystem )
{
    const sal_uInt16 nCount = sizeof(aDefaultDateFormats) / sizeof(SvXMLDefaultDateFormat);
    for (sal_uInt16 nPos=0; nPos<nCount; nPos++)
    {
        const SvXMLDefaultDateFormat& rEntry = aDefaultDateFormats[nPos];
        if ( bSystem == rEntry.bSystem &&
            ( eDOW   == rEntry.eDOW   || ( rEntry.eDOW   == XML_DEA_ANY && eDOW   != XML_DEA_NONE ) ) &&
            ( eDay   == rEntry.eDay   || ( rEntry.eDay   == XML_DEA_ANY && eDay   != XML_DEA_NONE ) ) &&
            ( eMonth == rEntry.eMonth || ( rEntry.eMonth == XML_DEA_ANY && eMonth != XML_DEA_NONE ) ) &&
            ( eYear  == rEntry.eYear  || ( rEntry.eYear  == XML_DEA_ANY && eYear  != XML_DEA_NONE ) ) &&
            ( eHours == rEntry.eHours || ( rEntry.eHours == XML_DEA_ANY && eHours != XML_DEA_NONE ) ) &&
            ( eMins  == rEntry.eMins  || ( rEntry.eMins  == XML_DEA_ANY && eMins  != XML_DEA_NONE ) ) &&
            ( eSecs  == rEntry.eSecs  || ( rEntry.eSecs  == XML_DEA_ANY && eSecs  != XML_DEA_NONE ) ) )
        {
            return sal::static_int_cast< sal_uInt16 >(rEntry.eFormat);
        }
    }

    return NF_INDEX_TABLE_ENTRIES;  // invalid
}

//-------------------------------------------------------------------------

//
//  SvXMLNumFormatContext
//

SvXMLNumFormatContext::SvXMLNumFormatContext( SvXMLImport& rImport,
                                    sal_uInt16 nPrfx, const rtl::OUString& rLName,
                                    SvXMLNumImpData* pNewData, sal_uInt16 nNewType,
                                    const uno::Reference<xml::sax::XAttributeList>& xAttrList,
                                    SvXMLStylesContext& rStyles ) :
    SvXMLStyleContext( rImport, nPrfx, rLName, xAttrList ),
    pData( pNewData ),
    pStyles( &rStyles ),
    aMyConditions(),
    nType( nNewType ),
    nKey(-1),
    nFormatLang( LANGUAGE_SYSTEM ),
    bAutoOrder( sal_False ),
    bFromSystem( sal_False ),
    bTruncate( sal_True ),
    bAutoDec( sal_False ),
    bAutoInt( sal_False ),
    bHasExtraText( sal_False ),
    bHasLongDoW( sal_False ),
    bHasEra( sal_False ),
    bHasDateTime( sal_False ),
    bRemoveAfterUse( sal_False ),
    eDateDOW( XML_DEA_NONE ),
    eDateDay( XML_DEA_NONE ),
    eDateMonth( XML_DEA_NONE ),
    eDateYear( XML_DEA_NONE ),
    eDateHours( XML_DEA_NONE ),
    eDateMins( XML_DEA_NONE ),
    eDateSecs( XML_DEA_NONE ),
    bDateNoDefault( sal_False )
{
    OUString sLanguage, sCountry;
    ::com::sun::star::i18n::NativeNumberXmlAttributes aNatNumAttr;
    bool bAttrBool;
    sal_uInt16 nAttrEnum;

    sal_Int16 nAttrCount = xAttrList.is() ? xAttrList->getLength() : 0;
    for( sal_Int16 i=0; i < nAttrCount; i++ )
    {
        OUString sAttrName = xAttrList->getNameByIndex( i );
        OUString sValue = xAttrList->getValueByIndex( i );
        OUString aLocalName;
        sal_uInt16 nPrefix = rImport.GetNamespaceMap().GetKeyByAttrName( sAttrName, &aLocalName );

        const SvXMLTokenMap& rTokenMap = pData->GetStyleAttrTokenMap();
        sal_uInt16 nToken = rTokenMap.Get( nPrefix, aLocalName );
        switch (nToken)
        {
            case XML_TOK_STYLE_ATTR_NAME:
                break;
            case XML_TOK_STYLE_ATTR_LANGUAGE:
                sLanguage = sValue;
                break;
            case XML_TOK_STYLE_ATTR_COUNTRY:
                sCountry = sValue;
                break;
            case XML_TOK_STYLE_ATTR_TITLE:
                sFormatTitle = sValue;
                break;
            case XML_TOK_STYLE_ATTR_AUTOMATIC_ORDER:
                if ( SvXMLUnitConverter::convertBool( bAttrBool, sValue ) )
                    bAutoOrder = bAttrBool;
                break;
            case XML_TOK_STYLE_ATTR_FORMAT_SOURCE:
                if ( SvXMLUnitConverter::convertEnum( nAttrEnum, sValue, aFormatSourceMap ) )
                    bFromSystem = (sal_Bool) nAttrEnum;
                break;
            case XML_TOK_STYLE_ATTR_TRUNCATE_ON_OVERFLOW:
                if ( SvXMLUnitConverter::convertBool( bAttrBool, sValue ) )
                    bTruncate = bAttrBool;
                break;
            case XML_TOK_STYLE_ATTR_VOLATILE:
                //  volatile formats can be removed after importing
                //  if not used in other styles
                if ( SvXMLUnitConverter::convertBool( bAttrBool, sValue ) )
                    bRemoveAfterUse = bAttrBool;
                break;
            case XML_TOK_STYLE_ATTR_TRANSL_FORMAT:
                aNatNumAttr.Format = sValue;
                break;
            case XML_TOK_STYLE_ATTR_TRANSL_LANGUAGE:
                aNatNumAttr.Locale.Language = sValue;
                break;
            case XML_TOK_STYLE_ATTR_TRANSL_COUNTRY:
                aNatNumAttr.Locale.Country = sValue;
                break;
            case XML_TOK_STYLE_ATTR_TRANSL_STYLE:
                aNatNumAttr.Style = sValue;
                break;
        }
    }

    if ( sLanguage.getLength() || sCountry.getLength() )
    {
        nFormatLang = MsLangId::convertIsoNamesToLanguage( sLanguage, sCountry );
        if ( nFormatLang == LANGUAGE_DONTKNOW )
            nFormatLang = LANGUAGE_SYSTEM;          //! error handling for invalid locales?
    }

    if ( aNatNumAttr.Format.getLength() )
    {
        SvNumberFormatter* pFormatter = pData->GetNumberFormatter();
        if ( pFormatter )
        {
            sal_Int32 nNatNum = pFormatter->GetNatNum()->convertFromXmlAttributes( aNatNumAttr );
            aFormatCode.appendAscii( RTL_CONSTASCII_STRINGPARAM( "[NatNum" ) );
            aFormatCode.append( nNatNum, 10 );

            LanguageType eLang = MsLangId::convertLocaleToLanguage( aNatNumAttr.Locale );
            if ( eLang == LANGUAGE_DONTKNOW )
                eLang = LANGUAGE_SYSTEM;            //! error handling for invalid locales?
            if ( eLang != nFormatLang && eLang != LANGUAGE_SYSTEM )
            {
                aFormatCode.appendAscii( RTL_CONSTASCII_STRINGPARAM( "][$-" ) );
                // language code in upper hex:
                aFormatCode.append( String::CreateFromInt32( sal_Int32( eLang ), 16 ).ToUpperAscii() );
            }
            aFormatCode.append( sal_Unicode(']') );
        }
    }
}

SvXMLNumFormatContext::SvXMLNumFormatContext( SvXMLImport& rImport,
                                    sal_uInt16 nPrfx, const rtl::OUString& rLName,
                                    const uno::Reference<xml::sax::XAttributeList>& xAttrList,
                                    const sal_Int32 nTempKey,
                                    SvXMLStylesContext& rStyles ) :
    SvXMLStyleContext( rImport, nPrfx, rLName, xAttrList, XML_STYLE_FAMILY_DATA_STYLE ),
    pData( NULL ),
    pStyles( &rStyles ),
    aMyConditions(),
    nType( 0 ),
    nKey(nTempKey),
    nFormatLang( LANGUAGE_SYSTEM ),
    bAutoOrder( sal_False ),
    bFromSystem( sal_False ),
    bTruncate( sal_True ),
    bAutoDec( sal_False ),
    bAutoInt( sal_False ),
    bHasExtraText( sal_False ),
    bHasLongDoW( sal_False ),
    bHasEra( sal_False ),
    bHasDateTime( sal_False ),
    bRemoveAfterUse( sal_False ),
    eDateDOW( XML_DEA_NONE ),
    eDateDay( XML_DEA_NONE ),
    eDateMonth( XML_DEA_NONE ),
    eDateYear( XML_DEA_NONE ),
    eDateHours( XML_DEA_NONE ),
    eDateMins( XML_DEA_NONE ),
    eDateSecs( XML_DEA_NONE ),
    bDateNoDefault( sal_False )
{
    SetAttribute(XML_NAMESPACE_STYLE, GetXMLToken(XML_NAME), rLName);
}

SvXMLNumFormatContext::~SvXMLNumFormatContext()
{
}

SvXMLImportContext* SvXMLNumFormatContext::CreateChildContext(
                                    sal_uInt16 nPrfx, const rtl::OUString& rLName,
                                    const uno::Reference<xml::sax::XAttributeList>& xAttrList )
{
    SvXMLImportContext* pContext = NULL;

    const SvXMLTokenMap& rTokenMap = pData->GetStyleElemTokenMap();
    sal_uInt16 nToken = rTokenMap.Get( nPrfx, rLName );
    switch (nToken)
    {
        case XML_TOK_STYLE_TEXT:
        case XML_TOK_STYLE_NUMBER:
        case XML_TOK_STYLE_SCIENTIFIC_NUMBER:
        case XML_TOK_STYLE_FRACTION:
        case XML_TOK_STYLE_CURRENCY_SYMBOL:
        case XML_TOK_STYLE_DAY:
        case XML_TOK_STYLE_MONTH:
        case XML_TOK_STYLE_YEAR:
        case XML_TOK_STYLE_ERA:
        case XML_TOK_STYLE_DAY_OF_WEEK:
        case XML_TOK_STYLE_WEEK_OF_YEAR:
        case XML_TOK_STYLE_QUARTER:
        case XML_TOK_STYLE_HOURS:
        case XML_TOK_STYLE_AM_PM:
        case XML_TOK_STYLE_MINUTES:
        case XML_TOK_STYLE_SECONDS:
        case XML_TOK_STYLE_BOOLEAN:
        case XML_TOK_STYLE_TEXT_CONTENT:
            pContext = new SvXMLNumFmtElementContext( GetImport(), nPrfx, rLName,
                                                        *this, nToken, xAttrList );
            break;

        case XML_TOK_STYLE_PROPERTIES:
            pContext = new SvXMLNumFmtPropContext( GetImport(), nPrfx, rLName,
                                                        *this, xAttrList );
            break;
        case XML_TOK_STYLE_MAP:
            {
                //  SvXMLNumFmtMapContext::EndElement adds to aMyConditions,
                //  so there's no need for an extra flag
                pContext = new SvXMLNumFmtMapContext( GetImport(), nPrfx, rLName,
                                                            *this, xAttrList );
            }
            break;
    }

    if( !pContext )
        pContext = new SvXMLImportContext( GetImport(), nPrfx, rLName );
    return pContext;
}

sal_Int32 SvXMLNumFormatContext::GetKey()
{
    if (nKey > -1)
    {
        if (bRemoveAfterUse)
        {
            //  format is used -> don't remove
            bRemoveAfterUse = sal_False;
            if (pData)
                pData->SetUsed(nKey);

            //  Add to import's list of keys now - CreateAndInsert didn't add
            //  the style if bRemoveAfterUse was set.
            GetImport().AddNumberStyle( nKey, GetName() );
        }
        return nKey;
    }
    else
    {
        // reset bRemoveAfterUse before CreateAndInsert, so AddKey is called without bRemoveAfterUse set
        bRemoveAfterUse = sal_False;
        CreateAndInsert(sal_True);
        return nKey;
    }
}

sal_Int32 SvXMLNumFormatContext::PrivateGetKey()
{
    //  used for map elements in CreateAndInsert - don't reset bRemoveAfterUse flag

    if (nKey > -1)
        return nKey;
    else
    {
        CreateAndInsert(sal_True);
        return nKey;
    }
}

sal_Int32 SvXMLNumFormatContext::CreateAndInsert( com::sun::star::uno::Reference< com::sun::star::util::XNumberFormatsSupplier >& xFormatsSupplier )
{
    if (nKey <= -1)
    {
        SvNumberFormatter* pFormatter = NULL;
        SvNumberFormatsSupplierObj* pObj =
                        SvNumberFormatsSupplierObj::getImplementation( xFormatsSupplier );
        if (pObj)
            pFormatter = pObj->GetNumberFormatter();

        if ( pFormatter )
            return CreateAndInsert( pFormatter );
        else
            return -1;
    }
    else
        return nKey;
}

void SvXMLNumFormatContext::CreateAndInsert(sal_Bool /*bOverwrite*/)
{
    if (!(nKey > -1))
        CreateAndInsert(pData->GetNumberFormatter());
}

sal_Int32 SvXMLNumFormatContext::CreateAndInsert(SvNumberFormatter* pFormatter)
{
    if (!pFormatter)
    {
        OSL_FAIL("no number formatter");
        return -1;
    }

    sal_uInt32 nIndex = NUMBERFORMAT_ENTRY_NOT_FOUND;

    for (sal_uInt32 i = 0; i < aMyConditions.size(); i++)
    {
        SvXMLNumFormatContext* pStyle = (SvXMLNumFormatContext *)pStyles->FindStyleChildContext(
            XML_STYLE_FAMILY_DATA_STYLE, aMyConditions[i].sMapName, sal_False);
        if (pStyle)
        {
            if ((pStyle->PrivateGetKey() > -1))     // don't reset pStyle's bRemoveAfterUse flag
                AddCondition(i);
        }
    }

    if ( !aFormatCode.getLength() )
    {
        //  insert empty format as empty string (with quotes)
        //  #93901# this check has to be done before inserting the conditions
        aFormatCode.appendAscii("\"\"");    // ""
    }

    aFormatCode.insert( 0, aConditions.makeStringAndClear() );
    OUString sFormat = aFormatCode.makeStringAndClear();

    //  test special cases

    if ( bAutoDec )         // automatic decimal places
    {
        //  #99391# adjust only if the format contains no text elements, no conditions
        //  and no color definition (detected by the '[' at the start)

        if ( nType == XML_TOK_STYLES_NUMBER_STYLE && !bHasExtraText &&
                aMyConditions.size() == 0 && sFormat.toChar() != (sal_Unicode)'[' )
            nIndex = pFormatter->GetStandardIndex( nFormatLang );
    }
    if ( bAutoInt )         // automatic integer digits
    {
        //! only if two decimal places was set?

        if ( nType == XML_TOK_STYLES_NUMBER_STYLE && !bHasExtraText &&
                aMyConditions.size() == 0 && sFormat.toChar() != (sal_Unicode)'[' )
            nIndex = pFormatter->GetFormatIndex( NF_NUMBER_SYSTEM, nFormatLang );
    }

    //  boolean is always the builtin boolean format
    //  (no other boolean formats are implemented)
    if ( nType == XML_TOK_STYLES_BOOLEAN_STYLE )
        nIndex = pFormatter->GetFormatIndex( NF_BOOLEAN, nFormatLang );

    //  check for default date formats
    if ( nType == XML_TOK_STYLES_DATE_STYLE && bAutoOrder && !bDateNoDefault )
    {
        NfIndexTableOffset eFormat = (NfIndexTableOffset) SvXMLNumFmtDefaults::GetDefaultDateFormat(
            eDateDOW, eDateDay, eDateMonth, eDateYear,
            eDateHours, eDateMins, eDateSecs, bFromSystem );
        if ( eFormat < NF_INDEX_TABLE_ENTRIES )
        {
            //  #109651# if a date format has the automatic-order attribute and
            //  contains exactly the elements of one of the default date formats,
            //  use that default format, with the element order and separators
            //  from the current locale settings

            nIndex = pFormatter->GetFormatIndex( eFormat, nFormatLang );
        }
    }

    if ( nIndex == NUMBERFORMAT_ENTRY_NOT_FOUND && sFormat.getLength() )
    {
        //  insert by format string

        String aFormatStr( sFormat );
        nIndex = pFormatter->GetEntryKey( aFormatStr, nFormatLang );
        if ( nIndex == NUMBERFORMAT_ENTRY_NOT_FOUND )
        {
            xub_StrLen  nErrPos = 0;
            short       l_nType = 0;
            sal_Bool bOk = pFormatter->PutEntry( aFormatStr, nErrPos, l_nType, nIndex, nFormatLang );
            if ( !bOk && nErrPos == 0 && aFormatStr != String(sFormat) )
            {
                //  if the string was modified by PutEntry, look for an existing format
                //  with the modified string
                nIndex = pFormatter->GetEntryKey( aFormatStr, nFormatLang );
                if ( nIndex != NUMBERFORMAT_ENTRY_NOT_FOUND )
                    bOk = sal_True;
            }
            if (!bOk)
                nIndex = NUMBERFORMAT_ENTRY_NOT_FOUND;
        }
    }

//! I18N doesn't provide SYSTEM or extended date information yet
    if ( nIndex != NUMBERFORMAT_ENTRY_NOT_FOUND && !bAutoOrder )
    {
        //  use fixed-order formats instead of SYS... if bAutoOrder is false
        //  (only if the format strings are equal for the locale)

        NfIndexTableOffset eOffset = pFormatter->GetIndexTableOffset( nIndex );
        if ( eOffset == NF_DATE_SYS_DMMMYYYY )
        {
            sal_uInt32 nNewIndex = pFormatter->GetFormatIndex( NF_DATE_DIN_DMMMYYYY, nFormatLang );
            const SvNumberformat* pOldEntry = pFormatter->GetEntry( nIndex );
            const SvNumberformat* pNewEntry = pFormatter->GetEntry( nNewIndex );
            if ( pOldEntry && pNewEntry && pOldEntry->GetFormatstring() == pNewEntry->GetFormatstring() )
                nIndex = nNewIndex;
        }
        else if ( eOffset == NF_DATE_SYS_DMMMMYYYY )
        {
            sal_uInt32 nNewIndex = pFormatter->GetFormatIndex( NF_DATE_DIN_DMMMMYYYY, nFormatLang );
            const SvNumberformat* pOldEntry = pFormatter->GetEntry( nIndex );
            const SvNumberformat* pNewEntry = pFormatter->GetEntry( nNewIndex );
            if ( pOldEntry && pNewEntry && pOldEntry->GetFormatstring() == pNewEntry->GetFormatstring() )
                nIndex = nNewIndex;
        }
    }

    if ((nIndex != NUMBERFORMAT_ENTRY_NOT_FOUND) && sFormatTitle.getLength())
    {
        SvNumberformat* pFormat = const_cast<SvNumberformat*>(pFormatter->GetEntry( nIndex ));
        if (pFormat)
        {
            String sTitle (sFormatTitle);
            pFormat->SetComment(sTitle);
        }
    }

    if ( nIndex == NUMBERFORMAT_ENTRY_NOT_FOUND )
    {
        OSL_FAIL("invalid number format");
        nIndex = pFormatter->GetStandardIndex( nFormatLang );
    }

    pData->AddKey( nIndex, GetName(), bRemoveAfterUse );
    nKey = nIndex;

    //  Add to import's list of keys (shared between styles and content import)
    //  only if not volatile - formats are removed from NumberFormatter at the
    //  end of each import (in SvXMLNumFmtHelper dtor).
    //  If bRemoveAfterUse is reset later in GetKey, AddNumberStyle is called there.

    if (!bRemoveAfterUse)
        GetImport().AddNumberStyle( nKey, GetName() );

    return nKey;
}

void SvXMLNumFormatContext::Finish( sal_Bool bOverwrite )
{
    SvXMLStyleContext::Finish( bOverwrite );
}

const LocaleDataWrapper& SvXMLNumFormatContext::GetLocaleData() const
{
    return pData->GetLocaleData( nFormatLang );
}

void SvXMLNumFormatContext::AddToCode( const rtl::OUString& rString )
{
    aFormatCode.append( rString );
    bHasExtraText = sal_True;
}

void SvXMLNumFormatContext::AddNumber( const SvXMLNumberInfo& rInfo )
{
    SvNumberFormatter* pFormatter = pData->GetNumberFormatter();
    if (!pFormatter)
        return;

    //  store special conditions
    bAutoDec = ( rInfo.nDecimals < 0 );
    bAutoInt = ( rInfo.nInteger < 0 );

    sal_uInt16 nPrec = 0;
    sal_uInt16 nLeading = 0;
    if ( rInfo.nDecimals >= 0 )                     //  < 0 : Default
        nPrec = (sal_uInt16) rInfo.nDecimals;
    if ( rInfo.nInteger >= 0 )                      //  < 0 : Default
        nLeading = (sal_uInt16) rInfo.nInteger;

    if ( bAutoDec )
    {
        if ( nType == XML_TOK_STYLES_CURRENCY_STYLE )
        {
            //  for currency formats, "automatic decimals" is used for the automatic
            //  currency format with (fixed) decimals from the locale settings

            const LocaleDataWrapper& rLoc = pData->GetLocaleData( nFormatLang );
            nPrec = rLoc.getCurrDigits();
        }
        else
        {
            //  for other types, "automatic decimals" means dynamic determination of
            //  decimals, as achieved with the "general" keyword

            aFormatCode.append( pFormatter->GetStandardName( nFormatLang ) );
            return;
        }
    }
    if ( bAutoInt )
    {
        //!...
    }

    sal_uInt16 nGenPrec = nPrec;
    if ( rInfo.bDecReplace || rInfo.bVarDecimals )
        nGenPrec = 0;               // generate format without decimals...

    sal_Bool bGrouping = rInfo.bGrouping;
    sal_uInt16 nEmbeddedCount = rInfo.aEmbeddedElements.Count();
    if ( nEmbeddedCount )
        bGrouping = sal_False;      // grouping and embedded characters can't be used together

    String aNumStr;
    sal_uInt32 nStdIndex = pFormatter->GetStandardIndex( nFormatLang );
    pFormatter->GenerateFormat( aNumStr, nStdIndex, nFormatLang,
                                bGrouping, sal_False, nGenPrec, nLeading );

    if ( rInfo.nExpDigits >= 0 && nLeading == 0 && !bGrouping && nEmbeddedCount == 0 )
    {
        // #i43959# For scientific numbers, "#" in the integer part forces a digit,
        // so it has to be removed if nLeading is 0 (".00E+0", not "#.00E+0").

        aNumStr.EraseLeadingChars( (sal_Unicode)'#' );
    }

    if ( nEmbeddedCount )
    {
        //  insert embedded strings into number string
        //  only the integer part is supported
        //  nZeroPos is the string position where format position 0 is inserted

        xub_StrLen nZeroPos = aNumStr.Search( pData->GetLocaleData( nFormatLang ).getNumDecimalSep() );
        if ( nZeroPos == STRING_NOTFOUND )
            nZeroPos = aNumStr.Len();

        //  aEmbeddedElements is sorted - last entry has the largest position (leftmost)
        const SvXMLEmbeddedElement* pLastObj = rInfo.aEmbeddedElements[nEmbeddedCount - 1];
        sal_Int32 nLastFormatPos = pLastObj->nFormatPos;
        if ( nLastFormatPos >= nZeroPos )
        {
            //  add '#' characters so all embedded texts are really embedded in digits
            //  (there always has to be a digit before the leftmost embedded text)

            xub_StrLen nAddCount = (xub_StrLen)nLastFormatPos + 1 - nZeroPos;
            String aDigitStr;
            aDigitStr.Fill( nAddCount, (sal_Unicode)'#' );
            aNumStr.Insert( aDigitStr, 0 );
            nZeroPos = nZeroPos + nAddCount;
        }

        //  aEmbeddedElements is sorted with ascending positions - loop is from right to left
        for (sal_uInt16 nElement = 0; nElement < nEmbeddedCount; nElement++)
        {
            const SvXMLEmbeddedElement* pObj = rInfo.aEmbeddedElements[nElement];
            sal_Int32 nFormatPos = pObj->nFormatPos;
            sal_Int32 nInsertPos = nZeroPos - nFormatPos;
            if ( nFormatPos >= 0 && nInsertPos >= 0 )
            {
                rtl::OUStringBuffer aContent( pObj->aText );
                //  #107805# always quote embedded strings - even space would otherwise
                //  be recognized as thousands separator in French.
                aContent.insert( 0, (sal_Unicode) '"' );
                aContent.append( (sal_Unicode) '"' );

                aNumStr.Insert( String( aContent.makeStringAndClear() ), (xub_StrLen)nInsertPos );
            }
        }
    }

    aFormatCode.append( aNumStr );

    if ( ( rInfo.bDecReplace || rInfo.bVarDecimals ) && nPrec )     // add decimal replacement (dashes)
    {
        //  add dashes for explicit decimal replacement, # for variable decimals
        sal_Unicode cAdd = rInfo.bDecReplace ? '-' : '#';

        aFormatCode.append( pData->GetLocaleData( nFormatLang ).getNumDecimalSep() );
        for ( sal_uInt16 i=0; i<nPrec; i++)
            aFormatCode.append( cAdd );
    }

    //  add extra thousands separators for display factor

    if ( rInfo.fDisplayFactor != 1.0 && rInfo.fDisplayFactor > 0.0 )
    {
        //  test for 1.0 is just for optimization - nSepCount would be 0

        //  one separator for each factor of 1000
        sal_Int32 nSepCount = (sal_Int32) ::rtl::math::round( log10(rInfo.fDisplayFactor) / 3.0 );
        if ( nSepCount > 0 )
        {
            OUString aSep = pData->GetLocaleData( nFormatLang ).getNumThousandSep();
            for ( sal_Int32 i=0; i<nSepCount; i++ )
                aFormatCode.append( aSep );
        }
    }
}

void SvXMLNumFormatContext::AddCurrency( const rtl::OUString& rContent, LanguageType nLang )
{
    sal_Bool bAutomatic = sal_False;
    OUString aSymbol = rContent;
    if ( aSymbol.getLength() == 0 )
    {
        SvNumberFormatter* pFormatter = pData->GetNumberFormatter();
        if ( pFormatter )
        {
            pFormatter->ChangeIntl( nFormatLang );
            String sCurString, sDummy;
            pFormatter->GetCompatibilityCurrency( sCurString, sDummy );
            aSymbol = sCurString;

            bAutomatic = sal_True;
        }
    }
    else if ( nLang == LANGUAGE_SYSTEM && aSymbol.compareToAscii("CCC") == 0 )
    {
        //  "CCC" is used for automatic long symbol
        bAutomatic = sal_True;
    }

    if ( bAutomatic )
    {
        //  remove unnecessary quotes before automatic symbol (formats like "-(0DM)")
        //  otherwise the currency symbol isn't recognized (#94048#)

        sal_Int32 nLength = aFormatCode.getLength();
        if ( nLength > 1 && aFormatCode.charAt( nLength-1 ) == '"' )
        {
            //  find start of quoted string
            //  When SvXMLNumFmtElementContext::EndElement creates escaped quotes,
            //  they must be handled here, too.

            sal_Int32 nFirst = nLength - 2;
            while ( nFirst >= 0 && aFormatCode.charAt( nFirst ) != '"' )
                --nFirst;
            if ( nFirst >= 0 )
            {
                //  remove both quotes from aFormatCode
                rtl::OUString aOld = aFormatCode.makeStringAndClear();
                if ( nFirst > 0 )
                    aFormatCode.append( aOld.copy( 0, nFirst ) );
                if ( nLength > nFirst + 2 )
                    aFormatCode.append( aOld.copy( nFirst + 1, nLength - nFirst - 2 ) );
            }
        }
    }

    if (!bAutomatic)
        aFormatCode.appendAscii( "[$" );            // intro for "new" currency symbols

    aFormatCode.append( aSymbol );

    if (!bAutomatic)
    {
        if ( nLang != LANGUAGE_SYSTEM )
        {
            //  '-' sign and language code in hex:
            aFormatCode.append( (sal_Unicode) '-' );
            aFormatCode.append( String::CreateFromInt32( sal_Int32( nLang ), 16 ).ToUpperAscii() );
        }

        aFormatCode.append( (sal_Unicode) ']' );    // end of "new" currency symbol
    }
}

void SvXMLNumFormatContext::AddNfKeyword( sal_uInt16 nIndex )
{
    SvNumberFormatter* pFormatter = pData->GetNumberFormatter();
    if (!pFormatter)
        return;

    if ( nIndex == NF_KEY_G || nIndex == NF_KEY_GG || nIndex == NF_KEY_GGG )
        bHasEra = sal_True;

    if ( nIndex == NF_KEY_NNNN )
    {
        nIndex = NF_KEY_NNN;
        bHasLongDoW = sal_True;         // to remove string constant with separator
    }

    String sKeyword = pFormatter->GetKeyword( nFormatLang, nIndex );

    if ( nIndex == NF_KEY_H  || nIndex == NF_KEY_HH  ||
         nIndex == NF_KEY_MI || nIndex == NF_KEY_MMI ||
         nIndex == NF_KEY_S  || nIndex == NF_KEY_SS )
    {
        if ( !bTruncate && !bHasDateTime )
        {
            //  with truncate-on-overflow = false, add "[]" to first time part

            sKeyword.Insert( (sal_Unicode) '[', 0 );
            sKeyword.Append( (sal_Unicode) ']' );
        }
        bHasDateTime = sal_True;
    }

    aFormatCode.append( sKeyword );

    //  collect the date elements that the format contains, to recognize default date formats
    switch ( nIndex )
    {
        case NF_KEY_NN:     eDateDOW = XML_DEA_SHORT;       break;
        case NF_KEY_NNN:
        case NF_KEY_NNNN:   eDateDOW = XML_DEA_LONG;        break;
        case NF_KEY_D:      eDateDay = XML_DEA_SHORT;       break;
        case NF_KEY_DD:     eDateDay = XML_DEA_LONG;        break;
        case NF_KEY_M:      eDateMonth = XML_DEA_SHORT;     break;
        case NF_KEY_MM:     eDateMonth = XML_DEA_LONG;      break;
        case NF_KEY_MMM:    eDateMonth = XML_DEA_TEXTSHORT; break;
        case NF_KEY_MMMM:   eDateMonth = XML_DEA_TEXTLONG;  break;
        case NF_KEY_YY:     eDateYear = XML_DEA_SHORT;      break;
        case NF_KEY_YYYY:   eDateYear = XML_DEA_LONG;       break;
        case NF_KEY_H:      eDateHours = XML_DEA_SHORT;     break;
        case NF_KEY_HH:     eDateHours = XML_DEA_LONG;      break;
        case NF_KEY_MI:     eDateMins = XML_DEA_SHORT;      break;
        case NF_KEY_MMI:    eDateMins = XML_DEA_LONG;       break;
        case NF_KEY_S:      eDateSecs = XML_DEA_SHORT;      break;
        case NF_KEY_SS:     eDateSecs = XML_DEA_LONG;       break;
        case NF_KEY_AP:
        case NF_KEY_AMPM:   break;          // AM/PM may or may not be in date/time formats -> ignore by itself
        default:
            bDateNoDefault = sal_True;      // any other element -> no default format
    }
}

sal_Bool lcl_IsAtEnd( rtl::OUStringBuffer& rBuffer, const String& rToken )
{
    sal_Int32 nBufLen = rBuffer.getLength();
    xub_StrLen nTokLen = rToken.Len();

    if ( nTokLen > nBufLen )
        return sal_False;

    sal_Int32 nStartPos = nBufLen - nTokLen;
    for ( xub_StrLen nTokPos = 0; nTokPos < nTokLen; nTokPos++ )
        if ( rToken.GetChar( nTokPos ) != rBuffer.charAt( nStartPos + nTokPos ) )
            return sal_False;

    return sal_True;
}

sal_Bool SvXMLNumFormatContext::ReplaceNfKeyword( sal_uInt16 nOld, sal_uInt16 nNew )
{
    //  replaces one keyword with another if it is found at the end of the code

    SvNumberFormatter* pFormatter = pData->GetNumberFormatter();
    if (!pFormatter)
        return sal_False;

    String sOldStr = pFormatter->GetKeyword( nFormatLang, nOld );
    if ( lcl_IsAtEnd( aFormatCode, sOldStr ) )
    {
        // remove old keyword
        aFormatCode.setLength( aFormatCode.getLength() - sOldStr.Len() );

        // add new keyword
        String sNewStr = pFormatter->GetKeyword( nFormatLang, nNew );
        aFormatCode.append( sNewStr );

        return sal_True;    // changed
    }
    return sal_False;       // not found
}

void SvXMLNumFormatContext::AddCondition( const sal_Int32 nIndex )
{
    rtl::OUString rApplyName = aMyConditions[nIndex].sMapName;
    rtl::OUString rCondition = aMyConditions[nIndex].sCondition;
    SvNumberFormatter* pFormatter = pData->GetNumberFormatter();
    sal_uInt32 l_nKey = pData->GetKeyForName( rApplyName );
    OUString sValue(RTL_CONSTASCII_USTRINGPARAM("value()"));        //! define constant
    sal_Int32 nValLen = sValue.getLength();

    if ( pFormatter && l_nKey != NUMBERFORMAT_ENTRY_NOT_FOUND &&
            rCondition.copy( 0, nValLen ) == sValue )
    {
        //! test for valid conditions
        //! test for default conditions

        OUString sRealCond = rCondition.copy( nValLen, rCondition.getLength() - nValLen );
        sal_Bool bDefaultCond = sal_False;

        //! collect all conditions first and adjust default to >=0, >0 or <0 depending on count
        //! allow blanks in conditions
        sal_Bool bFirstCond = ( aConditions.getLength() == 0 );
        if ( bFirstCond && aMyConditions.size() == 1 && sRealCond.compareToAscii( ">=0" ) == 0 )
            bDefaultCond = sal_True;

        if ( nType == XML_TOK_STYLES_TEXT_STYLE && nIndex == 2 )
        {
            //  The third condition in a number format with a text part can only be
            //  "all other numbers", the condition string must be empty.
            bDefaultCond = sal_True;
        }

        if (!bDefaultCond)
        {
            sal_Int32 nPos = sRealCond.indexOf( '.' );
            if ( nPos >= 0 )
            {   // #i8026# #103991# localize decimal separator
                const String& rDecSep = GetLocaleData().getNumDecimalSep();
                if ( rDecSep.Len() > 1 || rDecSep.GetChar(0) != '.' )
                    sRealCond = sRealCond.replaceAt( nPos, 1, rDecSep );
            }
            aConditions.append( (sal_Unicode) '[' );
            aConditions.append( sRealCond );
            aConditions.append( (sal_Unicode) ']' );
        }

        const SvNumberformat* pFormat = pFormatter->GetEntry(l_nKey);
        if ( pFormat )
            aConditions.append( OUString( pFormat->GetFormatstring() ) );

        aConditions.append( (sal_Unicode) ';' );
    }
}

void SvXMLNumFormatContext::AddCondition( const sal_Int32 nIndex, const rtl::OUString& rFormat, const LocaleDataWrapper& rData )
{
    rtl::OUString rCondition = aMyConditions[nIndex].sCondition;
    OUString sValue(RTL_CONSTASCII_USTRINGPARAM("value()"));        //! define constant
    sal_Int32 nValLen = sValue.getLength();

    if ( rCondition.copy( 0, nValLen ) == sValue )
    {
        //! test for valid conditions
        //! test for default conditions

        OUString sRealCond = rCondition.copy( nValLen, rCondition.getLength() - nValLen );
        sal_Bool bDefaultCond = sal_False;

        //! collect all conditions first and adjust default to >=0, >0 or <0 depending on count
        //! allow blanks in conditions
        sal_Bool bFirstCond = ( aConditions.getLength() == 0 );
        if ( bFirstCond && aMyConditions.size() == 1 && sRealCond.compareToAscii( ">=0" ) == 0 )
            bDefaultCond = sal_True;

        if ( nType == XML_TOK_STYLES_TEXT_STYLE && nIndex == 2 )
        {
            //  The third condition in a number format with a text part can only be
            //  "all other numbers", the condition string must be empty.
            bDefaultCond = sal_True;
        }

        if (!bDefaultCond)
        {
            sal_Int32 nPos = sRealCond.indexOf( '.' );
            if ( nPos >= 0 )
            {   // #i8026# #103991# localize decimal separator
                const String& rDecSep = rData.getNumDecimalSep();
                if ( rDecSep.Len() > 1 || rDecSep.GetChar(0) != '.' )
                    sRealCond = sRealCond.replaceAt( nPos, 1, rDecSep );
            }
            aConditions.append( (sal_Unicode) '[' );
            aConditions.append( sRealCond );
            aConditions.append( (sal_Unicode) ']' );
        }

        aConditions.append( rFormat );

        aConditions.append( (sal_Unicode) ';' );
    }
}

void SvXMLNumFormatContext::AddCondition( const rtl::OUString& rCondition, const rtl::OUString& rApplyName )
{
    MyCondition aCondition;
    aCondition.sCondition = rCondition;
    aCondition.sMapName = rApplyName;
    aMyConditions.push_back(aCondition);
}

void SvXMLNumFormatContext::AddColor( const Color& rColor )
{
    SvNumberFormatter* pFormatter = pData->GetNumberFormatter();
    if (!pFormatter)
        return;

    OUStringBuffer aColName;
    for ( sal_uInt16 i=0; i<XML_NUMF_COLORCOUNT; i++ )
        if ( rColor == aNumFmtStdColors[i] )
        {
            aColName = OUString( pFormatter->GetKeyword( nFormatLang, sal::static_int_cast< sal_uInt16 >(NF_KEY_FIRSTCOLOR + i) ) );
            break;
        }

    if ( aColName.getLength() )
    {
        aColName.insert( 0, (sal_Unicode) '[' );
        aColName.append( (sal_Unicode) ']' );
        aFormatCode.insert( 0, aColName.makeStringAndClear() );
    }
}

void SvXMLNumFormatContext::UpdateCalendar( const rtl::OUString& rNewCalendar )
{
    if ( rNewCalendar != sCalendar )
    {
        sCalendar = rNewCalendar;
        if ( sCalendar.getLength() )
        {
            aFormatCode.appendAscii( "[~" );            // intro for calendar code
            aFormatCode.append( sCalendar );
            aFormatCode.append( (sal_Unicode) ']' );    // end of "new" currency symbolcalendar code
        }
    }
}

sal_Bool SvXMLNumFormatContext::IsSystemLanguage()
{
    return nFormatLang == LANGUAGE_SYSTEM;
}

//-------------------------------------------------------------------------

//
//  SvXMLNumFmtHelper
//

SvXMLNumFmtHelper::SvXMLNumFmtHelper(
    const uno::Reference<util::XNumberFormatsSupplier>& rSupp,
    const uno::Reference<lang::XMultiServiceFactory>& xServiceFactory )
:   mxServiceFactory(xServiceFactory)
{
    DBG_ASSERT( mxServiceFactory.is(), "got no service manager" );

    SvNumberFormatter* pFormatter = NULL;
    SvNumberFormatsSupplierObj* pObj =
                    SvNumberFormatsSupplierObj::getImplementation( rSupp );
    if (pObj)
        pFormatter = pObj->GetNumberFormatter();

    pData = new SvXMLNumImpData( pFormatter, mxServiceFactory );
}

SvXMLNumFmtHelper::SvXMLNumFmtHelper(
    SvNumberFormatter* pNumberFormatter,
    const uno::Reference<lang::XMultiServiceFactory>& xServiceFactory )
:   mxServiceFactory(xServiceFactory)
{
    DBG_ASSERT( mxServiceFactory.is(), "got no service manager" );

    pData = new SvXMLNumImpData( pNumberFormatter, mxServiceFactory );
}

SvXMLNumFmtHelper::~SvXMLNumFmtHelper()
{
    //  remove temporary (volatile) formats from NumberFormatter
    pData->RemoveVolatileFormats();

    delete pData;
}

SvXMLStyleContext*  SvXMLNumFmtHelper::CreateChildContext( SvXMLImport& rImport,
                sal_uInt16 nPrefix, const OUString& rLocalName,
                const uno::Reference<xml::sax::XAttributeList>& xAttrList,
                SvXMLStylesContext& rStyles )
{
    SvXMLStyleContext* pContext = NULL;

    const SvXMLTokenMap& rTokenMap = pData->GetStylesElemTokenMap();
    sal_uInt16 nToken = rTokenMap.Get( nPrefix, rLocalName );
    switch (nToken)
    {
        case XML_TOK_STYLES_NUMBER_STYLE:
        case XML_TOK_STYLES_CURRENCY_STYLE:
        case XML_TOK_STYLES_PERCENTAGE_STYLE:
        case XML_TOK_STYLES_DATE_STYLE:
        case XML_TOK_STYLES_TIME_STYLE:
        case XML_TOK_STYLES_BOOLEAN_STYLE:
        case XML_TOK_STYLES_TEXT_STYLE:
            pContext = new SvXMLNumFormatContext( rImport, nPrefix, rLocalName,
                                                    pData, nToken, xAttrList, rStyles );
            break;
    }

    // return NULL if not a data style, caller must handle other elements
    return pContext;
}

const SvXMLTokenMap& SvXMLNumFmtHelper::GetStylesElemTokenMap()
{
    return pData->GetStylesElemTokenMap();
}

/* vim:set shiftwidth=4 softtabstop=4 expandtab: */<|MERGE_RESOLUTION|>--- conflicted
+++ resolved
@@ -1231,77 +1231,6 @@
 
 //-------------------------------------------------------------------------
 
-<<<<<<< HEAD
-=======
-sal_Bool SvXMLNumFmtDefaults::IsSystemLongDay( const SvtSysLocale&, sal_Bool bLong )
-{
-    // TODO: merge system information and defaults into i18n locale data
-#if 0
-    return bLong ? rIntn.IsLongDateDayLeadingZero() : rIntn.IsDateDayLeadingZero();
-#else
-    return !bLong;
-#endif
-}
-
-sal_Bool SvXMLNumFmtDefaults::IsSystemLongMonth( const SvtSysLocale&, sal_Bool bLong )
-{
-    // TODO: merge system information and defaults into i18n locale data
-#if 0
-    if (bLong)
-    {
-        MonthFormat eMonth = rIntn.GetLongDateMonthFormat();
-        return ( eMonth == MONTH_ZERO || eMonth == MONTH_LONG );
-    }
-    else
-        return rIntn.IsDateMonthLeadingZero();
-#else
-    return !bLong;
-#endif
-}
-
-sal_Bool SvXMLNumFmtDefaults::IsSystemTextualMonth( const SvtSysLocale&, sal_Bool bLong )
-{
-    // TODO: merge system information and defaults into i18n locale data
-#if 0
-    if (bLong)
-    {
-        MonthFormat eMonth = rIntn.GetLongDateMonthFormat();
-        return ( eMonth == MONTH_SHORT || eMonth == MONTH_LONG );
-    }
-    else
-        return sal_False;
-#else
-    return bLong;
-#endif
-}
-
-sal_Bool SvXMLNumFmtDefaults::IsSystemLongYear( const SvtSysLocale&, sal_Bool bLong )
-{
-    // TODO: merge system information and defaults into i18n locale data
-#if 0
-    return bLong ? rIntn.IsLongDateCentury() : rIntn.IsDateCentury();
-#else
-    return bLong;
-#endif
-}
-
-sal_Bool SvXMLNumFmtDefaults::IsSystemLongEra( const SvtSysLocale& rSysLoc, sal_Bool bLong )
-{
-    // TODO: merge system information and defaults into i18n locale data
-    return IsSystemLongYear( rSysLoc, bLong );      // no separate setting
-}
-
-sal_Bool SvXMLNumFmtDefaults::IsSystemLongDayOfWeek( const SvtSysLocale&, sal_Bool bLong )
-{
-    // TODO: merge system information and defaults into i18n locale data
-#if 0
-    return ( bLong && rIntn.GetLongDateDayOfWeekFormat() == DAYOFWEEK_LONG );
-#else
-    return bLong && true;
-#endif
-}
-
->>>>>>> 4fba42e5
 sal_uInt16 SvXMLNumFmtDefaults::GetDefaultDateFormat( SvXMLDateElementAttributes eDOW,
                 SvXMLDateElementAttributes eDay, SvXMLDateElementAttributes eMonth,
                 SvXMLDateElementAttributes eYear, SvXMLDateElementAttributes eHours,
