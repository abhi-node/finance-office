/*************************************************************************
 *
 * DO NOT ALTER OR REMOVE COPYRIGHT NOTICES OR THIS FILE HEADER.
 *
 * Copyright 2000, 2010 Oracle and/or its affiliates.
 *
 * OpenOffice.org - a multi-platform office productivity suite
 *
 * This file is part of OpenOffice.org.
 *
 * OpenOffice.org is free software: you can redistribute it and/or modify
 * it under the terms of the GNU Lesser General Public License version 3
 * only, as published by the Free Software Foundation.
 *
 * OpenOffice.org is distributed in the hope that it will be useful,
 * but WITHOUT ANY WARRANTY; without even the implied warranty of
 * MERCHANTABILITY or FITNESS FOR A PARTICULAR PURPOSE.  See the
 * GNU Lesser General Public License version 3 for more details
 * (a copy is included in the LICENSE file that accompanied this code).
 *
 * You should have received a copy of the GNU Lesser General Public License
 * version 3 along with OpenOffice.org.  If not, see
 * <http://www.openoffice.org/license.html>
 * for a copy of the LGPLv3 License.
 *
 ************************************************************************/

// MARKER(update_precomp.py): autogen include statement, do not remove
#include "precompiled_xmloff.hxx"

#include <vector>

#include <boost/scoped_array.hpp>
#include <boost/tuple/tuple.hpp>

#include <tools/solar.h>
#include <tools/debug.hxx>
#ifndef _SVSTDARR_STRINGSDTOR_DECL
#define _SVSTDARR_STRINGSDTOR
#include <svl/svstdarr.hxx>
#endif
#include <com/sun/star/beans/XPropertySet.hpp>
#include <com/sun/star/beans/PropertyValue.hpp>
#include <com/sun/star/container/XEnumerationAccess.hpp>
#include <com/sun/star/container/XNameContainer.hpp>
#include <com/sun/star/style/XStyleFamiliesSupplier.hpp>
#include <com/sun/star/text/XTextCursor.hpp>
#include <com/sun/star/text/XChapterNumberingSupplier.hpp>
#include <com/sun/star/text/XTextFramesSupplier.hpp>
#include <com/sun/star/text/XTextGraphicObjectsSupplier.hpp>
#include <com/sun/star/text/XTextEmbeddedObjectsSupplier.hpp>
#include <com/sun/star/text/TextContentAnchorType.hpp>
#include <com/sun/star/text/XTextFrame.hpp>
#include <com/sun/star/text/XFormField.hpp>
#include <com/sun/star/drawing/XShapes.hpp>
#include <com/sun/star/util/DateTime.hpp>
#include <com/sun/star/lang/XMultiServiceFactory.hpp>
#include <com/sun/star/ucb/XAnyCompareFactory.hpp>
#include <com/sun/star/container/XNamed.hpp>
#include <xmloff/xmltoken.hxx>
#include "xmlnmspe.hxx"
#include <xmloff/txtstyli.hxx>
#include <xmloff/families.hxx>
#include <xmloff/xmlnumfi.hxx>
#include <xmloff/xmlnumi.hxx>
#include <xmloff/xmlictxt.hxx>
#include <xmloff/xmlimppr.hxx>

#include "txtparai.hxx"
#include <xmloff/txtimp.hxx>
#include <xmloff/txtprmap.hxx>
#include "txtimppr.hxx"
#include <xmloff/xmlimp.hxx>
#include "txtvfldi.hxx"
#include "i18nmap.hxx"
#include "XMLTextListItemContext.hxx"
#include "XMLTextListBlockContext.hxx"
#include "XMLTextFrameContext.hxx"
#include "XMLPropertyBackpatcher.hxx"
#include "XMLTextFrameHyperlinkContext.hxx"
#include "XMLSectionImportContext.hxx"
#include "XMLIndexTOCContext.hxx"
#include <xmloff/XMLFontStylesContext.hxx>
#include <xmloff/ProgressBarHelper.hxx>
#include <xmloff/nmspmap.hxx>
#include <xmloff/XMLEventsImportContext.hxx>
#include "XMLTrackedChangesImportContext.hxx"
#include "XMLChangeImportContext.hxx"
#include "XMLAutoMarkFileContext.hxx"

#include "XMLCalculationSettingsContext.hxx"
#include <xmloff/formsimp.hxx>
#include "XMLNumberStylesImport.hxx"
// --> OD 2006-10-12 #i69629#
#include <com/sun/star/beans/XPropertyState.hpp>
// <--

// --> OD 2008-04-25 #refactorlists#
#include <txtlists.hxx>
// <--
#include <xmloff/odffields.hxx>
#include <comphelper/stlunosequence.hxx>

using ::rtl::OUString;
using ::rtl::OUStringBuffer;
using ::com::sun::star::ucb::XAnyCompare;

using namespace ::std;
using namespace ::com::sun::star;
using namespace ::com::sun::star::uno;
using namespace ::com::sun::star::beans;
using namespace ::com::sun::star::text;
using namespace ::com::sun::star::frame;
using namespace ::com::sun::star::style;
using namespace ::com::sun::star::container;
using namespace ::com::sun::star::drawing;
using namespace ::com::sun::star::xml::sax;
using namespace ::com::sun::star::lang;
using namespace ::xmloff::token;
using ::com::sun::star::util::DateTime;
using namespace ::com::sun::star::ucb;
using namespace ::com::sun::star;
using ::comphelper::UStringLess;



static __FAR_DATA SvXMLTokenMapEntry aTextElemTokenMap[] =
{
    { XML_NAMESPACE_TEXT, XML_P,                XML_TOK_TEXT_P              },
    { XML_NAMESPACE_TEXT, XML_H,                XML_TOK_TEXT_H              },
    { XML_NAMESPACE_TEXT, XML_LIST,             XML_TOK_TEXT_LIST           },
    { XML_NAMESPACE_DRAW, XML_FRAME,            XML_TOK_TEXT_FRAME_PAGE     },
    { XML_NAMESPACE_DRAW, XML_A,                XML_TOK_DRAW_A_PAGE },
    { XML_NAMESPACE_TABLE,XML_TABLE,            XML_TOK_TABLE_TABLE         },
//  { XML_NAMESPACE_TABLE,XML_SUB_TABLE,        XML_TOK_TABLE_SUBTABLE      },
    { XML_NAMESPACE_TEXT, XML_VARIABLE_DECLS,   XML_TOK_TEXT_VARFIELD_DECLS },
    { XML_NAMESPACE_TEXT, XML_USER_FIELD_DECLS, XML_TOK_TEXT_USERFIELD_DECLS },
    { XML_NAMESPACE_TEXT, XML_SEQUENCE_DECLS,   XML_TOK_TEXT_SEQUENCE_DECLS },
    { XML_NAMESPACE_TEXT, XML_DDE_CONNECTION_DECLS, XML_TOK_TEXT_DDE_DECLS },
    { XML_NAMESPACE_TEXT, XML_SECTION,          XML_TOK_TEXT_SECTION },
    { XML_NAMESPACE_TEXT, XML_TABLE_OF_CONTENT, XML_TOK_TEXT_TOC },
    { XML_NAMESPACE_TEXT, XML_OBJECT_INDEX,     XML_TOK_TEXT_OBJECT_INDEX },
    { XML_NAMESPACE_TEXT, XML_TABLE_INDEX,      XML_TOK_TEXT_TABLE_INDEX },
    { XML_NAMESPACE_TEXT, XML_ILLUSTRATION_INDEX, XML_TOK_TEXT_ILLUSTRATION_INDEX },
    { XML_NAMESPACE_TEXT, XML_USER_INDEX,       XML_TOK_TEXT_USER_INDEX },
    { XML_NAMESPACE_TEXT, XML_ALPHABETICAL_INDEX, XML_TOK_TEXT_ALPHABETICAL_INDEX },
    { XML_NAMESPACE_TEXT, XML_BIBLIOGRAPHY,     XML_TOK_TEXT_BIBLIOGRAPHY_INDEX },
    { XML_NAMESPACE_TEXT, XML_INDEX_TITLE,      XML_TOK_TEXT_INDEX_TITLE },
    { XML_NAMESPACE_TEXT, XML_TRACKED_CHANGES,  XML_TOK_TEXT_TRACKED_CHANGES },
    { XML_NAMESPACE_TEXT, XML_CHANGE_START,     XML_TOK_TEXT_CHANGE_START },
    { XML_NAMESPACE_TEXT, XML_CHANGE_END,       XML_TOK_TEXT_CHANGE_END },
    { XML_NAMESPACE_TEXT, XML_CHANGE,           XML_TOK_TEXT_CHANGE },
    { XML_NAMESPACE_OFFICE, XML_FORMS,          XML_TOK_TEXT_FORMS },
    { XML_NAMESPACE_TABLE, XML_CALCULATION_SETTINGS,    XML_TOK_TEXT_CALCULATION_SETTINGS },
    { XML_NAMESPACE_TEXT, XML_ALPHABETICAL_INDEX_AUTO_MARK_FILE, XML_TOK_TEXT_AUTOMARK },
    // --> FLR #i52127#
    { XML_NAMESPACE_TEXT, XML_NUMBERED_PARAGRAPH, XML_TOK_TEXT_NUMBERED_PARAGRAPH   },
    // <--

    XML_TOKEN_MAP_END
};

static __FAR_DATA SvXMLTokenMapEntry aTextPElemTokenMap[] =
{
    { XML_NAMESPACE_TEXT, XML_SPAN, XML_TOK_TEXT_SPAN },
    { XML_NAMESPACE_TEXT, XML_TAB, XML_TOK_TEXT_TAB_STOP },
    { XML_NAMESPACE_TEXT, XML_LINE_BREAK, XML_TOK_TEXT_LINE_BREAK },
    { XML_NAMESPACE_TEXT, XML_SOFT_PAGE_BREAK, XML_TOK_TEXT_SOFT_PAGE_BREAK },
    { XML_NAMESPACE_TEXT, XML_S, XML_TOK_TEXT_S },
    { XML_NAMESPACE_TEXT, XML_A, XML_TOK_TEXT_HYPERLINK },
    { XML_NAMESPACE_TEXT, XML_RUBY, XML_TOK_TEXT_RUBY },

    { XML_NAMESPACE_TEXT, XML_NOTE, XML_TOK_TEXT_NOTE },
    { XML_NAMESPACE_TEXT, XML_BOOKMARK, XML_TOK_TEXT_BOOKMARK },
    { XML_NAMESPACE_TEXT, XML_BOOKMARK_START, XML_TOK_TEXT_BOOKMARK_START },
    { XML_NAMESPACE_TEXT, XML_BOOKMARK_END, XML_TOK_TEXT_BOOKMARK_END },
    { XML_NAMESPACE_TEXT, XML_REFERENCE_MARK, XML_TOK_TEXT_REFERENCE },
    { XML_NAMESPACE_TEXT, XML_REFERENCE_MARK_START,
      XML_TOK_TEXT_REFERENCE_START },
    { XML_NAMESPACE_TEXT, XML_REFERENCE_MARK_END,
      XML_TOK_TEXT_REFERENCE_END },

    { XML_NAMESPACE_DRAW, XML_FRAME, XML_TOK_TEXT_FRAME },
    { XML_NAMESPACE_DRAW, XML_A,                XML_TOK_DRAW_A },

    // index marks
    { XML_NAMESPACE_TEXT, XML_TOC_MARK, XML_TOK_TEXT_TOC_MARK },
    { XML_NAMESPACE_TEXT, XML_TOC_MARK_START, XML_TOK_TEXT_TOC_MARK_START },
    { XML_NAMESPACE_TEXT, XML_TOC_MARK_END, XML_TOK_TEXT_TOC_MARK_END },
    { XML_NAMESPACE_TEXT, XML_USER_INDEX_MARK, XML_TOK_TEXT_USER_INDEX_MARK },
    { XML_NAMESPACE_TEXT, XML_USER_INDEX_MARK_START,
      XML_TOK_TEXT_USER_INDEX_MARK_START },
    { XML_NAMESPACE_TEXT, XML_USER_INDEX_MARK_END,
      XML_TOK_TEXT_USER_INDEX_MARK_END },
    { XML_NAMESPACE_TEXT, XML_ALPHABETICAL_INDEX_MARK,
      XML_TOK_TEXT_ALPHA_INDEX_MARK },
    { XML_NAMESPACE_TEXT, XML_ALPHABETICAL_INDEX_MARK_START,
      XML_TOK_TEXT_ALPHA_INDEX_MARK_START },
    { XML_NAMESPACE_TEXT, XML_ALPHABETICAL_INDEX_MARK_END,
      XML_TOK_TEXT_ALPHA_INDEX_MARK_END },

    // sender fields
    { XML_NAMESPACE_TEXT, XML_SENDER_FIRSTNAME,XML_TOK_TEXT_SENDER_FIRSTNAME},
    { XML_NAMESPACE_TEXT, XML_SENDER_LASTNAME, XML_TOK_TEXT_SENDER_LASTNAME },
    { XML_NAMESPACE_TEXT, XML_SENDER_INITIALS, XML_TOK_TEXT_SENDER_INITIALS },
    { XML_NAMESPACE_TEXT, XML_SENDER_TITLE, XML_TOK_TEXT_SENDER_TITLE },
    { XML_NAMESPACE_TEXT, XML_SENDER_POSITION, XML_TOK_TEXT_SENDER_POSITION },
    { XML_NAMESPACE_TEXT, XML_SENDER_EMAIL, XML_TOK_TEXT_SENDER_EMAIL },
    { XML_NAMESPACE_TEXT, XML_SENDER_PHONE_PRIVATE,
      XML_TOK_TEXT_SENDER_PHONE_PRIVATE },
    { XML_NAMESPACE_TEXT, XML_SENDER_FAX, XML_TOK_TEXT_SENDER_FAX },
    { XML_NAMESPACE_TEXT, XML_SENDER_COMPANY, XML_TOK_TEXT_SENDER_COMPANY },
    { XML_NAMESPACE_TEXT, XML_SENDER_PHONE_WORK,
      XML_TOK_TEXT_SENDER_PHONE_WORK },
    { XML_NAMESPACE_TEXT, XML_SENDER_STREET, XML_TOK_TEXT_SENDER_STREET },
    { XML_NAMESPACE_TEXT, XML_SENDER_CITY, XML_TOK_TEXT_SENDER_CITY },
    { XML_NAMESPACE_TEXT, XML_SENDER_POSTAL_CODE,
      XML_TOK_TEXT_SENDER_POSTAL_CODE },
    { XML_NAMESPACE_TEXT, XML_SENDER_COUNTRY, XML_TOK_TEXT_SENDER_COUNTRY },
    { XML_NAMESPACE_TEXT, XML_SENDER_STATE_OR_PROVINCE,
      XML_TOK_TEXT_SENDER_STATE_OR_PROVINCE },

    // misc. document fields
    { XML_NAMESPACE_TEXT, XML_AUTHOR_NAME, XML_TOK_TEXT_AUTHOR_NAME },
    { XML_NAMESPACE_TEXT, XML_AUTHOR_INITIALS, XML_TOK_TEXT_AUTHOR_INITIALS },
    { XML_NAMESPACE_TEXT, XML_DATE, XML_TOK_TEXT_DATE },
    { XML_NAMESPACE_TEXT, XML_TIME, XML_TOK_TEXT_TIME },
    { XML_NAMESPACE_TEXT, XML_PAGE_NUMBER, XML_TOK_TEXT_PAGE_NUMBER },
    { XML_NAMESPACE_TEXT, XML_PAGE_CONTINUATION_STRING,
      XML_TOK_TEXT_PAGE_CONTINUATION_STRING },

    // variable fields
    { XML_NAMESPACE_TEXT, XML_VARIABLE_SET, XML_TOK_TEXT_VARIABLE_SET },
    { XML_NAMESPACE_TEXT, XML_VARIABLE_GET, XML_TOK_TEXT_VARIABLE_GET },
    { XML_NAMESPACE_TEXT, XML_VARIABLE_INPUT, XML_TOK_TEXT_VARIABLE_INPUT },
    { XML_NAMESPACE_TEXT, XML_USER_FIELD_GET, XML_TOK_TEXT_USER_FIELD_GET },
    { XML_NAMESPACE_TEXT, XML_USER_FIELD_INPUT,XML_TOK_TEXT_USER_FIELD_INPUT},
    { XML_NAMESPACE_TEXT, XML_SEQUENCE, XML_TOK_TEXT_SEQUENCE },
    { XML_NAMESPACE_TEXT, XML_EXPRESSION, XML_TOK_TEXT_EXPRESSION },
    { XML_NAMESPACE_TEXT, XML_TEXT_INPUT, XML_TOK_TEXT_TEXT_INPUT },

    // database fields
    { XML_NAMESPACE_TEXT, XML_DATABASE_DISPLAY,
      XML_TOK_TEXT_DATABASE_DISPLAY },
    { XML_NAMESPACE_TEXT, XML_DATABASE_NEXT,
      XML_TOK_TEXT_DATABASE_NEXT },
    { XML_NAMESPACE_TEXT, XML_DATABASE_ROW_SELECT,
      XML_TOK_TEXT_DATABASE_SELECT },
    { XML_NAMESPACE_TEXT, XML_DATABASE_ROW_NUMBER,
      XML_TOK_TEXT_DATABASE_ROW_NUMBER },
    { XML_NAMESPACE_TEXT, XML_DATABASE_NAME, XML_TOK_TEXT_DATABASE_NAME },

    // docinfo fields
    { XML_NAMESPACE_TEXT, XML_INITIAL_CREATOR,
      XML_TOK_TEXT_DOCUMENT_CREATION_AUTHOR },
    { XML_NAMESPACE_TEXT, XML_DESCRIPTION, XML_TOK_TEXT_DOCUMENT_DESCRIPTION},
    { XML_NAMESPACE_TEXT, XML_PRINTED_BY, XML_TOK_TEXT_DOCUMENT_PRINT_AUTHOR},
    { XML_NAMESPACE_TEXT, XML_TITLE, XML_TOK_TEXT_DOCUMENT_TITLE },
    { XML_NAMESPACE_TEXT, XML_SUBJECT, XML_TOK_TEXT_DOCUMENT_SUBJECT },
    { XML_NAMESPACE_TEXT, XML_KEYWORDS, XML_TOK_TEXT_DOCUMENT_KEYWORDS },
    { XML_NAMESPACE_TEXT, XML_CREATOR, XML_TOK_TEXT_DOCUMENT_SAVE_AUTHOR },
    { XML_NAMESPACE_TEXT, XML_EDITING_CYCLES,
      XML_TOK_TEXT_DOCUMENT_REVISION },
    { XML_NAMESPACE_TEXT, XML_CREATION_DATE,
      XML_TOK_TEXT_DOCUMENT_CREATION_DATE },
    { XML_NAMESPACE_TEXT, XML_CREATION_TIME,
      XML_TOK_TEXT_DOCUMENT_CREATION_TIME },
    { XML_NAMESPACE_TEXT, XML_PRINT_DATE, XML_TOK_TEXT_DOCUMENT_PRINT_DATE },
    { XML_NAMESPACE_TEXT, XML_PRINT_TIME, XML_TOK_TEXT_DOCUMENT_PRINT_TIME },
    { XML_NAMESPACE_TEXT, XML_MODIFICATION_DATE,
      XML_TOK_TEXT_DOCUMENT_SAVE_DATE },
    { XML_NAMESPACE_TEXT, XML_MODIFICATION_TIME,
      XML_TOK_TEXT_DOCUMENT_SAVE_TIME },
    { XML_NAMESPACE_TEXT, XML_EDITING_DURATION,
      XML_TOK_TEXT_DOCUMENT_EDIT_DURATION },
    { XML_NAMESPACE_TEXT, XML_USER_DEFINED,
      XML_TOK_TEXT_DOCUMENT_USER_DEFINED },

    // misc fields
    { XML_NAMESPACE_TEXT, XML_PLACEHOLDER, XML_TOK_TEXT_PLACEHOLDER },
    { XML_NAMESPACE_TEXT, XML_HIDDEN_TEXT, XML_TOK_TEXT_HIDDEN_TEXT },
    { XML_NAMESPACE_TEXT, XML_HIDDEN_PARAGRAPH,
      XML_TOK_TEXT_HIDDEN_PARAGRAPH },
    { XML_NAMESPACE_TEXT, XML_CONDITIONAL_TEXT,
      XML_TOK_TEXT_CONDITIONAL_TEXT },
    { XML_NAMESPACE_TEXT, XML_FILE_NAME, XML_TOK_TEXT_FILENAME },
    { XML_NAMESPACE_TEXT, XML_CHAPTER,  XML_TOK_TEXT_CHAPTER },
    { XML_NAMESPACE_TEXT, XML_TEMPLATE_NAME, XML_TOK_TEXT_TEMPLATENAME },
    { XML_NAMESPACE_TEXT, XML_PARAGRAPH_COUNT, XML_TOK_TEXT_PARAGRAPH_COUNT },
    { XML_NAMESPACE_TEXT, XML_WORD_COUNT, XML_TOK_TEXT_WORD_COUNT },
    { XML_NAMESPACE_TEXT, XML_TABLE_COUNT, XML_TOK_TEXT_TABLE_COUNT },
    { XML_NAMESPACE_TEXT, XML_CHARACTER_COUNT, XML_TOK_TEXT_CHARACTER_COUNT },
    { XML_NAMESPACE_TEXT, XML_IMAGE_COUNT, XML_TOK_TEXT_IMAGE_COUNT },
    { XML_NAMESPACE_TEXT, XML_OBJECT_COUNT, XML_TOK_TEXT_OBJECT_COUNT },
    { XML_NAMESPACE_TEXT, XML_PAGE_COUNT, XML_TOK_TEXT_PAGE_COUNT },
    { XML_NAMESPACE_TEXT, XML_PAGE_VARIABLE_GET, XML_TOK_TEXT_GET_PAGE_VAR },
    { XML_NAMESPACE_TEXT, XML_PAGE_VARIABLE_SET, XML_TOK_TEXT_SET_PAGE_VAR },
    { XML_NAMESPACE_TEXT, XML_EXECUTE_MACRO, XML_TOK_TEXT_MACRO },
    { XML_NAMESPACE_TEXT, XML_DDE_CONNECTION, XML_TOK_TEXT_DDE },
    { XML_NAMESPACE_TEXT, XML_REFERENCE_REF, XML_TOK_TEXT_REFERENCE_REF },
    { XML_NAMESPACE_TEXT, XML_BOOKMARK_REF, XML_TOK_TEXT_BOOKMARK_REF },
    { XML_NAMESPACE_TEXT, XML_SEQUENCE_REF, XML_TOK_TEXT_SEQUENCE_REF },
    { XML_NAMESPACE_TEXT, XML_NOTE_REF, XML_TOK_TEXT_NOTE_REF },
    { XML_NAMESPACE_TEXT, XML_BIBLIOGRAPHY_MARK,
      XML_TOK_TEXT_BIBLIOGRAPHY_MARK },
    { XML_NAMESPACE_OFFICE, XML_ANNOTATION, XML_TOK_TEXT_ANNOTATION },
    { XML_NAMESPACE_TEXT, XML_SCRIPT, XML_TOK_TEXT_SCRIPT },
    { XML_NAMESPACE_TEXT, XML_TABLE_FORMULA, XML_TOK_TEXT_TABLE_FORMULA },
    { XML_NAMESPACE_TEXT, XML_DROPDOWN, XML_TOK_TEXT_DROPDOWN },

    // Calc fields
    { XML_NAMESPACE_TEXT, XML_SHEET_NAME, XML_TOK_TEXT_SHEET_NAME },

    // draw fields
    { XML_NAMESPACE_TEXT, XML_MEASURE,  XML_TOK_TEXT_MEASURE },

    // RDF metadata
    { XML_NAMESPACE_TEXT, XML_META,         XML_TOK_TEXT_META },
    { XML_NAMESPACE_TEXT, XML_META_FIELD,   XML_TOK_TEXT_META_FIELD },

    // redlining (aka change tracking)
    { XML_NAMESPACE_TEXT, XML_CHANGE_START, XML_TOK_TEXTP_CHANGE_START },
    { XML_NAMESPACE_TEXT, XML_CHANGE_END  , XML_TOK_TEXTP_CHANGE_END },
    { XML_NAMESPACE_TEXT, XML_CHANGE, XML_TOK_TEXTP_CHANGE },

    { XML_NAMESPACE_PRESENTATION, XML_HEADER, XML_TOK_DRAW_HEADER },
    { XML_NAMESPACE_PRESENTATION, XML_FOOTER, XML_TOK_DRAW_FOOTER },
    { XML_NAMESPACE_PRESENTATION, XML_DATE_TIME, XML_TOK_DRAW_DATE_TIME },
    { XML_NAMESPACE_TEXT, XML_PAGE_CONTINUATION, XML_TOK_TEXT_PAGE_CONTINUATION },

    { XML_NAMESPACE_FIELD, XML_FIELDMARK, XML_TOK_TEXT_FIELDMARK },
    { XML_NAMESPACE_FIELD, XML_FIELDMARK_START, XML_TOK_TEXT_FIELDMARK_START },
    { XML_NAMESPACE_FIELD, XML_FIELDMARK_END, XML_TOK_TEXT_FIELDMARK_END },


    XML_TOKEN_MAP_END
};

static __FAR_DATA SvXMLTokenMapEntry aTextPAttrTokenMap[] =
{
    { XML_NAMESPACE_XML  , XML_ID,          XML_TOK_TEXT_P_XMLID },
    { XML_NAMESPACE_XHTML, XML_ABOUT,       XML_TOK_TEXT_P_ABOUT },
    { XML_NAMESPACE_XHTML, XML_PROPERTY,    XML_TOK_TEXT_P_PROPERTY },
    { XML_NAMESPACE_XHTML, XML_CONTENT,     XML_TOK_TEXT_P_CONTENT },
    { XML_NAMESPACE_XHTML, XML_DATATYPE,    XML_TOK_TEXT_P_DATATYPE },
    { XML_NAMESPACE_TEXT, XML_ID,           XML_TOK_TEXT_P_TEXTID },
    { XML_NAMESPACE_TEXT, XML_STYLE_NAME,   XML_TOK_TEXT_P_STYLE_NAME },
    { XML_NAMESPACE_TEXT, XML_COND_STYLE_NAME,
                                            XML_TOK_TEXT_P_COND_STYLE_NAME },
    { XML_NAMESPACE_TEXT, XML_OUTLINE_LEVEL,XML_TOK_TEXT_P_LEVEL },
    { XML_NAMESPACE_TEXT, XML_IS_LIST_HEADER,XML_TOK_TEXT_P_IS_LIST_HEADER },
    { XML_NAMESPACE_TEXT, XML_RESTART_NUMBERING,XML_TOK_TEXT_P_RESTART_NUMBERING },
    { XML_NAMESPACE_TEXT, XML_START_VALUE,XML_TOK_TEXT_P_START_VALUE },
    XML_TOKEN_MAP_END
};

static __FAR_DATA SvXMLTokenMapEntry aTextNumberedParagraphAttrTokenMap[] =
{
    { XML_NAMESPACE_XML , XML_ID,    XML_TOK_TEXT_NUMBERED_PARAGRAPH_XMLID },
    { XML_NAMESPACE_TEXT, XML_LIST_ID,
        XML_TOK_TEXT_NUMBERED_PARAGRAPH_LIST_ID },
    { XML_NAMESPACE_TEXT, XML_LEVEL, XML_TOK_TEXT_NUMBERED_PARAGRAPH_LEVEL },
    { XML_NAMESPACE_TEXT, XML_STYLE_NAME,
        XML_TOK_TEXT_NUMBERED_PARAGRAPH_STYLE_NAME },
    { XML_NAMESPACE_TEXT, XML_CONTINUE_NUMBERING,
        XML_TOK_TEXT_NUMBERED_PARAGRAPH_CONTINUE_NUMBERING },
    { XML_NAMESPACE_TEXT, XML_START_VALUE,
        XML_TOK_TEXT_NUMBERED_PARAGRAPH_START_VALUE },
    XML_TOKEN_MAP_END
};

static __FAR_DATA SvXMLTokenMapEntry aTextListBlockAttrTokenMap[] =
{
    { XML_NAMESPACE_XML , XML_ID,           XML_TOK_TEXT_LIST_BLOCK_XMLID },
    { XML_NAMESPACE_TEXT, XML_STYLE_NAME,
            XML_TOK_TEXT_LIST_BLOCK_STYLE_NAME },
    { XML_NAMESPACE_TEXT, XML_CONTINUE_NUMBERING,
            XML_TOK_TEXT_LIST_BLOCK_CONTINUE_NUMBERING },
    // --> OD 2008-04-22 #refactorlists#
    { XML_NAMESPACE_TEXT, XML_CONTINUE_LIST,
            XML_TOK_TEXT_LIST_BLOCK_CONTINUE_LIST },
    XML_TOKEN_MAP_END
};

static __FAR_DATA SvXMLTokenMapEntry aTextListBlockElemTokenMap[] =
{
    { XML_NAMESPACE_TEXT, XML_LIST_HEADER, XML_TOK_TEXT_LIST_HEADER },
    { XML_NAMESPACE_TEXT, XML_LIST_ITEM,    XML_TOK_TEXT_LIST_ITEM   },
    XML_TOKEN_MAP_END
};

static __FAR_DATA SvXMLTokenMapEntry aTextFrameAttrTokenMap[] =
{
    { XML_NAMESPACE_DRAW, XML_STYLE_NAME, XML_TOK_TEXT_FRAME_STYLE_NAME },
    { XML_NAMESPACE_DRAW, XML_NAME, XML_TOK_TEXT_FRAME_NAME },
    { XML_NAMESPACE_TEXT, XML_ANCHOR_TYPE, XML_TOK_TEXT_FRAME_ANCHOR_TYPE },
    { XML_NAMESPACE_TEXT, XML_ANCHOR_PAGE_NUMBER, XML_TOK_TEXT_FRAME_ANCHOR_PAGE_NUMBER },
    { XML_NAMESPACE_SVG, XML_X, XML_TOK_TEXT_FRAME_X },
    { XML_NAMESPACE_SVG, XML_Y, XML_TOK_TEXT_FRAME_Y },
    { XML_NAMESPACE_SVG, XML_WIDTH, XML_TOK_TEXT_FRAME_WIDTH },
    { XML_NAMESPACE_FO, XML_MIN_WIDTH, XML_TOK_TEXT_FRAME_MIN_WIDTH },
    { XML_NAMESPACE_STYLE, XML_REL_WIDTH, XML_TOK_TEXT_FRAME_REL_WIDTH },
    { XML_NAMESPACE_SVG, XML_HEIGHT, XML_TOK_TEXT_FRAME_HEIGHT },
    { XML_NAMESPACE_FO, XML_MIN_HEIGHT, XML_TOK_TEXT_FRAME_MIN_HEIGHT },
    { XML_NAMESPACE_STYLE, XML_REL_HEIGHT, XML_TOK_TEXT_FRAME_REL_HEIGHT },
    { XML_NAMESPACE_DRAW, XML_CHAIN_NEXT_NAME, XML_TOK_TEXT_FRAME_NEXT_CHAIN_NAME },
    { XML_NAMESPACE_XLINK, XML_HREF, XML_TOK_TEXT_FRAME_HREF },
    { XML_NAMESPACE_DRAW, XML_NAME, XML_TOK_TEXT_FRAME_FILTER_NAME },
    { XML_NAMESPACE_DRAW, XML_ZINDEX, XML_TOK_TEXT_FRAME_Z_INDEX },
    { XML_NAMESPACE_SVG, XML_TRANSFORM, XML_TOK_TEXT_FRAME_TRANSFORM },
    { XML_NAMESPACE_DRAW, XML_CLASS_ID, XML_TOK_TEXT_FRAME_CLASS_ID },
    { XML_NAMESPACE_DRAW,   XML_CODE,           XML_TOK_TEXT_FRAME_CODE },
    { XML_NAMESPACE_DRAW,   XML_OBJECT,         XML_TOK_TEXT_FRAME_OBJECT },
    { XML_NAMESPACE_DRAW,   XML_ARCHIVE,        XML_TOK_TEXT_FRAME_ARCHIVE },
    { XML_NAMESPACE_DRAW,   XML_MAY_SCRIPT,     XML_TOK_TEXT_FRAME_MAY_SCRIPT },
    { XML_NAMESPACE_DRAW,   XML_MIME_TYPE,  XML_TOK_TEXT_FRAME_MIME_TYPE },
    { XML_NAMESPACE_DRAW, XML_APPLET_NAME, XML_TOK_TEXT_FRAME_APPLET_NAME },
    { XML_NAMESPACE_DRAW, XML_FRAME_NAME, XML_TOK_TEXT_FRAME_FRAME_NAME },
    { XML_NAMESPACE_DRAW, XML_NOTIFY_ON_UPDATE_OF_RANGES, XML_TOK_TEXT_FRAME_NOTIFY_ON_UPDATE },
    { XML_NAMESPACE_DRAW, XML_NOTIFY_ON_UPDATE_OF_TABLE, XML_TOK_TEXT_FRAME_NOTIFY_ON_UPDATE },
    XML_TOKEN_MAP_END
};

static __FAR_DATA SvXMLTokenMapEntry aTextContourAttrTokenMap[] =
{
    { XML_NAMESPACE_SVG, XML_WIDTH,     XML_TOK_TEXT_CONTOUR_WIDTH      },
    { XML_NAMESPACE_SVG, XML_HEIGHT,    XML_TOK_TEXT_CONTOUR_HEIGHT     },
    { XML_NAMESPACE_SVG, XML_VIEWBOX,   XML_TOK_TEXT_CONTOUR_VIEWBOX    },
    { XML_NAMESPACE_SVG, XML_D,         XML_TOK_TEXT_CONTOUR_D          },
    { XML_NAMESPACE_DRAW,XML_POINTS,    XML_TOK_TEXT_CONTOUR_POINTS     },
    { XML_NAMESPACE_DRAW,XML_RECREATE_ON_EDIT,  XML_TOK_TEXT_CONTOUR_AUTO   },
    XML_TOKEN_MAP_END
};

static __FAR_DATA SvXMLTokenMapEntry aTextHyperlinkAttrTokenMap[] =
{
    { XML_NAMESPACE_XLINK, XML_HREF, XML_TOK_TEXT_HYPERLINK_HREF },
    { XML_NAMESPACE_OFFICE, XML_NAME, XML_TOK_TEXT_HYPERLINK_NAME },
    { XML_NAMESPACE_XLINK, XML_SHOW, XML_TOK_TEXT_HYPERLINK_SHOW },
    { XML_NAMESPACE_OFFICE, XML_TARGET_FRAME_NAME, XML_TOK_TEXT_HYPERLINK_TARGET_FRAME },
    { XML_NAMESPACE_TEXT, XML_STYLE_NAME, XML_TOK_TEXT_HYPERLINK_STYLE_NAME },
    { XML_NAMESPACE_TEXT, XML_VISITED_STYLE_NAME, XML_TOK_TEXT_HYPERLINK_VIS_STYLE_NAME },
    { XML_NAMESPACE_OFFICE, XML_SERVER_MAP, XML_TOK_TEXT_HYPERLINK_SERVER_MAP },
    XML_TOKEN_MAP_END
};

static __FAR_DATA SvXMLTokenMapEntry aTextMasterPageElemTokenMap[] =
{
    { XML_NAMESPACE_STYLE, XML_HEADER, XML_TOK_TEXT_MP_HEADER },
    { XML_NAMESPACE_STYLE, XML_FOOTER, XML_TOK_TEXT_MP_FOOTER },
    { XML_NAMESPACE_STYLE, XML_HEADER_LEFT, XML_TOK_TEXT_MP_HEADER_LEFT },
    { XML_NAMESPACE_STYLE, XML_FOOTER_LEFT, XML_TOK_TEXT_MP_FOOTER_LEFT },

    XML_TOKEN_MAP_END
};

static __FAR_DATA SvXMLTokenMapEntry aTextFieldAttrTokenMap[] =
{
    { XML_NAMESPACE_TEXT, XML_FIXED, XML_TOK_TEXTFIELD_FIXED },
    { XML_NAMESPACE_TEXT, XML_DESCRIPTION,  XML_TOK_TEXTFIELD_DESCRIPTION },
    { XML_NAMESPACE_TEXT, XML_HELP, XML_TOK_TEXTFIELD_HELP },
    { XML_NAMESPACE_TEXT, XML_HINT, XML_TOK_TEXTFIELD_HINT },
    { XML_NAMESPACE_TEXT, XML_PLACEHOLDER_TYPE,
                XML_TOK_TEXTFIELD_PLACEHOLDER_TYPE },
    { XML_NAMESPACE_TEXT, XML_NAME, XML_TOK_TEXTFIELD_NAME },
    { XML_NAMESPACE_TEXT, XML_FORMULA, XML_TOK_TEXTFIELD_FORMULA },
    { XML_NAMESPACE_STYLE, XML_NUM_FORMAT, XML_TOK_TEXTFIELD_NUM_FORMAT },
    { XML_NAMESPACE_STYLE, XML_NUM_LETTER_SYNC,
                XML_TOK_TEXTFIELD_NUM_LETTER_SYNC },
    { XML_NAMESPACE_TEXT, XML_DISPLAY_FORMULA,
                XML_TOK_TEXTFIELD_DISPLAY_FORMULA },
    { XML_NAMESPACE_TEXT, XML_VALUE_TYPE, XML_TOK_TEXTFIELD_VALUE_TYPE }, // #i32362#: src680m48++ saves text:value-type
    { XML_NAMESPACE_OFFICE, XML_VALUE_TYPE, XML_TOK_TEXTFIELD_VALUE_TYPE },
    { XML_NAMESPACE_TEXT, XML_VALUE, XML_TOK_TEXTFIELD_VALUE },
    { XML_NAMESPACE_OFFICE, XML_VALUE, XML_TOK_TEXTFIELD_VALUE },
    { XML_NAMESPACE_TEXT, XML_STRING_VALUE, XML_TOK_TEXTFIELD_STRING_VALUE },
    { XML_NAMESPACE_OFFICE, XML_STRING_VALUE, XML_TOK_TEXTFIELD_STRING_VALUE },
    { XML_NAMESPACE_TEXT, XML_DATE_VALUE, XML_TOK_TEXTFIELD_DATE_VALUE },
    { XML_NAMESPACE_OFFICE, XML_DATE_VALUE, XML_TOK_TEXTFIELD_DATE_VALUE },
    { XML_NAMESPACE_TEXT, XML_TIME_VALUE, XML_TOK_TEXTFIELD_TIME_VALUE },
    { XML_NAMESPACE_OFFICE, XML_TIME_VALUE, XML_TOK_TEXTFIELD_TIME_VALUE },
    { XML_NAMESPACE_OFFICE, XML_BOOLEAN_VALUE, XML_TOK_TEXTFIELD_BOOL_VALUE},
    { XML_NAMESPACE_OFFICE, XML_CURRENCY, XML_TOK_TEXTFIELD_CURRENCY},
    { XML_NAMESPACE_STYLE, XML_DATA_STYLE_NAME,
                XML_TOK_TEXTFIELD_DATA_STYLE_NAME },
    { XML_NAMESPACE_TEXT, XML_DISPLAY_OUTLINE_LEVEL,
                XML_TOK_TEXTFIELD_NUMBERING_LEVEL },
    { XML_NAMESPACE_TEXT, XML_SEPARATION_CHARACTER,
                XML_TOK_TEXTFIELD_NUMBERING_SEPARATOR },
    { XML_NAMESPACE_TEXT, XML_DISPLAY, XML_TOK_TEXTFIELD_DISPLAY },
    { XML_NAMESPACE_TEXT, XML_TIME_ADJUST, XML_TOK_TEXTFIELD_TIME_ADJUST },
    { XML_NAMESPACE_TEXT, XML_DATE_ADJUST, XML_TOK_TEXTFIELD_DATE_ADJUST },
    { XML_NAMESPACE_TEXT, XML_PAGE_ADJUST, XML_TOK_TEXTFIELD_PAGE_ADJUST },
    { XML_NAMESPACE_TEXT, XML_SELECT_PAGE, XML_TOK_TEXTFIELD_SELECT_PAGE },
    { XML_NAMESPACE_TEXT, XML_DATABASE_NAME, XML_TOK_TEXTFIELD_DATABASE_NAME},
    { XML_NAMESPACE_TEXT, XML_TABLE_NAME, XML_TOK_TEXTFIELD_TABLE_NAME },
    { XML_NAMESPACE_TEXT, XML_COLUMN_NAME, XML_TOK_TEXTFIELD_COLUMN_NAME },
    { XML_NAMESPACE_TEXT, XML_ROW_NUMBER, XML_TOK_TEXTFIELD_ROW_NUMBER },
    { XML_NAMESPACE_TEXT, XML_CONDITION, XML_TOK_TEXTFIELD_CONDITION },
    { XML_NAMESPACE_TEXT, XML_STRING_VALUE_IF_TRUE,
                XML_TOK_TEXTFIELD_STRING_VALUE_IF_TRUE },
    { XML_NAMESPACE_TEXT, XML_STRING_VALUE_IF_FALSE,
                XML_TOK_TEXTFIELD_STRING_VALUE_IF_FALSE },
    { XML_NAMESPACE_TEXT, XML_EDITING_CYCLES, XML_TOK_TEXTFIELD_REVISION },
    { XML_NAMESPACE_TEXT, XML_OUTLINE_LEVEL, XML_TOK_TEXTFIELD_OUTLINE_LEVEL},
    { XML_NAMESPACE_TEXT, XML_ACTIVE, XML_TOK_TEXTFIELD_ACTIVE },
    { XML_NAMESPACE_TEXT, XML_NOTE_CLASS, XML_TOK_TEXTFIELD_NOTE_CLASS },
    { XML_NAMESPACE_TEXT, XML_REFERENCE_FORMAT,
                XML_TOK_TEXTFIELD_REFERENCE_FORMAT },
    { XML_NAMESPACE_TEXT, XML_REF_NAME, XML_TOK_TEXTFIELD_REF_NAME },
    { XML_NAMESPACE_TEXT, XML_CONNECTION_NAME,
      XML_TOK_TEXTFIELD_CONNECTION_NAME },
    { XML_NAMESPACE_XLINK, XML_HREF, XML_TOK_TEXTFIELD_HREF },
    { XML_NAMESPACE_OFFICE, XML_TARGET_FRAME_NAME,
      XML_TOK_TEXTFIELD_TARGET_FRAME },
    { XML_NAMESPACE_TEXT, XML_ANNOTATION, XML_TOK_TEXTFIELD_ANNOTATION },
    { XML_NAMESPACE_SCRIPT, XML_LANGUAGE, XML_TOK_TEXTFIELD_LANGUAGE },
    { XML_NAMESPACE_TEXT, XML_KIND, XML_TOK_TEXTFIELD_MEASURE_KIND },
    { XML_NAMESPACE_TEXT, XML_IS_HIDDEN, XML_TOK_TEXTFIELD_IS_HIDDEN },
    { XML_NAMESPACE_TEXT, XML_CURRENT_VALUE,
                XML_TOK_TEXTFIELD_CURRENT_VALUE },
    { XML_NAMESPACE_TEXT, XML_TABLE_TYPE, XML_TOK_TEXTFIELD_TABLE_TYPE },

    XML_TOKEN_MAP_END
};


// maximum allowed length of combined characters field
#define MAX_COMBINED_CHARACTERS 6

struct SAL_DLLPRIVATE XMLTextImportHelper::Impl
    : private ::boost::noncopyable
{
    ::std::auto_ptr<SvXMLTokenMap> m_pTextElemTokenMap;
    ::std::auto_ptr<SvXMLTokenMap> m_pTextPElemTokenMap;
    ::std::auto_ptr<SvXMLTokenMap> m_pTextPAttrTokenMap;
    ::std::auto_ptr<SvXMLTokenMap> m_pTextFieldAttrTokenMap;
    ::std::auto_ptr<SvXMLTokenMap> m_pTextNumberedParagraphAttrTokenMap;
    ::std::auto_ptr<SvXMLTokenMap> m_pTextListBlockAttrTokenMap;
    ::std::auto_ptr<SvXMLTokenMap> m_pTextListBlockElemTokenMap;
    ::std::auto_ptr<SvXMLTokenMap> m_pTextFrameAttrTokenMap;
    ::std::auto_ptr<SvXMLTokenMap> m_pTextContourAttrTokenMap;
    ::std::auto_ptr<SvXMLTokenMap> m_pTextHyperlinkAttrTokenMap;
    ::std::auto_ptr<SvXMLTokenMap> m_pTextMasterPageElemTokenMap;
    ::std::auto_ptr<SvStringsDtor> m_pPrevFrmNames;
    ::std::auto_ptr<SvStringsDtor> m_pNextFrmNames;

    // --> OD 2008-04-25 #refactorlists#
    ::std::auto_ptr<XMLTextListsHelper> m_pTextListsHelper;
    // <--

    SvXMLImportContextRef m_xAutoStyles;
    SvXMLImportContextRef m_xFontDecls;

    XMLSectionList_Impl m_SectionList;

    UniReference< SvXMLImportPropertyMapper > m_xParaImpPrMap;
    UniReference< SvXMLImportPropertyMapper > m_xTextImpPrMap;
    UniReference< SvXMLImportPropertyMapper > m_xFrameImpPrMap;
    UniReference< SvXMLImportPropertyMapper > m_xSectionImpPrMap;
    UniReference< SvXMLImportPropertyMapper > m_xRubyImpPrMap;

    ::std::auto_ptr<SvI18NMap> m_pRenameMap;
    // --> OD 2006-10-12 #i69629# - change and extend data structure:
    // - data structure contains candidates of paragraph styles, which
    //   will be assigned to the outline style
    // - data structure contains more than one candidate for each list level
    //   of the outline style
    ::boost::scoped_array< ::std::vector< ::rtl::OUString > >
        m_pOutlineStylesCandidates;
    // <--

    // start range, xml:id, RDFa stuff
    typedef ::boost::tuple<
        uno::Reference<text::XTextRange>, ::rtl::OUString,
        ::boost::shared_ptr< ::xmloff::ParsedRDFaAttributes > >
            BookmarkMapEntry_t;
    /// start ranges for open bookmarks
    ::std::map< ::rtl::OUString, BookmarkMapEntry_t,
                ::comphelper::UStringLess> m_BookmarkStartRanges;

    typedef ::std::vector< ::rtl::OUString > BookmarkVector_t;
    BookmarkVector_t m_BookmarkVector;

    /// name of the last 'open' redline that started between paragraphs
    ::rtl::OUString m_sOpenRedlineIdentifier;

    uno::Reference<text::XText> m_xText;
    uno::Reference<text::XTextCursor> m_xCursor;
    uno::Reference<text::XTextRange> m_xCursorAsRange;
    uno::Reference<container::XNameContainer> m_xParaStyles;
    uno::Reference<container::XNameContainer> m_xTextStyles;
    uno::Reference<container::XNameContainer> m_xNumStyles;
    uno::Reference<container::XNameContainer> m_xFrameStyles;
    uno::Reference<container::XNameContainer> m_xPageStyles;
    uno::Reference<container::XIndexReplace> m_xChapterNumbering;
    uno::Reference<container::XNameAccess> m_xTextFrames;
    uno::Reference<container::XNameAccess> m_xGraphics;
    uno::Reference<container::XNameAccess> m_xObjects;
    uno::Reference<lang::XMultiServiceFactory> m_xServiceFactory;

    SvXMLImport & m_rSvXMLImport;

    bool m_bInsertMode : 1;
    bool m_bStylesOnlyMode : 1;
    bool m_bBlockMode : 1;
    bool m_bProgress : 1;
    bool m_bOrganizerMode : 1;
    bool m_bBodyContentStarted : 1;

    // #107848#
    // One more flag to remember if we are inside a deleted redline section
    bool m_bInsideDeleteContext : 1;

    typedef ::std::pair< ::rtl::OUString, ::rtl::OUString> field_name_type_t;
    typedef ::std::pair< ::rtl::OUString, ::rtl::OUString > field_param_t;
    typedef ::std::vector< field_param_t > field_params_t;
    typedef ::std::pair< field_name_type_t, field_params_t > field_stack_item_t;
    typedef ::std::stack< field_stack_item_t > field_stack_t;

    field_stack_t m_FieldStack;

    ::rtl::OUString m_sCellParaStyleDefault;

    Impl(       uno::Reference<frame::XModel> const& rModel,
                SvXMLImport & rImport,
                bool const bInsertMode, bool const bStylesOnlyMode,
                bool const bProgress, bool const bBlockMode,
                bool const bOrganizerMode)
        :   m_pTextElemTokenMap( 0 )
        ,   m_pTextPElemTokenMap( 0 )
        ,   m_pTextPAttrTokenMap( 0 )
        ,   m_pTextFieldAttrTokenMap( 0 )
        ,   m_pTextNumberedParagraphAttrTokenMap( 0 )
        ,   m_pTextListBlockAttrTokenMap( 0 )
        ,   m_pTextListBlockElemTokenMap( 0 )
        ,   m_pTextFrameAttrTokenMap( 0 )
        ,   m_pTextContourAttrTokenMap( 0 )
        ,   m_pTextHyperlinkAttrTokenMap( 0 )
        ,   m_pTextMasterPageElemTokenMap( 0 )
        ,   m_pPrevFrmNames( 0 )
        ,   m_pNextFrmNames( 0 )
        // --> OD 2008-04-25 #refactorlists#
        ,   m_pTextListsHelper( new XMLTextListsHelper() )
        // <--
        ,   m_pRenameMap( 0 )
        // --> OD 2006-10-12 #i69629#
        ,   m_pOutlineStylesCandidates( 0 )
        // <--
        ,   m_xServiceFactory( rModel, UNO_QUERY )
        ,   m_rSvXMLImport( rImport )
        ,   m_bInsertMode( bInsertMode )
        ,   m_bStylesOnlyMode( bStylesOnlyMode )
        ,   m_bBlockMode( bBlockMode )
        ,   m_bProgress( bProgress )
        ,   m_bOrganizerMode( bOrganizerMode )
        ,   m_bBodyContentStarted( true )
            // #107848# Initialize inside_deleted_section flag correctly
        ,   m_bInsideDeleteContext( false )
    {
    }

    void InitOutlineStylesCandidates()
    {
        if (!m_pOutlineStylesCandidates)
        {
            size_t const size(m_xChapterNumbering->getCount());
            m_pOutlineStylesCandidates.reset(
                new ::std::vector< ::rtl::OUString >[size] );
        }
    }

};


uno::Reference< text::XText > & XMLTextImportHelper::GetText()
{
    return m_pImpl->m_xText;
}

uno::Reference< text::XTextCursor > & XMLTextImportHelper::GetCursor()
{
    return m_pImpl->m_xCursor;
}

uno::Reference< text::XTextRange > & XMLTextImportHelper::GetCursorAsRange()
{
    return m_pImpl->m_xCursorAsRange;
}

bool XMLTextImportHelper::IsInsertMode() const
{
    return m_pImpl->m_bInsertMode;
}

bool XMLTextImportHelper::IsStylesOnlyMode() const
{
    return m_pImpl->m_bStylesOnlyMode;
}

bool XMLTextImportHelper::IsBlockMode() const
{
    return m_pImpl->m_bBlockMode;
}

bool XMLTextImportHelper::IsOrganizerMode() const
{
    return m_pImpl->m_bOrganizerMode;
}

bool XMLTextImportHelper::IsProgress() const
{
    return m_pImpl->m_bProgress;
}

XMLSectionList_Impl & XMLTextImportHelper::GetSectionList()
{
    return m_pImpl->m_SectionList;
}

uno::Reference<container::XNameContainer> const&
XMLTextImportHelper::GetParaStyles() const
{
    return m_pImpl->m_xParaStyles;
}

uno::Reference<container::XNameContainer> const&
XMLTextImportHelper::GetTextStyles() const
{
    return m_pImpl->m_xTextStyles;
}

uno::Reference<container::XNameContainer> const&
XMLTextImportHelper::GetNumberingStyles() const
{
    return m_pImpl->m_xNumStyles;
}

uno::Reference<container::XNameContainer> const&
XMLTextImportHelper::GetFrameStyles() const
{
    return m_pImpl->m_xFrameStyles;
}

uno::Reference<container::XNameContainer> const&
XMLTextImportHelper::GetPageStyles() const
{
    return m_pImpl->m_xPageStyles;
}

uno::Reference<container::XIndexReplace> const&
XMLTextImportHelper::GetChapterNumbering() const
{
    return m_pImpl->m_xChapterNumbering;
}

UniReference< SvXMLImportPropertyMapper > const&
XMLTextImportHelper::GetParaImportPropertySetMapper() const
{
    return m_pImpl->m_xParaImpPrMap;
}

UniReference< SvXMLImportPropertyMapper > const&
XMLTextImportHelper::GetTextImportPropertySetMapper() const
{
    return m_pImpl->m_xTextImpPrMap;
}

UniReference< SvXMLImportPropertyMapper > const&
XMLTextImportHelper::GetFrameImportPropertySetMapper() const
{
    return m_pImpl->m_xFrameImpPrMap;
}

UniReference< SvXMLImportPropertyMapper > const&
XMLTextImportHelper::GetSectionImportPropertySetMapper() const
{
    return m_pImpl->m_xSectionImpPrMap;
}

UniReference< SvXMLImportPropertyMapper > const&
XMLTextImportHelper::GetRubyImportPropertySetMapper() const
{
    return m_pImpl->m_xRubyImpPrMap;
}

void XMLTextImportHelper::SetInsideDeleteContext(bool const bNew)
{
    m_pImpl->m_bInsideDeleteContext = bNew;
}

bool XMLTextImportHelper::IsInsideDeleteContext() const
{
    return m_pImpl->m_bInsideDeleteContext;
}

SvXMLImport & XMLTextImportHelper::GetXMLImport()
{
    return m_pImpl->m_rSvXMLImport;
}

XMLTextListsHelper & XMLTextImportHelper::GetTextListHelper()
{
    return *m_pImpl->m_pTextListsHelper;
}

const SvXMLTokenMap& XMLTextImportHelper::GetTextElemTokenMap()
{
    if (!m_pImpl->m_pTextElemTokenMap.get())
    {
        m_pImpl->m_pTextElemTokenMap.reset(
            new SvXMLTokenMap( aTextElemTokenMap ));
    }
    return *m_pImpl->m_pTextElemTokenMap;
}

const SvXMLTokenMap& XMLTextImportHelper::GetTextPElemTokenMap()
{
    if (!m_pImpl->m_pTextPElemTokenMap.get())
    {
        m_pImpl->m_pTextPElemTokenMap.reset(
            new SvXMLTokenMap( aTextPElemTokenMap ));
    }
    return *m_pImpl->m_pTextPElemTokenMap;
}

const SvXMLTokenMap& XMLTextImportHelper::GetTextPAttrTokenMap()
{
    if (!m_pImpl->m_pTextPAttrTokenMap.get())
    {
        m_pImpl->m_pTextPAttrTokenMap.reset(
            new SvXMLTokenMap( aTextPAttrTokenMap ));
    }
    return *m_pImpl->m_pTextPAttrTokenMap;
}

const SvXMLTokenMap& XMLTextImportHelper::GetTextFrameAttrTokenMap()
{
    if (!m_pImpl->m_pTextFrameAttrTokenMap.get())
    {
        m_pImpl->m_pTextFrameAttrTokenMap.reset(
            new SvXMLTokenMap( aTextFrameAttrTokenMap ));
    }
    return *m_pImpl->m_pTextFrameAttrTokenMap;
}

const SvXMLTokenMap& XMLTextImportHelper::GetTextContourAttrTokenMap()
{
    if (!m_pImpl->m_pTextContourAttrTokenMap.get())
    {
        m_pImpl->m_pTextContourAttrTokenMap.reset(
            new SvXMLTokenMap( aTextContourAttrTokenMap ));
    }
    return *m_pImpl->m_pTextContourAttrTokenMap;
}

const SvXMLTokenMap& XMLTextImportHelper::GetTextHyperlinkAttrTokenMap()
{
    if (!m_pImpl->m_pTextHyperlinkAttrTokenMap.get())
    {
        m_pImpl->m_pTextHyperlinkAttrTokenMap.reset(
            new SvXMLTokenMap( aTextHyperlinkAttrTokenMap ));
    }
    return *m_pImpl->m_pTextHyperlinkAttrTokenMap;
}

const SvXMLTokenMap& XMLTextImportHelper::GetTextMasterPageElemTokenMap()
{
    if (!m_pImpl->m_pTextMasterPageElemTokenMap.get())
    {
        m_pImpl->m_pTextMasterPageElemTokenMap.reset(
            new SvXMLTokenMap( aTextMasterPageElemTokenMap ));
    }
    return *m_pImpl->m_pTextMasterPageElemTokenMap;
}

const SvXMLTokenMap& XMLTextImportHelper::GetTextFieldAttrTokenMap()
{
    if (!m_pImpl->m_pTextFieldAttrTokenMap.get())
    {
        m_pImpl->m_pTextFieldAttrTokenMap.reset(
            new SvXMLTokenMap( aTextFieldAttrTokenMap ));
    }
    return *m_pImpl->m_pTextFieldAttrTokenMap;
}


namespace
{
    class FieldParamImporter
    {
        public:
            typedef pair<OUString,OUString> field_param_t;
            typedef vector<field_param_t> field_params_t;
            FieldParamImporter(const field_params_t* const pInParams, Reference<XNameContainer> xOutParams)
                : m_pInParams(pInParams)
                , m_xOutParams(xOutParams)
            { };
            void Import();

        private:
            const field_params_t* const m_pInParams;
            Reference<XNameContainer> m_xOutParams;
    };

    void FieldParamImporter::Import()
    {
        ::std::vector<OUString> vListEntries;
        ::std::map<OUString, Any> vOutParams;
        for(field_params_t::const_iterator pCurrent = m_pInParams->begin();
            pCurrent != m_pInParams->end();
            ++pCurrent)
        {
            if(pCurrent->first.equalsAscii(ODF_FORMDROPDOWN_RESULT))
            {
                // sal_Int32
                vOutParams[pCurrent->first] = makeAny(pCurrent->second.toInt32());
            }
            else if(pCurrent->first.equalsAscii(ODF_FORMCHECKBOX_RESULT))
            {
                // bool
                vOutParams[pCurrent->first] = makeAny(pCurrent->second.toBoolean());
            }
            else if(pCurrent->first.equalsAscii(ODF_FORMDROPDOWN_LISTENTRY))
            {
                // sequence
                vListEntries.push_back(pCurrent->second);
            }
            else
                vOutParams[pCurrent->first] = makeAny(pCurrent->second);
        }
        if(!vListEntries.empty())
        {
            Sequence<OUString> vListEntriesSeq(vListEntries.size());
            copy(vListEntries.begin(), vListEntries.end(), ::comphelper::stl_begin(vListEntriesSeq));
            vOutParams[OUString::createFromAscii(ODF_FORMDROPDOWN_LISTENTRY)] = makeAny(vListEntriesSeq);
        }
        for(::std::map<OUString, Any>::const_iterator pCurrent = vOutParams.begin();
            pCurrent != vOutParams.end();
            ++pCurrent)
        {
            try
            {
                m_xOutParams->insertByName(pCurrent->first, pCurrent->second);
            }
            catch(ElementExistException)
            { }
        }
    }
}

XMLTextImportHelper::XMLTextImportHelper(
        uno::Reference<frame::XModel> const& rModel,
        SvXMLImport& rImport,
        bool const bInsertMode, bool const bStylesOnlyMode,
        bool const bProgress, bool const bBlockMode,
        bool const bOrganizerMode)
    : m_pImpl( new Impl(rModel, rImport, bInsertMode, bStylesOnlyMode,
                    bProgress, bBlockMode, bOrganizerMode) )
    , m_pBackpatcherImpl( MakeBackpatcherImpl() )
{
    static ::rtl::OUString s_PropNameDefaultListId(
        RTL_CONSTASCII_USTRINGPARAM("DefaultListId"));

    Reference< XChapterNumberingSupplier > xCNSupplier( rModel, UNO_QUERY );

    if( xCNSupplier.is() )
    {
        m_pImpl->m_xChapterNumbering = xCNSupplier->getChapterNumberingRules();
        // --> OD 2008-05-15 #refactorlists#
        if (m_pImpl->m_xChapterNumbering.is())
        {
            Reference< XPropertySet > const xNumRuleProps(
                m_pImpl->m_xChapterNumbering, UNO_QUERY);
            if ( xNumRuleProps.is() )
            {
                Reference< XPropertySetInfo > xNumRulePropSetInfo(
                                            xNumRuleProps->getPropertySetInfo());
                if (xNumRulePropSetInfo.is() &&
                    xNumRulePropSetInfo->hasPropertyByName(
                         s_PropNameDefaultListId))
                {
                    ::rtl::OUString sListId;
                    xNumRuleProps->getPropertyValue(s_PropNameDefaultListId)
                        >>= sListId;
                    DBG_ASSERT( sListId.getLength() != 0,
                                "no default list id found at chapter numbering rules instance. Serious defect -> please inform OD." );
                    if ( sListId.getLength() )
                    {
                        Reference< XNamed > const xChapterNumNamed(
                            m_pImpl->m_xChapterNumbering, UNO_QUERY);
                        if ( xChapterNumNamed.is() )
                        {
                            m_pImpl->m_pTextListsHelper->KeepListAsProcessed(
                                                    sListId,
                                                    xChapterNumNamed->getName(),
                                                    ::rtl::OUString() );
                        }
                    }
                }
            }
        }
        // <--
    }

    Reference< XStyleFamiliesSupplier > xFamiliesSupp( rModel, UNO_QUERY );
//  DBG_ASSERT( xFamiliesSupp.is(), "no chapter numbering supplier" ); for clipboard there may be documents without styles

    if( xFamiliesSupp.is() )
    {
        Reference< XNameAccess > xFamilies(xFamiliesSupp->getStyleFamilies());

        const OUString aParaStyles(RTL_CONSTASCII_USTRINGPARAM("ParagraphStyles"));
        if( xFamilies->hasByName( aParaStyles ) )
        {
            m_pImpl->m_xParaStyles.set(xFamilies->getByName(aParaStyles),
                UNO_QUERY);
        }

        const OUString aCharStyles(RTL_CONSTASCII_USTRINGPARAM("CharacterStyles"));
        if( xFamilies->hasByName( aCharStyles ) )
        {
            m_pImpl->m_xTextStyles.set(xFamilies->getByName(aCharStyles),
                UNO_QUERY);
        }

        const OUString aNumStyles(RTL_CONSTASCII_USTRINGPARAM("NumberingStyles"));
        if( xFamilies->hasByName( aNumStyles ) )
        {
            m_pImpl->m_xNumStyles.set(xFamilies->getByName(aNumStyles),
                UNO_QUERY);
        }

        const OUString aFrameStyles(RTL_CONSTASCII_USTRINGPARAM("FrameStyles"));
        if( xFamilies->hasByName( aFrameStyles ) )
        {
            m_pImpl->m_xFrameStyles.set(xFamilies->getByName(aFrameStyles),
                UNO_QUERY);
        }

        const OUString aPageStyles(RTL_CONSTASCII_USTRINGPARAM("PageStyles"));
        if( xFamilies->hasByName( aPageStyles ) )
        {
            m_pImpl->m_xPageStyles.set(xFamilies->getByName(aPageStyles),
                UNO_QUERY);
        }
    }

    Reference < XTextFramesSupplier > xTFS( rModel, UNO_QUERY );
    if( xTFS.is() )
    {
        m_pImpl->m_xTextFrames.set(xTFS->getTextFrames());
    }

    Reference < XTextGraphicObjectsSupplier > xTGOS( rModel, UNO_QUERY );
    if( xTGOS.is() )
    {
        m_pImpl->m_xGraphics.set(xTGOS->getGraphicObjects());
    }

    Reference < XTextEmbeddedObjectsSupplier > xTEOS( rModel, UNO_QUERY );
    if( xTEOS.is() )
    {
        m_pImpl->m_xObjects.set(xTEOS->getEmbeddedObjects());
    }

    XMLPropertySetMapper *pPropMapper =
            new XMLTextPropertySetMapper( TEXT_PROP_MAP_PARA );
    m_pImpl->m_xParaImpPrMap =
        new XMLTextImportPropertyMapper( pPropMapper, rImport );

    pPropMapper = new XMLTextPropertySetMapper( TEXT_PROP_MAP_TEXT );
    m_pImpl->m_xTextImpPrMap =
        new XMLTextImportPropertyMapper( pPropMapper, rImport );

    pPropMapper = new XMLTextPropertySetMapper( TEXT_PROP_MAP_FRAME );
    m_pImpl->m_xFrameImpPrMap =
        new XMLTextImportPropertyMapper( pPropMapper, rImport );

    pPropMapper = new XMLTextPropertySetMapper( TEXT_PROP_MAP_SECTION );
    m_pImpl->m_xSectionImpPrMap =
        new XMLTextImportPropertyMapper( pPropMapper, rImport );

    pPropMapper = new XMLTextPropertySetMapper( TEXT_PROP_MAP_RUBY );
    m_pImpl->m_xRubyImpPrMap =
        new SvXMLImportPropertyMapper( pPropMapper, rImport );
}

XMLTextImportHelper::~XMLTextImportHelper()
{
}

SvXMLImportPropertyMapper *XMLTextImportHelper::CreateShapeExtPropMapper(SvXMLImport& rImport)
{
    XMLPropertySetMapper *pPropMapper =
        new XMLTextPropertySetMapper( TEXT_PROP_MAP_FRAME );
    return new XMLTextImportPropertyMapper( pPropMapper, rImport,
                   const_cast<XMLFontStylesContext*>(rImport.GetFontDecls()) );
}

SvXMLImportPropertyMapper *XMLTextImportHelper::CreateCharExtPropMapper(SvXMLImport& rImport, XMLFontStylesContext *pFontDecls)
{
    XMLPropertySetMapper *pPropMapper =
        new XMLTextPropertySetMapper( TEXT_PROP_MAP_TEXT );
    if (!pFontDecls)
        pFontDecls = const_cast<XMLFontStylesContext*>(rImport.GetFontDecls());
    return new XMLTextImportPropertyMapper( pPropMapper, rImport, pFontDecls );
}

SvXMLImportPropertyMapper *XMLTextImportHelper::CreateParaExtPropMapper(SvXMLImport& rImport, XMLFontStylesContext *pFontDecls)
{
    XMLPropertySetMapper *pPropMapper =
        new XMLTextPropertySetMapper( TEXT_PROP_MAP_SHAPE_PARA );
    if (!pFontDecls)
        pFontDecls = const_cast<XMLFontStylesContext*>(rImport.GetFontDecls());
    return new XMLTextImportPropertyMapper( pPropMapper, rImport, pFontDecls );
}

SvXMLImportPropertyMapper *XMLTextImportHelper::CreateParaDefaultExtPropMapper(SvXMLImport& rImport, XMLFontStylesContext* pFontDecls)
{
    if (!pFontDecls)
        pFontDecls = const_cast<XMLFontStylesContext*>(rImport.GetFontDecls());

    XMLPropertySetMapper* pPropMapper =
        new XMLTextPropertySetMapper( TEXT_PROP_MAP_SHAPE_PARA );
    SvXMLImportPropertyMapper* pImportMapper = new XMLTextImportPropertyMapper( pPropMapper, rImport, pFontDecls );

    pPropMapper =
        new XMLTextPropertySetMapper( TEXT_PROP_MAP_TEXT_ADDITIONAL_DEFAULTS );
    pImportMapper->ChainImportMapper( new XMLTextImportPropertyMapper( pPropMapper, rImport, pFontDecls ) );

    return pImportMapper;
}

SvXMLImportPropertyMapper*
    XMLTextImportHelper::CreateTableDefaultExtPropMapper(
        SvXMLImport& rImport,
        XMLFontStylesContext* )
{
    XMLPropertySetMapper *pPropMapper =
        new XMLTextPropertySetMapper( TEXT_PROP_MAP_TABLE_DEFAULTS );
    return new SvXMLImportPropertyMapper( pPropMapper, rImport );
}

SvXMLImportPropertyMapper*
    XMLTextImportHelper::CreateTableRowDefaultExtPropMapper(
        SvXMLImport& rImport,
        XMLFontStylesContext* )
{
    XMLPropertySetMapper *pPropMapper =
        new XMLTextPropertySetMapper( TEXT_PROP_MAP_TABLE_ROW_DEFAULTS );
    return new SvXMLImportPropertyMapper( pPropMapper, rImport );
}

void XMLTextImportHelper::SetCursor( const Reference < XTextCursor > & rCursor )
{
    m_pImpl->m_xCursor.set(rCursor);
    m_pImpl->m_xText.set(rCursor->getText());
    m_pImpl->m_xCursorAsRange.set( rCursor, UNO_QUERY );
}

void XMLTextImportHelper::ResetCursor()
{
    m_pImpl->m_xCursor.set(0);
    m_pImpl->m_xText.set(0);
    m_pImpl->m_xCursorAsRange.set(0);
}


sal_Bool XMLTextImportHelper::HasFrameByName( const OUString& rName ) const
{
    return (m_pImpl->m_xTextFrames.is() &&
            m_pImpl->m_xTextFrames->hasByName(rName))
        || (m_pImpl->m_xGraphics.is() &&
            m_pImpl->m_xGraphics->hasByName(rName))
        || (m_pImpl->m_xObjects.is() &&
            m_pImpl->m_xObjects->hasByName(rName));
}

void XMLTextImportHelper::InsertString( const OUString& rChars )
{
    DBG_ASSERT(m_pImpl->m_xText.is(), "no text");
    DBG_ASSERT(m_pImpl->m_xCursorAsRange.is(), "no range");
    if (m_pImpl->m_xText.is())
    {
        m_pImpl->m_xText->insertString(m_pImpl->m_xCursorAsRange,
            rChars, sal_False);
    }
}

void XMLTextImportHelper::InsertString( const OUString& rChars,
                                         sal_Bool& rIgnoreLeadingSpace )
{
    DBG_ASSERT(m_pImpl->m_xText.is(), "no text");
    DBG_ASSERT(m_pImpl->m_xCursorAsRange.is(), "no range");
    if (m_pImpl->m_xText.is())
    {
        sal_Int32 nLen = rChars.getLength();
        OUStringBuffer sChars( nLen );

        for( sal_Int32 i=0; i < nLen; i++ )
        {
            sal_Unicode c = rChars[i];
            switch( c )
            {
                case 0x20:
                case 0x09:
                case 0x0a:
                case 0x0d:
                    if( !rIgnoreLeadingSpace )
                        sChars.append( (sal_Unicode)0x20 );
                    rIgnoreLeadingSpace = sal_True;
                    break;
                default:
                    rIgnoreLeadingSpace = sal_False;
                    sChars.append( c );
                    break;
            }
        }
        m_pImpl->m_xText->insertString(m_pImpl->m_xCursorAsRange,
            sChars.makeStringAndClear(), sal_False);
    }
}

void XMLTextImportHelper::InsertControlCharacter( sal_Int16 nControl )
{
    DBG_ASSERT(m_pImpl->m_xText.is(), "no text");
    DBG_ASSERT(m_pImpl->m_xCursorAsRange.is(), "no range");
    if (m_pImpl->m_xText.is())
    {
        m_pImpl->m_xText->insertControlCharacter(
            m_pImpl->m_xCursorAsRange, nControl, sal_False);
    }
}

void XMLTextImportHelper::InsertTextContent(
    Reference < XTextContent > & xContent )
{
    DBG_ASSERT(m_pImpl->m_xText.is(), "no text");
    DBG_ASSERT(m_pImpl->m_xCursorAsRange.is(), "no range");
    if (m_pImpl->m_xText.is())
    {
        m_pImpl->m_xText->insertTextContent(
            m_pImpl->m_xCursorAsRange, xContent, sal_False);
    }
}

void XMLTextImportHelper::DeleteParagraph()
{
    DBG_ASSERT(m_pImpl->m_xText.is(), "no text");
    DBG_ASSERT(m_pImpl->m_xCursor.is(), "no cursor");
    DBG_ASSERT(m_pImpl->m_xCursorAsRange.is(), "no range");

    sal_Bool bDelete = sal_True;
    Reference < XEnumerationAccess > const xEnumAccess(
        m_pImpl->m_xCursor, UNO_QUERY);
    if( xEnumAccess.is() )
    {
        Reference < XEnumeration > xEnum(xEnumAccess->createEnumeration());
        DBG_ASSERT( xEnum->hasMoreElements(), "empty text enumeration" );
        if( xEnum->hasMoreElements() )
        {
            Reference < XComponent > xComp( xEnum->nextElement(), UNO_QUERY );
            DBG_ASSERT( xComp.is(), "got no component" );
            if( xComp.is() )
            {
                xComp->dispose();
                bDelete = sal_False;
            }
        }
    }
    if( bDelete )
    {
        if (m_pImpl->m_xCursor->goLeft( 1, sal_True ))
        {
            OUString sEmpty;
            m_pImpl->m_xText->insertString(m_pImpl->m_xCursorAsRange,
                    sEmpty, sal_True);
        }
    }
}

OUString XMLTextImportHelper::ConvertStarFonts( const OUString& rChars,
                                                const OUString& rStyleName,
                                                sal_uInt8& rFlags,
                                                 sal_Bool bPara,
                                                SvXMLImport& rImport ) const
{
    OUStringBuffer sChars( rChars );
    sal_Bool bConverted = sal_False;
    for( sal_Int32 j=0; j<rChars.getLength(); j++ )
    {
        sal_Unicode c = rChars[j];
        if( c >= 0xf000 && c <= 0xf0ff )
        {
            if( (rFlags & CONV_STAR_FONT_FLAGS_VALID) == 0 )
            {
                XMLTextStyleContext *pStyle = 0;
                sal_uInt16 nFamily = bPara ? XML_STYLE_FAMILY_TEXT_PARAGRAPH
                                           : XML_STYLE_FAMILY_TEXT_TEXT;
                if (rStyleName.getLength() && m_pImpl->m_xAutoStyles.Is())
                {
                    const SvXMLStyleContext* pTempStyle =
                        ((SvXMLStylesContext *)&m_pImpl->m_xAutoStyles)->
                                FindStyleChildContext( nFamily, rStyleName,
                                                       sal_True );
                    pStyle = PTR_CAST( XMLTextStyleContext,pTempStyle);
                }

                if( pStyle )
                {
                    sal_Int32 nCount = pStyle->_GetProperties().size();
                    if( nCount )
                    {
                        UniReference < SvXMLImportPropertyMapper > xImpPrMap =
                            ((SvXMLStylesContext *)&m_pImpl->m_xAutoStyles)
                                ->GetImportPropertyMapper(nFamily);
                        if( xImpPrMap.is() )
                        {
                            UniReference<XMLPropertySetMapper> rPropMapper =
                                xImpPrMap->getPropertySetMapper();
                            for( sal_Int32 i=0; i < nCount; i++ )
                            {
                                const XMLPropertyState& rProp = pStyle->_GetProperties()[i];
                                sal_Int32 nIdx = rProp.mnIndex;
                                sal_uInt32 nContextId = rPropMapper->GetEntryContextId(nIdx);
                                if( CTF_FONTFAMILYNAME == nContextId )
                                {
                                    rFlags &= ~(CONV_FROM_STAR_BATS|CONV_FROM_STAR_MATH);
                                    OUString sFontName;
                                    rProp.maValue >>= sFontName;
                                    OUString sStarBats( RTL_CONSTASCII_USTRINGPARAM("StarBats" ) );
                                    OUString sStarMath( RTL_CONSTASCII_USTRINGPARAM("StarMath" ) );
                                    if( sFontName.equalsIgnoreAsciiCase( sStarBats  ) )
                                        rFlags |= CONV_FROM_STAR_BATS;
                                    else if( sFontName.equalsIgnoreAsciiCase( sStarMath ) )
                                        rFlags |= CONV_FROM_STAR_MATH;
                                    break;
                                }
                            }
                        }
                    }

                }

                rFlags |= CONV_STAR_FONT_FLAGS_VALID;
            }
            if( (rFlags & CONV_FROM_STAR_BATS ) != 0 )
            {
                sChars.setCharAt( j, rImport.ConvStarBatsCharToStarSymbol( c ) );
                bConverted = sal_True;
            }
            else if( (rFlags & CONV_FROM_STAR_MATH ) != 0 )
            {
                sChars.setCharAt( j, rImport.ConvStarMathCharToStarSymbol( c ) );
                bConverted = sal_True;
            }
        }
    }

    return bConverted ? sChars.makeStringAndClear() : rChars;
}

// --> OD 2006-10-12 #i69629#
// helper method to determine, if a paragraph style has a list style (inclusive
// an empty one) inherits a list style (inclusive an empty one) from one of its parents
// --> OD 2007-01-29 #i73973#
// apply special case, that found list style equals the chapter numbering, also
// to the found list styles of the parent styles.
sal_Bool lcl_HasListStyle( OUString sStyleName,
                           const Reference < XNameContainer >& xParaStyles,
                           SvXMLImport& rImport,
                           const OUString& sNumberingStyleName,
                           const OUString& sOutlineStyleName )
{
    sal_Bool bRet( sal_False );

    if ( !xParaStyles->hasByName( sStyleName ) )
    {
        // error case
        return sal_True;
    }

    Reference< XPropertyState > xPropState( xParaStyles->getByName( sStyleName ),
                                            UNO_QUERY );
    if ( !xPropState.is() )
    {
        // error case
        return sal_False;
    }

    if ( xPropState->getPropertyState( sNumberingStyleName ) == PropertyState_DIRECT_VALUE )
    {
        // list style found
        bRet = sal_True;
        // special case: the set list style equals the chapter numbering
        Reference< XPropertySet > xPropSet( xPropState, UNO_QUERY );
        if ( xPropSet.is() )
        {
            OUString sListStyle;
            xPropSet->getPropertyValue( sNumberingStyleName ) >>= sListStyle;
            if ( sListStyle.getLength() != 0 &&
                 sListStyle == sOutlineStyleName )
            {
                bRet = sal_False;
            }
        }
    }
    else
    {
        // --> OD 2007-12-07 #i77708#
        sal_Int32 nUPD( 0 );
        sal_Int32 nBuild( 0 );
        // --> OD 2008-03-19 #i86058#
//        rImport.getBuildIds( nUPD, nBuild );
        const bool bBuildIdFound = rImport.getBuildIds( nUPD, nBuild );
        // <--
        // <--
        // search list style at parent
        Reference<XStyle> xStyle( xPropState, UNO_QUERY );
        while ( xStyle.is() )
        {
            OUString aParentStyle( xStyle->getParentStyle() );
            if ( aParentStyle.getLength() > 0 )
            {
                aParentStyle =
                    rImport.GetStyleDisplayName( XML_STYLE_FAMILY_TEXT_PARAGRAPH,
                                                 aParentStyle );
            }
            if ( aParentStyle.getLength() == 0 ||
                 !xParaStyles->hasByName( aParentStyle ) )
            {
                // no list style found
                break;
            }
            else
            {
                xPropState = Reference< XPropertyState >(
                                    xParaStyles->getByName( aParentStyle ),
                                    UNO_QUERY );
                if ( !xPropState.is() )
                {
                    // error case
                    return sal_True;
                }
                if ( xPropState->getPropertyState( sNumberingStyleName ) == PropertyState_DIRECT_VALUE )
                {
                    // list style found
                    bRet = sal_True;
                    // --> OD 2007-01-29 #i73973#
                    // special case: the found list style equals the chapter numbering
                    Reference< XPropertySet > xPropSet( xPropState, UNO_QUERY );
                    if ( xPropSet.is() )
                    {
                        OUString sListStyle;
                        xPropSet->getPropertyValue( sNumberingStyleName ) >>= sListStyle;
                        if ( sListStyle.getLength() != 0 &&
                             sListStyle == sOutlineStyleName )
                        {
                            bRet = sal_False;
                        }
                        // --> OD 2007-12-07 #i77708#
                        // special handling for text documents from OOo version prior OOo 2.4
                        // --> OD 2008-03-19 #i86058#
                        // check explicitly on certain versions and on import of
                        // text documents in OpenOffice.org file format
                        else if ( sListStyle.getLength() == 0 &&
                                  ( rImport.IsTextDocInOOoFileFormat() ||
                                    ( bBuildIdFound &&
                                      ( ( nUPD == 641 ) || ( nUPD == 645 ) || // prior OOo 2.0
                                        ( nUPD == 680 && nBuild <= 9238 ) ) ) ) ) // OOo 2.0 - OOo 2.3.1
                        {
                            bRet = sal_False;
                        }
                        // <--
                    }
                    // <--
                    break;
                }
                else
                {
                    // search list style at parent
                    xStyle = Reference<XStyle>( xPropState, UNO_QUERY );
                }
            }
        }
    }

    return bRet;
}
// <--
OUString XMLTextImportHelper::SetStyleAndAttrs(
        SvXMLImport& rImport,
        const Reference < XTextCursor >& rCursor,
        const OUString& rStyleName,
        sal_Bool bPara,
        sal_Bool bOutlineLevelAttrFound,
        sal_Int8 nOutlineLevel,
        // --> OD 2007-08-17 #i80724#
        sal_Bool bSetListAttrs )
        // <--
{
    static ::rtl::OUString s_ParaStyleName(
        RTL_CONSTASCII_USTRINGPARAM("ParaStyleName"));
    static ::rtl::OUString s_CharStyleName(
        RTL_CONSTASCII_USTRINGPARAM("CharStyleName"));
    static ::rtl::OUString s_NumberingRules(
        RTL_CONSTASCII_USTRINGPARAM("NumberingRules"));
    static ::rtl::OUString s_NumberingIsNumber(
        RTL_CONSTASCII_USTRINGPARAM("NumberingIsNumber"));
    static ::rtl::OUString s_NumberingLevel(
        RTL_CONSTASCII_USTRINGPARAM("NumberingLevel"));
    static ::rtl::OUString s_ParaIsNumberingRestart(
        RTL_CONSTASCII_USTRINGPARAM("ParaIsNumberingRestart"));
    static ::rtl::OUString s_NumberingStartValue(
        RTL_CONSTASCII_USTRINGPARAM("NumberingStartValue"));
    static ::rtl::OUString s_PropNameListId(
        RTL_CONSTASCII_USTRINGPARAM("ListId"));
    static ::rtl::OUString s_PageDescName(
        RTL_CONSTASCII_USTRINGPARAM("PageDescName"));
    static ::rtl::OUString s_ServiceCombinedCharacters(
        RTL_CONSTASCII_USTRINGPARAM(
            "com.sun.star.text.TextField.CombinedCharacters"));
    static ::rtl::OUString s_Content(RTL_CONSTASCII_USTRINGPARAM("Content"));
    static ::rtl::OUString s_OutlineLevel(
        RTL_CONSTASCII_USTRINGPARAM("OutlineLevel"));
    static ::rtl::OUString s_NumberingStyleName(
            RTL_CONSTASCII_USTRINGPARAM("NumberingStyleName"));

    const sal_uInt16 nFamily = bPara ? XML_STYLE_FAMILY_TEXT_PARAGRAPH
                                     : XML_STYLE_FAMILY_TEXT_TEXT;
    XMLTextStyleContext *pStyle = 0;
    OUString sStyleName( rStyleName );
    if (sStyleName.getLength() && m_pImpl->m_xAutoStyles.Is())
    {
        const SvXMLStyleContext* pTempStyle =
            ((SvXMLStylesContext *)&m_pImpl->m_xAutoStyles)->
                    FindStyleChildContext( nFamily, sStyleName, sal_True );
        pStyle = PTR_CAST( XMLTextStyleContext,pTempStyle);
    }
    if( pStyle )
        sStyleName = pStyle->GetParentName();

    Reference < XPropertySet > xPropSet( rCursor, UNO_QUERY );
    Reference< XPropertySetInfo > xPropSetInfo(
        xPropSet->getPropertySetInfo());

    // style
    if( sStyleName.getLength() )
    {
        sStyleName = rImport.GetStyleDisplayName( nFamily, sStyleName );
        const String& rPropName = (bPara) ? s_ParaStyleName : s_CharStyleName;
        const Reference < XNameContainer > & rStyles = (bPara)
            ? m_pImpl->m_xParaStyles
            : m_pImpl->m_xTextStyles;
        if( rStyles.is() &&
            xPropSetInfo->hasPropertyByName( rPropName ) &&
            rStyles->hasByName( sStyleName ) )
        {
            xPropSet->setPropertyValue( rPropName, makeAny(sStyleName) );
        }
        else
            sStyleName = OUString();
    }

    // --> OD 2008-09-10 #i70748#
    // The outline level needs to be only applied as list level, if the heading
    // is not inside a list and if it by default applies the outline style.
    bool bApplyOutlineLevelAsListLevel( false );
    // --> OD 2007-08-17 #i80724#
    if (bSetListAttrs && bPara
        && xPropSetInfo->hasPropertyByName( s_NumberingRules))
    // <--
    {
        // Set numbering rules
        Reference< XIndexReplace > const xNumRules(
                xPropSet->getPropertyValue(s_NumberingRules), UNO_QUERY);

        XMLTextListBlockContext * pListBlock(0);
        XMLTextListItemContext  * pListItem(0);
        XMLNumberedParaContext  * pNumberedParagraph(0);
        GetTextListHelper().ListContextTop(
            pListBlock, pListItem, pNumberedParagraph);

        OSL_ENSURE(!(pListBlock && pNumberedParagraph), "XMLTextImportHelper::"
            "SetStyleAndAttrs: both list and numbered-paragraph???");

        Reference < XIndexReplace > xNewNumRules;
        sal_Int8 nLevel(-1);
        ::rtl::OUString sListId;
        sal_Int16 nStartValue(-1);
        bool bNumberingIsNumber(true);

        if (pListBlock) {

            if (!pListItem) {
                bNumberingIsNumber = false; // list-header
            }
            // --> OD 2008-05-08 #refactorlists#
            // consider text:style-override property of <text:list-item>
            xNewNumRules.set(
                (pListItem != 0 && pListItem->HasNumRulesOverride())
                    ? pListItem->GetNumRulesOverride()
                    : pListBlock->GetNumRules() );
            // <--
            nLevel = static_cast<sal_Int8>(pListBlock->GetLevel());

            if ( pListItem && pListItem->HasStartValue() ) {
               nStartValue = pListItem->GetStartValue();
            }

            // --> OD 2008-08-15 #i92811#
            sListId = m_pImpl->m_pTextListsHelper->GetListIdForListBlock(
                            *pListBlock);
            // <--
        }
        else if (pNumberedParagraph)
        {
            xNewNumRules.set(pNumberedParagraph->GetNumRules());
            nLevel = static_cast<sal_Int8>(pNumberedParagraph->GetLevel());
            sListId = pNumberedParagraph->GetListId();
            nStartValue = pNumberedParagraph->GetStartValue();
        }


        if (pListBlock || pNumberedParagraph)
        {
            // --> OD 2009-08-24 #i101349#
            // Assure that list style of automatic paragraph style is applied at paragraph.
            sal_Bool bApplyNumRules = pStyle && pStyle->IsListStyleSet();
            if ( !bApplyNumRules )
            {
                sal_Bool bSameNumRules = xNewNumRules == xNumRules;
                if( !bSameNumRules && xNewNumRules.is() && xNumRules.is() )
                {
                    // If the interface pointers are different then this does
                    // not mean that the num rules are different. Further tests
                    // are required then. However, if only one num rule is
                    // set, no tests are required of course.
                    Reference< XNamed > xNewNamed( xNewNumRules, UNO_QUERY );
                    Reference< XNamed > xNamed( xNumRules, UNO_QUERY );
                    if( xNewNamed.is() && xNamed.is() )
                    {
                        bSameNumRules = xNewNamed->getName() == xNamed->getName();
                    }
                    else
                    {
                        Reference< XAnyCompare > xNumRuleCompare( xNumRules, UNO_QUERY );
                        if( xNumRuleCompare.is() )
                        {
                            bSameNumRules = (xNumRuleCompare->compare( Any(xNumRules), Any(xNewNumRules) ) == 0);
                        }
                    }
                }
                bApplyNumRules = !bSameNumRules;
            }

            if ( bApplyNumRules )
            // <--
            {
                // #102607# This may except when xNewNumRules contains
                // a Writer-NumRule-Implementation bug gets applied to
                // a shape. Since this may occur inside a document
                // (e.g. when edited), this must be handled
                // gracefully.
                try
                {
                    xPropSet->setPropertyValue(
                        s_NumberingRules, makeAny(xNewNumRules) );
                }
                catch( Exception e )
                {
                    ; // I would really like to use a warning here,
                      // but I can't access the XMLErrorHandler from
                      // here.
                }
            }

            if (!bNumberingIsNumber &&
                xPropSetInfo->hasPropertyByName(s_NumberingIsNumber))
            {
                xPropSet->setPropertyValue(s_NumberingIsNumber, Any(sal_False));
            }

            xPropSet->setPropertyValue( s_NumberingLevel, Any(nLevel) );

            if( pListBlock && pListBlock->IsRestartNumbering() )
            {
                // TODO: property missing
                if (xPropSetInfo->hasPropertyByName(s_ParaIsNumberingRestart))
                {
                    sal_Bool bTmp = sal_True;
                    xPropSet->setPropertyValue(s_ParaIsNumberingRestart,
                                               makeAny(bTmp) );
                }
                pListBlock->ResetRestartNumbering();
            }

            if ( 0 <= nStartValue &&
                xPropSetInfo->hasPropertyByName(s_NumberingStartValue))
            {
                xPropSet->setPropertyValue(s_NumberingStartValue,
                                           makeAny(nStartValue));
            }

            // --> OD 2008-04-23 #refactorlists#
            if (xPropSetInfo->hasPropertyByName(s_PropNameListId))
            {
                if (sListId.getLength()) {
                    xPropSet->setPropertyValue(s_PropNameListId,
                        makeAny(sListId) );
                }
            }
            // <--

            GetTextListHelper().SetListItem( (XMLTextListItemContext *)0 );
        }
        else
        {
            // If the paragraph is not in a list but its style, remove it from
            // the list.
            // --> OD 2005-10-25 #126347# - do not remove it, if the list
            // of the style is the chapter numbering rule.
            if( xNumRules.is() )
            {
                bool bRemove( true );
                // --> OD 2008-12-17 #i70748# - special handling for document from OOo 2.x
                sal_Int32 nUPD( 0 );
                sal_Int32 nBuild( 0 );
                const bool bBuildIdFound = rImport.getBuildIds( nUPD, nBuild );
                DBG_ASSERT( ( bBuildIdFound && nUPD == 680 ) ||
                            !pStyle ||
                            !pStyle->IsListStyleSet() ||
                            pStyle->GetListStyle().getLength() == 0,
                            "automatic paragraph style with list style name, but paragraph not in list???" );
                if ( ( bBuildIdFound && nUPD == 680 ) ||
                     !pStyle || !pStyle->IsListStyleSet() )
                {
                    if (m_pImpl->m_xChapterNumbering.is())
                    {
                        Reference< XNamed > xNumNamed( xNumRules, UNO_QUERY );
                        Reference< XNamed > const xChapterNumNamed (
                            m_pImpl->m_xChapterNumbering, UNO_QUERY);
                        if ( xNumNamed.is() && xChapterNumNamed.is() &&
                             xNumNamed->getName() == xChapterNumNamed->getName() )
                        {
                            bRemove = false;
                            // --> OD 2008-09-10 #i70748#
                            bApplyOutlineLevelAsListLevel = true;
                            // <--
                        }
                    }
                }
                // <--
                if ( bRemove )
                {
                    xPropSet->setPropertyValue( s_NumberingRules, Any() );
                }
            }
            // <--
        }
    }

    // hard paragraph properties
    if( pStyle )
    {
        pStyle->FillPropertySet( xPropSet );
        if( bPara && pStyle->HasMasterPageName() &&
            xPropSetInfo->hasPropertyByName(s_PageDescName))
        {
            OUString sDisplayName(
                rImport.GetStyleDisplayName(
                                XML_STYLE_FAMILY_MASTER_PAGE,
                                pStyle->GetMasterPageName()) );
            if( !sDisplayName.getLength() ||
                (m_pImpl->m_xPageStyles.is() &&
                 m_pImpl->m_xPageStyles->hasByName( sDisplayName)))
            {
                xPropSet->setPropertyValue(s_PageDescName,
                        makeAny(sDisplayName));
            }
        }
        if( bPara && pStyle->GetDropCapStyleName().getLength() &&
            m_pImpl->m_xTextStyles.is())
        {
            OUString sDisplayName(
                rImport.GetStyleDisplayName(
                                XML_STYLE_FAMILY_TEXT_TEXT,
                                pStyle->GetDropCapStyleName()) );
            if (m_pImpl->m_xTextStyles->hasByName(sDisplayName) &&
                xPropSetInfo->hasPropertyByName( sDisplayName ) )
            {
                xPropSet->setPropertyValue( pStyle->sDropCapCharStyleName, makeAny(sDisplayName) );
            }
        }

        // combined characters special treatment
        if (!bPara && pStyle->HasCombinedCharactersLetter())
        {
            // insert combined characters text field
            if (m_pImpl->m_xServiceFactory.is())
            {
                uno::Reference<beans::XPropertySet> const xTmp(
                    m_pImpl->m_xServiceFactory->createInstance(
                        s_ServiceCombinedCharacters), UNO_QUERY);
                if( xTmp.is() )
                {
                    // fix cursor if larger than possible for
                    // combined characters field
                    if (rCursor->getString().getLength() >
                            MAX_COMBINED_CHARACTERS)
                    {
                        rCursor->gotoRange(rCursor->getStart(), sal_False);
                        rCursor->goRight(MAX_COMBINED_CHARACTERS, sal_True);
                    }

                    // set field value (the combined character string)
                    xTmp->setPropertyValue(s_Content,
                        makeAny(rCursor->getString()));

                    // insert the field over it's original text
                    Reference<XTextRange> xRange(rCursor, UNO_QUERY);
                    Reference<XTextContent> xTextContent(xTmp, UNO_QUERY);
                    if (m_pImpl->m_xText.is() && xRange.is())
                    {
<<<<<<< HEAD
                        // #i107225# the combined characters need to be inserted first
                        // the selected text has to be removed afterwards
                        xText->insertTextContent( xRange->getStart(), xTextContent,
                                                  sal_True );

                        if( xRange->getString().getLength() )
                        {
                            try
                            {
                                uno::Reference< text::XTextCursor > xCrsr = xRange->getText()->createTextCursorByRange( xRange->getStart() );
                                xCrsr->goLeft( 1, true );
                                uno::Reference< beans::XPropertySet> xCrsrProperties( xCrsr, uno::UNO_QUERY_THROW );
                                //the hard properties of the removed text need to be applied to the combined characters field
                                pStyle->FillPropertySet( xCrsrProperties );
                                xCrsr->collapseToEnd();
                                xCrsr->gotoRange( xRange->getEnd(), true );
                                xCrsr->setString( ::rtl::OUString() );
                            }
                            catch( const uno::Exception& rEx )
                            {
                                (void)rEx;
                            }
                        }
=======
                        m_pImpl->m_xText->insertTextContent(
                            xRange, xTextContent, sal_True);
>>>>>>> f8e7afba
                    }
                }
            }
        }
    }

    // outline level; set after list style has been set
    // --> OD 2005-08-25 #i53198#
    // Complete re-worked and corrected:
    // - set outline level at paragraph
    // - set numbering level at paragraph, if none is already set
    // - assure that style is marked as an outline style for the corresponding
    //   outline level.
    // - DO NOT set type of numbering rule to outline.
    // - DO NOT set numbering rule directly at the paragraph.

    // --> OD 2008-12-09 #i70748#
    // Some minor rework and adjust access to paragraph styles
    if ( bPara )
    {
        // --> OD 2009-08-18 #i103817#
        sal_Int16 nCurrentOutlineLevelInheritedFromParagraphStyle = 0;
        const bool bHasOutlineLevelProp(
            xPropSetInfo->hasPropertyByName(s_OutlineLevel));
        if ( bHasOutlineLevelProp )
        {
            xPropSet->getPropertyValue(s_OutlineLevel)
                >>= nCurrentOutlineLevelInheritedFromParagraphStyle;
        }
        // <--
        //if ( bPara && nOutlineLevel != -1 )   //#outline level,removed by zhaojianwei
        if ( nOutlineLevel > 0 )       //add by zhaojianwei
        {
            //#outline level,removed by zhaojianwei
            if ( bHasOutlineLevelProp )
            {
                // In case that the value equals the value of its paragraph style
                // attribute outline level, the paragraph attribute value is left unset
                if ( nCurrentOutlineLevelInheritedFromParagraphStyle != nOutlineLevel )
                {
                    xPropSet->setPropertyValue( s_OutlineLevel,
                        makeAny( static_cast<sal_Int16>(nOutlineLevel) ) );
                }
            }//<-end,zhaojianwei

            // --> OD 2008-09-10 #i70748#
            if ( bApplyOutlineLevelAsListLevel )
            {
                sal_Int16 nNumLevel = -1;
                xPropSet->getPropertyValue( s_NumberingLevel ) >>= nNumLevel;
                if ( nNumLevel == -1 ||
                     nNumLevel != (nOutlineLevel - 1) )
                {
                    xPropSet->setPropertyValue( s_NumberingLevel,
                            makeAny( static_cast<sal_Int8>(nOutlineLevel - 1) ) );
                }
            }
            // <--
            // --> OD 2006-10-13 #i69629# - correction:
            // - for text document from version OOo 2.0.4/SO 8 PU4 and earlier
            //   the paragraph style of a heading should be assigned to the
            //   corresponding list level of the outline style.
            // - for other text documents the paragraph style of a heading is only
            //   a candidate for an assignment to the list level of the outline
            //   style, if it has no direct list style property and (if exists) the
            //   automatic paragraph style has also no direct list style set.
            if (m_pImpl->m_xParaStyles->hasByName(sStyleName))
            {
                bool bOutlineStyleCandidate( false );

                sal_Int32 nUPD( 0 );
                sal_Int32 nBuild( 0 );
                // --> OD 2007-12-19 #152540#
                const bool bBuildIdFound = rImport.getBuildIds( nUPD, nBuild );
                // --> OD 2007-07-25 #i73509#
                // --> OD 2008-03-19 #i86058# - check explicitly on certain versions
                if ( rImport.IsTextDocInOOoFileFormat() ||
                     ( bBuildIdFound &&
                       ( nUPD == 645 || nUPD == 641 ) ) )
                {
                    bOutlineStyleCandidate = true;
                }
                else if ( nUPD == 680 && nBuild <= 9073 ) /* BuildId of OOo 2.0.4/SO8 PU4 */
                {
                    bOutlineStyleCandidate = bOutlineLevelAttrFound;
                }
                // <--
//                else
//                {
//                    Reference< XPropertyState > xStylePropState(
//                                    xParaStyles->getByName( sStyleName ), UNO_QUERY );
//                    if ( xStylePropState.is() &&
//                         xStylePropState->getPropertyState( sNumberingStyleName ) == PropertyState_DIRECT_VALUE )
//                    {
//                        bOutlineStyleCandidate = false;
//                    }
//                    // --> OD 2007-01-11 #i73361#
//                    // The automatic paragraph style doesn't have to be considered.
//    //                else if ( pStyle && /* automatic paragraph style */
//    //                          pStyle->IsListStyleSet() )
//    //                {
//    //                    bOutlineStyleCandidate = false;
//    //                }
//                    // <--
//                    else
//                    {
//                        bOutlineStyleCandidate = true;
//                    }
//                  }

                if ( bOutlineStyleCandidate )
                {
                    AddOutlineStyleCandidate( nOutlineLevel, sStyleName );
                }
                // --> OD 2009-08-18 #i103817#
                // Assure that heading applies the outline style
                if ( ( !pStyle || !pStyle->IsListStyleSet() ) &&
                     !bOutlineStyleCandidate &&
                     m_pImpl->m_xChapterNumbering.is())
                {
                    OUString sEmptyStr;
                    if ( !lcl_HasListStyle( sStyleName,
                                    m_pImpl->m_xParaStyles, GetXMLImport(),
                                    s_NumberingStyleName,
                                    sEmptyStr ) )
                    {
                        // heading not in a list --> apply outline style
                        xPropSet->setPropertyValue( s_NumberingRules,
                            makeAny(m_pImpl->m_xChapterNumbering) );
                        xPropSet->setPropertyValue( s_NumberingLevel,
                            makeAny(static_cast<sal_Int8>(nOutlineLevel - 1)));
                    }
                }
                // <--
            }
            // <--
        }
        //-> #outlinelevel added by zhaojianwei
        //handle for text:p,if the paragraphstyle outlinelevel is set to[1~10]
        else if( bHasOutlineLevelProp )
        {
            if ( nCurrentOutlineLevelInheritedFromParagraphStyle != 0 )
            {
                sal_Int16 nZero = 0;
                xPropSet->setPropertyValue(s_OutlineLevel,
                    makeAny( static_cast<sal_Int16>(nZero) ));
            }
        }//<-end,zhaojianwei
    }
    // <--

    return sStyleName;
}

void XMLTextImportHelper::FindOutlineStyleName( ::rtl::OUString& rStyleName,
                                                sal_Int8 nOutlineLevel )
{
    static ::rtl::OUString s_HeadingStyleName(
        RTL_CONSTASCII_USTRINGPARAM("HeadingStyleName"));

    // style name empty?
    if( rStyleName.getLength() == 0 )
    {
        // Empty? Then we need o do stuff. Let's do error checking first.
        if (m_pImpl->m_xChapterNumbering.is() &&
            ( nOutlineLevel > 0 ) &&
            (nOutlineLevel <= m_pImpl->m_xChapterNumbering->getCount()))
        {
            nOutlineLevel--;   // for the remainder, the level's are 0-based

            // empty style name: look-up previously used name

            // if we don't have a previously used name, we'll use the default
            m_pImpl->InitOutlineStylesCandidates();
            if (m_pImpl->m_pOutlineStylesCandidates[nOutlineLevel].empty())
            {
                // no other name used previously? Then use default

                // iterate over property value sequence to find the style name
                Sequence<PropertyValue> aProperties;
                m_pImpl->m_xChapterNumbering->getByIndex( nOutlineLevel )
                    >>= aProperties;
                for( sal_Int32 i = 0; i < aProperties.getLength(); i++ )
                {
                    if (aProperties[i].Name == s_HeadingStyleName)
                    {
                        rtl::OUString aOutlineStyle;
                        aProperties[i].Value >>= aOutlineStyle;
                        m_pImpl->m_pOutlineStylesCandidates[nOutlineLevel]
                            .push_back( aOutlineStyle );
                        break;  // early out, if we found it!.
                    }
                }
            }

            // finally, we'll use the previously used style name for this
            // format (or the default we've just put into that style)
            // --> OD 2006-11-06 #i71249# - take last added one
            rStyleName =
                m_pImpl->m_pOutlineStylesCandidates[nOutlineLevel].back();
            // <--
        }
        // else: nothing we can do, so we'll leave it empty
    }
    // else: we already had a style name, so we let it pass.
}

void XMLTextImportHelper::AddOutlineStyleCandidate( const sal_Int8 nOutlineLevel,
                                                    const OUString& rStyleName )
{
    if (rStyleName.getLength()
        && m_pImpl->m_xChapterNumbering.is()
        && (nOutlineLevel > 0)
        && (nOutlineLevel <= m_pImpl->m_xChapterNumbering->getCount()))
    {
        m_pImpl->InitOutlineStylesCandidates();
        m_pImpl->m_pOutlineStylesCandidates[nOutlineLevel-1].push_back(
            rStyleName);
    }
}

void XMLTextImportHelper::SetOutlineStyles( sal_Bool bSetEmptyLevels )
{
    static ::rtl::OUString s_NumberingStyleName(
            RTL_CONSTASCII_USTRINGPARAM("NumberingStyleName"));
    static ::rtl::OUString s_HeadingStyleName(
        RTL_CONSTASCII_USTRINGPARAM("HeadingStyleName"));

    if ((m_pImpl->m_pOutlineStylesCandidates != NULL || bSetEmptyLevels) &&
         m_pImpl->m_xChapterNumbering.is() &&
         !IsInsertMode())
    {
        bool bChooseLastOne( false );
        {
            if ( GetXMLImport().IsTextDocInOOoFileFormat() )
            {
                bChooseLastOne = true;
            }
            else
            {
                sal_Int32 nUPD( 0 );
                sal_Int32 nBuild( 0 );
                if ( GetXMLImport().getBuildIds( nUPD, nBuild ) )
                {
                    // check explicitly on certain versions
                    bChooseLastOne = ( nUPD == 641 ) || ( nUPD == 645 ) ||  // prior OOo 2.0
                                     ( nUPD == 680 && nBuild <= 9073 ); // OOo 2.0 - OOo 2.0.4
                }
            }
        }

        OUString sOutlineStyleName;
        {
            Reference<XPropertySet> xChapterNumRule(
                m_pImpl->m_xChapterNumbering, UNO_QUERY);
            const OUString sName(RTL_CONSTASCII_USTRINGPARAM("Name"));
            xChapterNumRule->getPropertyValue(sName) >>= sOutlineStyleName;
        }

        const sal_Int32 nCount = m_pImpl->m_xChapterNumbering->getCount();
        // --> OD 2009-11-13 #i106218#
        // First collect all paragraph styles choosen for assignment to each
        // list level of the outline style, then perform the intrinsic assignment.
        // Reason: The assignment of a certain paragraph style to a list level
        //         of the outline style causes side effects on the children
        //         paragraph styles in Writer.
        ::std::vector<OUString> sChosenStyles(nCount);
        // <--
        for( sal_Int32 i=0; i < nCount; ++i )
        {
            if ( bSetEmptyLevels ||
                 (m_pImpl->m_pOutlineStylesCandidates &&
                  !m_pImpl->m_pOutlineStylesCandidates[i].empty()))
            {
                // determine, which candidate is one to be assigned to the list
                // level of the outline style
                if (m_pImpl->m_pOutlineStylesCandidates &&
                    !m_pImpl->m_pOutlineStylesCandidates[i].empty())
                {
                    if ( bChooseLastOne )
                    {
                        sChosenStyles[i] =
                        m_pImpl->m_pOutlineStylesCandidates[i].back();
                    }
                    else
                    {
                        for (sal_uInt32 j = 0;
                            j < m_pImpl->m_pOutlineStylesCandidates[i].size();
                            ++j)
                        {
                            if (!lcl_HasListStyle(
                                    m_pImpl->m_pOutlineStylesCandidates[i][j],
                                    m_pImpl->m_xParaStyles, GetXMLImport(),
                                    s_NumberingStyleName,
                                    sOutlineStyleName))
                            {
                                sChosenStyles[i] =
                                    m_pImpl->m_pOutlineStylesCandidates[i][j];
                                break;
                            }
                        }
                    }
                }
            }
        }
        // --> OD 2009-11-13 #i106218#
        Sequence < PropertyValue > aProps( 1 );
        PropertyValue *pProps = aProps.getArray();
        pProps->Name = s_HeadingStyleName;
        for ( sal_Int32 i = 0; i < nCount; ++i )
        {
            // --> OD 2009-12-11 #i107610#
            if ( bSetEmptyLevels ||
                 sChosenStyles[i].getLength() > 0 )
            // <--
            {
                pProps->Value <<= sChosenStyles[i];
                m_pImpl->m_xChapterNumbering->replaceByIndex(i,
                        makeAny( aProps ));
            }
        }
        // <--
    }
}

void XMLTextImportHelper::SetHyperlink(
    SvXMLImport& rImport,
    const Reference < XTextCursor >& rCursor,
    const OUString& rHRef,
    const OUString& rName,
    const OUString& rTargetFrameName,
    const OUString& rStyleName,
    const OUString& rVisitedStyleName,
    XMLEventsImportContext* pEvents)
{
    static ::rtl::OUString s_HyperLinkURL(
        RTL_CONSTASCII_USTRINGPARAM("HyperLinkURL"));
    static ::rtl::OUString s_HyperLinkName(
        RTL_CONSTASCII_USTRINGPARAM("HyperLinkName"));
    static ::rtl::OUString s_HyperLinkTarget(
        RTL_CONSTASCII_USTRINGPARAM("HyperLinkTarget"));
    static ::rtl::OUString s_UnvisitedCharStyleName(
        RTL_CONSTASCII_USTRINGPARAM("UnvisitedCharStyleName"));
    static ::rtl::OUString s_VisitedCharStyleName(
        RTL_CONSTASCII_USTRINGPARAM("VisitedCharStyleName"));
    static ::rtl::OUString s_HyperLinkEvents(
        RTL_CONSTASCII_USTRINGPARAM("HyperLinkEvents"));

    Reference < XPropertySet > xPropSet( rCursor, UNO_QUERY );
    Reference < XPropertySetInfo > xPropSetInfo(
        xPropSet->getPropertySetInfo());
    if (!xPropSetInfo.is() || !xPropSetInfo->hasPropertyByName(s_HyperLinkURL))
        return;

    xPropSet->setPropertyValue(s_HyperLinkURL, makeAny(rHRef));

    if (xPropSetInfo->hasPropertyByName(s_HyperLinkName))
    {
        xPropSet->setPropertyValue(s_HyperLinkName, makeAny(rName));
    }

    if (xPropSetInfo->hasPropertyByName(s_HyperLinkTarget))
    {
        xPropSet->setPropertyValue(s_HyperLinkTarget,
            makeAny(rTargetFrameName));
    }

    if ( (pEvents != NULL) &&
        xPropSetInfo->hasPropertyByName(s_HyperLinkEvents))
    {
        // The API treats events at hyperlinks differently from most
        // other properties: You have to set a name replace with the
        // events in it. The easiest way to to this is to 1) get
        // events, 2) set new ones, and 3) then put events back.
        uno::Reference<XNameReplace> const xReplace(
            xPropSet->getPropertyValue(s_HyperLinkEvents), UNO_QUERY);
        if (xReplace.is())
        {
            // set events
            pEvents->SetEvents(xReplace);

            // put events
            xPropSet->setPropertyValue(s_HyperLinkEvents, makeAny(xReplace));
        }
    }

    if (m_pImpl->m_xTextStyles.is())
    {
        OUString sDisplayName(
            rImport.GetStyleDisplayName(
                            XML_STYLE_FAMILY_TEXT_TEXT, rStyleName ) );
        if( sDisplayName.getLength() &&
            xPropSetInfo->hasPropertyByName(s_UnvisitedCharStyleName) &&
            m_pImpl->m_xTextStyles->hasByName(sDisplayName))
        {
            xPropSet->setPropertyValue(s_UnvisitedCharStyleName,
                makeAny(sDisplayName));
        }

        sDisplayName =
            rImport.GetStyleDisplayName(
                            XML_STYLE_FAMILY_TEXT_TEXT, rVisitedStyleName );
        if( sDisplayName.getLength() &&
            xPropSetInfo->hasPropertyByName(s_VisitedCharStyleName) &&
            m_pImpl->m_xTextStyles->hasByName(sDisplayName))
        {
            xPropSet->setPropertyValue(s_VisitedCharStyleName,
                makeAny(sDisplayName));
        }
    }
}

void XMLTextImportHelper::SetRuby(
    SvXMLImport& rImport,
    const Reference < XTextCursor >& rCursor,
    const OUString& rStyleName,
    const OUString& rTextStyleName,
    const OUString& rText )
{
    Reference<XPropertySet> xPropSet(rCursor, UNO_QUERY);

    OUString sRubyText(RTL_CONSTASCII_USTRINGPARAM("RubyText"));
    OUString sRubyCharStyleName(RTL_CONSTASCII_USTRINGPARAM("RubyCharStyleName"));

    // if we have one Ruby property, we assume all of them are present
    if (xPropSet.is() &&
        xPropSet->getPropertySetInfo()->hasPropertyByName( sRubyText ))
    {
        // the ruby text
        xPropSet->setPropertyValue(sRubyText, makeAny(rText));

        // the ruby style (ruby-adjust)
        XMLPropStyleContext *pStyle = 0;
        if (rStyleName.getLength() && m_pImpl->m_xAutoStyles.Is())
        {
            const SvXMLStyleContext* pTempStyle =
                ((SvXMLStylesContext *)&m_pImpl->m_xAutoStyles)->
                FindStyleChildContext( XML_STYLE_FAMILY_TEXT_RUBY,
                                       rStyleName, sal_True );
            pStyle = PTR_CAST(XMLPropStyleContext,pTempStyle);

            if (NULL != pStyle)
                pStyle->FillPropertySet( xPropSet );
        }

        // the ruby text character style
        if (m_pImpl->m_xTextStyles.is())
        {
            OUString sDisplayName(
                rImport.GetStyleDisplayName(
                            XML_STYLE_FAMILY_TEXT_TEXT, rTextStyleName ) );
            if( (sDisplayName.getLength() > 0) &&
//              xPropSetInfo->hasPropertyByName( sRubyCharStyleName ) &&
                m_pImpl->m_xTextStyles->hasByName( sDisplayName ))
            {
                xPropSet->setPropertyValue(sRubyCharStyleName, makeAny(sDisplayName));
            }
        }
    }
}

void XMLTextImportHelper::SetAutoStyles( SvXMLStylesContext *pStyles )
{
    m_pImpl->m_xAutoStyles = pStyles;
}

void XMLTextImportHelper::SetFontDecls( XMLFontStylesContext *pFontDecls )
{
    m_pImpl->m_xFontDecls = pFontDecls;
    ((XMLTextImportPropertyMapper *)m_pImpl->m_xParaImpPrMap.get())
        ->SetFontDecls( pFontDecls );
    ((XMLTextImportPropertyMapper *)m_pImpl->m_xTextImpPrMap.get())
        ->SetFontDecls( pFontDecls );
}

const XMLFontStylesContext *XMLTextImportHelper::GetFontDecls() const
{
    return (XMLFontStylesContext *)&m_pImpl->m_xFontDecls;
}

sal_Bool XMLTextImportHelper::HasDrawNameAttribute(
        const Reference< XAttributeList > & xAttrList,
        SvXMLNamespaceMap& rNamespaceMap )
{
    sal_Int16 nAttrCount = xAttrList.is() ? xAttrList->getLength() : 0;
    for( sal_Int16 i=0; i < nAttrCount; i++ )
    {
        const OUString& rAttrName = xAttrList->getNameByIndex( i );

        OUString aLocalName;
        sal_uInt16 nPrefix =
            rNamespaceMap.GetKeyByAttrName( rAttrName, &aLocalName );
        if( XML_NAMESPACE_DRAW == nPrefix &&
            IsXMLToken( aLocalName, XML_NAME ) )
        {
            return xAttrList->getValueByIndex(i).getLength() != 0;
        }
    }

    return sal_False;
}

SvXMLImportContext *XMLTextImportHelper::CreateTextChildContext(
        SvXMLImport& rImport,
        sal_uInt16 nPrefix, const OUString& rLocalName,
        const Reference< XAttributeList > & xAttrList,
        XMLTextType eType )
{
    SvXMLImportContext *pContext = 0;

    const SvXMLTokenMap& rTokenMap = GetTextElemTokenMap();
    sal_Bool bHeading = sal_False;
    sal_Bool bContent = sal_True;
    sal_uInt16 nToken = rTokenMap.Get( nPrefix, rLocalName );
    switch( nToken )
    {
    case XML_TOK_TEXT_H:
        bHeading = sal_True;
    case XML_TOK_TEXT_P:
        pContext = new XMLParaContext( rImport,
                                       nPrefix, rLocalName,
                                       xAttrList, bHeading );
        if (m_pImpl->m_bProgress && XML_TEXT_TYPE_SHAPE != eType)
        {
            rImport.GetProgressBarHelper()->Increment();
        }
        break;
    case XML_TOK_TEXT_NUMBERED_PARAGRAPH:
        pContext = new XMLNumberedParaContext(
                        rImport, nPrefix, rLocalName, xAttrList );
        break;
    case XML_TOK_TEXT_LIST:
        pContext = new XMLTextListBlockContext( rImport, *this,
                                                nPrefix, rLocalName,
                                                xAttrList );
        break;
    case XML_TOK_TABLE_TABLE:
        if( XML_TEXT_TYPE_BODY == eType ||
            XML_TEXT_TYPE_TEXTBOX == eType ||
             XML_TEXT_TYPE_SECTION == eType ||
            XML_TEXT_TYPE_HEADER_FOOTER == eType ||
            XML_TEXT_TYPE_CHANGED_REGION == eType ||
            XML_TEXT_TYPE_CELL == eType )
            pContext = CreateTableChildContext( rImport, nPrefix, rLocalName,
                                                xAttrList );
        break;
    case XML_TOK_TEXT_SEQUENCE_DECLS:
        if ((XML_TEXT_TYPE_BODY == eType && m_pImpl->m_bBodyContentStarted) ||
            XML_TEXT_TYPE_HEADER_FOOTER == eType )
        {
            pContext = new XMLVariableDeclsImportContext(
                rImport, *this, nPrefix, rLocalName, VarTypeSequence);
            bContent = sal_False;
        }
        break;

    case XML_TOK_TEXT_VARFIELD_DECLS:
        if ((XML_TEXT_TYPE_BODY == eType && m_pImpl->m_bBodyContentStarted) ||
            XML_TEXT_TYPE_HEADER_FOOTER == eType )
        {
            pContext = new XMLVariableDeclsImportContext(
                rImport, *this, nPrefix, rLocalName, VarTypeSimple);
            bContent = sal_False;
        }
        break;

    case XML_TOK_TEXT_USERFIELD_DECLS:
        if ((XML_TEXT_TYPE_BODY == eType && m_pImpl->m_bBodyContentStarted)||
            XML_TEXT_TYPE_HEADER_FOOTER == eType )
        {
            pContext = new XMLVariableDeclsImportContext(
                rImport, *this, nPrefix, rLocalName, VarTypeUserField);
            bContent = sal_False;
        }
        break;

    case XML_TOK_TEXT_DDE_DECLS:
        if ((XML_TEXT_TYPE_BODY == eType && m_pImpl->m_bBodyContentStarted) ||
            XML_TEXT_TYPE_HEADER_FOOTER == eType )
        {
            pContext = new XMLDdeFieldDeclsImportContext(
                rImport, nPrefix, rLocalName);
            bContent = sal_False;
        }
        break;

    case XML_TOK_TEXT_FRAME_PAGE:
        if ((XML_TEXT_TYPE_BODY == eType && m_pImpl->m_bBodyContentStarted) ||
            XML_TEXT_TYPE_TEXTBOX == eType ||
            XML_TEXT_TYPE_CHANGED_REGION == eType )
        {
            TextContentAnchorType eAnchorType =
                XML_TEXT_TYPE_TEXTBOX == eType ? TextContentAnchorType_AT_FRAME
                                               : TextContentAnchorType_AT_PAGE;
            pContext = new XMLTextFrameContext( rImport, nPrefix,
                                                rLocalName, xAttrList,
                                                eAnchorType );
            bContent = sal_False;
        }
        break;

    case XML_TOK_DRAW_A_PAGE:
        if ((XML_TEXT_TYPE_BODY == eType && m_pImpl->m_bBodyContentStarted) ||
            XML_TEXT_TYPE_TEXTBOX == eType ||
             XML_TEXT_TYPE_CHANGED_REGION == eType)
        {
            TextContentAnchorType eAnchorType =
                XML_TEXT_TYPE_TEXTBOX == eType ? TextContentAnchorType_AT_FRAME
                                               : TextContentAnchorType_AT_PAGE;
            pContext = new XMLTextFrameHyperlinkContext( rImport, nPrefix,
                                                rLocalName, xAttrList,
                                                eAnchorType );
            bContent = sal_False;
        }
        break;

    case XML_TOK_TEXT_INDEX_TITLE:
    case XML_TOK_TEXT_SECTION:
#ifndef SVX_LIGHT
        pContext = new XMLSectionImportContext( rImport, nPrefix, rLocalName );
#else
        // create default context to skip content
        pContext = new SvXMLImportContext( rImport, nPrefix, rLocalName );
#endif // #ifndef SVX_LIGHT
        break;

    case XML_TOK_TEXT_TOC:
    case XML_TOK_TEXT_OBJECT_INDEX:
    case XML_TOK_TEXT_TABLE_INDEX:
    case XML_TOK_TEXT_ILLUSTRATION_INDEX:
    case XML_TOK_TEXT_USER_INDEX:
    case XML_TOK_TEXT_ALPHABETICAL_INDEX:
    case XML_TOK_TEXT_BIBLIOGRAPHY_INDEX:
#ifndef SVX_LIGHT
        if( XML_TEXT_TYPE_SHAPE != eType )
            pContext = new XMLIndexTOCContext( rImport, nPrefix, rLocalName );
#else
        // create default context to skip content
        pContext = new SvXMLImportContext( rImport, nPrefix, rLocalName );
#endif // #ifndef SVX_LIGHT
        break;

    case XML_TOK_TEXT_TRACKED_CHANGES:
#ifndef SVX_LIGHT
        pContext = new XMLTrackedChangesImportContext( rImport, nPrefix,
                                                       rLocalName);
#else
        // create default context to skip content
        pContext = new SvXMLImportContext( rImport, nPrefix, rLocalName );
#endif // #ifndef SVX_LIGHT
        bContent = sal_False;
        break;

    case XML_TOK_TEXT_CHANGE:
    case XML_TOK_TEXT_CHANGE_START:
    case XML_TOK_TEXT_CHANGE_END:
        pContext = new XMLChangeImportContext(
            rImport, nPrefix, rLocalName,
            (XML_TOK_TEXT_CHANGE_END != nToken),
            (XML_TOK_TEXT_CHANGE_START != nToken),
            sal_True);
        break;

    case XML_TOK_TEXT_FORMS:
#ifndef SVX_LIGHT
        pContext = rImport.GetFormImport()->createOfficeFormsContext(rImport, nPrefix, rLocalName);
#else
        // create default context to skip content
        pContext = new SvXMLImportContext( rImport, nPrefix, rLocalName );
#endif // #ifndef SVX_LIGHT
        bContent = sal_False;
        break;

    case XML_TOK_TEXT_AUTOMARK:
        if( XML_TEXT_TYPE_BODY == eType )
        {
            pContext = new XMLAutoMarkFileContext(rImport, nPrefix,rLocalName);
        }
        bContent = sal_False;
        break;

    case XML_TOK_TEXT_CALCULATION_SETTINGS:
#ifndef SVX_LIGHT
        pContext = new XMLCalculationSettingsContext ( rImport, nPrefix, rLocalName, xAttrList);
#else
        // create default context to skip content
        pContext = new SvXMLImportContext( rImport, nPrefix, rLocalName );
#endif // #ifndef SVX_LIGHT
        bContent = sal_False;
    break;

    default:
        if ((XML_TEXT_TYPE_BODY == eType && m_pImpl->m_bBodyContentStarted) ||
            XML_TEXT_TYPE_TEXTBOX == eType ||
             XML_TEXT_TYPE_CHANGED_REGION == eType )
        {
            Reference < XShapes > xShapes;
            pContext = rImport.GetShapeImport()->CreateGroupChildContext(
                    rImport, nPrefix, rLocalName, xAttrList, xShapes );
            bContent = sal_False;
        }
    }

//  if( !pContext )
//      pContext = new SvXMLImportContext( GetImport(), nPrefix, rLocalName );

    // handle open redlines
    if ( (XML_TOK_TEXT_CHANGE != nToken) &&
         (XML_TOK_TEXT_CHANGE_END != nToken) &&
         (XML_TOK_TEXT_CHANGE_START != nToken) )
    {
//      ResetOpenRedlineId();
    }

    if( XML_TEXT_TYPE_BODY == eType && bContent )
    {
        m_pImpl->m_bBodyContentStarted = sal_False;
    }

    return pContext;
}

SvXMLImportContext *XMLTextImportHelper::CreateTableChildContext(
        SvXMLImport&,
        sal_uInt16 /*nPrefix*/, const OUString& /*rLocalName*/,
        const Reference< XAttributeList > & )
{
    return 0;
}

/// get data style key for use with NumberFormat property
sal_Int32 XMLTextImportHelper::GetDataStyleKey(const OUString& sStyleName,
                                               sal_Bool* pIsSystemLanguage )
{
    const SvXMLStyleContext* pStyle =
        ((SvXMLStylesContext *)&m_pImpl->m_xAutoStyles)->
                  FindStyleChildContext( XML_STYLE_FAMILY_DATA_STYLE,
                                              sStyleName, sal_True );

    // get appropriate context


    // first check if its a impress and draw only number format
    // this is needed since its also a SvXMLNumFormatContext,
    // that was needed to support them for controls in impress/draw also
    SdXMLNumberFormatImportContext* pSdNumStyle = PTR_CAST( SdXMLNumberFormatImportContext, pStyle );
    if( pSdNumStyle )
    {
        return pSdNumStyle->GetDrawKey();
    }
    else
    {
        SvXMLNumFormatContext* pNumStyle = PTR_CAST( SvXMLNumFormatContext, pStyle );
        if( pNumStyle )
        {
            if( pIsSystemLanguage != NULL )
                *pIsSystemLanguage = pNumStyle->IsSystemLanguage();

            // return key
            return pNumStyle->GetKey();
        }
    }
    return -1;
}

const SvxXMLListStyleContext *XMLTextImportHelper::FindAutoListStyle( const OUString& rName ) const
{
    const SvxXMLListStyleContext *pStyle = 0;
    if (m_pImpl->m_xAutoStyles.Is())
    {
        const SvXMLStyleContext* pTempStyle =
            ((SvXMLStylesContext *)&m_pImpl->m_xAutoStyles)->
                    FindStyleChildContext( XML_STYLE_FAMILY_TEXT_LIST, rName,
                                           sal_True );
        pStyle = PTR_CAST( SvxXMLListStyleContext ,pTempStyle);
    }

    return pStyle;
}

XMLPropStyleContext *XMLTextImportHelper::FindAutoFrameStyle( const OUString& rName ) const
{
    XMLPropStyleContext *pStyle = 0;
    if (m_pImpl->m_xAutoStyles.Is())
    {
        const SvXMLStyleContext* pTempStyle =
            ((SvXMLStylesContext *)&m_pImpl->m_xAutoStyles)->
                    FindStyleChildContext( XML_STYLE_FAMILY_SD_GRAPHICS_ID, rName,
                                           sal_True );
        pStyle = PTR_CAST( XMLPropStyleContext ,pTempStyle);
    }

    return pStyle;
}

XMLPropStyleContext* XMLTextImportHelper::FindSectionStyle(
    const OUString& rName ) const
{
    XMLPropStyleContext* pStyle = NULL;
    if (m_pImpl->m_xAutoStyles.Is())
    {
        const SvXMLStyleContext* pTempStyle =
            ((SvXMLStylesContext *)&m_pImpl->m_xAutoStyles)->
                           FindStyleChildContext(
                               XML_STYLE_FAMILY_TEXT_SECTION,
                               rName, sal_True );
        pStyle = PTR_CAST( XMLPropStyleContext,pTempStyle);
    }

    return pStyle;
}

XMLPropStyleContext* XMLTextImportHelper::FindPageMaster(
    const OUString& rName ) const
{
    XMLPropStyleContext* pStyle = NULL;
    if (m_pImpl->m_xAutoStyles.Is())
    {
        const SvXMLStyleContext* pTempStyle =
            ((SvXMLStylesContext *)&m_pImpl->m_xAutoStyles)->
                           FindStyleChildContext(
                               XML_STYLE_FAMILY_PAGE_MASTER,
                               rName, sal_True );
        pStyle = PTR_CAST( XMLPropStyleContext,pTempStyle);
    }

    return pStyle;
}


void XMLTextImportHelper::PushListContext(XMLTextListBlockContext *i_pListBlock)
{
    GetTextListHelper().PushListContext(i_pListBlock);
}

void XMLTextImportHelper::PopListContext()
{
    GetTextListHelper().PopListContext();
}


const SvXMLTokenMap& XMLTextImportHelper::GetTextNumberedParagraphAttrTokenMap()
{
    if (!m_pImpl->m_pTextNumberedParagraphAttrTokenMap.get())
    {
        m_pImpl->m_pTextNumberedParagraphAttrTokenMap.reset(
            new SvXMLTokenMap( aTextNumberedParagraphAttrTokenMap ) );
    }
    return *m_pImpl->m_pTextNumberedParagraphAttrTokenMap;
}

const SvXMLTokenMap& XMLTextImportHelper::GetTextListBlockAttrTokenMap()
{
    if (!m_pImpl->m_pTextListBlockAttrTokenMap.get())
    {
        m_pImpl->m_pTextListBlockAttrTokenMap.reset(
            new SvXMLTokenMap( aTextListBlockAttrTokenMap ) );
    }
    return *m_pImpl->m_pTextListBlockAttrTokenMap;
}

const SvXMLTokenMap& XMLTextImportHelper::GetTextListBlockElemTokenMap()
{
    if (!m_pImpl->m_pTextListBlockElemTokenMap.get())
    {
        m_pImpl->m_pTextListBlockElemTokenMap.reset(
            new SvXMLTokenMap( aTextListBlockElemTokenMap ) );
    }
    return *m_pImpl->m_pTextListBlockElemTokenMap;
}

SvI18NMap& XMLTextImportHelper::GetRenameMap()
{
    if (!m_pImpl->m_pRenameMap.get())
    {
        m_pImpl->m_pRenameMap.reset( new SvI18NMap() );
    }
    return *m_pImpl->m_pRenameMap;
}

void XMLTextImportHelper::InsertBookmarkStartRange(
    const OUString sName,
    const Reference<XTextRange> & rRange,
    OUString const& i_rXmlId,
    ::boost::shared_ptr< ::xmloff::ParsedRDFaAttributes > & i_rpRDFaAttributes)
{
    m_pImpl->m_BookmarkStartRanges[sName] =
        ::boost::make_tuple(rRange, i_rXmlId, i_rpRDFaAttributes);
    m_pImpl->m_BookmarkVector.push_back(sName);
}

sal_Bool XMLTextImportHelper::FindAndRemoveBookmarkStartRange(
    const OUString sName,
    Reference<XTextRange> & o_rRange,
    OUString & o_rXmlId,
    ::boost::shared_ptr< ::xmloff::ParsedRDFaAttributes > & o_rpRDFaAttributes)
{
    if (m_pImpl->m_BookmarkStartRanges.count(sName))
    {
        Impl::BookmarkMapEntry_t & rEntry =
            (*m_pImpl->m_BookmarkStartRanges.find(sName)).second;
        o_rRange.set(rEntry.get<0>());
        o_rXmlId = rEntry.get<1>();
        o_rpRDFaAttributes = rEntry.get<2>();
        m_pImpl->m_BookmarkStartRanges.erase(sName);
        Impl::BookmarkVector_t::iterator it(m_pImpl->m_BookmarkVector.begin());
        while (it != m_pImpl->m_BookmarkVector.end() && it->compareTo(sName)!=0)
        {
            it++;
        }
        if (it!=m_pImpl->m_BookmarkVector.end()) {
            m_pImpl->m_BookmarkVector.erase(it);
        }
        return sal_True;
    }
    else
    {
        return sal_False;
    }
}

::rtl::OUString XMLTextImportHelper::FindActiveBookmarkName()
{
    if (!m_pImpl->m_BookmarkVector.empty()) {
        return m_pImpl->m_BookmarkVector.back();
    } else return ::rtl::OUString(); // return the empty string on error...
}

::com::sun::star::uno::Reference< ::com::sun::star::text::XTextRange > XMLTextImportHelper::GetRangeFor(::rtl::OUString &sName)
{
    return m_pImpl->m_BookmarkStartRanges[sName].get<0>();
}


void XMLTextImportHelper::pushFieldCtx( ::rtl::OUString name, ::rtl::OUString type )
{
    m_pImpl->m_FieldStack.push(Impl::field_stack_item_t(
        Impl::field_name_type_t(name, type), Impl::field_params_t()));
}

void XMLTextImportHelper::popFieldCtx()
{
    m_pImpl->m_FieldStack.pop();
}

void XMLTextImportHelper::addFieldParam( ::rtl::OUString name, ::rtl::OUString value )
{
    DBG_ASSERT(!m_pImpl->m_FieldStack.empty(),
        "stack is empty: not good! Do a pushFieldCtx before...");
    if (!m_pImpl->m_FieldStack.empty()) {
        Impl::field_stack_item_t & FieldStackItem(m_pImpl->m_FieldStack.top());
        FieldStackItem.second.push_back(Impl::field_param_t( name, value ));
    }
}
::rtl::OUString XMLTextImportHelper::getCurrentFieldName()
{
    DBG_ASSERT(!m_pImpl->m_FieldStack.empty(),
        "stack is empty: not good! Do a pushFieldCtx before...");
    if (!m_pImpl->m_FieldStack.empty()) {
        return m_pImpl->m_FieldStack.top().first.first;
    } else  return ::rtl::OUString();
}

::rtl::OUString XMLTextImportHelper::getCurrentFieldType()
{
    DBG_ASSERT(!m_pImpl->m_FieldStack.empty(),
        "stack is empty: not good! Do a pushFieldCtx before...");
    if (!m_pImpl->m_FieldStack.empty()) {
        return m_pImpl->m_FieldStack.top().first.second;
    } else  return ::rtl::OUString();
}

bool XMLTextImportHelper::hasCurrentFieldCtx()
{
    return !m_pImpl->m_FieldStack.empty();
}

void XMLTextImportHelper::setCurrentFieldParamsTo(::com::sun::star::uno::Reference< ::com::sun::star::text::XFormField> &xFormField)
{
    DBG_ASSERT(!m_pImpl->m_FieldStack.empty(),
        "stack is empty: not good! Do a pushFieldCtx before...");
    if (!m_pImpl->m_FieldStack.empty() && xFormField.is())
    {
        FieldParamImporter(&m_pImpl->m_FieldStack.top().second,
            xFormField->getParameters()).Import();
    }
}


void XMLTextImportHelper::ConnectFrameChains(
        const OUString& rFrmName,
        const OUString& rNextFrmName,
        const Reference < XPropertySet >& rFrmPropSet )
{
    static ::rtl::OUString s_ChainNextName(
        RTL_CONSTASCII_USTRINGPARAM("ChainNextName"));
    static ::rtl::OUString s_ChainPrevName(
        RTL_CONSTASCII_USTRINGPARAM("ChainPrevName"));

    if( !rFrmName.getLength() )
        return;

    if( rNextFrmName.getLength() )
    {
        OUString sNextFrmName(GetRenameMap().Get( XML_TEXT_RENAME_TYPE_FRAME,
                                                    rNextFrmName ));
        if (m_pImpl->m_xTextFrames.is()
            && m_pImpl->m_xTextFrames->hasByName(sNextFrmName))
        {
            rFrmPropSet->setPropertyValue(s_ChainNextName,
                makeAny(sNextFrmName));
        }
        else
        {
            if (!m_pImpl->m_pPrevFrmNames.get())
            {
                m_pImpl->m_pPrevFrmNames.reset( new SvStringsDtor );
                m_pImpl->m_pNextFrmNames.reset( new SvStringsDtor );
            }
            m_pImpl->m_pPrevFrmNames->Insert( new String( rFrmName ),
                   m_pImpl->m_pPrevFrmNames->Count() );
            m_pImpl->m_pNextFrmNames->Insert( new String( sNextFrmName ),
                   m_pImpl->m_pNextFrmNames->Count() );
        }
    }
    if (m_pImpl->m_pPrevFrmNames.get() && m_pImpl->m_pPrevFrmNames->Count())
    {
        sal_uInt16 nCount = m_pImpl->m_pPrevFrmNames->Count();
        for( sal_uInt16 i=0; i<nCount; i++ )
        {
            String *pNext = (*m_pImpl->m_pNextFrmNames)[i];
            if( OUString(*pNext) == rFrmName )
            {
                // The previuous frame must exist, because it existing than
                // inserting the entry
                String *pPrev = (*m_pImpl->m_pPrevFrmNames)[i];

                rFrmPropSet->setPropertyValue(s_ChainPrevName,
                    makeAny(OUString( *pPrev )));

                m_pImpl->m_pPrevFrmNames->Remove( i, 1 );
                m_pImpl->m_pNextFrmNames->Remove( i, 1 );
                delete pPrev;
                delete pNext;

                // There cannot be more than one previous frames
                break;
            }
        }
    }
}

sal_Bool XMLTextImportHelper::IsInFrame() const
{
    static ::rtl::OUString s_TextFrame(
        RTL_CONSTASCII_USTRINGPARAM("TextFrame"));

    sal_Bool bIsInFrame = sal_False;

    // are we currently in a text frame? yes, if the cursor has a
    // TextFrame property and it's non-NULL
    Reference<XPropertySet> xPropSet(((XMLTextImportHelper *)this)->GetCursor(), UNO_QUERY);
    if (xPropSet.is())
    {
        if (xPropSet->getPropertySetInfo()->hasPropertyByName(s_TextFrame))
        {
            uno::Reference<XTextFrame> const xFrame(
                xPropSet->getPropertyValue(s_TextFrame), UNO_QUERY);

            if (xFrame.is())
            {
                bIsInFrame = sal_True;
            }
        }
    }

    return bIsInFrame;
}

sal_Bool XMLTextImportHelper::IsInHeaderFooter() const
{
    return sal_False;
}

Reference< XPropertySet> XMLTextImportHelper::createAndInsertOLEObject(
                                        SvXMLImport&,
                                        const OUString& /*rHRef*/,
                                        const OUString& /*rStyleName*/,
                                        const OUString& /*rTblName*/,
                                        sal_Int32 /*nWidth*/, sal_Int32 /*nHeight*/ )
{
    Reference< XPropertySet> xPropSet;
    return xPropSet;
}

Reference< XPropertySet> XMLTextImportHelper::createAndInsertOOoLink(
                                        SvXMLImport&,
                                        const OUString& /*rHRef*/,
                                        const OUString& /*rStyleName*/,
                                        const OUString& /*rTblName*/,
                                        sal_Int32 /*nWidth*/, sal_Int32 /*nHeight*/ )
{
    Reference< XPropertySet> xPropSet;
    return xPropSet;
}

Reference< XPropertySet> XMLTextImportHelper::createAndInsertApplet(
                                        const OUString& /*rCode*/,
                                          const OUString& /*rName*/,
                                          sal_Bool /*bMayScript*/,
                                          const OUString& /*rHRef*/,
                                        sal_Int32 /*nWidth*/, sal_Int32 /*nHeight*/ )
{
    Reference< XPropertySet> xPropSet;
    return xPropSet;
}
Reference< XPropertySet> XMLTextImportHelper::createAndInsertPlugin(
                                          const OUString& /*rMimeType*/,
                                          const OUString& /*rHRef*/,
                                        sal_Int32 /*nWidth*/, sal_Int32 /*nHeight*/ )
{
    Reference< XPropertySet> xPropSet;
    return xPropSet;
}
Reference< XPropertySet> XMLTextImportHelper::createAndInsertFloatingFrame(
                                          const OUString& /*rName*/,
                                          const OUString& /*rHRef*/,
                                          const OUString& /*rStyleName*/,
                                        sal_Int32 /*nWidth*/, sal_Int32 /*nHeight*/ )
{
    Reference< XPropertySet> xPropSet;
    return xPropSet;
}

void XMLTextImportHelper::endAppletOrPlugin(
        const Reference < XPropertySet> &,
        std::map < const rtl::OUString, rtl::OUString, UStringLess > &)
{
}
// redline helper: dummy implementation to be overridden in sw/filter/xml
void XMLTextImportHelper::RedlineAdd(
    const OUString& /*rType*/,
    const OUString& /*rId*/,
    const OUString& /*rAuthor*/,
    const OUString& /*rComment*/,
    const DateTime& /*rDateTime*/,
    sal_Bool /*bMergeLastPara*/)
{
    // dummy implementation: do nothing
}

Reference<XTextCursor> XMLTextImportHelper::RedlineCreateText(
    Reference<XTextCursor> & /*rOldCursor*/,
    const OUString& /*rId*/)
{
    // dummy implementation: do nothing
    Reference<XTextCursor> xRet;
    return xRet;
}

void XMLTextImportHelper::RedlineSetCursor(
    const OUString& /*rId*/,
    sal_Bool /*bStart*/,
    sal_Bool /*bIsOutsideOfParagraph*/)
{
    // dummy implementation: do nothing
}

void XMLTextImportHelper::RedlineAdjustStartNodeCursor(sal_Bool)
{
    // dummy implementation: do nothing
}

void XMLTextImportHelper::SetShowChanges( sal_Bool )
{
    // dummy implementation: do nothing
}

void XMLTextImportHelper::SetRecordChanges( sal_Bool )
{
    // dummy implementation: do nothing
}
void XMLTextImportHelper::SetChangesProtectionKey(const Sequence<sal_Int8> &)
{
    // dummy implementation: do nothing
}


OUString XMLTextImportHelper::GetOpenRedlineId()
{
    return m_pImpl->m_sOpenRedlineIdentifier;
}

void XMLTextImportHelper::SetOpenRedlineId( ::rtl::OUString& rId)
{
    m_pImpl->m_sOpenRedlineIdentifier = rId;
}

void XMLTextImportHelper::ResetOpenRedlineId()
{
    OUString sEmpty;
    SetOpenRedlineId(sEmpty);
}

void
XMLTextImportHelper::SetCellParaStyleDefault(::rtl::OUString const& rNewValue)
{
    m_pImpl->m_sCellParaStyleDefault = rNewValue;
}

::rtl::OUString const& XMLTextImportHelper::GetCellParaStyleDefault()
{
    return m_pImpl->m_sCellParaStyleDefault;
}
<|MERGE_RESOLUTION|>--- conflicted
+++ resolved
@@ -1823,11 +1823,9 @@
                     Reference<XTextContent> xTextContent(xTmp, UNO_QUERY);
                     if (m_pImpl->m_xText.is() && xRange.is())
                     {
-<<<<<<< HEAD
                         // #i107225# the combined characters need to be inserted first
                         // the selected text has to be removed afterwards
-                        xText->insertTextContent( xRange->getStart(), xTextContent,
-                                                  sal_True );
+                        xText->insertTextContent( xRange->getStart(), xTextContent, sal_True );
 
                         if( xRange->getString().getLength() )
                         {
@@ -1847,10 +1845,6 @@
                                 (void)rEx;
                             }
                         }
-=======
-                        m_pImpl->m_xText->insertTextContent(
-                            xRange, xTextContent, sal_True);
->>>>>>> f8e7afba
                     }
                 }
             }
