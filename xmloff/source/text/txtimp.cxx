--- conflicted
+++ resolved
@@ -549,7 +549,6 @@
     ::std::auto_ptr<XMLTextListsHelper> m_pTextListsHelper;
     // <--
 
-<<<<<<< HEAD
     SvXMLImportContextRef m_xAutoStyles;
     SvXMLImportContextRef m_xFontDecls;
 
@@ -570,92 +569,6 @@
     ::boost::scoped_array< ::std::vector< ::rtl::OUString > >
         m_pOutlineStylesCandidates;
     // <--
-=======
-namespace
-{
-    class FieldParamImporter
-    {
-        public:
-            typedef pair<OUString,OUString> field_param_t;
-            typedef vector<field_param_t> field_params_t;
-            FieldParamImporter(const field_params_t* const pInParams, Reference<XNameContainer> xOutParams)
-                : m_pInParams(pInParams)
-                , m_xOutParams(xOutParams)
-            { };
-            void Import();
-
-        private:
-            const field_params_t* const m_pInParams;
-            Reference<XNameContainer> m_xOutParams;
-    };
-
-    void FieldParamImporter::Import()
-    {
-        ::std::vector<OUString> vListEntries;
-        ::std::map<OUString, Any> vOutParams;
-        for(field_params_t::const_iterator pCurrent = m_pInParams->begin();
-            pCurrent != m_pInParams->end();
-            ++pCurrent)
-        {
-            if(pCurrent->first.equalsAscii(ODF_FORMDROPDOWN_RESULT))
-            {
-                // sal_Int32
-                vOutParams[pCurrent->first] = makeAny(pCurrent->second.toInt32());
-            }
-            else if(pCurrent->first.equalsAscii(ODF_FORMCHECKBOX_RESULT))
-            {
-                // bool
-                vOutParams[pCurrent->first] = makeAny(pCurrent->second.toBoolean());
-            }
-            else if(pCurrent->first.equalsAscii(ODF_FORMDROPDOWN_LISTENTRY))
-            {
-                // sequence
-                vListEntries.push_back(pCurrent->second);
-            }
-            else
-                vOutParams[pCurrent->first] = makeAny(pCurrent->second);
-        }
-        if(!vListEntries.empty())
-        {
-            Sequence<OUString> vListEntriesSeq(vListEntries.size());
-            copy(vListEntries.begin(), vListEntries.end(), ::comphelper::stl_begin(vListEntriesSeq));
-            vOutParams[OUString::createFromAscii(ODF_FORMDROPDOWN_LISTENTRY)] = makeAny(vListEntriesSeq);
-        }
-        for(::std::map<OUString, Any>::const_iterator pCurrent = vOutParams.begin();
-            pCurrent != vOutParams.end();
-            ++pCurrent)
-        {
-            try
-            {
-                m_xOutParams->insertByName(pCurrent->first, pCurrent->second);
-            }
-            catch(ElementExistException)
-            { }
-        }
-    }
-}
-
-XMLTextImportHelper::XMLTextImportHelper(
-        const Reference < XModel >& rModel,
-        SvXMLImport& rImport,
-        sal_Bool bInsertM, sal_Bool bStylesOnlyM,
-        sal_Bool bPrg,
-        sal_Bool bBlockM,
-        sal_Bool bOrganizerM )
-:   pTextElemTokenMap( 0 )
-,   pTextPElemTokenMap( 0 )
-,   pTextPAttrTokenMap( 0 )
-,   pTextFieldAttrTokenMap( 0 )
-,   pTextNumberedParagraphAttrTokenMap( 0 )
-,   pTextListBlockAttrTokenMap( 0 )
-,   pTextListBlockElemTokenMap( 0 )
-,   pTextFrameAttrTokenMap( 0 )
-,   pTextContourAttrTokenMap( 0 )
-,   pTextHyperlinkAttrTokenMap( 0 )
-,   pTextMasterPageElemTokenMap( 0 )
-,   pPrevFrmNames( 0 )
-,   pNextFrmNames( 0 )
->>>>>>> 515792c3
 
     // start range, xml:id, RDFa stuff
     typedef ::boost::tuple<
@@ -971,6 +884,70 @@
     return *m_pImpl->m_pTextFieldAttrTokenMap;
 }
 
+
+namespace
+{
+    class FieldParamImporter
+    {
+        public:
+            typedef pair<OUString,OUString> field_param_t;
+            typedef vector<field_param_t> field_params_t;
+            FieldParamImporter(const field_params_t* const pInParams, Reference<XNameContainer> xOutParams)
+                : m_pInParams(pInParams)
+                , m_xOutParams(xOutParams)
+            { };
+            void Import();
+
+        private:
+            const field_params_t* const m_pInParams;
+            Reference<XNameContainer> m_xOutParams;
+    };
+
+    void FieldParamImporter::Import()
+    {
+        ::std::vector<OUString> vListEntries;
+        ::std::map<OUString, Any> vOutParams;
+        for(field_params_t::const_iterator pCurrent = m_pInParams->begin();
+            pCurrent != m_pInParams->end();
+            ++pCurrent)
+        {
+            if(pCurrent->first.equalsAscii(ODF_FORMDROPDOWN_RESULT))
+            {
+                // sal_Int32
+                vOutParams[pCurrent->first] = makeAny(pCurrent->second.toInt32());
+            }
+            else if(pCurrent->first.equalsAscii(ODF_FORMCHECKBOX_RESULT))
+            {
+                // bool
+                vOutParams[pCurrent->first] = makeAny(pCurrent->second.toBoolean());
+            }
+            else if(pCurrent->first.equalsAscii(ODF_FORMDROPDOWN_LISTENTRY))
+            {
+                // sequence
+                vListEntries.push_back(pCurrent->second);
+            }
+            else
+                vOutParams[pCurrent->first] = makeAny(pCurrent->second);
+        }
+        if(!vListEntries.empty())
+        {
+            Sequence<OUString> vListEntriesSeq(vListEntries.size());
+            copy(vListEntries.begin(), vListEntries.end(), ::comphelper::stl_begin(vListEntriesSeq));
+            vOutParams[OUString::createFromAscii(ODF_FORMDROPDOWN_LISTENTRY)] = makeAny(vListEntriesSeq);
+        }
+        for(::std::map<OUString, Any>::const_iterator pCurrent = vOutParams.begin();
+            pCurrent != vOutParams.end();
+            ++pCurrent)
+        {
+            try
+            {
+                m_xOutParams->insertByName(pCurrent->first, pCurrent->second);
+            }
+            catch(ElementExistException)
+            { }
+        }
+    }
+}
 
 XMLTextImportHelper::XMLTextImportHelper(
         uno::Reference<frame::XModel> const& rModel,
@@ -2827,29 +2804,12 @@
 
 void XMLTextImportHelper::setCurrentFieldParamsTo(::com::sun::star::uno::Reference< ::com::sun::star::text::XFormField> &xFormField)
 {
-<<<<<<< HEAD
     DBG_ASSERT(!m_pImpl->m_FieldStack.empty(),
         "stack is empty: not good! Do a pushFieldCtx before...");
-    if (!m_pImpl->m_FieldStack.empty() && xFormField.is()) {
-        Impl::field_params_t & params(m_pImpl->m_FieldStack.top().second);
-        for (Impl::field_params_t::iterator i = params.begin();
-                i !=params.end(); i++)
-        {
-            rtl::OUString name=i->first;
-            rtl::OUString value=i->second;
-            if (name.compareToAscii("Description")==0){
-                xFormField->setDescription(value);
-            } else if (name.compareToAscii("Result")==0){
-                xFormField->setRes((sal_Int16)value.toInt32());
-            }
-
-        }
-=======
-    DBG_ASSERT(!aFieldStack.empty(), "stack is empty: not good! Do a pushFieldCtx before...");
-    if (!aFieldStack.empty() && xFormField.is())
-    {
-        FieldParamImporter(&aFieldStack.top().second, xFormField->getParameters()).Import();
->>>>>>> 515792c3
+    if (!m_pImpl->m_FieldStack.empty() && xFormField.is())
+    {
+        FieldParamImporter(&m_pImpl->m_FieldStack.top().second,
+            xFormField->getParameters()).Import();
     }
 }
 
