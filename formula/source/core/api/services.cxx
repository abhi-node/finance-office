/* -*- Mode: C++; tab-width: 4; indent-tabs-mode: nil; c-basic-offset: 4 -*- */
/*************************************************************************
 *
 * DO NOT ALTER OR REMOVE COPYRIGHT NOTICES OR THIS FILE HEADER.
 *
 * Copyright 2000, 2010 Oracle and/or its affiliates.
 *
 * OpenOffice.org - a multi-platform office productivity suite
 *
 * This file is part of OpenOffice.org.
 *
 * OpenOffice.org is free software: you can redistribute it and/or modify
 * it under the terms of the GNU Lesser General Public License version 3
 * only, as published by the Free Software Foundation.
 *
 * OpenOffice.org is distributed in the hope that it will be useful,
 * but WITHOUT ANY WARRANTY; without even the implied warranty of
 * MERCHANTABILITY or FITNESS FOR A PARTICULAR PURPOSE.  See the
 * GNU Lesser General Public License version 3 for more details
 * (a copy is included in the LICENSE file that accompanied this code).
 *
 * You should have received a copy of the GNU Lesser General Public License
 * version 3 along with OpenOffice.org.  If not, see
 * <http://www.openoffice.org/license.html>
 * for a copy of the LGPLv3 License.
 *
 ************************************************************************/
#include "precompiled_formula.hxx"
#include "sal/types.h"
#include <cppuhelper/factory.hxx>
#include <osl/diagnose.h>
#include <cppuhelper/implementationentry.hxx>
#include "formula/FormulaOpCodeMapperObj.hxx"

/********************************************************************************************/

using namespace ::formula;
using namespace ::com::sun::star::uno;
using namespace ::com::sun::star::lang;
using namespace ::com::sun::star::registry;

//***************************************************************************************
//
// registry functions
namespace
{

cppu::ImplementationEntry entries[] = {
    { &FormulaOpCodeMapperObj::create, &FormulaOpCodeMapperObj::getImplementationName_Static, &FormulaOpCodeMapperObj::getSupportedServiceNames_Static,
        &cppu::createSingleComponentFactory, 0, 0 },
    { 0, 0, 0, 0, 0, 0 }
};
}

extern "C"
{
SAL_DLLPUBLIC_EXPORT void * SAL_CALL component_getFactory(
    char const * implName, void * serviceManager, void * registryKey)
{
    return cppu::component_getFactoryHelper(
        implName, serviceManager, registryKey, entries);
}

SAL_DLLPUBLIC_EXPORT void SAL_CALL component_getImplementationEnvironment(
    char const ** envTypeName, uno_Environment **)
{
    *envTypeName = CPPU_CURRENT_LANGUAGE_BINDING_NAME;
}

<<<<<<< HEAD
SAL_DLLPUBLIC_EXPORT sal_Bool SAL_CALL component_writeInfo(
    void * serviceManager, void * registryKey)
{
    return cppu::component_writeInfoHelper(
        serviceManager, registryKey, entries);
}
} // extern "C"

/* vim:set shiftwidth=4 softtabstop=4 expandtab: */
=======
} // extern "C"
>>>>>>> 4fba42e5
<|MERGE_RESOLUTION|>--- conflicted
+++ resolved
@@ -67,16 +67,6 @@
     *envTypeName = CPPU_CURRENT_LANGUAGE_BINDING_NAME;
 }
 
-<<<<<<< HEAD
-SAL_DLLPUBLIC_EXPORT sal_Bool SAL_CALL component_writeInfo(
-    void * serviceManager, void * registryKey)
-{
-    return cppu::component_writeInfoHelper(
-        serviceManager, registryKey, entries);
-}
 } // extern "C"
 
-/* vim:set shiftwidth=4 softtabstop=4 expandtab: */
-=======
-} // extern "C"
->>>>>>> 4fba42e5
+/* vim:set shiftwidth=4 softtabstop=4 expandtab: */