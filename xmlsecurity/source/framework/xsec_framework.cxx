--- conflicted
+++ resolved
@@ -60,86 +60,6 @@
 }
 
 //==================================================================================================
-<<<<<<< HEAD
-sal_Bool SAL_CALL component_writeInfo(
-    void * /*pServiceManager*/, void * pRegistryKey )
-{
-    if (pRegistryKey)
-    {
-        try
-        {
-            //Decryptor
-            sal_Int32 nPos = 0;
-            Reference< XRegistryKey > xNewKey(
-                reinterpret_cast< XRegistryKey * >( pRegistryKey )->createKey( DecryptorImpl_getImplementationName() ) );
-            xNewKey = xNewKey->createKey( OUString(RTL_CONSTASCII_USTRINGPARAM("/UNO/SERVICES")) );
-
-            const Sequence< OUString > & rSNL = DecryptorImpl_getSupportedServiceNames();
-            const OUString * pArray = rSNL.getConstArray();
-            for ( nPos = rSNL.getLength(); nPos--; )
-                xNewKey->createKey( pArray[nPos] );
-
-            //Encryptor
-            xNewKey = reinterpret_cast< XRegistryKey * >( pRegistryKey )->createKey( EncryptorImpl_getImplementationName() );
-            xNewKey = xNewKey->createKey( OUString(RTL_CONSTASCII_USTRINGPARAM("/UNO/SERVICES")) );
-            const Sequence< OUString > & rSNL2 = EncryptorImpl_getSupportedServiceNames();
-            pArray = rSNL2.getConstArray();
-            for ( nPos = rSNL2.getLength(); nPos--; )
-                xNewKey->createKey( pArray[nPos] );
-
-            //SignatureCreator
-            xNewKey = reinterpret_cast< XRegistryKey * >( pRegistryKey )->createKey( SignatureCreatorImpl_getImplementationName() );
-            xNewKey = xNewKey->createKey( OUString(RTL_CONSTASCII_USTRINGPARAM("/UNO/SERVICES")) );
-            const Sequence< OUString > & rSNL3 = SignatureCreatorImpl_getSupportedServiceNames();
-            pArray = rSNL3.getConstArray();
-            for ( nPos = rSNL3.getLength(); nPos--; )
-                xNewKey->createKey( pArray[nPos] );
-
-            //SignatureVerifier
-            xNewKey = reinterpret_cast< XRegistryKey * >( pRegistryKey )->createKey( SignatureVerifierImpl_getImplementationName() );
-            xNewKey = xNewKey->createKey( OUString(RTL_CONSTASCII_USTRINGPARAM("/UNO/SERVICES")) );
-            const Sequence< OUString > & rSNL4 = SignatureVerifierImpl_getSupportedServiceNames();
-            pArray = rSNL4.getConstArray();
-            for ( nPos = rSNL4.getLength(); nPos--; )
-                xNewKey->createKey( pArray[nPos] );
-
-            //SAXEventKeeper
-            xNewKey = reinterpret_cast< XRegistryKey * >( pRegistryKey )->createKey( SAXEventKeeperImpl_getImplementationName() );
-            xNewKey = xNewKey->createKey( OUString(RTL_CONSTASCII_USTRINGPARAM("/UNO/SERVICES")) );
-            const Sequence< OUString > & rSNL5 = SAXEventKeeperImpl_getSupportedServiceNames();
-            pArray = rSNL5.getConstArray();
-            for ( nPos = rSNL5.getLength(); nPos--; )
-                xNewKey->createKey( pArray[nPos] );
-
-            //XMLSignatureTemplateImpl
-            xNewKey = reinterpret_cast< XRegistryKey * >( pRegistryKey )->createKey( XMLSignatureTemplateImpl::impl_getImplementationName() );
-            xNewKey = xNewKey->createKey( OUString(RTL_CONSTASCII_USTRINGPARAM("/UNO/SERVICES")) );
-            const Sequence< OUString > & rSNL6 = XMLSignatureTemplateImpl::impl_getSupportedServiceNames();
-            pArray = rSNL6.getConstArray();
-            for ( nPos = rSNL6.getLength(); nPos--; )
-                xNewKey->createKey( pArray[nPos] );
-
-            // XMLEncryptionTemplateImpl
-            xNewKey = reinterpret_cast< XRegistryKey * >( pRegistryKey )->createKey( XMLEncryptionTemplateImpl::impl_getImplementationName() );
-            xNewKey = xNewKey->createKey( OUString(RTL_CONSTASCII_USTRINGPARAM("/UNO/SERVICES")) );
-            const Sequence< OUString > & rSNL7 = XMLEncryptionTemplateImpl::impl_getSupportedServiceNames();
-            pArray = rSNL7.getConstArray();
-            for ( nPos = rSNL7.getLength(); nPos--; )
-                xNewKey->createKey( pArray[nPos] );
-
-            return sal_True;
-        }
-        catch (InvalidRegistryException &)
-        {
-            OSL_ENSURE( sal_False, "### InvalidRegistryException!" );
-        }
-    }
-    return sal_False;
-}
-
-//==================================================================================================
-=======
->>>>>>> 8427b0f4
 void * SAL_CALL component_getFactory(
     const sal_Char * pImplName, void * pServiceManager, void * /*pRegistryKey*/ )
 {
