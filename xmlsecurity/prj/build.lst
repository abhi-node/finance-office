<<<<<<< HEAD
xs	xmlsecurity	:    TRANSLATIONS:translations xmloff unotools offapi unoil svx MOZ:moz LIBXMLSEC:libxmlsec NSS:nss LIBXSLT:libxslt NULL
=======
xs	xmlsecurity	:    L10N:l10n xmloff unotools offapi unoil svx MOZ:moz SO:moz_prebuilt LIBXMLSEC:libxmlsec NSS:nss LIBXSLT:libxslt NEON:neon NULL
>>>>>>> e19358aa
xs	xmlsecurity                                                        usr1	 -	all	xs_mkout	NULL
xs	xmlsecurity\inc				                                       nmake -	all	xs_inc NULL
xs	xmlsecurity\source\framework                                       nmake -	all	xs_fw xs_inc NULL
xs	xmlsecurity\source\xmlsec\nss                                      nmake -	all	xs_nss xs_inc NULL
xs	xmlsecurity\source\xmlsec\mscrypt                                  nmake -	all	xs_mscrypt xs_inc NULL
xs	xmlsecurity\source\xmlsec                                          nmake -	all	xs_xmlsec xs_nss xs_mscrypt xs_inc NULL
xs	xmlsecurity\source\helper                                          nmake -	all	xs_helper xs_inc NULL
xs	xmlsecurity\source\dialogs                                         nmake -	all	xs_dialogs xs_inc NULL
xs	xmlsecurity\source\component                                       nmake -	all	xs_component xs_inc NULL
xs	xmlsecurity\util                                                   nmake -	all	xs_util xs_fw xs_xmlsec xs_nss xs_mscrypt xs_helper xs_dialogs xs_component NULL
xs	xmlsecurity\qa\certext                                             nmake -	all	xs_certext xs_util NULL<|MERGE_RESOLUTION|>--- conflicted
+++ resolved
@@ -1,8 +1,4 @@
-<<<<<<< HEAD
-xs	xmlsecurity	:    TRANSLATIONS:translations xmloff unotools offapi unoil svx MOZ:moz LIBXMLSEC:libxmlsec NSS:nss LIBXSLT:libxslt NULL
-=======
-xs	xmlsecurity	:    L10N:l10n xmloff unotools offapi unoil svx MOZ:moz SO:moz_prebuilt LIBXMLSEC:libxmlsec NSS:nss LIBXSLT:libxslt NEON:neon NULL
->>>>>>> e19358aa
+xs	xmlsecurity	:    TRANSLATIONS:translations xmloff unotools offapi unoil svx MOZ:moz LIBXMLSEC:libxmlsec NSS:nss LIBXSLT:libxslt NEON:neon NULL
 xs	xmlsecurity                                                        usr1	 -	all	xs_mkout	NULL
 xs	xmlsecurity\inc				                                       nmake -	all	xs_inc NULL
 xs	xmlsecurity\source\framework                                       nmake -	all	xs_fw xs_inc NULL
