--- conflicted
+++ resolved
@@ -1,8 +1,4 @@
-<<<<<<< HEAD
-tc	stoc	:	rdbmaker cppuhelper cppu jvmaccess sal salhelper jvmfwk xmlreader libxslt NULL
-=======
 tc	stoc	:	rdbmaker cppuhelper cppu jvmaccess sal salhelper jvmfwk xmlreader LIBXSTL:libxslt NULL
->>>>>>> d4fcd505
 tc	stoc									usr1	-	all	tc_mkout NULL
 tc	stoc\inc								nmake	-	all	tc_inc NULL
 tc	stoc\source\defaultregistry				nmake	-	all	tc_defr tc_boot tc_inc NULL
