--- conflicted
+++ resolved
@@ -118,17 +118,10 @@
 
     void            ResetUndo();
     void            Undo();
-<<<<<<< HEAD
     void            AddUndoAction( SfxUndoAction *pAction, sal_Bool bTryMerg=sal_False );
-    sal_uInt16          GetUndoActionCount();
+    sal_uInt16      GetUndoActionCount();
     void            UndoActionStart( sal_uInt16 nId );
-    void            UndoActionEnd( sal_uInt16 nId );
-=======
-    void            AddUndoAction( SfxUndoAction *pAction, BOOL bTryMerg=FALSE );
-    USHORT          GetUndoActionCount();
-    void            UndoActionStart( USHORT nId );
     void            UndoActionEnd();
->>>>>>> c395e560
 
     void            MoveErrorEnd(long nOffset);
 
