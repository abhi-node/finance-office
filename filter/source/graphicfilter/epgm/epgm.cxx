/* -*- Mode: C++; tab-width: 4; indent-tabs-mode: nil; c-basic-offset: 4 -*- */
/*************************************************************************
 *
 * DO NOT ALTER OR REMOVE COPYRIGHT NOTICES OR THIS FILE HEADER.
 *
 * Copyright 2000, 2010 Oracle and/or its affiliates.
 *
 * OpenOffice.org - a multi-platform office productivity suite
 *
 * This file is part of OpenOffice.org.
 *
 * OpenOffice.org is free software: you can redistribute it and/or modify
 * it under the terms of the GNU Lesser General Public License version 3
 * only, as published by the Free Software Foundation.
 *
 * OpenOffice.org is distributed in the hope that it will be useful,
 * but WITHOUT ANY WARRANTY; without even the implied warranty of
 * MERCHANTABILITY or FITNESS FOR A PARTICULAR PURPOSE.  See the
 * GNU Lesser General Public License version 3 for more details
 * (a copy is included in the LICENSE file that accompanied this code).
 *
 * You should have received a copy of the GNU Lesser General Public License
 * version 3 along with OpenOffice.org.  If not, see
 * <http://www.openoffice.org/license.html>
 * for a copy of the LGPLv3 License.
 *
 ************************************************************************/

// MARKER(update_precomp.py): autogen include statement, do not remove
#include "precompiled_filter.hxx"

#include <vcl/svapp.hxx>
#include <vcl/graph.hxx>
#include <vcl/bmpacc.hxx>
#include <vcl/msgbox.hxx>
#include <svl/solar.hrc>
#include <svtools/fltcall.hxx>
#include <svtools/FilterConfigItem.hxx>

//============================ PGMWriter ==================================

class PGMWriter {

private:

<<<<<<< HEAD
    SvStream& m_rOStm;          // Die auszugebende PGM-Datei
    USHORT              mpOStmOldModus;
=======
    SvStream*           mpOStm;             // Die auszugebende PGM-Datei
    sal_uInt16              mpOStmOldModus;
>>>>>>> 818573bf

    sal_Bool                mbStatus;
    sal_uInt32              mnMode;
    BitmapReadAccess*   mpAcc;
    sal_uLong               mnWidth, mnHeight;  // Bildausmass in Pixeln

    sal_Bool                ImplWriteHeader();
    void                ImplWriteBody();
    void                ImplWriteNumber( sal_Int32 );

    com::sun::star::uno::Reference< com::sun::star::task::XStatusIndicator > xStatusIndicator;

public:
    PGMWriter(SvStream &rStream);
    ~PGMWriter();

<<<<<<< HEAD
    BOOL WritePGM( const Graphic& rGraphic, FilterConfigItem* pFilterConfigItem );
=======
    sal_Bool                WritePGM( const Graphic& rGraphic, SvStream& rPGM, FilterConfigItem* pFilterConfigItem );
>>>>>>> 818573bf
};

//=================== Methoden von PGMWriter ==============================

<<<<<<< HEAD
PGMWriter::PGMWriter(SvStream &rStream)
    : m_rOStm(rStream)
    , mbStatus(TRUE)
    , mpAcc(NULL)
=======
PGMWriter::PGMWriter() :
    mbStatus    ( sal_True ),
    mpAcc       ( NULL )
>>>>>>> 818573bf
{
}

// ------------------------------------------------------------------------

PGMWriter::~PGMWriter()
{
}

// ------------------------------------------------------------------------

<<<<<<< HEAD
BOOL PGMWriter::WritePGM( const Graphic& rGraphic, FilterConfigItem* pFilterConfigItem )
=======
sal_Bool PGMWriter::WritePGM( const Graphic& rGraphic, SvStream& rPGM, FilterConfigItem* pFilterConfigItem )
>>>>>>> 818573bf
{
    if ( pFilterConfigItem )
    {
        mnMode = pFilterConfigItem->ReadInt32( String( RTL_CONSTASCII_USTRINGPARAM( "FileFormat" ) ), 0 );

        xStatusIndicator = pFilterConfigItem->GetStatusIndicator();
        if ( xStatusIndicator.is() )
        {
            rtl::OUString aMsg;
            xStatusIndicator->start( aMsg, 100 );
        }
    }

    BitmapEx    aBmpEx( rGraphic.GetBitmapEx() );
    Bitmap      aBmp = aBmpEx.GetBitmap();
    aBmp.Convert( BMP_CONVERSION_8BIT_GREYS );

    mpOStmOldModus = m_rOStm.GetNumberFormatInt();
    m_rOStm.SetNumberFormatInt( NUMBERFORMAT_INT_BIGENDIAN );

    mpAcc = aBmp.AcquireReadAccess();
    if( mpAcc )
    {
        if ( ImplWriteHeader() )
        {
            ImplWriteBody();
        }
        aBmp.ReleaseAccess( mpAcc );
    }
    else
        mbStatus = sal_False;

    m_rOStm.SetNumberFormatInt( mpOStmOldModus );

    if ( xStatusIndicator.is() )
        xStatusIndicator->end();

    return mbStatus;
}

// ------------------------------------------------------------------------

sal_Bool PGMWriter::ImplWriteHeader()
{
    mnWidth = mpAcc->Width();
    mnHeight = mpAcc->Height();
    if ( mnWidth && mnHeight )
    {
        if ( mnMode == 0 )
            m_rOStm << "P5\x0a";
        else
            m_rOStm << "P2\x0a";

        ImplWriteNumber( mnWidth );
<<<<<<< HEAD
        m_rOStm << (BYTE)32;
        ImplWriteNumber( mnHeight );
        m_rOStm << (BYTE)32;
        ImplWriteNumber( 255 );         // max. gray value
        m_rOStm << (BYTE)10;
=======
        *mpOStm << (sal_uInt8)32;
        ImplWriteNumber( mnHeight );
        *mpOStm << (sal_uInt8)32;
        ImplWriteNumber( 255 );         // max. gray value
        *mpOStm << (sal_uInt8)10;
>>>>>>> 818573bf
    }
    else
        mbStatus = sal_False;

    return mbStatus;
}

// ------------------------------------------------------------------------

void PGMWriter::ImplWriteBody()
{
    if ( mnMode == 0 )
    {
        for ( sal_uLong y = 0; y < mnHeight; y++ )
        {
            for ( sal_uLong x = 0; x < mnWidth; x++ )
            {
<<<<<<< HEAD
                m_rOStm << (BYTE)( mpAcc->GetPixel( y, x ) );
=======
                *mpOStm << (sal_uInt8)( mpAcc->GetPixel( y, x ) );
>>>>>>> 818573bf
            }
        }
    }
    else
    {
        for ( sal_uLong y = 0; y < mnHeight; y++ )
        {
            int nCount = 70;
            for ( sal_uLong x = 0; x < mnWidth; x++ )
            {
                sal_uInt8 nDat, nNumb;
                if ( nCount < 0 )
                {
                    nCount = 69;
<<<<<<< HEAD
                    m_rOStm << (BYTE)10;
=======
                    *mpOStm << (sal_uInt8)10;
>>>>>>> 818573bf
                }
                nDat = (sal_uInt8)mpAcc->GetPixel( y, x );
                nNumb = nDat / 100;
                if ( nNumb )
                {
<<<<<<< HEAD
                    m_rOStm << (BYTE)( nNumb + '0' );
                    nDat -= ( nNumb * 100 );
                    nNumb = nDat / 10;
                    m_rOStm << (BYTE)( nNumb + '0' );
                    nDat -= ( nNumb * 10 );
                    m_rOStm << (BYTE)( nDat + '0' );
=======
                    *mpOStm << (sal_uInt8)( nNumb + '0' );
                    nDat -= ( nNumb * 100 );
                    nNumb = nDat / 10;
                    *mpOStm << (sal_uInt8)( nNumb + '0' );
                    nDat -= ( nNumb * 10 );
                    *mpOStm << (sal_uInt8)( nDat + '0' );
>>>>>>> 818573bf
                    nCount -= 4;
                }
                else
                {
                    nNumb = nDat / 10;
                    if ( nNumb )
                    {
<<<<<<< HEAD
                        m_rOStm << (BYTE)( nNumb + '0' );
                        nDat -= ( nNumb * 10 );
                        m_rOStm << (BYTE)( nDat + '0' );
=======
                        *mpOStm << (sal_uInt8)( nNumb + '0' );
                        nDat -= ( nNumb * 10 );
                        *mpOStm << (sal_uInt8)( nDat + '0' );
>>>>>>> 818573bf
                        nCount -= 3;
                    }
                    else
                    {
<<<<<<< HEAD
                        m_rOStm << (BYTE)( nDat + '0' );
                        nCount -= 2;
                    }
                }
                m_rOStm << (BYTE)' ';
            }
            m_rOStm << (BYTE)10;
=======
                        *mpOStm << (sal_uInt8)( nDat + '0' );
                        nCount -= 2;
                    }
                }
                *mpOStm << (sal_uInt8)' ';
            }
            *mpOStm << (sal_uInt8)10;
>>>>>>> 818573bf
        }
    }
}

// ------------------------------------------------------------------------
// eine Dezimalzahl im ASCII format wird in den Stream geschrieben

void PGMWriter::ImplWriteNumber( sal_Int32 nNumber )
{
    const ByteString aNum( ByteString::CreateFromInt32( nNumber ) );

    for( sal_Int16 n = 0UL, nLen = aNum.Len(); n < nLen; n++  )
        m_rOStm << aNum.GetChar( n );

}

// ------------------------------------------------------------------------

// ---------------------
// - exported function -
// ---------------------

extern "C" sal_Bool __LOADONCALLAPI GraphicExport( SvStream& rStream, Graphic& rGraphic, FilterConfigItem* pFilterConfigItem, sal_Bool )
{
    PGMWriter aPGMWriter(rStream);

    return aPGMWriter.WritePGM( rGraphic, pFilterConfigItem );
}

<<<<<<< HEAD
// ------------------------------------------------------------------------

extern "C" BOOL __LOADONCALLAPI DoExportDialog( FltCallDialogParameter& rPara )
{
    BOOL bRet = FALSE;

    if ( rPara.pWindow )
    {
        ByteString  aResMgrName( "epg" );
        ResMgr* pResMgr;

        pResMgr = ResMgr::CreateResMgr( aResMgrName.GetBuffer(), Application::GetSettings().GetUILocale() );

        if( pResMgr )
        {
            rPara.pResMgr = pResMgr;
            bRet = ( DlgExportEPGM( rPara ).Execute() == RET_OK );
            delete pResMgr;
        }
        else
            bRet = TRUE;
    }

    return bRet;
}

// ------------------------------------------------------------------------

// ---------------
// - Win16 trash -
// ---------------

#ifdef WIN

static HINSTANCE hDLLInst = 0;

extern "C" int CALLBACK LibMain( HINSTANCE hDLL, WORD, WORD nHeap, LPSTR )
{
    if ( nHeap )
        UnlockData( 0 );

    hDLLInst = hDLL;

    return TRUE;
}

// ------------------------------------------------------------------------

extern "C" int CALLBACK WEP( int )
{
    return 1;
}

#endif

/* vim:set shiftwidth=4 softtabstop=4 expandtab: */
=======
// ------------------------------------------------------------------------
>>>>>>> 818573bf
<|MERGE_RESOLUTION|>--- conflicted
+++ resolved
@@ -43,13 +43,8 @@
 
 private:
 
-<<<<<<< HEAD
     SvStream& m_rOStm;          // Die auszugebende PGM-Datei
-    USHORT              mpOStmOldModus;
-=======
-    SvStream*           mpOStm;             // Die auszugebende PGM-Datei
     sal_uInt16              mpOStmOldModus;
->>>>>>> 818573bf
 
     sal_Bool                mbStatus;
     sal_uInt32              mnMode;
@@ -66,25 +61,15 @@
     PGMWriter(SvStream &rStream);
     ~PGMWriter();
 
-<<<<<<< HEAD
-    BOOL WritePGM( const Graphic& rGraphic, FilterConfigItem* pFilterConfigItem );
-=======
-    sal_Bool                WritePGM( const Graphic& rGraphic, SvStream& rPGM, FilterConfigItem* pFilterConfigItem );
->>>>>>> 818573bf
+    sal_Bool WritePGM( const Graphic& rGraphic, FilterConfigItem* pFilterConfigItem );
 };
 
 //=================== Methoden von PGMWriter ==============================
 
-<<<<<<< HEAD
 PGMWriter::PGMWriter(SvStream &rStream)
     : m_rOStm(rStream)
-    , mbStatus(TRUE)
+    , mbStatus(sal_True)
     , mpAcc(NULL)
-=======
-PGMWriter::PGMWriter() :
-    mbStatus    ( sal_True ),
-    mpAcc       ( NULL )
->>>>>>> 818573bf
 {
 }
 
@@ -96,11 +81,7 @@
 
 // ------------------------------------------------------------------------
 
-<<<<<<< HEAD
-BOOL PGMWriter::WritePGM( const Graphic& rGraphic, FilterConfigItem* pFilterConfigItem )
-=======
-sal_Bool PGMWriter::WritePGM( const Graphic& rGraphic, SvStream& rPGM, FilterConfigItem* pFilterConfigItem )
->>>>>>> 818573bf
+sal_Bool PGMWriter::WritePGM( const Graphic& rGraphic, FilterConfigItem* pFilterConfigItem )
 {
     if ( pFilterConfigItem )
     {
@@ -155,19 +136,11 @@
             m_rOStm << "P2\x0a";
 
         ImplWriteNumber( mnWidth );
-<<<<<<< HEAD
-        m_rOStm << (BYTE)32;
+        m_rOStm << (sal_uInt8)32;
         ImplWriteNumber( mnHeight );
-        m_rOStm << (BYTE)32;
+        m_rOStm << (sal_uInt8)32;
         ImplWriteNumber( 255 );         // max. gray value
-        m_rOStm << (BYTE)10;
-=======
-        *mpOStm << (sal_uInt8)32;
-        ImplWriteNumber( mnHeight );
-        *mpOStm << (sal_uInt8)32;
-        ImplWriteNumber( 255 );         // max. gray value
-        *mpOStm << (sal_uInt8)10;
->>>>>>> 818573bf
+        m_rOStm << (sal_uInt8)10;
     }
     else
         mbStatus = sal_False;
@@ -185,11 +158,7 @@
         {
             for ( sal_uLong x = 0; x < mnWidth; x++ )
             {
-<<<<<<< HEAD
-                m_rOStm << (BYTE)( mpAcc->GetPixel( y, x ) );
-=======
-                *mpOStm << (sal_uInt8)( mpAcc->GetPixel( y, x ) );
->>>>>>> 818573bf
+                m_rOStm << (sal_uInt8)( mpAcc->GetPixel( y, x ) );
             }
         }
     }
@@ -204,31 +173,18 @@
                 if ( nCount < 0 )
                 {
                     nCount = 69;
-<<<<<<< HEAD
-                    m_rOStm << (BYTE)10;
-=======
-                    *mpOStm << (sal_uInt8)10;
->>>>>>> 818573bf
+                    m_rOStm << (sal_uInt8)10;
                 }
                 nDat = (sal_uInt8)mpAcc->GetPixel( y, x );
                 nNumb = nDat / 100;
                 if ( nNumb )
                 {
-<<<<<<< HEAD
-                    m_rOStm << (BYTE)( nNumb + '0' );
+                    m_rOStm << (sal_uInt8)( nNumb + '0' );
                     nDat -= ( nNumb * 100 );
                     nNumb = nDat / 10;
-                    m_rOStm << (BYTE)( nNumb + '0' );
+                    m_rOStm << (sal_uInt8)( nNumb + '0' );
                     nDat -= ( nNumb * 10 );
-                    m_rOStm << (BYTE)( nDat + '0' );
-=======
-                    *mpOStm << (sal_uInt8)( nNumb + '0' );
-                    nDat -= ( nNumb * 100 );
-                    nNumb = nDat / 10;
-                    *mpOStm << (sal_uInt8)( nNumb + '0' );
-                    nDat -= ( nNumb * 10 );
-                    *mpOStm << (sal_uInt8)( nDat + '0' );
->>>>>>> 818573bf
+                    m_rOStm << (sal_uInt8)( nDat + '0' );
                     nCount -= 4;
                 }
                 else
@@ -236,36 +192,20 @@
                     nNumb = nDat / 10;
                     if ( nNumb )
                     {
-<<<<<<< HEAD
-                        m_rOStm << (BYTE)( nNumb + '0' );
+                        m_rOStm << (sal_uInt8)( nNumb + '0' );
                         nDat -= ( nNumb * 10 );
-                        m_rOStm << (BYTE)( nDat + '0' );
-=======
-                        *mpOStm << (sal_uInt8)( nNumb + '0' );
-                        nDat -= ( nNumb * 10 );
-                        *mpOStm << (sal_uInt8)( nDat + '0' );
->>>>>>> 818573bf
+                        m_rOStm << (sal_uInt8)( nDat + '0' );
                         nCount -= 3;
                     }
                     else
                     {
-<<<<<<< HEAD
-                        m_rOStm << (BYTE)( nDat + '0' );
+                        m_rOStm << (sal_uInt8)( nDat + '0' );
                         nCount -= 2;
                     }
                 }
-                m_rOStm << (BYTE)' ';
+                m_rOStm << (sal_uInt8)' ';
             }
-            m_rOStm << (BYTE)10;
-=======
-                        *mpOStm << (sal_uInt8)( nDat + '0' );
-                        nCount -= 2;
-                    }
-                }
-                *mpOStm << (sal_uInt8)' ';
-            }
-            *mpOStm << (sal_uInt8)10;
->>>>>>> 818573bf
+            m_rOStm << (sal_uInt8)10;
         }
     }
 }
@@ -295,63 +235,7 @@
     return aPGMWriter.WritePGM( rGraphic, pFilterConfigItem );
 }
 
-<<<<<<< HEAD
-// ------------------------------------------------------------------------
-
-extern "C" BOOL __LOADONCALLAPI DoExportDialog( FltCallDialogParameter& rPara )
-{
-    BOOL bRet = FALSE;
-
-    if ( rPara.pWindow )
-    {
-        ByteString  aResMgrName( "epg" );
-        ResMgr* pResMgr;
-
-        pResMgr = ResMgr::CreateResMgr( aResMgrName.GetBuffer(), Application::GetSettings().GetUILocale() );
-
-        if( pResMgr )
-        {
-            rPara.pResMgr = pResMgr;
-            bRet = ( DlgExportEPGM( rPara ).Execute() == RET_OK );
-            delete pResMgr;
-        }
-        else
-            bRet = TRUE;
-    }
-
-    return bRet;
-}
-
-// ------------------------------------------------------------------------
-
-// ---------------
-// - Win16 trash -
-// ---------------
-
-#ifdef WIN
-
-static HINSTANCE hDLLInst = 0;
-
-extern "C" int CALLBACK LibMain( HINSTANCE hDLL, WORD, WORD nHeap, LPSTR )
-{
-    if ( nHeap )
-        UnlockData( 0 );
-
-    hDLLInst = hDLL;
-
-    return TRUE;
-}
-
-// ------------------------------------------------------------------------
-
-extern "C" int CALLBACK WEP( int )
-{
-    return 1;
-}
-
-#endif
-
-/* vim:set shiftwidth=4 softtabstop=4 expandtab: */
-=======
-// ------------------------------------------------------------------------
->>>>>>> 818573bf
+// ------------------------------------------------------------------------
+
+
+/* vim:set shiftwidth=4 softtabstop=4 expandtab: */