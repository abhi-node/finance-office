--- conflicted
+++ resolved
@@ -43,15 +43,10 @@
 .ENDIF
 
 .IF "$(L10N_framework)"==""
-<<<<<<< HEAD
 SLOFILES = \
 	$(EXCEPTIONSFILES)
 EXCEPTIONSFILES =	\
-	$(SLO)$/epbm.obj \
-	$(SLO)$/dlgepbm.obj
-=======
-SLOFILES =	$(SLO)$/epbm.obj
->>>>>>> 818573bf
+	$(SLO)$/epbm.obj
 .ENDIF
 # ==========================================================================
 
