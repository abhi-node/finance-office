/*************************************************************************
 *
 * DO NOT ALTER OR REMOVE COPYRIGHT NOTICES OR THIS FILE HEADER.
 *
 * Copyright 2000, 2010 Oracle and/or its affiliates.
 *
 * OpenOffice.org - a multi-platform office productivity suite
 *
 * This file is part of OpenOffice.org.
 *
 * OpenOffice.org is free software: you can redistribute it and/or modify
 * it under the terms of the GNU Lesser General Public License version 3
 * only, as published by the Free Software Foundation.
 *
 * OpenOffice.org is distributed in the hope that it will be useful,
 * but WITHOUT ANY WARRANTY; without even the implied warranty of
 * MERCHANTABILITY or FITNESS FOR A PARTICULAR PURPOSE.  See the
 * GNU Lesser General Public License version 3 for more details
 * (a copy is included in the LICENSE file that accompanied this code).
 *
 * You should have received a copy of the GNU Lesser General Public License
 * version 3 along with OpenOffice.org.  If not, see
 * <http://www.openoffice.org/license.html>
 * for a copy of the LGPLv3 License.
 *
 ************************************************************************/

// MARKER(update_precomp.py): autogen include statement, do not remove
#include "precompiled_filter.hxx"

#include <vcl/graph.hxx>
#include <vcl/svapp.hxx>
#include <vcl/msgbox.hxx>
#include <vcl/window.hxx>
#include <svl/solar.hrc>
#include <svtools/fltcall.hxx>
#include <svtools/FilterConfigItem.hxx>
#include "giflzwc.hxx"

// -------------
// - GIFWriter -
// -------------

class GIFWriter
{
    Bitmap              aAccBmp;
    BitmapReadAccess*   pAcc;
    SvStream*           pGIF;
    ULONG               nMinPercent;
    ULONG               nMaxPercent;
    ULONG               nLastPercent;
    long                nActX;
    long                nActY;
    sal_Int32           nInterlaced;
    BOOL                bStatus;
    BOOL                bTransparent;

    void                MayCallback( ULONG nPercent );
    void                WriteSignature( BOOL bGIF89a );
    void                WriteGlobalHeader( const Size& rSize );
    void                WriteLoopExtension( const Animation& rAnimation );
    void                WriteLogSizeExtension( const Size& rSize100 );
    void                WriteImageExtension( long nTimer, Disposal eDisposal );
    void                WriteLocalHeader();
    void                WritePalette();
    void                WriteAccess();
    void                WriteTerminator();

    BOOL                CreateAccess( const BitmapEx& rBmpEx );
    void                DestroyAccess();

    void                WriteAnimation( const Animation& rAnimation );
    void                WriteBitmapEx( const BitmapEx& rBmpEx, const Point& rPoint, BOOL bExtended,
                                       long nTimer = 0, Disposal eDisposal = DISPOSE_NOT );

    com::sun::star::uno::Reference< com::sun::star::task::XStatusIndicator > xStatusIndicator;

public:

                        GIFWriter() {}
                        ~GIFWriter() {}

    BOOL                WriteGIF( const Graphic& rGraphic, SvStream& rGIF,
                                        FilterConfigItem* pConfigItem );
};

// ------------------------------------------------------------------------

BOOL GIFWriter::WriteGIF( const Graphic& rGraphic, SvStream& rGIF,
                                FilterConfigItem* pFilterConfigItem )
{
    if ( pFilterConfigItem )
    {
        xStatusIndicator = pFilterConfigItem->GetStatusIndicator();
        if ( xStatusIndicator.is() )
        {
            rtl::OUString aMsg;
            xStatusIndicator->start( aMsg, 100 );
        }
    }

    Size            aSize100;
    const MapMode   aMap( rGraphic.GetPrefMapMode() );
    BOOL            bLogSize = ( aMap.GetMapUnit() != MAP_PIXEL );

    if( bLogSize )
        aSize100 = Application::GetDefaultDevice()->LogicToLogic( rGraphic.GetPrefSize(), aMap, MAP_100TH_MM );

    pGIF = &rGIF;
    bStatus = TRUE;
    nLastPercent = 0;
    nInterlaced = 0;
    pAcc = NULL;

    if ( pFilterConfigItem )
        nInterlaced = pFilterConfigItem->ReadInt32( String( RTL_CONSTASCII_USTRINGPARAM( "Interlaced" ) ), 0 );

    pGIF->SetNumberFormatInt( NUMBERFORMAT_INT_LITTLEENDIAN );

    if( rGraphic.IsAnimated() )
    {
        const Animation& rAnimation = rGraphic.GetAnimation();

        WriteSignature( TRUE );

        if ( bStatus )
        {
            WriteGlobalHeader( rAnimation.GetDisplaySizePixel() );

            if( bStatus )
            {
                WriteLoopExtension( rAnimation );

                if( bStatus )
                    WriteAnimation( rAnimation );
            }
        }
    }
    else
    {
        const BOOL bGrafTrans = rGraphic.IsTransparent();

        BitmapEx aBmpEx;

        if( bGrafTrans )
            aBmpEx = rGraphic.GetBitmapEx();
        else
            aBmpEx = BitmapEx( rGraphic.GetBitmap() );

        nMinPercent = 0;
        nMaxPercent = 100;

        WriteSignature( bGrafTrans || bLogSize );

        if( bStatus )
        {
            WriteGlobalHeader( aBmpEx.GetSizePixel() );

            if( bStatus )
                WriteBitmapEx( aBmpEx, Point(), bGrafTrans );
        }
    }

    if( bStatus )
    {
        if( bLogSize )
            WriteLogSizeExtension( aSize100 );

        WriteTerminator();
    }

    if ( xStatusIndicator.is() )
        xStatusIndicator->end();

    return bStatus;
}

// ------------------------------------------------------------------------

void GIFWriter::WriteBitmapEx( const BitmapEx& rBmpEx, const Point& rPoint,
                               BOOL bExtended, long nTimer, Disposal eDisposal )
{
    if( CreateAccess( rBmpEx ) )
    {
        nActX = rPoint.X();
        nActY = rPoint.Y();

        if( bExtended )
            WriteImageExtension( nTimer, eDisposal );

        if( bStatus )
        {
            WriteLocalHeader();

            if( bStatus )
            {
                WritePalette();

                if( bStatus )
                    WriteAccess();
            }
        }

        DestroyAccess();
    }
}

// ------------------------------------------------------------------------

void GIFWriter::WriteAnimation( const Animation& rAnimation )
{
    const USHORT    nCount = rAnimation.Count();

    if( nCount )
    {
        const double fStep = 100. / nCount;

        nMinPercent = 0L;
        nMaxPercent = (ULONG) fStep;

        for( USHORT i = 0; i < nCount; i++ )
        {
            const AnimationBitmap& rAnimBmp = rAnimation.Get( i );

            WriteBitmapEx( rAnimBmp.aBmpEx, rAnimBmp.aPosPix, TRUE,
                           rAnimBmp.nWait, rAnimBmp.eDisposal );
            nMinPercent = nMaxPercent;
            nMaxPercent = (ULONG) ( nMaxPercent + fStep );
        }
    }
}

// ------------------------------------------------------------------------

void GIFWriter::MayCallback( ULONG nPercent )
{
    if ( xStatusIndicator.is() )
    {
        if( nPercent >= nLastPercent + 3 )
        {
            nLastPercent = nPercent;
            if ( nPercent <= 100 )
                xStatusIndicator->setValue( nPercent );
        }
    }
}

// ------------------------------------------------------------------------

BOOL GIFWriter::CreateAccess( const BitmapEx& rBmpEx )
{
    if( bStatus )
    {
        Bitmap aMask( rBmpEx.GetMask() );

        aAccBmp = rBmpEx.GetBitmap();
        bTransparent = FALSE;

        if( !!aMask )
        {
            if( aAccBmp.Convert( BMP_CONVERSION_8BIT_TRANS ) )
            {
                aMask.Convert( BMP_CONVERSION_1BIT_THRESHOLD );
                aAccBmp.Replace( aMask, BMP_COL_TRANS );
                bTransparent = TRUE;
            }
            else
                aAccBmp.Convert( BMP_CONVERSION_8BIT_COLORS );
        }
        else
            aAccBmp.Convert( BMP_CONVERSION_8BIT_COLORS );

        pAcc = aAccBmp.AcquireReadAccess();

        if( !pAcc )
            bStatus = FALSE;
    }

    return bStatus;
}

// ------------------------------------------------------------------------

void GIFWriter::DestroyAccess()
{
    aAccBmp.ReleaseAccess( pAcc );
    pAcc = NULL;
}

// ------------------------------------------------------------------------

void GIFWriter::WriteSignature( BOOL bGIF89a )
{
    if( bStatus )
    {
        pGIF->Write( bGIF89a ? "GIF89a" : "GIF87a" , 6 );

        if( pGIF->GetError() )
            bStatus = FALSE;
    }
}

// ------------------------------------------------------------------------

void GIFWriter::WriteGlobalHeader( const Size& rSize )
{
    if( bStatus )
    {
        // 256 Farben
        const UINT16    nWidth = (UINT16) rSize.Width();
        const UINT16    nHeight = (UINT16) rSize.Height();
        const BYTE      cFlags = 128 | ( 7 << 4 );

        // Werte rausschreiben
        *pGIF << nWidth;
        *pGIF << nHeight;
        *pGIF << cFlags;
        *pGIF << (BYTE) 0x00;
        *pGIF << (BYTE) 0x00;

        // Dummy-Palette mit zwei Eintraegen (Schwarz/Weiss) schreiben;
        // dieses nur wegen Photoshop-Bug, da die keine Bilder ohne
        // globale Farbpalette lesen koennen
        *pGIF << (UINT16) 0;
        *pGIF << (UINT16) 255;
        *pGIF << (UINT16) 65535;

        if( pGIF->GetError() )
            bStatus = FALSE;
    }
}

// ------------------------------------------------------------------------

void GIFWriter::WriteLoopExtension( const Animation& rAnimation )
{
    DBG_ASSERT( rAnimation.Count() > 0, "Animation has no bitmaps!" );

    USHORT nLoopCount = (USHORT) rAnimation.GetLoopCount();

    // falls nur ein Durchlauf stattfinden soll,
    // wird keine LoopExtension geschrieben;
    // Default ist dann immer ein Durchlauf
    if( nLoopCount != 1 )
    {
        // Netscape interpretiert den LoopCount
        // als reine Anzahl der _Wiederholungen_
        if( nLoopCount )
            nLoopCount--;

        const BYTE cLoByte = (const BYTE) nLoopCount;
        const BYTE cHiByte = (const BYTE) ( nLoopCount >> 8 );

        *pGIF << (BYTE) 0x21;
        *pGIF << (BYTE) 0xff;
        *pGIF << (BYTE) 0x0b;
        pGIF->Write( "NETSCAPE2.0", 11 );
        *pGIF << (BYTE) 0x03;
        *pGIF << (BYTE) 0x01;
        *pGIF << cLoByte;
        *pGIF << cHiByte;
        *pGIF << (BYTE) 0x00;
    }
}

// ------------------------------------------------------------------------

void GIFWriter::WriteLogSizeExtension( const Size& rSize100 )
{
    // PrefSize in 100th-mm als ApplicationExtension schreiben
    if( rSize100.Width() && rSize100.Height() )
    {
        *pGIF << (BYTE) 0x21;
        *pGIF << (BYTE) 0xff;
        *pGIF << (BYTE) 0x0b;
        pGIF->Write( "STARDIV 5.0", 11 );
        *pGIF << (BYTE) 0x09;
        *pGIF << (BYTE) 0x01;
        *pGIF << (UINT32) rSize100.Width();
        *pGIF << (UINT32) rSize100.Height();
        *pGIF << (BYTE) 0x00;
    }
}

// ------------------------------------------------------------------------

void GIFWriter::WriteImageExtension( long nTimer, Disposal eDisposal )
{
    if( bStatus )
    {
        const UINT16    nDelay = (UINT16) nTimer;
        BYTE            cFlags = 0;

        // Transparent-Flag setzen
        if( bTransparent )
            cFlags |= 1;

        // Disposal-Wert setzen
        if( eDisposal == DISPOSE_BACK )
            cFlags |= ( 2 << 2 );
        else if( eDisposal == DISPOSE_PREVIOUS )
            cFlags |= ( 3 << 2 );

        *pGIF << (BYTE) 0x21;
        *pGIF << (BYTE) 0xf9;
        *pGIF << (BYTE) 0x04;
        *pGIF << cFlags;
        *pGIF << nDelay;
        *pGIF << (BYTE) pAcc->GetBestPaletteIndex( BMP_COL_TRANS );
        *pGIF << (BYTE) 0x00;

        if( pGIF->GetError() )
            bStatus = FALSE;
    }
}

// ------------------------------------------------------------------------

void GIFWriter::WriteLocalHeader()
{
    if( bStatus )
    {
        const UINT16    nPosX = (UINT16) nActX;
        const UINT16    nPosY = (UINT16) nActY;
        const UINT16    nWidth = (UINT16) pAcc->Width();
        const UINT16    nHeight = (UINT16) pAcc->Height();
        BYTE            cFlags = (BYTE) ( pAcc->GetBitCount() - 1 );

        // Interlaced-Flag setzen
        if( nInterlaced )
            cFlags |= 0x40;

        // Flag fuer lokale Farbpalette setzen
        cFlags |= 0x80;

        // alles rausschreiben
        *pGIF << (BYTE) 0x2c;
        *pGIF << nPosX;
        *pGIF << nPosY;
        *pGIF << nWidth;
        *pGIF << nHeight;
        *pGIF << cFlags;

        if( pGIF->GetError() )
            bStatus = FALSE;
    }
}

// ------------------------------------------------------------------------

void GIFWriter::WritePalette()
{
    if( bStatus && pAcc->HasPalette() )
    {
        const USHORT nCount = pAcc->GetPaletteEntryCount();
        const USHORT nMaxCount = ( 1 << pAcc->GetBitCount() );

        for ( USHORT i = 0; i < nCount; i++ )
        {
            const BitmapColor& rColor = pAcc->GetPaletteColor( i );

            *pGIF << rColor.GetRed();
            *pGIF << rColor.GetGreen();
            *pGIF << rColor.GetBlue();
        }

        // Rest mit 0 auffuellen
        if( nCount < nMaxCount )
            pGIF->SeekRel( ( nMaxCount - nCount ) * 3 );

        if( pGIF->GetError() )
            bStatus = FALSE;
    }
}

// ------------------------------------------------------------------------

void GIFWriter::WriteAccess()
{
    GIFLZWCompressor    aCompressor;
    const long          nWidth = pAcc->Width();
    const long          nHeight = pAcc->Height();
    BYTE*               pBuffer = NULL;
    const ULONG         nFormat = pAcc->GetScanlineFormat();
    long                nY;
    long                nT;
    long                i;
    BOOL                bNative = ( BMP_FORMAT_8BIT_PAL == nFormat );

    if( !bNative )
        pBuffer = new BYTE[ nWidth ];

    if( bStatus && ( 8 == pAcc->GetBitCount() ) && pAcc->HasPalette() )
    {
        aCompressor.StartCompression( *pGIF, pAcc->GetBitCount() );

        for( i = 0; i < nHeight; i++ )
        {
            if( nInterlaced )
            {
                nY = i << 3;

                if( nY >= nHeight )
                {
                    nT = i - ( ( nHeight + 7 ) >> 3 );
                    nY= ( nT << 3 ) + 4;

                    if( nY >= nHeight )
                    {
                        nT -= ( nHeight + 3 ) >> 3;
                        nY = ( nT << 2 ) + 2;

                        if ( nY >= nHeight )
                        {
                            nT -= ( ( nHeight + 1 ) >> 2 );
                            nY = ( nT << 1 ) + 1;
                        }
                    }
                }
            }
            else
                nY = i;

            if( bNative )
                aCompressor.Compress( pAcc->GetScanline( nY ), nWidth );
            else
            {
                for( long nX = 0L; nX < nWidth; nX++ )
                    pBuffer[ nX ] = (BYTE) pAcc->GetPixel( nY, nX );

                aCompressor.Compress( pBuffer, nWidth );
            }

            if ( pGIF->GetError() )
                bStatus = FALSE;

            MayCallback( nMinPercent + ( nMaxPercent - nMinPercent ) * i / nHeight );

            if( !bStatus )
                break;
        }

        aCompressor.EndCompression();

        if ( pGIF->GetError() )
            bStatus = FALSE;
    }

    delete[] pBuffer;
}

// ------------------------------------------------------------------------

void GIFWriter::WriteTerminator()
{
    if( bStatus )
    {
        *pGIF << (BYTE) 0x3b;

        if( pGIF->GetError() )
            bStatus = FALSE;
    }
}

// ------------------------------------------------------------------------

extern "C" BOOL __LOADONCALLAPI GraphicExport( SvStream& rStream, Graphic& rGraphic,
                                               FilterConfigItem* pConfigItem, BOOL )
{
    return GIFWriter().WriteGIF( rGraphic, rStream, pConfigItem );
}

// ------------------------------------------------------------------------
<<<<<<< HEAD

extern "C" BOOL __LOADONCALLAPI DoExportDialog( FltCallDialogParameter& rPara )
{
    BOOL bRet = FALSE;

    if ( rPara.pWindow )
    {
        ByteString  aResMgrName( "egi" );
        ResMgr*     pResMgr;

        pResMgr = ResMgr::CreateResMgr( aResMgrName.GetBuffer(), Application::GetSettings().GetUILocale() );

        if( pResMgr )
        {
            rPara.pResMgr = pResMgr;
            bRet = ( DlgExportEGIF( rPara ).Execute() == RET_OK );
            delete pResMgr;
        }
        else
            bRet = TRUE;
    }

    return bRet;
}
=======
#ifndef GCC
#endif

#ifdef WIN

static HINSTANCE hDLLInst = 0;

extern "C" int CALLBACK LibMain( HINSTANCE hDLL, WORD, WORD nHeap, LPSTR )
{
#ifndef WNT
    if ( nHeap )
        UnlockData( 0 );
#endif

    hDLLInst = hDLL;

    return TRUE;
}

// ------------------------------------------------------------------------

extern "C" int CALLBACK WEP( int )
{
    return 1;
}

#endif
>>>>>>> e994123b
<|MERGE_RESOLUTION|>--- conflicted
+++ resolved
@@ -570,58 +570,4 @@
     return GIFWriter().WriteGIF( rGraphic, rStream, pConfigItem );
 }
 
-// ------------------------------------------------------------------------
-<<<<<<< HEAD
-
-extern "C" BOOL __LOADONCALLAPI DoExportDialog( FltCallDialogParameter& rPara )
-{
-    BOOL bRet = FALSE;
-
-    if ( rPara.pWindow )
-    {
-        ByteString  aResMgrName( "egi" );
-        ResMgr*     pResMgr;
-
-        pResMgr = ResMgr::CreateResMgr( aResMgrName.GetBuffer(), Application::GetSettings().GetUILocale() );
-
-        if( pResMgr )
-        {
-            rPara.pResMgr = pResMgr;
-            bRet = ( DlgExportEGIF( rPara ).Execute() == RET_OK );
-            delete pResMgr;
-        }
-        else
-            bRet = TRUE;
-    }
-
-    return bRet;
-}
-=======
-#ifndef GCC
-#endif
-
-#ifdef WIN
-
-static HINSTANCE hDLLInst = 0;
-
-extern "C" int CALLBACK LibMain( HINSTANCE hDLL, WORD, WORD nHeap, LPSTR )
-{
-#ifndef WNT
-    if ( nHeap )
-        UnlockData( 0 );
-#endif
-
-    hDLLInst = hDLL;
-
-    return TRUE;
-}
-
-// ------------------------------------------------------------------------
-
-extern "C" int CALLBACK WEP( int )
-{
-    return 1;
-}
-
-#endif
->>>>>>> e994123b
+// ------------------------------------------------------------------------