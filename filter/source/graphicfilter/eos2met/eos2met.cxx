/* -*- Mode: C++; tab-width: 4; indent-tabs-mode: nil; c-basic-offset: 4 -*- */
/*************************************************************************
 *
 * DO NOT ALTER OR REMOVE COPYRIGHT NOTICES OR THIS FILE HEADER.
 *
 * Copyright 2000, 2010 Oracle and/or its affiliates.
 *
 * OpenOffice.org - a multi-platform office productivity suite
 *
 * This file is part of OpenOffice.org.
 *
 * OpenOffice.org is free software: you can redistribute it and/or modify
 * it under the terms of the GNU Lesser General Public License version 3
 * only, as published by the Free Software Foundation.
 *
 * OpenOffice.org is distributed in the hope that it will be useful,
 * but WITHOUT ANY WARRANTY; without even the implied warranty of
 * MERCHANTABILITY or FITNESS FOR A PARTICULAR PURPOSE.  See the
 * GNU Lesser General Public License version 3 for more details
 * (a copy is included in the LICENSE file that accompanied this code).
 *
 * You should have received a copy of the GNU Lesser General Public License
 * version 3 along with OpenOffice.org.  If not, see
 * <http://www.openoffice.org/license.html>
 * for a copy of the LGPLv3 License.
 *
 ************************************************************************/

// MARKER(update_precomp.py): autogen include statement, do not remove
#include "precompiled_filter.hxx"

#include <svtools/fltcall.hxx>

#include <math.h>
#include <tools/stream.hxx>
#include <tools/bigint.hxx>
#include <vcl/metaact.hxx>
#include <vcl/salbtype.hxx>
#include <tools/poly.hxx>
#include <vcl/graph.hxx>
#include <vcl/gradient.hxx>
#include <vcl/hatch.hxx>
#include <vcl/metric.hxx>
#include <vcl/font.hxx>
#include <vcl/virdev.hxx>
#include <vcl/svapp.hxx>
#include <vcl/msgbox.hxx>
#include <svl/solar.hrc>

// -----------------------------Feld-Typen-------------------------------

#define BegDocumnMagic 0xA8A8 /* Begin Document */
#define EndDocumnMagic 0xA8A9 /* End Document   */

#define BegResGrpMagic 0xC6A8 /* Begin Resource Group */
#define EndResGrpMagic 0xC6A9 /* End Resource Group   */

#define BegColAtrMagic 0x77A8 /* Begin Color Attribute Table */
#define EndColAtrMagic 0x77A9 /* End Color Attribute Table   */
#define BlkColAtrMagic 0x77B0 /* Color Attribute Table       */
#define MapColAtrMagic 0x77AB /* Map Color Attribute Table   */

#define BegImgObjMagic 0xFBA8 /* Begin Image Object    */
#define EndImgObjMagic 0xFBA9 /* End Image Object      */
#define DscImgObjMagic 0xFBA6 /* Image Data Descriptor */
#define DatImgObjMagic 0xFBEE /* Image Picture Data    */

#define BegObjEnvMagic 0xC7A8 /* Begin Object Environment Group */
#define EndObjEnvMagic 0xC7A9 /* End Object Environment Group   */

#define BegGrfObjMagic 0xBBA8 /* Begin Graphics Object   */
#define EndGrfObjMagic 0xBBA9 /* End Graphics Object     */
#define DscGrfObjMagic 0xBBA6 /* Graphics Data Descritor */
#define DatGrfObjMagic 0xBBEE /* Graphics Data           */

#define MapCodFntMagic 0x8AAB /* Map Coded Font    */
#define MapDatResMagic 0xC3AB /* Map Data Resource */

// Struktur des Metafiles
// BegDocumn
//   BegResGrp
//     BegColAtr
//       BlkColAtr
//     EndColAtr
//     BegImgObj[0..n]
//       BegResGrp[]
//         BegColAtr[]
//           BlkColAtr
//         EndColAtr
//       EndResGrp
//       BegObjEnv[]
//         MapColAtr
//       EndObjEnv
//       DscImgObj
//       DatImgOb1
//       DatImgOb2[1..n]
//     EndImgObj
//     BegGrfObj
//       BegObjEnv[]
//         MapColAtr
//         MapCodFnt1
//         MapCodFnt2[0..n]
//         MapDatRes[0..n]
//       EndObjEnv
//       DscGrfObj
//       DatGrfObj[0..n]
//     EndGrfObj
//   EndResGrp
// EndDocumn

//============================== METWriter ===================================

struct METChrSet
{
    struct METChrSet * pSucc;
    sal_uInt8 nSet;
    String aName;
    FontWeight eWeight;
};

struct METGDIStackMember
{
    struct METGDIStackMember *  pSucc;
    Color                       aLineColor;
    Color                       aFillColor;
    RasterOp                    eRasterOp;
    Font                        aFont;
    MapMode                     aMapMode;
    Rectangle                   aClipRect;
};

class METWriter
{
private:

    sal_Bool                bStatus;
    sal_uLong               nLastPercent; // Mit welcher Zahl pCallback zuletzt aufgerufen wurde.
    SvStream*           pMET;
    Rectangle           aPictureRect;
    MapMode             aPictureMapMode;
    MapMode             aTargetMapMode;
    sal_uLong               nActualFieldStartPos;     // Anfangs-Position des aktuellen 'Field'
    sal_uLong               nNumberOfDataFields;  // Anzahl der angefangenen 'Graphcis Data Fields'
    Color               aGDILineColor;
    Color               aGDIFillColor;
    RasterOp            eGDIRasterOp;
    Font                aGDIFont;
    MapMode             aGDIMapMode;   // derzeit unbenutzt!
    Rectangle           aGDIClipRect; // derzeit unbenutzt!
    METGDIStackMember*  pGDIStack;
    Color               aMETColor;
    Color               aMETBackgroundColor;
    Color               aMETPatternSymbol;
    RasterOp            eMETMix ;
    long                nMETStrokeLineWidth;
    Size                aMETChrCellSize;
    short               nMETChrAngle;
    sal_uInt8               nMETChrSet;
    METChrSet*          pChrSetList; // Liste der Character-Sets
    sal_uInt8               nNextChrSetId; // die erste unbenutzte ChrSet-Id
    sal_uLong               nActBitmapId; // Field-Id der naechsten Bitmap
    sal_uLong               nNumberOfActions; // Anzahl der Actions im GDIMetafile
    sal_uLong               nNumberOfBitmaps; // Anzahl der Bitmaps
    sal_uLong               nWrittenActions;  // Anzahl der bereits verarbeiteten Actions beim Schreiben der Orders
    sal_uLong               nWrittenBitmaps;  // Anzahl der bereits geschriebenen Bitmaps
    sal_uLong               nActBitmapPercent; // Wieviel Prozent die naechste Bitmap schon geschrieben ist.

    com::sun::star::uno::Reference< com::sun::star::task::XStatusIndicator > xStatusIndicator;

    void MayCallback();
        // Berechnet anhand der obigen 5 Parameter eine Prozentzahl
        // und macht dann ggf. einen Callback. Setzt bStatus auf sal_False wenn User abbrechen
        // moechte.

    void CountActionsAndBitmaps(const GDIMetaFile * pMTF);
        // Zaehlt die Bitmaps und Actions (nNumberOfActions und nNumberOfBitmaps muessen
        // zu Anfang auf 0 gesetzt werden, weil diese Methode rekursiv ist)

    void WriteBigEndianShort(sal_uInt16 nWord);
    void WriteBigEndianLong(sal_uLong nLong);

    void WritePoint(Point aPt);
    void WriteClipRect( const Rectangle& rRect );
    void WriteFieldIntroducer(sal_uInt16 nFieldSize, sal_uInt16 nFieldType,
                              sal_uInt8 nFlags, sal_uInt16 nSegSeqNum);
    void UpdateFieldSize();

    void WriteFieldId(sal_uLong nId);

    void CreateChrSets(const GDIMetaFile * pMTF);
    void CreateChrSet(const Font & rFont);
    void WriteChrSets();
    sal_uInt8 FindChrSet(const Font & rFont);

    void WriteColorAttributeTable(sal_uLong nFieldId=4, BitmapPalette* pPalette=NULL,
                                  sal_uInt8 nBasePartFlags=0x40, sal_uInt8 nBasePartLCTID=0);

    void WriteImageObject(const Bitmap & rBitmap);
    void WriteImageObjects(const GDIMetaFile * pMTF);

    void WriteDataDescriptor(const GDIMetaFile * pMTF);

    void WillWriteOrder(sal_uLong nNextOrderMaximumLength);

    void METSetAndPushLineInfo( const LineInfo& rLineInfo );
    void METPopLineInfo( const LineInfo& rLineInfo );
    void METBitBlt(Point aPt, Size aSize, const Bitmap & rBitmap);
    void METBeginArea(sal_Bool bBoundaryLine);
    void METEndArea();
    void METBeginPath(sal_uInt32 nPathId);
    void METEndPath();
    void METFillPath(sal_uInt32 nPathId);
    void METOutlinePath(sal_uInt32 nPathId);
    void METCloseFigure();
    void METMove(Point aPt);
    void METLine(Point aPt1, Point aPt2);
    void METLine(const Polygon & rPolygon);
    void METLine(const PolyPolygon & rPolyPolygon);
    void METLineAtCurPos(Point aPt);
    void METBox(sal_Bool bFill, sal_Bool bBoundary,
                Rectangle aRect, sal_uInt32 nHAxis, sal_uInt32 nVAxis);
    void METFullArc(Point aCenter, double fMultiplier);
    void METPartialArcAtCurPos(Point aCenter, double fMultiplier,
                               double fStartAngle, double fSweepAngle);
    void METChrStr(Point aPt, String aStr);
    void METSetArcParams(long nP, long nQ, long nR, long nS);
    void METSetColor(Color aColor);
    void METSetBackgroundColor(Color aColor);
    void METSetMix(RasterOp eROP);
    void METSetChrCellSize(Size aSize);
    void METSetChrAngle(short nAngle);
    void METSetChrSet(sal_uInt8 nSet);

    void WriteOrders(const GDIMetaFile * pMTF);

    void WriteObjectEnvironmentGroup(const GDIMetaFile * pMTF);

    void WriteGraphicsObject(const GDIMetaFile * pMTF);

    void WriteResourceGroup(const GDIMetaFile * pMTF);

    void WriteDocument(const GDIMetaFile * pMTF);

public:

    METWriter() {}

    sal_Bool WriteMET( const GDIMetaFile & rMTF, SvStream & rTargetStream,
                        FilterConfigItem* pConfigItem );
};


//========================== Methoden von METWriter ==========================

void METWriter::MayCallback()
{
    if ( xStatusIndicator.is() )
    {
        sal_uLong nPercent;
        nPercent=((nWrittenBitmaps<<14)+(nActBitmapPercent<<14)/100+nWrittenActions)
                *100/((nNumberOfBitmaps<<14)+nNumberOfActions);

        if (nPercent>=nLastPercent+3)
        {
            nLastPercent = nPercent;
            if ( nPercent <= 100 )
                xStatusIndicator->setValue( nPercent );
        }
    }
}

void METWriter::WriteClipRect( const Rectangle& rRect )
{
    aGDIClipRect = rRect;
    sal_uInt32 nPathId = ( rRect.IsEmpty() ) ? 0 : 1;
    if ( nPathId )
    {
        Polygon aPoly( rRect );
        METBeginPath( nPathId );
        METLine( aPoly );
        METEndPath();
    }
    WillWriteOrder(8);
    *pMET << (sal_uInt8)0xb4 << (sal_uInt8)6
          << (sal_uInt8)0x00 << (sal_uInt8)0 << nPathId;
}

void METWriter::CountActionsAndBitmaps(const GDIMetaFile * pMTF)
{
    const MetaAction* pMA;

    for( sal_uLong nAction = 0, nActionCount=pMTF->GetActionCount(); nAction < nActionCount; nAction++ )
    {
        pMA =  pMTF->GetAction(nAction);

        switch (pMA->GetType())
        {
            case META_EPS_ACTION :
            {
                const GDIMetaFile aGDIMetaFile( ((const MetaEPSAction*)pMA)->GetSubstitute() );
                sal_Int32 nCount = aGDIMetaFile.GetActionCount();
                sal_Int32 i;
                for ( i = 0; i < nCount; i++ )
                    if ( ((const MetaAction*)aGDIMetaFile.GetAction( i ))->GetType() == META_BMPSCALE_ACTION )
                        break;
                if ( i == nCount)
                    break;
            }
            case META_BMP_ACTION:
            case META_BMPSCALE_ACTION:
            case META_BMPSCALEPART_ACTION:
            case META_BMPEX_ACTION:
            case META_BMPEXSCALE_ACTION:
            case META_BMPEXSCALEPART_ACTION:
                nNumberOfBitmaps++;
            break;
        }
        nNumberOfActions++;
    }
}


void METWriter::WriteBigEndianShort(sal_uInt16 nWord)
{
    *pMET << ((sal_uInt8)(nWord>>8)) << ((sal_uInt8)(nWord&0x00ff));
}


void METWriter::WriteBigEndianLong(sal_uLong nLong)
{
    WriteBigEndianShort((sal_uInt16)(nLong>>16));
    WriteBigEndianShort((sal_uInt16)(nLong&0x0000ffff));
}


void METWriter::WritePoint(Point aPt)
{
    Point aNewPt = OutputDevice::LogicToLogic( aPt, aPictureMapMode, aTargetMapMode );

    *pMET << (long) ( aNewPt.X() - aPictureRect.Left() )
          << (long) ( aPictureRect.Bottom() - aNewPt.Y() );
}


void METWriter::WriteFieldIntroducer(sal_uInt16 nFieldSize, sal_uInt16 nFieldType,
                                     sal_uInt8 nFlags, sal_uInt16 nSegSeqNum)
{
    nActualFieldStartPos=pMET->Tell();
    WriteBigEndianShort(nFieldSize);
    *pMET << (sal_uInt8)0xd3 << nFieldType << nFlags << nSegSeqNum;
}


void METWriter::UpdateFieldSize()
{
    sal_uLong nPos;

    nPos=pMET->Tell();
    pMET->Seek(nActualFieldStartPos);
    WriteBigEndianShort((sal_uInt16)(nPos-nActualFieldStartPos));
    pMET->Seek(nPos);
}


void METWriter::WriteFieldId(sal_uLong nId)
{
    sal_uInt8 nbyte;
    short i;

    for (i=1; i<=8; i++) {
        nbyte= '0' + (sal_uInt8)((nId >> (32-i*4)) & 0x0f);
        *pMET << nbyte;
    }
}


void METWriter::CreateChrSets(const GDIMetaFile * pMTF)
{
    sal_uLong nAction, nActionCount;
    const MetaAction * pMA;

    if (bStatus==sal_False)
        return;

    nActionCount=pMTF->GetActionCount();

    for (nAction=0; nAction<nActionCount; nAction++)
    {
        pMA = pMTF->GetAction(nAction);

        switch (pMA->GetType())
        {
            case META_FONT_ACTION:
            {
                const MetaFontAction* pA = (const MetaFontAction*) pMA;
                CreateChrSet( pA->GetFont() );
            }
            break;
        }
    }
}


void METWriter::CreateChrSet(const Font & rFont)
{
    METChrSet * pCS;

    if ( FindChrSet( rFont ) == 0 )
    {
        pCS = new METChrSet;
        pCS->pSucc = pChrSetList; pChrSetList=pCS;
        pCS->nSet = nNextChrSetId++;
        pCS->aName = rFont.GetName();
        pCS->eWeight = rFont.GetWeight();
    }
}


sal_uInt8 METWriter::FindChrSet(const Font & rFont)
{
    METChrSet* pCS;

    for (pCS=pChrSetList; pCS!=NULL; pCS=pCS->pSucc)
    {
        if (pCS->aName==rFont.GetName() && pCS->eWeight==rFont.GetWeight() )
            return pCS->nSet;
    }

    return 0;
}


void METWriter::WriteChrSets()
{
    sal_uInt16 i;
    char c = 0;
    METChrSet * pCS;
    sal_uInt8 nbyte;

    for (pCS=pChrSetList; pCS!=NULL; pCS=pCS->pSucc)
    {

        WriteFieldIntroducer(0x58,MapCodFntMagic,0,0);

        WriteBigEndianShort(0x0050);

        *pMET << (sal_uInt8)0x0c << (sal_uInt8)0x02 << (sal_uInt8)0x84 << (sal_uInt8)0x00;
        *pMET << (sal_uInt8)0xa4 << (sal_uInt8)0x00 << (sal_uInt8)0x00 << (sal_uInt8)0x01;
        *pMET << (sal_uInt8)0x01 << (sal_uInt8)0x00 << (sal_uInt8)0x00 << (sal_uInt8)0x00;

        *pMET << (sal_uInt8)0x04 << (sal_uInt8)0x24 << (sal_uInt8)0x05 << (sal_uInt8)pCS->nSet;

        *pMET << (sal_uInt8)0x14 << (sal_uInt8)0x1f;
        switch (pCS->eWeight)
        {
            case WEIGHT_THIN:       nbyte=1; break;
            case WEIGHT_ULTRALIGHT: nbyte=2; break;
            case WEIGHT_LIGHT:      nbyte=3; break;
            case WEIGHT_SEMILIGHT:  nbyte=4; break;
            case WEIGHT_NORMAL:     nbyte=5; break;
            case WEIGHT_SEMIBOLD:   nbyte=6; break;
            case WEIGHT_BOLD:       nbyte=7; break;
            case WEIGHT_ULTRABOLD:  nbyte=8; break;
            case WEIGHT_BLACK:      nbyte=9; break;
            default:                nbyte=5;
        }
        *pMET << nbyte;
        *pMET << (sal_uInt8)0x05;
        *pMET << (sal_uInt8)0x00 << (sal_uInt8)0x00 << (sal_uInt8)0x00 << (sal_uInt8)0x00;
        *pMET << (sal_uInt8)0x00 << (sal_uInt8)0x00 << (sal_uInt8)0x00 << (sal_uInt8)0x00;
        *pMET << (sal_uInt8)0x00 << (sal_uInt8)0x00 << (sal_uInt8)0x00 << (sal_uInt8)0x00;
        *pMET << (sal_uInt8)0x00 << (sal_uInt8)0x00 << (sal_uInt8)0x00 << (sal_uInt8)0x0c;

        *pMET << (sal_uInt8)0x06 << (sal_uInt8)0x20 << (sal_uInt8)0x03 << (sal_uInt8)0xd4;
        *pMET << (sal_uInt8)0x03 << (sal_uInt8)0x52;

        *pMET << (sal_uInt8)0x24 << (sal_uInt8)0x02 << (sal_uInt8)0x08 << (sal_uInt8)0x00;
        ByteString n(pCS->aName, gsl_getSystemTextEncoding());
        for (i=0; i<32; i++)
        {
            if ( i == 0 || c != 0 )
                c = n.GetChar( i );
            *pMET << c;
        }
    }
}


void METWriter::WriteColorAttributeTable(sal_uLong nFieldId, BitmapPalette* pPalette, sal_uInt8 nBasePartFlags, sal_uInt8 nBasePartLCTID)
{
    sal_uInt16 nIndex,nNumI,i;

    if (bStatus==sal_False) return;

    //--- Das Feld 'Begin Color Attribute Table':
    WriteFieldIntroducer(16,BegColAtrMagic,0,0);
    WriteFieldId(nFieldId);

    //--- Das Feld 'Color Attribute Table':
    WriteFieldIntroducer(0,BlkColAtrMagic,0,0);
    *pMET << nBasePartFlags << (sal_uInt8)0x00 << nBasePartLCTID; // 'Base Part'
    if (pPalette!=NULL)
    {
        nIndex=0;
        while (nIndex<pPalette->GetEntryCount())
        {
            nNumI=pPalette->GetEntryCount()-nIndex;
            if (nNumI>81) nNumI=81;
            *pMET << (sal_uInt8)(11+nNumI*3);                   // Laenge des Parameters
            *pMET << (sal_uInt8)1 << (sal_uInt8)0 << (sal_uInt8)1;        // typ: element list, Reserved, Format: RGB
            *pMET << (sal_uInt8)0; WriteBigEndianShort(nIndex); // Start-Index (3 Bytes)
            *pMET << (sal_uInt8)8 << (sal_uInt8)8 << (sal_uInt8)8;        // Bits je Komponente R,G,B
            *pMET << (sal_uInt8)3;                              // Anzahl Bytes je Eintrag
            for (i=0; i<nNumI; i++)
            {
                const BitmapColor& rCol = (*pPalette)[ nIndex ];

                *pMET << (sal_uInt8) rCol.GetRed();
                *pMET << (sal_uInt8) rCol.GetGreen();
                *pMET << (sal_uInt8) rCol.GetBlue();
                nIndex++;
            }
        }
    }
    else
    {
        // 'Trible Generating'
        *pMET << (sal_uInt8)0x0a << (sal_uInt8)0x02 << (sal_uInt8)0x00 << (sal_uInt8)0x01 << (sal_uInt8)0x00;
        *pMET << (sal_uInt8)0x00 << (sal_uInt8)0x00 << (sal_uInt8)0x08 << (sal_uInt8)0x08 << (sal_uInt8)0x08;
    }
    UpdateFieldSize();

    //--- Das Feld 'End Color Attribute Table':
    WriteFieldIntroducer(16,EndColAtrMagic,0,0);
    WriteFieldId(nFieldId);

    if (pMET->GetError())
        bStatus=sal_False;
}


void METWriter::WriteImageObject(const Bitmap & rBitmap)
{
    SvMemoryStream aTemp(0x00010000,0x00010000);
    sal_uInt32 nWidth,nHeight,nResX,nResY;
    sal_uLong nBytesPerLine,i,j,nNumColors,ny,nLines;
    sal_uLong nActColMapId;
    sal_uInt16 nBitsPerPixel;
    sal_uInt8 nbyte, * pBuf;

    if (bStatus==sal_False)
        return;

    nActColMapId=((nActBitmapId>>24)&0x000000ff) | ((nActBitmapId>> 8)&0x0000ff00) |
                 ((nActBitmapId<< 8)&0x00ff0000) | ((nActBitmapId<<24)&0xff000000);

    //--- Das Feld 'Begin Image Object':
    WriteFieldIntroducer(16,BegImgObjMagic,0,0);
    WriteFieldId(nActBitmapId);

    // Windows-BMP-Datei erzeugen:
    aTemp << rBitmap;

    // Header der Windows-BMP-Datei einlesen:
    aTemp.SetNumberFormatInt(NUMBERFORMAT_INT_LITTLEENDIAN);
    aTemp.Seek(18);
    aTemp >> nWidth >> nHeight;
    aTemp.SeekRel(2);
    aTemp >> nBitsPerPixel;
    aTemp.SeekRel(8);
    aTemp >> nResX >> nResY;
    aTemp.SeekRel(8);

    nNumColors=1<<nBitsPerPixel;
    nBytesPerLine=((nWidth*nBitsPerPixel+0x0000001f) & 0xffffffe0 ) >> 3;

    // ggf. Farbpalette einlesen und in die MET-Datei schreiben:
    if (nBitsPerPixel<=8)
    {
        BitmapPalette   aPal( (sal_uInt16) nNumColors );
        sal_uInt8           nr,ng,nb;

        for (i=0; i<nNumColors; i++)
        {
            aTemp >> nb >> ng >> nr; aTemp.SeekRel(1);
            aPal[ (sal_uInt16) i ] = BitmapColor( nr, ng, nb );
        }

        //--- Das Feld 'Begin Resource Group':
        WriteFieldIntroducer(16,BegResGrpMagic,0,0);
        WriteFieldId(nActColMapId);

        //--- Farbtabelle schreiben:
        WriteColorAttributeTable(nActColMapId,&aPal,0,1);

        //--- Das Feld 'End Resource Group':
        WriteFieldIntroducer(16,EndResGrpMagic,0,0);
        WriteFieldId(nActColMapId);

        //--- Das Feld 'Begin Object Environment Group':
        WriteFieldIntroducer(16,BegObjEnvMagic,0,0);
        WriteFieldId(nActBitmapId);

        //--- Das Feld 'Map Color Attribute Table':
        WriteFieldIntroducer(26,MapColAtrMagic,0,0);
        WriteBigEndianShort(0x0012);
        *pMET << (sal_uInt8)0x0c << (sal_uInt8)0x02 << (sal_uInt8)0x84 << (sal_uInt8)0x00;
        WriteFieldId(nActColMapId);
        *pMET << (sal_uInt8)0x04 << (sal_uInt8)0x24 << (sal_uInt8)0x07 << (sal_uInt8)0x01;

        //--- Das Feld 'End Object Environment Group':
        WriteFieldIntroducer(16,EndObjEnvMagic,0,0);
        WriteFieldId(nActBitmapId);
    }

    //--- Das Feld 'Image Data Descriptor':
    WriteFieldIntroducer(17,DscImgObjMagic,0,0);
    *pMET << (sal_uInt8)0x01; // Unit of measure: tens of centimeters
    WriteBigEndianShort((sal_uInt16)nResX);
    WriteBigEndianShort((sal_uInt16)nResY);
    WriteBigEndianShort((sal_uInt16)nWidth);
    WriteBigEndianShort((sal_uInt16)nHeight);

    //--- Das erste Feld 'Image Picture Data':
    WriteFieldIntroducer(0,DatImgObjMagic,0,0);

    // Begin Segment:
    *pMET << (sal_uInt8)0x70 << (sal_uInt8)0x00;

    // Begin Image Content:
    *pMET << (sal_uInt8)0x91 << (sal_uInt8)0x01 << (sal_uInt8)0xff;

    // Image Size:
    *pMET << (sal_uInt8)0x94 << (sal_uInt8)0x09 << (sal_uInt8)0x02;
    *pMET << (sal_uInt16) 0 << (sal_uInt16) 0;
    WriteBigEndianShort((sal_uInt16)nHeight);
    WriteBigEndianShort((sal_uInt16)nWidth);

    // Image Encoding:
    *pMET << (sal_uInt8)0x95 << (sal_uInt8)0x02 << (sal_uInt8)0x03 << (sal_uInt8)0x03;

    // Image IDE-Size:
    *pMET << (sal_uInt8)0x96 << (sal_uInt8)0x01 << (sal_uInt8)nBitsPerPixel;

    if (nBitsPerPixel<=8) {
        // Image LUT-ID
        *pMET << (sal_uInt8)0x97 << (sal_uInt8)0x01 << (sal_uInt8)0x01;
    }
    else {
        // IDE Structure
        *pMET << (sal_uInt8)0x9b << (sal_uInt8)0x08 << (sal_uInt8)0x00 << (sal_uInt8)0x01;
        *pMET << (sal_uInt8)0x00 << (sal_uInt8)0x00 << (sal_uInt8)0x00 << (sal_uInt8)0x08;
        *pMET << (sal_uInt8)0x08 << (sal_uInt8)0x08;
    }

    pBuf=new sal_uInt8[nBytesPerLine];
    ny=0;
    while (ny<nHeight) {

        // Abschliessen des vorherigen Feldes 'Image Picture Data':
        UpdateFieldSize();

        // Und ein neues Feld 'Image Picture Data' anfangen:
        WriteFieldIntroducer(0,DatImgObjMagic,0,0);

        // Einige Scanlines lesen und schreiben:
        nLines=nHeight-ny;
        if (nLines*nBytesPerLine>30000) nLines=30000/nBytesPerLine;
        if (nLines<1) nLines=1;
        WriteBigEndianShort(0xfe92);
        WriteBigEndianShort((sal_uInt16)(nLines*nBytesPerLine));
        for (i=0; i<nLines; i++) {
            aTemp.Read(pBuf,nBytesPerLine);
            if (nBitsPerPixel==24) {
                for (j=2; j<nBytesPerLine; j+=3) {
                    nbyte=pBuf[j]; pBuf[j]=pBuf[j-2]; pBuf[j-2]=nbyte;
                }
            }
            pMET->Write(pBuf,nBytesPerLine);
            ny++;
        }
        if (aTemp.GetError() || pMET->GetError()) bStatus=sal_False;
        nActBitmapPercent=(ny+1)*100/nHeight;
        MayCallback();
        if (bStatus==sal_False) { delete[] pBuf; return; }
    }
    delete[] pBuf;

    // End Image Content:
    *pMET << (sal_uInt8)0x93 << (sal_uInt8)0x00;

    // End Segment:
    *pMET << (sal_uInt8)0x71 << (sal_uInt8)0x00;

    // Abschliessen des letzten Feldes 'Image Picture Data':
    UpdateFieldSize();

    //--- Das Feld 'End Image Object':
    WriteFieldIntroducer(16,EndImgObjMagic,0,0);
    WriteFieldId(nActBitmapId);

    // Ids erhoehen:
    nActBitmapId++;

    // Bitmaps zaehlen:
    nWrittenBitmaps++;
    nActBitmapPercent=0;

    if (pMET->GetError()) bStatus=sal_False;
}


void METWriter::WriteImageObjects(const GDIMetaFile * pMTF)
{
    const MetaAction*   pMA;

    if (bStatus==sal_False)
        return;

    for ( sal_uLong nAction = 0, nActionCount = pMTF->GetActionCount(); nAction < nActionCount; nAction++)
    {
        pMA = pMTF->GetAction(nAction);

        switch (pMA->GetType())
        {
            case META_BMP_ACTION:
            {
                METSetMix( eGDIRasterOp );
                WriteImageObject( ( (MetaBmpAction*) pMA )->GetBitmap() );
            }
            break;

            case META_BMPSCALE_ACTION:
            {
                METSetMix( eGDIRasterOp );
                WriteImageObject( ( (MetaBmpScaleAction*) pMA )->GetBitmap() );
            }
            break;

            case META_BMPSCALEPART_ACTION:
            {
                METSetMix( eGDIRasterOp );
                WriteImageObject( ( (MetaBmpScalePartAction*) pMA )->GetBitmap() );
            }
            break;

            case META_BMPEX_ACTION:
            {
                METSetMix( eGDIRasterOp );
                WriteImageObject( Graphic( ( (MetaBmpExAction*) pMA )->GetBitmapEx() ).GetBitmap() );
            }
            break;

            case META_BMPEXSCALE_ACTION:
            {
                METSetMix( eGDIRasterOp );
                WriteImageObject( Graphic( ( (MetaBmpExScaleAction*) pMA )->GetBitmapEx() ).GetBitmap() );
            }
            break;

            case META_BMPEXSCALEPART_ACTION:
            {
                METSetMix( eGDIRasterOp );
                WriteImageObject( Graphic( ( (MetaBmpExScalePartAction*) pMA )->GetBitmapEx() ).GetBitmap() );
            }
            break;

            case META_EPS_ACTION :
            {
                const MetaEPSAction* pA = (const MetaEPSAction*)pMA;
                const GDIMetaFile aGDIMetaFile( pA->GetSubstitute() );

                sal_Int32 nCount = aGDIMetaFile.GetActionCount();
                for ( sal_Int32 i = 0; i < nCount; i++ )
                {
                    const MetaAction* pMetaAct = aGDIMetaFile.GetAction( i );
                    if ( pMetaAct->GetType() == META_BMPSCALE_ACTION )
                    {
                        const MetaBmpScaleAction* pBmpScaleAction = (const MetaBmpScaleAction*)pMetaAct;
                        METSetMix( eGDIRasterOp );
                        WriteImageObject( pBmpScaleAction->GetBitmap() );
                        break;
                    }
                }
            }
            break;
        }

        if (bStatus==sal_False)
            break;
    }

    if (pMET->GetError())
        bStatus=sal_False;
}

void METWriter::WriteDataDescriptor(const GDIMetaFile *)
{
    if (bStatus==sal_False)
        return;

    WriteFieldIntroducer(0,DscGrfObjMagic,0,0);

    //------------------------------------------------------------------------------
    // Im Folgenden die OS2-Orginal-Dokumentation und die Implementation dazu (uff)
    //------------------------------------------------------------------------------

    //  Parameters (all required and in this order)

    //  0         0xF7 Specify GVM Subset
    //  1         Length of following data 0x07
    //  2         0xB0 drawing order subset
    //  3-4       0x0000
    //  5         0x23 Level 3.2
    //  6         0x01 Version 1
    //  7         Length of following field 0x01
    //  8         Coordinate types in data
    //       0x04Intel16
    //       0x05Intel32
    *pMET << (sal_uInt8)0xf7 << (sal_uInt8)0x07 << (sal_uInt8)0xb0 << (sal_uInt8)0x00
          << (sal_uInt8)0x00 << (sal_uInt8)0x23 << (sal_uInt8)0x01 << (sal_uInt8)0x01
          << (sal_uInt8)0x05;

    //  0         0xF6 Set Picture Descriptor
    //  1         Length of following data
    //  2         Flags
    //       0    B'0' Picture in 2D
    //       1    Picture Dimensions
    //            B'0'  Not absolute (PU_ARBITRARY PS)
    //            B'1'  Absolute (example: PU_TWIPS PS)
    //       2    Picture Elements
    //            B'0'  Not pels
    //            B'1'  Pels (PU_PELS PS)
    //                  (Bit 1 must also be set)
    //       3-7  B'00000'
    //  3         0x00 Reserved
    //  4         Picture frame size coordinate type
    //       0x04  Intel16
    //       0x05  Intel32
    //  5         UnitsOfMeasure
    //       0x00  Ten inches
    //       0x01  Decimeter
    //  6-11 or 6-17(2 or 4 bytes) Resolution.
    //       GPS Units / UOM on x axis
    //       GPS Units / UOM on y axis
    //       GPS Units / UOM on z axis
    //  12-23 or 18-41(2 or 4 bytes) Window Size.
    //       GPS X left, X right
    //       GPS Y bottom, Y top
    //       GPS Z near, Z far
    Size aUnitsPerDecimeter=OutputDevice::LogicToLogic(Size(10,10),MapMode(MAP_CM),aPictureMapMode);
    *pMET << (sal_uInt8)0xf6 << (sal_uInt8)0x28 << (sal_uInt8)0x40 << (sal_uInt8)0x00
          << (sal_uInt8)0x05 << (sal_uInt8)0x01
          << (sal_uInt32)(aUnitsPerDecimeter.Width())
          << (sal_uInt32)(aUnitsPerDecimeter.Height())
          << (sal_uInt32)0
          << (sal_uInt32)0 << (sal_uInt32)aPictureRect.GetWidth()
          << (sal_uInt32)0 << (sal_uInt32)aPictureRect.GetHeight()
          << (sal_uInt32)0 << (sal_uInt32)0;

    //  0         0x21 Set Current Defaults
    //  1         Length of following data
    //  2         Set Default Parameter Format 0x08
    //  3-4       Mask 0xE000
    //  5         Names 0x8F
    //  6         Coordinates
    //       0x00  Picture in 2D
    //  7         Transforms
    //       0x04  Intel16
    //       0x05  Intel32
    //  8         Geometrics
    //       0x04  Intel16
    //       0x05  Intel32
    *pMET << (sal_uInt8)0x21 << (sal_uInt8)0x07 << (sal_uInt8)0x08 << (sal_uInt8)0xe0
          << (sal_uInt8)0x00 << (sal_uInt8)0x8f << (sal_uInt8)0x00 << (sal_uInt8)0x05
          << (sal_uInt8)0x05;

    //  0         0x21 Set Current Defaults
    //  1         Length of following data
    //  2         Set default viewing transform 0x07
    //  3-4       Mask 0xCC0C
    //  5         Names 0x8F
    //  6-n       M11, M12, M21, M22, M41, M42   Matrix elements
    *pMET << (sal_uInt8)0x21 << (sal_uInt8)0x1c << (sal_uInt8)0x07 << (sal_uInt8)0xcc
          << (sal_uInt8)0x0c << (sal_uInt8)0x8f
          << (sal_uInt32)0x00010000 << (sal_uInt32)0x00000000 << (sal_uInt32)0x00000000
          << (sal_uInt32)0x00010000 << (sal_uInt32)0x00000000 << (sal_uInt32)0x00000000;

    //  0         0x21 Set Current Defaults
    //  1         Length of following data
    //  2         Set default line attributes 0x01
    //  3-4       Mask - OR of as many of the following bits as are required:
    //       0x8000  Line type
    //       0x4000  Line width
    //       0x2000  Line end
    //       0x1000  Line join
    //       0x0800  Stroke width
    //       0x0008  Line color
    //       0x0002  Line mix
    //  5         Flags
    //
    //       0x0F Set indicated default attributes to initial values. (Data field is not present in this
    //             instance).
    //       0x8F Set indicated default attributes to specified values.
    //  6-n       Data - data values as required, in the following order if present.
    //            No space is reserved for attributes for which the corresponding mask flag was not
    //            set.
    //
    //       (1 byte)  - Line type
    //       (1 byte)  - Line width
    //       (1 byte)  - Line end
    //       (1 byte)  - Line join
    //       (G bytes) - Stroke width
    //       (4 bytes) - Line color
    //       (1 byte)  - Line mix (G=2 or 4 depending on the Geometrics parameter of Set Default
    //            Parameter Format)
    // Nanu! witziger-weise fehlt obiger Abschnitt in den Metadateien. Also lassen wir ihn auch weg

    //  0         0x21 Set Current Defaults
    //  1         Length of following data
    //  2         Set Default Character Attributes 0x02
    //  3-4       Mask - OR of as many of the following bits as are required:
    //
    //       0x8000  Character angle
    //       0x4000  Character box
    //       0x2000  Character direction
    //       0x1000  Character precision
    //       0x0800  Character set
    //       0x0400  Character shear
    //       0x0040  Character break extra
    //       0x0020  Character extra
    //       0x0008  Character color
    //       0x0004  Character background color
    //       0x0002  Character mix
    //       0x0001  Character background mix
    //  5         Flags
    //       0x0FSet indicated default attributes to initial values.  (Data field is not present in this
    //            case).
    //       0x8FSet indicated default attributes to specified values.
    //  6-n       Data - data values as required, in the following order if present.
    //            No space is reserved for attributes for which the corresponding Mask flag was not
    //            set.
    //       (2*G bytes)     - Character angle
    //       (2*G + 4 bytes)- Character box
    //       (1 byte)        - Character direction
    //       (1 byte)        - Character precision
    //       (1 byte)        - Character set
    //       (2*G bytes)     - Character shear
    //       (4 bytes)       - Character break extra
    //       (4 bytes)       - Character extra
    //       (4 bytes)       - Character color
    //       (4 bytes)       - Character background color
    //       (1 byte)        - Character mix
    //       (1 byte)        - Character background mix (G=2 or 4 depending on the Geometrics
    //            parameter of Set Default Parameter Format)
    *pMET << (sal_uInt8)0x21 << (sal_uInt8)0x10 << (sal_uInt8)0x02 << (sal_uInt8)0x40
          << (sal_uInt8)0x00 << (sal_uInt8)0x8f
          << (sal_uInt8)0xaa << (sal_uInt8)0x02 << (sal_uInt8)0x00 << (sal_uInt8)0x00
          << (sal_uInt8)0x44 << (sal_uInt8)0x04 << (sal_uInt8)0x00 << (sal_uInt8)0x00
          << (sal_uInt8)0xa8 << (sal_uInt8)0xaa << (sal_uInt8)0x40 << (sal_uInt8)0x44;

    //  0         0x21 Set Current Defaults
    //  1         Length of following data
    //  2         Set Default Marker Attributes 0x03
    //  3-4       Mask - OR of as many of the following bits as are required:
    //       0x4000  Marker box
    //       0x1000  Marker precision
    //       0x0800  Marker set
    //       0x0100  Marker symbol
    //       0x0008  Marker color
    //       0x0004  Marker background color
    //       0x0002  Marker mix
    //       0x0001  Marker background mix
    //  5         Flags
    //       0x0F  Set indicated default attributes to initial values.
    //             (Data field is not present in this instance)
    //       0x8F  Set indicated default attributes to specified values.
    //  6-n       Data - data values as required, in this order if present.
    //            No space is reserved for attributes for which the corresponding Mask flag was not
    //            set.
    //       (2*G bytes)    - Marker box
    //       (1 byte)       - Marker precision
    //       (1 byte)       - Marker set
    //       (1 byte)       - Marker symbol
    //       (4 bytes)      - Marker color
    //       (4 bytes)      - Marker background color
    //       (1 byte)       - Marker mix
    //       (1 byte)       - Marker background mix (G=2 or 4 depending on the Geometrics
    //            parameter of Set Default Parameter Format)
    *pMET << (sal_uInt8)0x21 << (sal_uInt8)0x0c << (sal_uInt8)0x03 << (sal_uInt8)0x40
          << (sal_uInt8)0x00 << (sal_uInt8)0x8f
          << (sal_uInt8)0x66 << (sal_uInt8)0x02 << (sal_uInt8)0x00 << (sal_uInt8)0x00
          << (sal_uInt8)0x66 << (sal_uInt8)0x02 << (sal_uInt8)0x00 << (sal_uInt8)0x00;

    //  0         0x21 Set Current Defaults
    //  1         Length of following data
    //  2         Set Default Pattern Attributes 0x04
    //  3-4       Mask - OR of as many of the following bits as are required:
    //       0x0800  Pattern set
    //       0x0100  Pattern symbol
    //       0x0080  Pattern reference point
    //       0x0008  Pattern color
    //       0x0004  Pattern background color
    //       0x0002  Pattern mix
    //       0x0001  Pattern background mix
    //       5       Flags
    //
    //            0x0F Set indicated default attributes to initial values.
    //                  (Data field is not present in this instance)
    //            0x8F Set indicated default attributes to specified values.
    //       6-n     Data - data values as required, in this order if present.
    //               No space is reserved for attributes for which the corresponding Mask flag was
    //               not set.
    //
    //            (1 byte)     - Pattern set
    //            (1 byte)     - Pattern symbol
    //            (2*G bytes)  - Pattern reference point
    //            (4 bytes)    - Pattern color
    //            (4 bytes)    - Pattern background color
    //            (1 byte)     - Pattern mix
    //            (1 byte)     - Pattern background mix (G=2 or 4 depending on the Geometrics
    //               parameter of Set Default Parameter Format)
    //       0       0x21 Set Current Defaults
    //       1       Length of following data
    //       2       Set Default Image Attributes 0x06
    //       3-4     Mask - OR of as many of these bits as are required:
    //            0x0008  Image color
    //            0x0004  Image background color
    //            0x0002  Image mix
    //            0x0001  Image background mix
    //       5       Flags
    //            0x0F Set indicated default attributes to initial values. (Data field is not present in
    //                  this instance)
    //            0x8F Set indicated default attributes to specified values.
    //       6-n     Data - data values as required, in this order if present.
    //               No space is reserved for attributes for which the corresponding Mask flag was
    //               not set.
    //            (4 bytes)  - Image color
    //            (4 bytes)  - Image background color
    //            (1 byte)   - Image mix
    //            (1 byte)   - Image background mix
    //       0       0x21 Set Current Defaults
    //       1       Length of following data
    //       2       Set Default Viewing Window 0x05
    //       3-4     Mask - OR of as many of the following bits as are required:
    //            0x8000  x left limit
    //            0x4000  x right limit
    //            0x2000  y bottom limit
    //            0x1000  y top limit
    //       5       Flags
    //            0x0F Set indicated default attributes to initial values.
    //                  (Data field is not present in this case).
    //            0x8F Set indicated default attributes to specified values.
    //       6-n     Data - data values as required, in the following order if present.
    //               No space is reserved for attributes for which the corresponding Mask flag was
    //               not set.
    //            (2*G bytes)  - x left limit
    //            (2*G bytes)  - x right limit
    //            (2*G bytes)  - y bottom limit
    //            (2*G bytes)  - y top limit (G=2 or 4 depending on the Geometrics parameter of Set
    //               Default Parameter Format)
    //       0       0x21 Set Current Defaults
    //       1       Length of following data
    //       2       Set Default Arc Parameters 0x0B
    //       3-4     Mask - OR of as many of the following bits as are required:
    //            0x8000  P value
    //            0x4000  Q value
    //            0x2000  R value
    //            0x1000  S value
    //       5       Flags
    //            0x0F Set indicated default attributes to initial values.
    //                  (Data field is not present in this case).
    //            0x8F Set indicated default attributes to specified values.
    //       6-n     Data - data values as required, in the following order if present.
    //               No space is reserved for attributes for which the corresponding Mask flag was
    //               not set.
    //            (G bytes)  - P value
    //            (G bytes)  - Q value
    //            (G bytes)  - R value
    //            (G bytes)  - S value (G=2 or 4 depending on the Geometrics parameter of Set
    //               Default Parameter Format)
    //       0       0x21 Set Current Defaults
    //       1       Length of following data
    //       2       Set Default Pick Identifier 0x0C
    //       3-4     Mask - OR of as many of the following bits as are required:
    //            0x8000  Pick identifier
    //       5       Flags
    //            0x0F Set indicated default attributes to initial values.
    //                  (Data field is not present in this case).
    //            0x8F Set indicated default attributes to specified values.
    //       6-n     Data - data values as required, in the following order if present.
    //               No space is reserved for attributes for which the corresponding Mask flag was
    //               not set.
    //            (4 bytes)  - Pick identifier

    //       0       0xE7 Set Bit-map Identifier
    //       1       Length of following data 0x07
    //       2-3     Usage Flags 0x8000
    //       4-7     Bit-map handle
    //       8       Lcid
    if (nNumberOfBitmaps>0) {
        *pMET << (sal_uInt8)0xe7 << (sal_uInt8)0x07 << (sal_uInt8)0x80 << (sal_uInt8)0x00;
        WriteBigEndianLong(nActBitmapId);
        *pMET << (sal_uInt8)0xfe;
    }

    UpdateFieldSize();

    if (pMET->GetError()) bStatus=sal_False;
}


void METWriter::WillWriteOrder(sal_uLong nNextOrderMaximumLength)
{
    // Die Parameter eines 'Graphics Data Fields' duerfen (laut OS2-Doku)
    // hoechstens 32759 Bytes umfassen. Gemeint ist die Laenge des Feldes minus
    // dem 'Structured Field Introducer' (groesse: 8). Also darf die Groesse
    // des ganzen Fields hoechstens 8+32759=32767=0x7fff sein.
    // Zur Sicherheit nehmen wir lieber 30000 als Grenze.

    if (pMET->Tell()-nActualFieldStartPos+nNextOrderMaximumLength>30000)
    {
        UpdateFieldSize();
        WriteFieldIntroducer(0,DatGrfObjMagic,0,0);
        nNumberOfDataFields++;
    }
}



void METWriter::METBitBlt(Point aPt, Size aSize, const Bitmap & rBitmap)
{
    WillWriteOrder(46);
    *pMET << (sal_uInt8)0xd6 << (sal_uInt8)44 << (sal_uInt16)0 << (sal_uInt16) 0x00cc;
    WriteBigEndianLong(nActBitmapId++);
    *pMET << (sal_uInt8)0x02 << (sal_uInt8)0x00 << (sal_uInt8)0x00 << (sal_uInt8)0x00;
    WritePoint(Point(aPt.X(),aPt.Y()+aSize.Height()));
    WritePoint(Point(aPt.X()+aSize.Width(),aPt.Y()));
    *pMET << (sal_uInt32)0 << (sal_uInt32)0
          << (sal_uInt32)(rBitmap.GetSizePixel().Width())
          << (sal_uInt32)(rBitmap.GetSizePixel().Height());
}

void METWriter::METSetAndPushLineInfo( const LineInfo& rLineInfo )
{
    sal_Int32 nWidth = OutputDevice::LogicToLogic( Size( rLineInfo.GetWidth(),0 ), aPictureMapMode, aTargetMapMode ).Width();

    WillWriteOrder( 8 );            // set stroke linewidth
    *pMET   << (sal_uInt8)0x15
            << (sal_uInt8)6
            << (sal_uInt8)0             // Flags
            << (sal_uInt8)0
            << nWidth;

    if ( rLineInfo.GetStyle() != LINE_SOLID )
    {
        sal_uInt8 nStyle = 0;           // LineDefault;

        switch ( rLineInfo.GetStyle() )
        {
            case LINE_NONE :
                nStyle = 8;
            break;

            case LINE_DASH :
            {
                if ( rLineInfo.GetDotCount() )
                {
                    if ( !rLineInfo.GetDashCount() )
                        nStyle = 1; // LINE_DOT
                    else
                        nStyle = 3; // LINE_DASH_DOT
                }
                else
                    nStyle = 2;     // LINE_DASH
            }
            break;
            case LineStyle_SOLID:
            case LineStyle_FORCE_EQUAL_SIZE:
                break;  // not handled -Wall
        }
        WillWriteOrder( 2 );
        *pMET << (sal_uInt8)0x18 << nStyle;     // set LineType
    }
}

void METWriter::METPopLineInfo( const LineInfo& rLineInfo )
{
    WillWriteOrder( 8 );            // set stroke linewidth
    *pMET   << (sal_uInt8)0x15
            << (sal_uInt8)6
            << (sal_uInt8)0             // Flags
            << (sal_uInt8)0
            << (sal_uInt32)1;

    if ( rLineInfo.GetStyle() != LINE_SOLID )
    {
        WillWriteOrder( 2 );
        *pMET << (sal_uInt8)0x18 << (sal_uInt8)0;       // set LineType
    }
}

void METWriter::METBeginArea(sal_Bool bBoundaryLine)
{
    WillWriteOrder(2);
    *pMET << (sal_uInt8)0x68;
    if (bBoundaryLine) *pMET << (sal_uInt8)0xc0;
    else               *pMET << (sal_uInt8)0x80;
}


void METWriter::METEndArea()
{
    WillWriteOrder(2);
    *pMET << (sal_uInt8)0x60 << (sal_uInt8)0;
}


void METWriter::METBeginPath(sal_uInt32 nPathId)
{
    WillWriteOrder(8);
    *pMET << (sal_uInt8)0xd0 << (sal_uInt8)6 << (sal_uInt16) 0 << nPathId;
}


void METWriter::METEndPath()
{
    WillWriteOrder(2);
    *pMET << (sal_uInt8)0x7f << (sal_uInt8)0;
}


void METWriter::METFillPath(sal_uInt32 nPathId)
{
    WillWriteOrder(8);
    *pMET << (sal_uInt8)0xd7 << (sal_uInt8)6
          << (sal_uInt8)0x00 << (sal_uInt8)0 << nPathId;
}


void METWriter::METOutlinePath(sal_uInt32 nPathId)
{
    WillWriteOrder(8);
    *pMET << (sal_uInt8)0xd4 << (sal_uInt8)6
          << (sal_uInt8)0 << (sal_uInt8)0 << nPathId;
}


void METWriter::METCloseFigure()
{
    WillWriteOrder(2);
    *pMET << (sal_uInt8)0x7d << (sal_uInt8)0;
}


void METWriter::METMove(Point aPt)
{
    WillWriteOrder(10);
    *pMET << (sal_uInt8)0x21 << (sal_uInt8)8;
    WritePoint(aPt);
}


void METWriter::METLine(Point aPt1, Point aPt2)
{
    WillWriteOrder(18);
    *pMET << (sal_uInt8)0xc1 << (sal_uInt8)16;
    WritePoint(aPt1); WritePoint(aPt2);
}


void METWriter::METLine(const Polygon & rPolygon)
{
    sal_uInt16 nNumPoints,i,j,nOrderPoints;
    sal_Bool bFirstOrder;

    bFirstOrder=sal_True;
    i=0; nNumPoints=rPolygon.GetSize();
    while (i<nNumPoints) {
        nOrderPoints=nNumPoints-i;
        if (nOrderPoints>30) nOrderPoints=30;
        WillWriteOrder(nOrderPoints*8+2);
        if (bFirstOrder==sal_True) {
            *pMET << (sal_uInt8)0xc1; // Line at given pos
            bFirstOrder=sal_False;
        }
        else {
            *pMET << (sal_uInt8)0x81; // Line at current pos
        }
        *pMET << (sal_uInt8)(nOrderPoints*8);
        for (j=0; j<nOrderPoints; j++) WritePoint(rPolygon.GetPoint(i++));
    }
}


void METWriter::METLine(const PolyPolygon & rPolyPolygon)
{
    sal_uInt16 i,nCount;
    nCount=rPolyPolygon.Count();
    for (i=0; i<nCount; i++) {
        METLine(rPolyPolygon.GetObject(i));
        METCloseFigure();
    }
}


void METWriter::METLineAtCurPos(Point aPt)
{
    WillWriteOrder(10);
    *pMET << (sal_uInt8)0x81 << (sal_uInt8)8;
    WritePoint(aPt);
}


void METWriter::METBox(sal_Bool bFill, sal_Bool bBoundary,
                       Rectangle aRect, sal_uInt32 nHAxis, sal_uInt32 nVAxis)
{
    sal_uInt8 nFlags=0;
    if (bFill)     nFlags|=0x40;
    if (bBoundary) nFlags|=0x20;

    WillWriteOrder(28);
    *pMET << (sal_uInt8)0xc0 << (sal_uInt8)26 << nFlags << (sal_uInt8)0;
    WritePoint(aRect.BottomLeft());
    WritePoint(aRect.TopRight());
    *pMET << nHAxis << nVAxis;
}


void METWriter::METFullArc(Point aCenter, double fMultiplier)
{
    WillWriteOrder(14);
    *pMET << (sal_uInt8)0xc7 << (sal_uInt8)12;
    WritePoint(aCenter);
    *pMET << (long)(fMultiplier*65536.0+0.5);
}


void METWriter::METPartialArcAtCurPos(Point aCenter, double fMultiplier,
                                      double fStartAngle, double fSweepAngle)
{
    fStartAngle*=180.0/3.14159265359;
    while (fStartAngle>360.0) fStartAngle-=360.0;
    while (fStartAngle<0.0) fStartAngle+=360.0;
    fSweepAngle*=180.0/3.14159265359;
    while (fSweepAngle>360.0) fSweepAngle-=360.0;
    while (fSweepAngle<.00) fSweepAngle+=360.0;
    WillWriteOrder(22);
    *pMET << (sal_uInt8)0xa3 << (sal_uInt8)20;
    WritePoint(aCenter);
    *pMET << (long)(fMultiplier*65536.0+0.5);
    *pMET << (long)(fStartAngle*65536.0+0.5);
    *pMET << (long)(fSweepAngle*65536.0+0.5);
}


void METWriter::METChrStr( Point aPt, String aUniStr )
{
    sal_uInt16 nLen,i;
    ByteString aStr( aUniStr, gsl_getSystemTextEncoding() );
    nLen = aStr.Len();
    WillWriteOrder( 11 + nLen );
    *pMET << (sal_uInt8)0xc3 << (sal_uInt8)( 9 + nLen );
    WritePoint(aPt);
    for ( i = 0; i < nLen; i++ )
        *pMET << aStr.GetChar( i );
    *pMET << (sal_uInt8)0;
}


void METWriter::METSetArcParams(long nP, long nQ, long nR, long nS)
{
    WillWriteOrder(18);
    *pMET << (sal_uInt8)0x22 << (sal_uInt8)16 << nP << nQ << nR << nS;
}


void METWriter::METSetColor(Color aColor)
{
    if (aColor==aMETColor) return;
    aMETColor=aColor;

    WillWriteOrder(6);
    *pMET << (sal_uInt8)0xa6 << (sal_uInt8)4 << (sal_uInt8)0
          << (sal_uInt8)(aColor.GetBlue())
          << (sal_uInt8)(aColor.GetGreen())
          << (sal_uInt8)(aColor.GetRed());
}


void METWriter::METSetBackgroundColor(Color aColor)
{
    if (aColor==aMETBackgroundColor) return;
    aMETBackgroundColor=aColor;

    WillWriteOrder(6);
    *pMET << (sal_uInt8)0xa7 << (sal_uInt8)4 << (sal_uInt8)0
          << (sal_uInt8)(aColor.GetBlue())
          << (sal_uInt8)(aColor.GetGreen())
          << (sal_uInt8)(aColor.GetRed());
}

void METWriter::METSetMix(RasterOp eROP)
{
    sal_uInt8 nMix;

    if (eMETMix==eROP)
        return;

    eMETMix=eROP;

    switch (eROP)
    {
        case ROP_INVERT: nMix=0x0c; break;
        case ROP_XOR:    nMix=0x04; break;
        default:         nMix=0x02;
    }

    WillWriteOrder(2);
    *pMET << (sal_uInt8)0x0c << nMix;
}


void METWriter::METSetChrCellSize(Size aSize)
{
    if (aMETChrCellSize==aSize)
        return;

    aMETChrCellSize=aSize;
    WillWriteOrder(10);
    if (aSize.Width()==0) aSize.Width()=aSize.Height();
    *pMET << (sal_uInt8)0x33 << (sal_uInt8)8 << (long)aSize.Width() << (long)aSize.Height();
}


void METWriter::METSetChrAngle(short nAngle)
{
    double fa;
    long nax,nay;

    if (nMETChrAngle==nAngle) return;
    nMETChrAngle=nAngle;

    if (nAngle==0)
    {
        nax=256;
        nay=0;
    }
    else
    {
        fa=((double)nAngle)/1800.0*3.14159265359;
        nax=(long)(256.0*cos(fa)+0.5);
        nay=(long)(256.0*sin(fa)+0.5);
    }

    WillWriteOrder(10);
    *pMET << (sal_uInt8)0x34 << (sal_uInt8)8 << nax << nay;
}


void METWriter::METSetChrSet(sal_uInt8 nSet)
{
    if (nMETChrSet==nSet)
        return;

    nMETChrSet=nSet;
    WillWriteOrder(2);
    *pMET << (sal_uInt8)0x38 << nSet;
}


void METWriter::WriteOrders( const GDIMetaFile* pMTF )
{
    if(bStatus==sal_False)
        return;

    for( sal_uLong nA = 0, nACount = pMTF->GetActionCount(); nA < nACount; nA++ )
    {
        const MetaAction* pMA = pMTF->GetAction( nA );

        switch (pMA->GetType())
        {
            case META_PIXEL_ACTION:
            {
                const MetaPixelAction* pA = (const MetaPixelAction*) pMA;
                METSetMix( eGDIRasterOp );
                METSetColor( pA->GetColor() );
                METLine( pA->GetPoint(),pA->GetPoint() );
            }
            break;

            case META_POINT_ACTION:
            {
                const MetaPointAction* pA = (const MetaPointAction*) pMA;

                METSetArcParams(1,1,0,0);
                METSetMix(eGDIRasterOp);
                METSetColor(aGDILineColor);
                METBeginArea(sal_False);
                METFullArc(pA->GetPoint(),0.5);
                METEndArea();
            }
            break;

            case META_LINE_ACTION:
            {
                const MetaLineAction* pA = (const MetaLineAction*) pMA;

                if( aGDILineColor != Color( COL_TRANSPARENT ) )
                {
                    LineInfo aLineInfo( pA->GetLineInfo() );
                    if ( ! ( aLineInfo.IsDefault() ) )
                        METSetAndPushLineInfo( aLineInfo );

                    METSetMix( eGDIRasterOp );
                    METSetColor(aGDILineColor);
                    METBeginPath( 1 );
                    METLine( pA->GetStartPoint(), pA->GetEndPoint() );
                    METEndPath();
                    METOutlinePath( 1 );

                    if ( ! ( aLineInfo.IsDefault() ) )
                        METPopLineInfo( aLineInfo );
                }
            }
            break;

            case META_RECT_ACTION:
            {
                const MetaRectAction* pA = (const MetaRectAction*) pMA;

                if( aGDIFillColor != Color( COL_TRANSPARENT ) )
                {
                    METSetMix( eGDIRasterOp );
                    METSetColor( aGDIFillColor );
                    METSetBackgroundColor( aGDIFillColor );
                    METBox( sal_True, sal_False, pA->GetRect(), 0, 0 );
                }

                if( aGDILineColor != Color( COL_TRANSPARENT ) )
                {
                    METSetMix( eGDIRasterOp );
                    METSetColor( aGDILineColor );
                    METBox( sal_False, sal_True, pA->GetRect(), 0, 0 );
                }
            }
            break;

            case META_ROUNDRECT_ACTION:
            {
                const MetaRoundRectAction* pA = (const MetaRoundRectAction*) pMA;

                if( aGDIFillColor != Color( COL_TRANSPARENT ) )
                {
                    METSetMix( eGDIRasterOp );
                    METSetColor( aGDIFillColor );
                    METSetBackgroundColor( aGDIFillColor );
                    METBox( sal_True, sal_False, pA->GetRect(), pA->GetHorzRound(), pA->GetVertRound() );
                }

                if( aGDILineColor != Color( COL_TRANSPARENT ) )
                {
                    METSetMix( eGDIRasterOp );
                    METSetColor( aGDILineColor );
                    METBox( sal_False, sal_True, pA->GetRect(), pA->GetHorzRound(), pA->GetVertRound() );
                }
            }
            break;

            case META_ELLIPSE_ACTION:
            {
                const MetaEllipseAction*    pA = (const MetaEllipseAction*) pMA;
                Point                       aCenter;

                aCenter.X()=(pA->GetRect().Left()+pA->GetRect().Right())/2;
                aCenter.Y()=(pA->GetRect().Top()+pA->GetRect().Bottom())/2;

                METSetArcParams(pA->GetRect().GetWidth(), pA->GetRect().GetHeight(),0,0);

                if( aGDIFillColor != Color( COL_TRANSPARENT ) )
                {
                    METSetMix( eGDIRasterOp );
                    METSetColor( aGDIFillColor );
                    METSetBackgroundColor( aGDIFillColor );
                    METBeginArea(sal_False);
                    METFullArc(aCenter,0.5);
                    METEndArea();
                }

                if( aGDILineColor != Color( COL_TRANSPARENT ) )
                {
                    METSetMix( eGDIRasterOp );
                    METSetColor( aGDILineColor );
                    METFullArc( aCenter,0.5 );
                }
            }
            break;

            case META_ARC_ACTION:
            {
                const MetaArcAction*    pA = (const MetaArcAction*) pMA;
                Point                   aStartPos,aCenter;
                double                  fdx,fdy,fa1,fa2;

                aCenter.X()=(pA->GetRect().Left()+pA->GetRect().Right())/2;
                aCenter.Y()=(pA->GetRect().Top()+pA->GetRect().Bottom())/2;
                fdx=(double)(pA->GetStartPoint().X()-aCenter.X());
                fdy=(double)(pA->GetStartPoint().Y()-aCenter.Y());
                fdx*=(double)pA->GetRect().GetHeight();
                fdy*=(double)pA->GetRect().GetWidth();
                if (fdx==0.0 && fdy==0.0) fdx=1.0;
                fa1=atan2(-fdy,fdx);
                fdx=(double)(pA->GetEndPoint().X()-aCenter.X());
                fdy=(double)(pA->GetEndPoint().Y()-aCenter.Y());
                fdx*=(double)pA->GetRect().GetHeight();
                fdy*=(double)pA->GetRect().GetWidth();
                if (fdx==0.0 && fdy==0.0) fdx=1.0;
                fa2=atan2(-fdy,fdx);
                aStartPos.X()=aCenter.X()+(long)(((double)pA->GetRect().GetWidth())*cos(fa1)/2.0+0.5);
                aStartPos.Y()=aCenter.Y()-(long)(((double)pA->GetRect().GetHeight())*sin(fa1)/2.0+0.5);

                if( aGDILineColor != Color( COL_TRANSPARENT ) )
                {
                    METSetMix( eGDIRasterOp );
                    METSetColor( aGDILineColor );
                    METSetArcParams(pA->GetRect().GetWidth(), pA->GetRect().GetHeight(),0,0);
                    METBeginPath(1);
                    METMove(aStartPos);
                    METPartialArcAtCurPos(aCenter,0.5,fa1,fa2-fa1);
                    METEndPath();
                    METOutlinePath(1);
                }
            }
            break;

            case META_PIE_ACTION:
            {
                const MetaPieAction*    pA = (const MetaPieAction*) pMA;
                Point                   aCenter;
                double                  fdx,fdy,fa1,fa2;

                aCenter.X()=(pA->GetRect().Left()+pA->GetRect().Right())/2;
                aCenter.Y()=(pA->GetRect().Top()+pA->GetRect().Bottom())/2;
                fdx=(double)(pA->GetStartPoint().X()-aCenter.X());
                fdy=(double)(pA->GetStartPoint().Y()-aCenter.Y());
                fdx*=(double)pA->GetRect().GetHeight();
                fdy*=(double)pA->GetRect().GetWidth();
                if (fdx==0.0 && fdy==0.0) fdx=1.0;
                fa1=atan2(-fdy,fdx);
                fdx=(double)(pA->GetEndPoint().X()-aCenter.X());
                fdy=(double)(pA->GetEndPoint().Y()-aCenter.Y());
                fdx*=(double)pA->GetRect().GetHeight();
                fdy*=(double)pA->GetRect().GetWidth();
                if (fdx==0.0 && fdy==0.0) fdx=1.0;
                fa2=atan2(-fdy,fdx);

                METSetArcParams(pA->GetRect().GetWidth(), pA->GetRect().GetHeight(),0,0);

                if( aGDIFillColor != Color( COL_TRANSPARENT ) )
                {
                    METSetMix( eGDIRasterOp );
                    METSetColor( aGDIFillColor );
                    METSetBackgroundColor( aGDIFillColor );
                    METBeginPath(1);
                    METMove(aCenter);
                    METPartialArcAtCurPos(aCenter,0.5,fa1,fa2-fa1);
                    METLineAtCurPos(aCenter);
                    METEndPath();
                    METFillPath(1);
                }

                if( aGDILineColor != Color( COL_TRANSPARENT ) )
                {
                    METSetMix( eGDIRasterOp );
                    METSetColor( aGDILineColor );
                    METBeginPath(1);
                    METMove(aCenter);
                    METPartialArcAtCurPos(aCenter,0.5,fa1,fa2-fa1);
                    METLineAtCurPos(aCenter);
                    METEndPath();
                    METOutlinePath(1);
                }
            }
            break;

            case META_CHORD_ACTION:
            {
                const MetaChordAction*  pA = (const MetaChordAction*) pMA;
                Point                   aStartPos,aCenter;
                double                  fdx,fdy,fa1,fa2;

                aCenter.X()=(pA->GetRect().Left()+pA->GetRect().Right())/2;
                aCenter.Y()=(pA->GetRect().Top()+pA->GetRect().Bottom())/2;
                fdx=(double)(pA->GetStartPoint().X()-aCenter.X());
                fdy=(double)(pA->GetStartPoint().Y()-aCenter.Y());
                fdx*=(double)pA->GetRect().GetHeight();
                fdy*=(double)pA->GetRect().GetWidth();
                if (fdx==0.0 && fdy==0.0) fdx=1.0;
                fa1=atan2(-fdy,fdx);
                fdx=(double)(pA->GetEndPoint().X()-aCenter.X());
                fdy=(double)(pA->GetEndPoint().Y()-aCenter.Y());
                fdx*=(double)pA->GetRect().GetHeight();
                fdy*=(double)pA->GetRect().GetWidth();
                if (fdx==0.0 && fdy==0.0) fdx=1.0;
                fa2=atan2(-fdy,fdx);
                aStartPos.X()=aCenter.X()+(long)(((double)pA->GetRect().GetWidth())*cos(fa1)/2.0+0.5);
                aStartPos.Y()=aCenter.Y()-(long)(((double)pA->GetRect().GetHeight())*sin(fa1)/2.0+0.5);

                if( aGDIFillColor != Color( COL_TRANSPARENT ) )
                {
                    METSetMix( eGDIRasterOp );
                    METSetColor( aGDIFillColor );
                    METSetBackgroundColor( aGDIFillColor );
                    METBeginPath(1);
                    METMove(aStartPos);
                    METPartialArcAtCurPos(aCenter,0.5,fa1,fa2-fa1);
                    METLineAtCurPos(aStartPos);
                    METEndPath();
                    METFillPath(1);
                }

                if( aGDILineColor != Color( COL_TRANSPARENT ) )
                {
                    METSetMix( eGDIRasterOp );
                    METSetColor( aGDILineColor );
                    METBeginPath(1);
                    METMove(aStartPos);
                    METPartialArcAtCurPos(aCenter,0.5,fa1,fa2-fa1);
                    METLineAtCurPos(aStartPos);
                    METEndPath();
                    METOutlinePath(1);
                }
            }
            break;

            case META_POLYLINE_ACTION:
            {
                const MetaPolyLineAction* pA = (const MetaPolyLineAction*) pMA;

                if( aGDILineColor != Color( COL_TRANSPARENT ) )
                {
                    LineInfo aLineInfo( pA->GetLineInfo() );
                    if ( ! ( aLineInfo.IsDefault() ) )
                        METSetAndPushLineInfo( aLineInfo );

                    METSetMix(eGDIRasterOp);
                    METSetColor(aGDILineColor);
                    METBeginPath(1);
                    Polygon aSimplePoly;
                    const Polygon& rPoly = pA->GetPolygon();
                    if ( rPoly.HasFlags() )
                        rPoly.AdaptiveSubdivide( aSimplePoly );
                    else
                        aSimplePoly = rPoly;
                    METLine( aSimplePoly );
                    METEndPath();
                    METOutlinePath(1);

                    if ( ! ( aLineInfo.IsDefault() ) )
                        METPopLineInfo( aLineInfo );
                }
            }
            break;

            case META_POLYGON_ACTION:
            {
                const MetaPolygonAction* pA = (const MetaPolygonAction*) pMA;
                Polygon aSimplePoly;
                const Polygon& rPoly = pA->GetPolygon();
                if ( rPoly.HasFlags() )
                    rPoly.AdaptiveSubdivide( aSimplePoly );
                else
                    aSimplePoly = rPoly;
                if( aGDIFillColor != Color( COL_TRANSPARENT ) )
                {
                    METSetMix(eGDIRasterOp);
                    METSetColor(aGDIFillColor );
                    METSetBackgroundColor(aGDIFillColor );
                    METBeginPath(1);
                    METLine( aSimplePoly );
                    METEndPath();
                    METFillPath(1);
                }

                if( aGDILineColor != Color( COL_TRANSPARENT ) )
                {
                    METSetMix(eGDIRasterOp);
                    METSetColor(aGDILineColor );
                    METBeginPath(1);
                    METLine( aSimplePoly );
                    METEndPath();
                    METOutlinePath(1);
                }
            }
            break;

            case META_POLYPOLYGON_ACTION:
            {
                const MetaPolyPolygonAction* pA = (const MetaPolyPolygonAction*) pMA;

                PolyPolygon aSimplePolyPoly( pA->GetPolyPolygon() );
                sal_uInt16 i, nCount = aSimplePolyPoly.Count();
                for ( i = 0; i < nCount; i++ )
                {
                    if ( aSimplePolyPoly[ i ].HasFlags() )
                    {
                        Polygon aSimplePoly;
                        aSimplePolyPoly[ i ].AdaptiveSubdivide( aSimplePoly );
                        aSimplePolyPoly[ i ] = aSimplePoly;
                    }
                }
                if( aGDIFillColor != Color( COL_TRANSPARENT ) )
                {
                    METSetMix(eGDIRasterOp);
                    METSetColor(aGDIFillColor);
                    METSetBackgroundColor(aGDIFillColor);
                    METBeginPath(1);
                    METLine( aSimplePolyPoly );
                    METEndPath();
                    METFillPath(1);
                }

                if( aGDILineColor != Color( COL_TRANSPARENT ) )
                {
                    METSetMix(eGDIRasterOp);
                    METSetColor(aGDILineColor);
                    METBeginPath(1);
                    METLine( aSimplePolyPoly );
                    METEndPath();
                    METOutlinePath(1);
                }
            }
            break;

            case META_TEXT_ACTION:
            {
                const MetaTextAction*   pA = (const MetaTextAction*) pMA;
                Point                   aPt( pA->GetPoint() );

                if( aGDIFont.GetAlign() != ALIGN_BASELINE)
                {
                    VirtualDevice aVDev;

                    if( aGDIFont.GetAlign()==ALIGN_TOP )
                        aPt.Y()+=(long)aVDev.GetFontMetric( aGDIFont ).GetAscent();
                    else
                        aPt.Y()-=(long)aVDev.GetFontMetric( aGDIFont ).GetDescent();
                }

                METSetMix(eGDIRasterOp);
                METSetColor(aGDIFont.GetColor());
                METSetBackgroundColor(aGDIFont.GetFillColor());
                METSetChrCellSize(aGDIFont.GetSize());
                METSetChrAngle(aGDIFont.GetOrientation());
                METSetChrSet(FindChrSet(aGDIFont));
                METChrStr(aPt, String(pA->GetText(),pA->GetIndex(),pA->GetLen()));
            }
            break;

            case META_TEXTARRAY_ACTION:
            {
                const MetaTextArrayAction*  pA = (const MetaTextArrayAction*) pMA;
                sal_uInt16                      i;
                String                      aStr;
                Polygon                     aPolyDummy(1);
                short                       nOrientation;
                Point                       aPt( pA->GetPoint() );

                if( aGDIFont.GetAlign() != ALIGN_BASELINE )
                {
                    VirtualDevice aVDev;
                    if( aGDIFont.GetAlign() == ALIGN_TOP )
                        aPt.Y()+=(long)aVDev.GetFontMetric(aGDIFont).GetAscent();
                    else
                        aPt.Y()-=(long)aVDev.GetFontMetric(aGDIFont).GetDescent();
                }

                METSetMix(eGDIRasterOp);
                METSetColor(aGDIFont.GetColor());
                METSetBackgroundColor(aGDIFont.GetFillColor());
                METSetChrCellSize(aGDIFont.GetSize());
                METSetChrAngle( nOrientation = aGDIFont.GetOrientation() );
                METSetChrSet(FindChrSet(aGDIFont));
                aStr=String(pA->GetText(),pA->GetIndex(),pA->GetLen());

                if( pA->GetDXArray()!=NULL )
                {
                    Point aPt2;

                    for( i=0; i < aStr.Len(); i++ )
                    {
                        aPt2 = aPt;
                        if ( i > 0 )
                        {
                            aPt2.X() += pA->GetDXArray()[i-1];
                            if ( nOrientation )
                            {
                                aPolyDummy.SetPoint( aPt2, 0 );
                                aPolyDummy.Rotate( aPt, nOrientation );
                                aPt2 = aPolyDummy.GetPoint( 0 );
                            }
                        }
                        METChrStr( aPt2, String( aStr.GetChar( i ) ) );
                    }
                }
                else
                    METChrStr( aPt, aStr );
            }
            break;

            case META_STRETCHTEXT_ACTION:
            {
                const MetaStretchTextAction*    pA = (const MetaStretchTextAction*) pMA;
                VirtualDevice                   aVDev;
                sal_uInt16                          i;
                sal_Int32*                  pDXAry;
                sal_Int32                       nNormSize;
                String                          aStr;
                Polygon                         aPolyDummy(1);
                short                           nOrientation;
                Point                           aPt( pA->GetPoint() );
                Point                           aPt2;

                aVDev.SetFont( aGDIFont );

                if( aGDIFont.GetAlign() != ALIGN_BASELINE)
                {
                    if( aGDIFont.GetAlign() == ALIGN_TOP )
                        aPt.Y()+=(long)aVDev.GetFontMetric().GetAscent();
                    else
                        aPt.Y()-=(long)aVDev.GetFontMetric().GetDescent();
                }

                METSetMix(eGDIRasterOp);
                METSetColor(aGDIFont.GetColor());
                METSetBackgroundColor(aGDIFont.GetFillColor());
                METSetChrCellSize(aGDIFont.GetSize());
                METSetChrAngle( nOrientation = aGDIFont.GetOrientation() );
                METSetChrSet(FindChrSet(aGDIFont));
                aStr=String(pA->GetText(),pA->GetIndex(),pA->GetLen());
                pDXAry=new sal_Int32[aStr.Len()];
                nNormSize = aVDev.GetTextArray( aStr, pDXAry );

                for ( i = 0; i < aStr.Len(); i++ )
                {
                    aPt2 = aPt;
                    if ( i > 0 )
                    {
                        aPt2.X() += pDXAry[i-1]*((long)pA->GetWidth())/ nNormSize;
                        if ( nOrientation )
                        {
                            aPolyDummy.SetPoint( aPt2, 0 );
                            aPolyDummy.Rotate( aPt, nOrientation );
                            aPt2 = aPolyDummy.GetPoint( 0 );
                        }
                    }
                    METChrStr( aPt2, String( aStr.GetChar( i ) ) );
                }

                delete[] pDXAry;
            }
            break;

            case META_TEXTRECT_ACTION:
            {
//              OSL_FAIL( "Unsupported MET-Action: META_TEXTRECT_ACTION!" );
            }
            break;

            case META_BMP_ACTION:
            {
                const MetaBmpAction* pA = (const MetaBmpAction*) pMA;

                METSetMix(eGDIRasterOp);
                METBitBlt( pA->GetPoint(), pA->GetBitmap().GetSizePixel(), pA->GetBitmap() );
            }
            break;

            case META_BMPSCALE_ACTION:
            {
                const MetaBmpScaleAction* pA = (const MetaBmpScaleAction*) pMA;

                METSetMix(eGDIRasterOp);
                METBitBlt( pA->GetPoint(), pA->GetSize(), pA->GetBitmap() );
            }
            break;

            case META_BMPSCALEPART_ACTION:
            {
                const MetaBmpScalePartAction*   pA = (const MetaBmpScalePartAction*) pMA;
                Bitmap                          aTmp( pA->GetBitmap() );

                aTmp.Crop( Rectangle( pA->GetSrcPoint(), pA->GetSrcSize() ) );
                METSetMix( eGDIRasterOp );
                METBitBlt( pA->GetDestPoint(), pA->GetDestSize(), aTmp );
            }
            break;

            case META_BMPEX_ACTION:
            {
                const MetaBmpExAction*  pA = (const MetaBmpExAction*) pMA;
                Bitmap                  aTmp( Graphic( pA->GetBitmapEx() ).GetBitmap() );

                METSetMix(eGDIRasterOp);
                METBitBlt( pA->GetPoint(), aTmp.GetSizePixel(), aTmp );
            }
            break;

            case META_BMPEXSCALE_ACTION:
            {
                const MetaBmpExScaleAction* pA = (const MetaBmpExScaleAction*) pMA;
                Bitmap                      aTmp( Graphic( pA->GetBitmapEx() ).GetBitmap() );

                METSetMix(eGDIRasterOp);
                METBitBlt( pA->GetPoint(), pA->GetSize(), aTmp );
            }
            break;

            case META_BMPEXSCALEPART_ACTION:
            {
                const MetaBmpExScalePartAction* pA = (const MetaBmpExScalePartAction*) pMA;
                Bitmap                          aTmp( Graphic( pA->GetBitmapEx() ).GetBitmap() );

                aTmp.Crop( Rectangle( pA->GetSrcPoint(), pA->GetSrcSize() ) );
                METSetMix(eGDIRasterOp);
                METBitBlt( pA->GetDestPoint(), pA->GetDestSize(), aTmp );
            }
            break;

            case META_EPS_ACTION :
            {
                const MetaEPSAction* pA = (const MetaEPSAction*)pMA;
                const GDIMetaFile aGDIMetaFile( pA->GetSubstitute() );

                sal_Int32 nCount = aGDIMetaFile.GetActionCount();
                for ( sal_Int32 i = 0; i < nCount; i++ )
                {
                    const MetaAction* pMetaAct = aGDIMetaFile.GetAction( i );
                    if ( pMetaAct->GetType() == META_BMPSCALE_ACTION )
                    {
                        const MetaBmpScaleAction* pBmpScaleAction = (const MetaBmpScaleAction*)pMetaAct;
                        METSetMix(eGDIRasterOp);
                        METBitBlt( pA->GetPoint(), pA->GetSize(), pBmpScaleAction->GetBitmap() );
                        break;
                    }
                }
            }
            break;

            case META_MASK_ACTION:
            break;

            case META_MASKSCALE_ACTION:
            break;

            case META_MASKSCALEPART_ACTION:
            break;

            case META_GRADIENT_ACTION:
            {
                VirtualDevice               aVDev;
                GDIMetaFile                 aTmpMtf;
                const MetaGradientAction*   pA = (const MetaGradientAction*) pMA;

                aVDev.SetMapMode( aTargetMapMode );
                aVDev.AddGradientActions( pA->GetRect(), pA->GetGradient(), aTmpMtf );
                WriteOrders( &aTmpMtf );
            }
            break;

            case META_HATCH_ACTION:
            {
                VirtualDevice           aVDev;
                GDIMetaFile             aTmpMtf;
                const MetaHatchAction*  pA = (const MetaHatchAction*) pMA;

                aVDev.SetMapMode( aTargetMapMode );
                aVDev.AddHatchActions( pA->GetPolyPolygon(), pA->GetHatch(), aTmpMtf );
                WriteOrders( &aTmpMtf );
            }
            break;

            case META_WALLPAPER_ACTION:
            break;

            case META_CLIPREGION_ACTION:
            break;

            case META_ISECTRECTCLIPREGION_ACTION:
            {
                const MetaISectRectClipRegionAction* pA = (const MetaISectRectClipRegionAction*) pMA;
                WriteClipRect( pA->GetRect() );
            }
            break;

            case META_ISECTREGIONCLIPREGION_ACTION:
            break;

            case META_MOVECLIPREGION_ACTION:
            break;

            case META_LINECOLOR_ACTION:
            {
                const MetaLineColorAction* pA = (const MetaLineColorAction*) pMA;

                if( pA->IsSetting() )
                    aGDILineColor = pA->GetColor();
                else
                    aGDILineColor = Color( COL_TRANSPARENT );
            }
            break;

            case META_FILLCOLOR_ACTION:
            {
                const MetaFillColorAction* pA = (const MetaFillColorAction*) pMA;

                if( pA->IsSetting() )
                    aGDIFillColor = pA->GetColor();
                else
                    aGDIFillColor = Color( COL_TRANSPARENT );
            }
            break;

            case META_TEXTCOLOR_ACTION:
            {
                const MetaTextColorAction* pA = (const MetaTextColorAction*) pMA;
                aGDIFont.SetColor( pA->GetColor() );
            }
            break;

            case META_TEXTFILLCOLOR_ACTION:
            {
                const MetaTextFillColorAction* pA = (const MetaTextFillColorAction*) pMA;

                if( pA->IsSetting() )
                    aGDIFont.SetFillColor( pA->GetColor() );
                else
                    aGDIFont.SetFillColor( Color( COL_TRANSPARENT ) );
            }
            break;

            case META_TEXTALIGN_ACTION:
            break;

            case META_MAPMODE_ACTION:
            {
                const MetaMapModeAction* pA = (const MetaMapModeAction*) pMA;

                if( aPictureMapMode != pA->GetMapMode() )
                {
                    if ( pA->GetMapMode().GetMapUnit() == MAP_RELATIVE )
                    {
                        MapMode aMM = pA->GetMapMode();
                        Fraction aScaleX = aMM.GetScaleX();
                        Fraction aScaleY = aMM.GetScaleY();

                        Point aOrigin = aPictureMapMode.GetOrigin();
                        BigInt aX( aOrigin.X() );
                        aX *= BigInt( aScaleX.GetDenominator() );

                        if( aOrigin.X() >= 0 )
                        {
                            if( aScaleX.GetNumerator() >= 0 )
                                aX += BigInt( aScaleX.GetNumerator()/2 );
                            else
                                aX -= BigInt( (aScaleX.GetNumerator()+1)/2 );
                        }
                        else
                        {
                            if( aScaleX.GetNumerator() >= 0 )
                                aX -= BigInt( (aScaleX.GetNumerator()-1)/2 );
                            else
                                aX += BigInt( aScaleX.GetNumerator()/2 );
                        }

                        aX /= BigInt( aScaleX.GetNumerator() );
                        aOrigin.X() = (long) aX + aMM.GetOrigin().X();

                        BigInt aY( aOrigin.Y() );
                        aY *= BigInt( aScaleY.GetDenominator() );

                        if( aOrigin.Y() >= 0 )
                        {
                            if( aScaleY.GetNumerator() >= 0 )
                                aY += BigInt( aScaleY.GetNumerator()/2 );
                            else
                                aY -= BigInt( (aScaleY.GetNumerator()+1)/2 );
                        }
                        else
                        {
                            if( aScaleY.GetNumerator() >= 0 )
                                aY -= BigInt( (aScaleY.GetNumerator()-1)/2 );
                            else
                                aY += BigInt( aScaleY.GetNumerator()/2 );
                        }

                        aY /= BigInt( aScaleY.GetNumerator() );
                        aOrigin.Y() = (long)aY + aMM.GetOrigin().Y();
                        aPictureMapMode.SetOrigin( aOrigin );

                        aScaleX *= aPictureMapMode.GetScaleX();
                        aScaleY *= aPictureMapMode.GetScaleY();
                        aPictureMapMode.SetScaleX( aScaleX );
                        aPictureMapMode.SetScaleY( aScaleY );
                    }
                    else
                        aPictureMapMode=pA->GetMapMode();
                }
            }
            break;

            case META_FONT_ACTION:
            {
                aGDIFont = ( (const MetaFontAction*) pMA )->GetFont();
            }
            break;

            case META_PUSH_ACTION:
            {
                METGDIStackMember* pGS = new METGDIStackMember;

                pGS->pSucc=pGDIStack; pGDIStack=pGS;
                pGS->aLineColor=aGDILineColor;
                pGS->aFillColor=aGDIFillColor;
                pGS->eRasterOp=eGDIRasterOp;
                pGS->aFont=aGDIFont;
                pGS->aMapMode=aPictureMapMode;
                pGS->aClipRect=aGDIClipRect;
            }
            break;

            case META_POP_ACTION:
            {
                METGDIStackMember* pGS;

                if( pGDIStack )
                {
                    pGS=pGDIStack; pGDIStack=pGS->pSucc;
                    aGDILineColor=pGS->aLineColor;
                    aGDIFillColor=pGS->aFillColor;
                    eGDIRasterOp=pGS->eRasterOp;
                    aGDIFont=pGS->aFont;
                    if ( pGS->aClipRect != aGDIClipRect )
                        WriteClipRect( pGS->aClipRect );
                    aPictureMapMode=pGS->aMapMode;
                    delete pGS;
                }
            }
            break;

            case META_RASTEROP_ACTION:
            {
                eGDIRasterOp = ( (const MetaRasterOpAction*) pMA )->GetRasterOp();
            }
            break;

            case META_TRANSPARENT_ACTION:
            {
                if( aGDIFillColor != Color( COL_TRANSPARENT ) )
                {
                    METSetMix(eGDIRasterOp);
                    METSetColor(aGDIFillColor);
                    METSetBackgroundColor(aGDIFillColor);
                    METBeginPath(1);
                    METLine(( (const MetaTransparentAction*) pMA )->GetPolyPolygon());
                    METEndPath();
                    METFillPath(1);
                }

                if( aGDILineColor != Color( COL_TRANSPARENT ) )
                {
                    METSetMix(eGDIRasterOp);
                    METSetColor(aGDILineColor);
                    METBeginPath(1);
                    METLine(( (const MetaTransparentAction*) pMA )->GetPolyPolygon());
                    METEndPath();
                    METOutlinePath(1);
                }
            }
            break;

            case META_FLOATTRANSPARENT_ACTION:
            {
                const MetaFloatTransparentAction* pA = (const MetaFloatTransparentAction*) pMA;

                GDIMetaFile     aTmpMtf( pA->GetGDIMetaFile() );
                Point           aSrcPt( aTmpMtf.GetPrefMapMode().GetOrigin() );
                const Size      aSrcSize( aTmpMtf.GetPrefSize() );
                const Point     aDestPt( pA->GetPoint() );
                const Size      aDestSize( pA->GetSize() );
                const double    fScaleX = aSrcSize.Width() ? (double) aDestSize.Width() / aSrcSize.Width() : 1.0;
                const double    fScaleY = aSrcSize.Height() ? (double) aDestSize.Height() / aSrcSize.Height() : 1.0;
                long            nMoveX, nMoveY;

                if( fScaleX != 1.0 || fScaleY != 1.0 )
                {
                    aTmpMtf.Scale( fScaleX, fScaleY );
                    aSrcPt.X() = FRound( aSrcPt.X() * fScaleX ), aSrcPt.Y() = FRound( aSrcPt.Y() * fScaleY );
                }

                nMoveX = aDestPt.X() - aSrcPt.X(), nMoveY = aDestPt.Y() - aSrcPt.Y();

                if( nMoveX || nMoveY )
                    aTmpMtf.Move( nMoveX, nMoveY );

                WriteOrders( &aTmpMtf );
            }
            break;
      }

      nWrittenActions++;
      MayCallback();

      if( pMET->GetError() )
        bStatus=sal_False;

      if( bStatus == sal_False )
        break;
    }
}

void METWriter::WriteObjectEnvironmentGroup(const GDIMetaFile * pMTF)
{
    sal_uLong i, nId;

    //--- Das Feld 'Begin Object Environment Group':
    WriteFieldIntroducer(16,BegObjEnvMagic,0,0);
    WriteFieldId(7);

    //--- Das Feld 'Map Color Attribute Table':
    WriteFieldIntroducer(22,MapColAtrMagic,0,0);
    WriteBigEndianShort(0x000e);
    *pMET << (sal_uInt8)0x0c << (sal_uInt8)0x02 << (sal_uInt8)0x84 << (sal_uInt8)0x00;
    WriteFieldId(4);

    //--- Das erste Feld 'Map Coded Font':
    WriteFieldIntroducer(32,MapCodFntMagic,0,0);
    WriteBigEndianShort(0x0018);
    *pMET << (sal_uInt8)0x0c << (sal_uInt8)0x02 << (sal_uInt8)0x84 << (sal_uInt8)0x00;
    *pMET << (sal_uInt8)0xff << (sal_uInt8)0x00 << (sal_uInt8)0x00 << (sal_uInt8)0x00;
    *pMET << (sal_uInt8)0x00 << (sal_uInt8)0x00 << (sal_uInt8)0x00 << (sal_uInt8)0x00;
    *pMET << (sal_uInt8)0x04 << (sal_uInt8)0x24 << (sal_uInt8)0x05 << (sal_uInt8)0x00;
    *pMET << (sal_uInt8)0x06 << (sal_uInt8)0x20;
    *pMET << (sal_uInt8)0x03 << (sal_uInt8)0x97 << (sal_uInt8)0x01 << (sal_uInt8)0xb5;

    //--- Die weiteren Felder 'Map Coded Font':
    CreateChrSets(pMTF);
    WriteChrSets();

    //--- Die Felder 'Map Data Resource':
    nId=nActBitmapId;
    for (i=0; i<nNumberOfBitmaps; i++)
    {
        WriteFieldIntroducer(29,MapDatResMagic,0,0);
        WriteBigEndianShort(0x0015);
        *pMET << (sal_uInt8)0x0c << (sal_uInt8)0x02 << (sal_uInt8)0x84 << (sal_uInt8)0x00;
        WriteFieldId(nId);
        *pMET << (sal_uInt8)0x07 << (sal_uInt8)0x22 << (sal_uInt8)0x10;
        *pMET << (sal_uInt32)nId;
        nId++;
    }

    //--- Das Feld 'End Object Environment Group':
    WriteFieldIntroducer(16,EndObjEnvMagic,0,0);
    WriteFieldId(7);
}


void METWriter::WriteGraphicsObject(const GDIMetaFile * pMTF)
{
    sal_uLong nSegmentSize,nPos,nDataFieldsStartPos;

    if( bStatus==sal_False )
        return;

    //--- Das Feld 'Begin Graphics Object':
    WriteFieldIntroducer(16,BegGrfObjMagic,0,0);
    WriteFieldId(7);

    // Map Color Attribute Table, Fonts und anderes:
    WriteObjectEnvironmentGroup(pMTF);

    //--- Das Feld 'Graphics Data Descriptor':
    WriteDataDescriptor(pMTF);

    // Zaehler fuer Data Fields initialisieren:
    nNumberOfDataFields=0;

    // Und Position des ersten Data Fields merken:
    nDataFieldsStartPos=pMET->Tell();

    //--- Anfang des ersten Feldes 'Graphics Data'
    WriteFieldIntroducer(0,DatGrfObjMagic,0,0);
    nNumberOfDataFields++;

    // Nun schreiben wir zunaechst den Kopf des Segments:
    *pMET << (sal_uInt8)0x70 << (sal_uInt8)0x0e << (sal_uInt32)0;
    *pMET << (sal_uInt8)0x70 << (sal_uInt8)0x10; // Flags
    *pMET << (sal_uInt16)0; // Lo-Wort der Laenge der Segementdaten (Big Endian)
    *pMET << (sal_uInt32)0;  // Reserved
    *pMET << (sal_uInt16)0; // Hi-Wort der Laenge der Segementdaten (Big Endian) (Ohh Ohh OS2)
    // Anmerkung: die richtige Daten-Laenge schreiben wir weiter unten nochmal

    // Jetzt werden alle Orders rausgeschrieben:
    // (wobei die Sache ggf. in mehrere 'Graphics Data Fields' aufgeteilt
    // wird, per Methode WillWriteOrder(..))
    WriteOrders(pMTF);

    //--- Das letzte Feld 'Graphic Data' beenden:
    UpdateFieldSize();

    //--- Und schliesslich die Segmentgroesse richtigstellen:
    nPos=pMET->Tell();
    nSegmentSize=nPos-nDataFieldsStartPos;
    nSegmentSize-=nNumberOfDataFields*8; // Structured Field Introducers zaehlen nicht mit
    pMET->Seek(nDataFieldsStartPos+16); // Zum Lo-Wort der Segmentgroesse seeken
    WriteBigEndianShort((sal_uInt16)(nSegmentSize&0x0000ffff)); // Und schreiben
    pMET->Seek(nDataFieldsStartPos+22); // Zum Hi-Wort der Segmentgroesse seeken
    WriteBigEndianShort((sal_uInt16)(nSegmentSize>>16)); // Und schreiben
    pMET->Seek(nPos); // Zurueck zur Tagesordnung

    //--- Das Feld 'End Graphic Objects':
    WriteFieldIntroducer(16,EndGrfObjMagic,0,0);
    WriteFieldId(7);

    if( pMET->GetError() )
        bStatus=sal_False;
}


void METWriter::WriteResourceGroup(const GDIMetaFile * pMTF)
{
    if( bStatus==sal_False )
        return;

    //--- Das Feld 'Begin Resource Group':
    WriteFieldIntroducer(16,BegResGrpMagic,0,0);
    WriteFieldId(2);

    //--- Der Inhalt:
    WriteColorAttributeTable();
    nActBitmapId=0x77777700;
    WriteImageObjects(pMTF);
    nActBitmapId=0x77777700;
    WriteGraphicsObject(pMTF);

    //--- Das Feld 'End Resource Group':
    WriteFieldIntroducer(16,EndResGrpMagic,0,0);
    WriteFieldId(2);

    if( pMET->GetError() )
        bStatus=sal_False;
}


void METWriter::WriteDocument(const GDIMetaFile * pMTF)
{
    if( bStatus==sal_False )
        return;

    //--- Das Feld 'Begin Document':
    WriteFieldIntroducer(0,BegDocumnMagic,0,0);
    WriteFieldId(1);
    *pMET << (sal_uInt8)0x00 << (sal_uInt8)0x00;
    *pMET << (sal_uInt8)0x05 << (sal_uInt8)0x18 << (sal_uInt8)0x03 << (sal_uInt8)0x0c << (sal_uInt8)0x00;
    *pMET << (sal_uInt8)0x06 << (sal_uInt8)0x01 << (sal_uInt8)0x03 << (sal_uInt8)0xd4 << (sal_uInt8)0x03 << (sal_uInt8)0x52;
    *pMET << (sal_uInt8)0x03 << (sal_uInt8)0x65 << (sal_uInt8)0x00;
    UpdateFieldSize();

    //--- Der Inhalt:
    WriteResourceGroup(pMTF);

    //--- Das Feld 'End Document':
    WriteFieldIntroducer(16,EndDocumnMagic,0,0);
    WriteFieldId(1);

    if( pMET->GetError() )
        bStatus=sal_False;
}

sal_Bool METWriter::WriteMET( const GDIMetaFile& rMTF, SvStream& rTargetStream, FilterConfigItem* pFilterConfigItem )
{
    if ( pFilterConfigItem )
    {
        xStatusIndicator = pFilterConfigItem->GetStatusIndicator();
        if ( xStatusIndicator.is() )
        {
            rtl::OUString aMsg;
            xStatusIndicator->start( aMsg, 100 );
        }
    }

    METChrSet*          pCS;
    METGDIStackMember*  pGS;

    bStatus=sal_True;
    nLastPercent=0;

    pMET=&rTargetStream;
    pMET->SetNumberFormatInt(NUMBERFORMAT_INT_LITTLEENDIAN);

    aPictureRect = Rectangle( Point(), rMTF.GetPrefSize() );
    aTargetMapMode = aPictureMapMode = rMTF.GetPrefMapMode();

    aGDILineColor=Color( COL_BLACK );
    aGDIFillColor=Color( COL_WHITE );
    eGDIRasterOp=ROP_OVERPAINT;
    aGDIFont=Font();
    aGDIMapMode=MapMode();
    aGDIClipRect=Rectangle();
    pGDIStack=NULL;
    aMETColor=Color(COL_BLACK);
    aMETBackgroundColor=Color(COL_WHITE);
    eMETMix=ROP_OVERPAINT;
    nMETStrokeLineWidth=1;
    aMETChrCellSize=Size(0,0);
    nMETChrAngle=0;
    nMETChrSet=0x00;
    pChrSetList=NULL;
    nNextChrSetId=1;
    nNumberOfActions=0;
    nNumberOfBitmaps=0;
    nWrittenActions=0;
    nWrittenBitmaps=0;
    nActBitmapPercent=0;

    CountActionsAndBitmaps(&rMTF);

    WriteDocument(&rMTF);

    while( pChrSetList )
    {
        pCS=pChrSetList;
        pChrSetList=pCS->pSucc;
        delete pCS;
    }

    while( pGDIStack )
    {
        pGS=pGDIStack;
        pGDIStack=pGS->pSucc;
        delete pGS;
    }

    if ( xStatusIndicator.is() )
        xStatusIndicator->end();

    return bStatus;
}

//================== GraphicExport - die exportierte Funktion ================

extern "C" sal_Bool __LOADONCALLAPI GraphicExport( SvStream & rStream, Graphic & rGraphic, FilterConfigItem* pFilterConfigItem, sal_Bool )
{   METWriter aMETWriter;

    if ( rGraphic.GetType() == GRAPHIC_GDIMETAFILE )
        return aMETWriter.WriteMET( rGraphic.GetGDIMetaFile(), rStream, pFilterConfigItem );
    else
    {
        Bitmap aBmp=rGraphic.GetBitmap();
        GDIMetaFile aMTF;
        VirtualDevice aVirDev;

        aMTF.Record(&aVirDev);
        aVirDev.DrawBitmap(Point(),aBmp);
        aMTF.Stop();
        aMTF.SetPrefSize(aBmp.GetSizePixel());
        return aMETWriter.WriteMET( aMTF, rStream, pFilterConfigItem );
    }
}
<<<<<<< HEAD

//================== GraphicDialog - die exportierte Funktion ================

extern "C" BOOL SAL_CALL DoExportDialog( FltCallDialogParameter& rPara )
{
    BOOL    bRet = FALSE;

    if ( rPara.pWindow )
    {
        ByteString aResMgrName( "eme" );
        ResMgr* pResMgr;

        pResMgr = ResMgr::CreateResMgr( aResMgrName.GetBuffer(), Application::GetSettings().GetUILocale() );

        if( pResMgr )
        {
            rPara.pResMgr = pResMgr;
            bRet = ( DlgExportEMET( rPara ).Execute() == RET_OK );
            delete pResMgr;
        }
        else
            bRet = TRUE;
    }

    return bRet;
}

//================== ein bischen Muell fuer Windows ==========================

#ifdef WIN

static HINSTANCE hDLLInst = 0;      // HANDLE der DLL

extern "C" int CALLBACK LibMain( HINSTANCE hDLL, WORD, WORD nHeap, LPSTR )
{
#ifndef WNT
    if ( nHeap )
        UnlockData( 0 );
#endif

    hDLLInst = hDLL;

    return TRUE;
}

extern "C" int CALLBACK WEP( int )
{
    return 1;
}

#endif

/* vim:set shiftwidth=4 softtabstop=4 expandtab: */
=======
>>>>>>> 818573bf
<|MERGE_RESOLUTION|>--- conflicted
+++ resolved
@@ -2568,59 +2568,6 @@
         return aMETWriter.WriteMET( aMTF, rStream, pFilterConfigItem );
     }
 }
-<<<<<<< HEAD
-
-//================== GraphicDialog - die exportierte Funktion ================
-
-extern "C" BOOL SAL_CALL DoExportDialog( FltCallDialogParameter& rPara )
-{
-    BOOL    bRet = FALSE;
-
-    if ( rPara.pWindow )
-    {
-        ByteString aResMgrName( "eme" );
-        ResMgr* pResMgr;
-
-        pResMgr = ResMgr::CreateResMgr( aResMgrName.GetBuffer(), Application::GetSettings().GetUILocale() );
-
-        if( pResMgr )
-        {
-            rPara.pResMgr = pResMgr;
-            bRet = ( DlgExportEMET( rPara ).Execute() == RET_OK );
-            delete pResMgr;
-        }
-        else
-            bRet = TRUE;
-    }
-
-    return bRet;
-}
-
-//================== ein bischen Muell fuer Windows ==========================
-
-#ifdef WIN
-
-static HINSTANCE hDLLInst = 0;      // HANDLE der DLL
-
-extern "C" int CALLBACK LibMain( HINSTANCE hDLL, WORD, WORD nHeap, LPSTR )
-{
-#ifndef WNT
-    if ( nHeap )
-        UnlockData( 0 );
-#endif
-
-    hDLLInst = hDLL;
-
-    return TRUE;
-}
-
-extern "C" int CALLBACK WEP( int )
-{
-    return 1;
-}
-
-#endif
-
-/* vim:set shiftwidth=4 softtabstop=4 expandtab: */
-=======
->>>>>>> 818573bf
+
+
+/* vim:set shiftwidth=4 softtabstop=4 expandtab: */