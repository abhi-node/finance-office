--- conflicted
+++ resolved
@@ -42,14 +42,6 @@
 
 static const char   aXMLElemG[] = "g";
 static const char   aXMLElemDefs[] = "defs";
-<<<<<<< HEAD
-static const char   aXMLElemClipPath[] = "clipPath";
-static const char   aXMLElemMask[] = "mask";
-static const char   aXMLElemPattern[] = "pattern";
-static const char   aXMLElemLinearGradient[] = "linearGradient";
-static const char   aXMLElemStop[] = "stop";
-=======
->>>>>>> 275e5c65
 static const char   aXMLElemLine[] = "line";
 static const char   aXMLElemRect[] = "rect";
 static const char   aXMLElemEllipse[] = "ellipse";
@@ -59,6 +51,8 @@
 static const char   aXMLElemText[] = "text";
 static const char   aXMLElemTSpan[] = "tspan";
 static const char   aXMLElemImage[] = "image";
+static const char   aXMLElemMask[] = "mask";
+static const char   aXMLElemPattern[] = "pattern";
 static const char   aXMLElemLinearGradient[] = "linearGradient";
 static const char   aXMLElemRadialGradient[] = "radialGradient";
 static const char   aXMLElemStop[] = "stop";
@@ -83,11 +77,6 @@
 static const char   aXMLAttrWidth[] = "width";
 static const char   aXMLAttrHeight[] = "height";
 static const char   aXMLAttrPoints[] = "points";
-<<<<<<< HEAD
-static const char   aXMLAttrPatternUnits[] = "patternUnits";
-static const char   aXMLAttrGradientUnits[] = "gradientUnits";
-static const char   aXMLAttrOffset[] = "offset";
-=======
 static const char   aXMLAttrStroke[] = "stroke";
 static const char   aXMLAttrStrokeOpacity[] = "stroke-opacity";
 static const char   aXMLAttrStrokeWidth[] = "stroke-width";
@@ -99,36 +88,17 @@
 static const char   aXMLAttrFontStyle[] = "font-style";
 static const char   aXMLAttrFontWeight[] = "font-weight";
 static const char   aXMLAttrTextDecoration[] = "text-decoration";
->>>>>>> 275e5c65
 static const char   aXMLAttrXLinkHRef[] = "xlink:href";
 static const char   aXMLAttrGradientUnits[] = "gradientUnits";
+static const char   aXMLAttrPatternUnits[] = "patternUnits";
 static const char   aXMLAttrOffset[] = "offset";
 static const char   aXMLAttrStopColor[] = "stop-color";
 
 // -----------------------------------------------------------------------------
-
-<<<<<<< HEAD
-// --------------
-// - FastString -
-// --------------
-=======
-static const sal_Unicode pBase64[] =
-{
-    //0   1   2   3   4   5   6   7
-     'A','B','C','D','E','F','G','H', // 0
-     'I','J','K','L','M','N','O','P', // 1
-     'Q','R','S','T','U','V','W','X', // 2
-     'Y','Z','a','b','c','d','e','f', // 3
-     'g','h','i','j','k','l','m','n', // 4
-     'o','p','q','r','s','t','u','v', // 5
-     'w','x','y','z','0','1','2','3', // 6
-     '4','5','6','7','8','9','+','/'  // 7
-};
 
 // ----------------------
 // - SVGAttributeWriter -
 // ----------------------
->>>>>>> 275e5c65
 
 SVGAttributeWriter::SVGAttributeWriter( SVGExport& rExport, SVGFontExport& rFontExport ) :
     mrExport( rExport ),
@@ -140,9 +110,6 @@
 
 // -----------------------------------------------------------------------------
 
-<<<<<<< HEAD
-FastString::~FastString()
-=======
 SVGAttributeWriter::~SVGAttributeWriter()
 {
     delete mpElemPaint;
@@ -152,7 +119,6 @@
 // -----------------------------------------------------------------------------
 
 double SVGAttributeWriter::ImplRound( double fValue, sal_Int32 nDecs )
->>>>>>> 275e5c65
 {
       return( floor( fValue * pow( 10.0, (int)nDecs ) + 0.5 ) / pow( 10.0, (int)nDecs ) );
 }
@@ -165,13 +131,15 @@
         rColorStr = B2UCONST( "none" );
     else
     {
-        rColorStr  = B2UCONST( "rgb(" );
-        rColorStr += ::rtl::OUString::valueOf( static_cast< sal_Int32 >( rColor.GetRed() ) );
-        rColorStr += B2UCONST( "," );
-        rColorStr += ::rtl::OUString::valueOf( static_cast< sal_Int32 >( rColor.GetGreen() ) );
-        rColorStr += B2UCONST( "," );
-        rColorStr += ::rtl::OUString::valueOf( static_cast< sal_Int32 >( rColor.GetBlue() ) );
-        rColorStr += B2UCONST( ")" );
+        ::rtl::OUStringBuffer aStyle;
+        aStyle.appendAscii( RTL_CONSTASCII_USTRINGPARAM("rgb(") );
+        aStyle += NMSP_RTL::OUString::valueOf( (sal_Int32) rColor.GetRed() );
+        aStyle.appendAscii( RTL_CONSTASCII_USTRINGPARAM(",") );
+        aStyle += NMSP_RTL::OUString::valueOf( (sal_Int32) rColor.GetGreen() );
+        aStyle.appendAscii( RTL_CONSTASCII_USTRINGPARAM(",") );
+        aStyle += NMSP_RTL::OUString::valueOf( (sal_Int32) rColor.GetBlue() );
+        aStyle.appendAscii( RTL_CONSTASCII_USTRINGPARAM(")") );
+        rColorStr = aStyle.makeStringAndClear();
     }
 }
 
@@ -181,17 +149,6 @@
                                        const char* pColorOpacityAttrName,
                                        const Color& rColor )
 {
-<<<<<<< HEAD
-    if( !maString.getLength() && mnCurLen )
-        ( (FastString*) this )->maString = NMSP_RTL::OUString( mpBuffer, mnCurLen );
-
-    return maString;
-}
-
-// ----------------------
-// - SVGAttributeWriter -
-// ----------------------
-=======
     ::rtl::OUString aColor, aColorOpacity;
 
     ImplGetColorStr( rColor, aColor );
@@ -225,7 +182,6 @@
     }
     else
         AddColorAttr( aXMLAttrFill, aXMLAttrFillOpacity, rFillColor );
->>>>>>> 275e5c65
 
     // Stroke
     AddColorAttr( aXMLAttrStroke, aXMLAttrStrokeOpacity, rLineColor );
@@ -258,16 +214,8 @@
         aEndColor.SetGreen( (sal_uInt8)( (long) aEndColor.GetGreen() * rGradient.GetEndIntensity() ) / 100 );
         aEndColor.SetBlue( (sal_uInt8)( (long) aEndColor.GetBlue() * rGradient.GetEndIntensity() ) / 100 );
 
-<<<<<<< HEAD
-    // font size
-    aStyle += B2UCONST( ";" );
-    aStyle += B2UCONST( "font-size:" );
-    aStyle += SVGActionWriter::GetValueString( rFont.GetHeight() );
-    aStyle += B2UCONST( "px" );
-=======
         mrExport.AddAttribute( XML_NAMESPACE_NONE, aXMLAttrId,
                             ( rGradientId = B2UCONST( "Gradient_" ) ) += ::rtl::OUString::valueOf( nCurGradientId++ ) );
->>>>>>> 275e5c65
 
         {
             ::std::auto_ptr< SvXMLElementExport >   apGradient;
@@ -316,30 +264,9 @@
                 if( rGradient.GetStyle() != GRADIENT_AXIAL )
                     fBorder = 0.0;
 
-<<<<<<< HEAD
-NMSP_RTL::OUString SVGAttributeWriter::GetColorStyle( const Color& rColor )
-{
-    FastString aStyle;
-    aStyle += B2UCONST( "rgb(" );
-    aStyle += NMSP_RTL::OUString::valueOf( (sal_Int32) rColor.GetRed() );
-    aStyle += B2UCONST( "," );
-    aStyle += NMSP_RTL::OUString::valueOf( (sal_Int32) rColor.GetGreen() );
-    aStyle += B2UCONST( "," );
-    aStyle += NMSP_RTL::OUString::valueOf( (sal_Int32) rColor.GetBlue() );
-    aStyle += B2UCONST( ")" );
-    return aStyle.GetString();
-}
-
-// -----------------------------------------------------------------------------
-
-NMSP_RTL::OUString SVGAttributeWriter::GetPaintStyle( const Color& rLineColor, const Color& rFillColor, const LineInfo* pLineInfo )
-{
-    FastString aStyle;
-=======
                 ImplGetColorStr( aEndColor, aColorStr );
                 mrExport.AddAttribute( XML_NAMESPACE_NONE, aXMLAttrOffset, ::rtl::OUString::valueOf( ImplRound( 1.0 - fBorder ) ) );
                 mrExport.AddAttribute( XML_NAMESPACE_NONE, aXMLAttrStopColor, aColorStr );
->>>>>>> 275e5c65
 
                 {
                     SvXMLElementExport aDesc4( mrExport, XML_NAMESPACE_NONE, aXMLElemStop, sal_True, sal_True );
@@ -352,27 +279,10 @@
                 const double    fRadius = sqrt( static_cast< double >( rObjRect.GetWidth() ) * rObjRect.GetWidth() +
                                                 rObjRect.GetHeight() * rObjRect.GetHeight() ) * 0.5;
 
-<<<<<<< HEAD
-    if( rLineColor.GetTransparency() == 255 )
-        aStyle += B2UCONST( "none" );
-    else
-    {
-        // line color value in rgb
-        aStyle += GetColorStyle( rLineColor );
-
-        // line color opacity in percent if neccessary
-        if( rLineColor.GetTransparency() )
-        {
-            aStyle += B2UCONST( ";" );
-            aStyle += B2UCONST( "stroke-opacity:" );
-            aStyle += NMSP_RTL::OUString::valueOf( ( 255 - (double) rLineColor.GetTransparency() ) / 255.0 );
-        }
-=======
                 mrExport.AddAttribute( XML_NAMESPACE_NONE, aXMLAttrGradientUnits, B2UCONST( "userSpaceOnUse" ) );
                 mrExport.AddAttribute( XML_NAMESPACE_NONE, aXMLAttrCX, ::rtl::OUString::valueOf( ImplRound( fCenterX ) ) );
                 mrExport.AddAttribute( XML_NAMESPACE_NONE, aXMLAttrCY, ::rtl::OUString::valueOf( ImplRound( fCenterY ) ) );
                 mrExport.AddAttribute( XML_NAMESPACE_NONE, aXMLAttrR, ::rtl::OUString::valueOf( ImplRound( fRadius ) ) );
->>>>>>> 275e5c65
 
                 apGradient.reset( new SvXMLElementExport( mrExport, XML_NAMESPACE_NONE, aXMLElemRadialGradient, sal_True, sal_True ) );
 
@@ -397,24 +307,7 @@
         }
     }
     else
-<<<<<<< HEAD
-    {
-        // fill color value in rgb
-        aStyle += GetColorStyle( rFillColor );
-
-        // fill color opacity in percent if neccessary
-        if( rFillColor.GetTransparency() )
-        {
-            aStyle += B2UCONST( ";" );
-            aStyle += B2UCONST( "fill-opacity:" );
-            aStyle += NMSP_RTL::OUString::valueOf( ( 255 - (double) rFillColor.GetTransparency() ) / 255.0 );
-        }
-    }
-
-    return aStyle.GetString();
-=======
         rGradientId = ::rtl::OUString();
->>>>>>> 275e5c65
 }
 
 // -----------------------------------------------------------------------------
@@ -434,7 +327,8 @@
         mrExport.AddAttribute( XML_NAMESPACE_NONE, aXMLAttrFontFamily, mrFontExport.GetMappedFontName( rFont.GetName() ) );
 
         // Font Size
-        mrExport.AddAttribute( XML_NAMESPACE_NONE, aXMLAttrFontSize, ::rtl::OUString::valueOf( rFont.GetHeight() ) );
+        mrExport.AddAttribute( XML_NAMESPACE_NONE, aXMLAttrFontSize,
+                               ::rtl::OUString::valueOf( rFont.GetHeight() ) +  B2UCONST( "px" ) );
 
         // Font Style
         if( rFont.GetItalic() != ITALIC_NONE )
@@ -495,16 +389,8 @@
     mrExport( rExport ),
     mrFontExport( rFontExport ),
     mpContext( NULL ),
-<<<<<<< HEAD
-    mbClipAttrChanged( sal_False ),
-    mnCurClipId( 1 ),
-    mnCurPatternId( 1 ),
-    mnCurGradientId( 1 ),
-    mnCurMaskId( 1 )
-=======
     mnInnerMtfCount( 0 ),
     mbClipAttrChanged( sal_False )
->>>>>>> 275e5c65
 {
     mpVDev = new VirtualDevice;
     mpVDev->EnableOutput( sal_False );
@@ -596,11 +482,7 @@
     for( long i = 0, nCount = rPolyPoly.Count(); i < nCount; i++ )
     {
         const Polygon&  rPoly = rPolyPoly[ (sal_uInt16) i ];
-<<<<<<< HEAD
         sal_uInt16          nSize = rPoly.GetSize();
-=======
-        sal_uInt16      n = 1, nSize = rPoly.GetSize();
->>>>>>> 275e5c65
 
         if( nSize > 1 )
         {
@@ -829,7 +711,7 @@
     {
         SvXMLElementExport aElemG( mrExport, XML_NAMESPACE_NONE, aXMLElemG, sal_True, sal_True );
 
-        FastString aPatternId;
+        ::rtl::OUString aPatternId;
         aPatternId += B2UCONST( "pattern" );
         aPatternId += GetValueString( ImplGetNextPatternId() );
 
@@ -851,7 +733,7 @@
 
                 // The origin of a pattern is positioned at (aRect.Left(), aRect.Top()).
                 // So we need to adjust the pattern coordinate.
-                FastString aTransform;
+                ::rtl::OUString aTransform;
                 aTransform += B2UCONST( "translate" );
                 aTransform += B2UCONST( "(" );
                 aTransform += GetValueString( -aRect.Left() );
@@ -873,7 +755,7 @@
             }
         }
 
-        FastString aPatternStyle;
+        ::rtl::OUString aPatternStyle;
         aPatternStyle += B2UCONST( "fill:url(#" );
         aPatternStyle += aPatternId.GetString();
         aPatternStyle += B2UCONST( ")" );
@@ -889,17 +771,25 @@
 void SVGActionWriter::ImplWriteGradientEx( const PolyPolygon& rPolyPoly, const Gradient& rGradient,
                                            sal_uInt32 nWriteFlags, sal_Bool bApplyMapping )
 {
-<<<<<<< HEAD
+    PolyPolygon aPolyPoly;
+
+    if( bApplyMapping )
+        ImplMap( rPolyPoly, aPolyPoly );
+    else
+        aPolyPoly = rPolyPoly;
+
     if ( rGradient.GetStyle() == GRADIENT_LINEAR ||
          rGradient.GetStyle() == GRADIENT_AXIAL )
     {
-        ImplWriteGradientLinear( rPolyPoly, rGradient );
+        ImplWriteGradientLinear( aPolyPoly, rGradient );
     }
     else
     {
-        ImplWritePattern( rPolyPoly, NULL, &rGradient, pStyle, nWriteFlags );
-    }
-}
+        ImplWritePattern( aPolyPoly, NULL, &rGradient, nWriteFlags );
+    }
+}
+
+// -----------------------------------------------------------------------------
 
 void SVGActionWriter::ImplWriteGradientLinear( const PolyPolygon& rPolyPoly,
                                                const Gradient& rGradient )
@@ -908,7 +798,7 @@
     {
         SvXMLElementExport aElemG( mrExport, XML_NAMESPACE_NONE, aXMLElemG, sal_True, sal_True );
 
-        FastString aGradientId;
+        ::rtl::OUString aGradientId;
         aGradientId += B2UCONST( "gradient" );
         aGradientId += GetValueString( ImplGetNextGradientId() );
 
@@ -1002,7 +892,7 @@
             }
         }
 
-        FastString aGradientStyle;
+        ::rtl::OUString aGradientStyle;
         aGradientStyle += B2UCONST( "fill:" );
         aGradientStyle += B2UCONST( "url(#" );
         aGradientStyle += aGradientId.GetString();
@@ -1018,7 +908,7 @@
 {
     mrExport.AddAttribute( XML_NAMESPACE_NONE, aXMLAttrOffset, NMSP_RTL::OUString::valueOf( fOffset ) );
 
-    FastString aStyle;
+    ::rtl::OUString aStyle;
     aStyle += B2UCONST( "stop-color:" );
     aStyle += mpContext->GetColorStyle ( rColor );
 
@@ -1082,7 +972,7 @@
     if( nMoveX || nMoveY )
         rMtf.Move( nMoveX, nMoveY );
 
-    FastString aMaskId;
+    ::rtl::OUString aMaskId;
     aMaskId += B2UCONST( "mask" );
     aMaskId += GetValueString( ImplGetNextMaskId() );
 
@@ -1106,40 +996,9 @@
 
             ImplWriteGradientEx( aPolyPolygon, aGradient, pStyle, nWriteFlags );
         }
-=======
-    PolyPolygon aPolyPoly;
-
-    if( bApplyMapping )
-        ImplMap( rPolyPoly, aPolyPoly );
-    else
-        aPolyPoly = rPolyPoly;
-
-    if( rGradient.GetStyle() == GRADIENT_LINEAR || rGradient.GetStyle() == GRADIENT_AXIAL ||
-        rGradient.GetStyle() == GRADIENT_RADIAL || rGradient.GetStyle() == GRADIENT_ELLIPTICAL )
-    {
-        SVGShapeDescriptor aShapeDesc;
-
-        aShapeDesc.maShapePolyPoly = aPolyPoly;
-        aShapeDesc.mapShapeGradient.reset( new Gradient( rGradient ) );
-
-        ImplWriteShape( aShapeDesc, sal_False );
-    }
-    else
-    {
-        GDIMetaFile aTmpMtf;
-
-        mrExport.pushClip( aPolyPoly.getB2DPolyPolygon() );
-        mpVDev->AddGradientActions( rPolyPoly.GetBoundRect(), rGradient, aTmpMtf );
-        ++mnInnerMtfCount;
-
-        ImplWriteActions( aTmpMtf, nWriteFlags, NULL );
-
-        --mnInnerMtfCount;
-        mrExport.popClip();
->>>>>>> 275e5c65
-    }
-
-    FastString aMaskStyle;
+    }
+
+    ::rtl::OUString aMaskStyle;
     aMaskStyle += B2UCONST( "mask:url(#" );
     aMaskStyle += aMaskId.GetString();
     aMaskStyle += B2UCONST( ")" );
@@ -1160,14 +1019,13 @@
                                      const sal_Int32* pDXArray, long nWidth,
                                      sal_Bool bApplyMapping )
 {
-<<<<<<< HEAD
     const FontMetric aMetric( mpVDev->GetFontMetric() );
 
     bool bTextSpecial = aMetric.IsShadow() || aMetric.IsOutline() || (aMetric.GetRelief() != RELIEF_NONE);
 
     if( !bTextSpecial )
     {
-        ImplWriteText( rPos, rText, pDXArray, nWidth, pStyle, mpVDev->GetTextColor() );
+        ImplWriteText( rPos, rText, pDXArray, nWidth, mpVDev->GetTextColor() );
     }
     else
     {
@@ -1195,8 +1053,8 @@
                 aPos += aOffset;
             }
 
-            ImplWriteText( aPos, rText, pDXArray, nWidth, pStyle, aReliefColor );
-            ImplWriteText( rPos, rText, pDXArray, nWidth, pStyle, aTextColor );
+            ImplWriteText( aPos, rText, pDXArray, nWidth, aReliefColor );
+            ImplWriteText( rPos, rText, pDXArray, nWidth, aTextColor );
         }
         else
         {
@@ -1214,34 +1072,34 @@
 
                 Point aPos( rPos );
                 aPos += Point( nOff, nOff );
-                ImplWriteText( aPos, rText, pDXArray, nWidth, pStyle, aShadowColor );
+                ImplWriteText( aPos, rText, pDXArray, nWidth, aShadowColor );
 
                 if( !aMetric.IsOutline() )
                 {
-                    ImplWriteText( rPos, rText, pDXArray, nWidth, pStyle, aTextColor );
+                    ImplWriteText( rPos, rText, pDXArray, nWidth, aTextColor );
                 }
             }
 
             if( aMetric.IsOutline() )
             {
                 Point aPos = rPos + Point( -6, -6 );
-                ImplWriteText( aPos, rText, pDXArray, nWidth, pStyle, mpVDev->GetTextColor() );
+                ImplWriteText( aPos, rText, pDXArray, nWidth, mpVDev->GetTextColor() );
                 aPos = rPos + Point( +6, +6);
-                ImplWriteText( aPos, rText, pDXArray, nWidth, pStyle, mpVDev->GetTextColor() );
+                ImplWriteText( aPos, rText, pDXArray, nWidth, mpVDev->GetTextColor() );
                 aPos = rPos + Point( -6, +0);
-                ImplWriteText( aPos, rText, pDXArray, nWidth, pStyle, mpVDev->GetTextColor() );
+                ImplWriteText( aPos, rText, pDXArray, nWidth, mpVDev->GetTextColor() );
                 aPos = rPos + Point( -6, +6);
-                ImplWriteText( aPos, rText, pDXArray, nWidth, pStyle, mpVDev->GetTextColor() );
+                ImplWriteText( aPos, rText, pDXArray, nWidth, mpVDev->GetTextColor() );
                 aPos = rPos + Point( +0, +6);
-                ImplWriteText( aPos, rText, pDXArray, nWidth, pStyle, mpVDev->GetTextColor() );
+                ImplWriteText( aPos, rText, pDXArray, nWidth, mpVDev->GetTextColor() );
                 aPos = rPos + Point( +0, -6);
-                ImplWriteText( aPos, rText, pDXArray, nWidth, pStyle, mpVDev->GetTextColor() );
+                ImplWriteText( aPos, rText, pDXArray, nWidth, mpVDev->GetTextColor() );
                 aPos = rPos + Point( +6, -1);
-                ImplWriteText( aPos, rText, pDXArray, nWidth, pStyle, mpVDev->GetTextColor() );
+                ImplWriteText( aPos, rText, pDXArray, nWidth, mpVDev->GetTextColor() );
                 aPos = rPos + Point( +6, +0);
-                ImplWriteText( aPos, rText, pDXArray, nWidth, pStyle, mpVDev->GetTextColor() );
-
-                ImplWriteText( rPos, rText, pDXArray, nWidth, pStyle, Color( COL_WHITE ) );
+                ImplWriteText( aPos, rText, pDXArray, nWidth, mpVDev->GetTextColor() );
+
+                ImplWriteText( rPos, rText, pDXArray, nWidth, Color( COL_WHITE ) );
             }
         }
     }
@@ -1249,15 +1107,11 @@
 
 void SVGActionWriter::ImplWriteText( const Point& rPos, const String& rText,
                                      const sal_Int32* pDXArray, long nWidth,
-                                     const NMSP_RTL::OUString* pStyle,
                                      Color aTextColor )
 {
-    long nLen = rText.Len();
-=======
     sal_Int32                               nLen = rText.Len(), i;
     Size                                    aNormSize;
     ::std::auto_ptr< sal_Int32 >            apTmpArray;
-    ::std::auto_ptr< SvXMLElementExport >   apTransform;
     sal_Int32*                              pDX;
     Point                                   aPos;
     Point                                   aBaseLinePos( rPos );
@@ -1273,7 +1127,6 @@
         ImplMap( rPos, aPos );
     else
         aPos = rPos;
->>>>>>> 275e5c65
 
     // get text sizes
     if( pDXArray )
@@ -1288,36 +1141,25 @@
         pDX = apTmpArray.get();
     }
 
-<<<<<<< HEAD
-                for(long i = 0; i < ( nLen - 1 ); i++ )
-                    pDX[ i ] = FRound( pDX[ i ] * fFactor );
-            }
-        }
-
-        FastString          aStyle;
-        const Font&         rFont = mpVDev->GetFont();
-        const FontMetric    aMetric( mpVDev->GetFontMetric() );
-        Point               aBaseLinePos( rPos );
-=======
     // if text is rotated, set transform matrix at new g element
     if( rFont.GetOrientation() )
     {
         Point   aRot( aPos );
         String  aTransform;
 
-        aTransform = String( ::rtl::OUString::createFromAscii( "translate" ) );
+        aTransform = String( ::rtl::OUString( RTL_CONSTASCII_USTRINGPARAM( "translate" ) ) );
         aTransform += '(';
         aTransform += String( ::rtl::OUString::valueOf( aRot.X() ) );
         aTransform += ',';
         aTransform += String( ::rtl::OUString::valueOf( aRot.Y() ) );
         aTransform += ')';
 
-        aTransform += String( ::rtl::OUString::createFromAscii( " rotate" ) );
+        aTransform += String( ::rtl::OUString( RTL_CONSTASCII_USTRINGPARAM( " rotate" ) ) );
         aTransform += '(';
         aTransform += String( ::rtl::OUString::valueOf( rFont.GetOrientation() * -0.1 ) );
         aTransform += ')';
 
-        aTransform += String( ::rtl::OUString::createFromAscii( " translate" ) );
+        aTransform += String( ::rtl::OUString( RTL_CONSTASCII_USTRINGPARAM( " translate" ) ) );
         aTransform += '(';
         aTransform += String( ::rtl::OUString::valueOf( -aRot.X() ) );
         aTransform += ',';
@@ -1325,77 +1167,29 @@
         aTransform += ')';
 
         mrExport.AddAttribute( XML_NAMESPACE_NONE, aXMLAttrTransform, aTransform );
-        apTransform.reset( new SvXMLElementExport( mrExport, XML_NAMESPACE_NONE, aXMLElemG, sal_True, sal_True ) );
     }
 
     if( nLen > 1 )
     {
         aNormSize.Width() = pDX[ nLen - 2 ] + mpVDev->GetTextWidth( rText.GetChar(  nLen - 1 ) );
->>>>>>> 275e5c65
 
         if( nWidth && aNormSize.Width() && ( nWidth != aNormSize.Width() ) )
         {
             const double fFactor = (double) nWidth / aNormSize.Width();
 
-            for( i = 0; i < ( nLen - 1 ); i++ )
+                for(long i = 0; i < ( nLen - 1 ); i++ )
                 pDX[ i ] = FRound( pDX[ i ] * fFactor );
         }
-<<<<<<< HEAD
-
-        mpContext->SetPaintAttr( COL_TRANSPARENT, aTextColor );
-
-        // get mapped text position
-        const Point aPt( ImplMap( aBaseLinePos ) );
-
-        // if text is italic, set transform at new g element
-        if( ( rFont.GetItalic() != ITALIC_NONE ) || rFont.GetOrientation() )
-        {
-            String aTransform;
-
-            aTransform = NMSP_RTL::OUString( RTL_CONSTASCII_USTRINGPARAM( "translate" ));
-            aTransform += '(';
-            aTransform += String( GetValueString( aPt.X() ) );
-            aTransform += ',';
-            aTransform += String( GetValueString( aPt.Y() ) );
-            aTransform += ')';
-=======
         else
         {
             ::com::sun::star::uno::Reference< ::com::sun::star::i18n::XBreakIterator > xBI( ::vcl::unohelper::CreateBreakIterator() );
             const ::com::sun::star::lang::Locale& rLocale = Application::GetSettings().GetLocale();
             sal_Int32 nCurPos = 0, nLastPos = 0, nX = aPos.X();
->>>>>>> 275e5c65
 
             // write single glyphs at absolute text positions
             for( sal_Bool bCont = sal_True; bCont; )
             {
-<<<<<<< HEAD
-                aTransform += String( NMSP_RTL::OUString( RTL_CONSTASCII_USTRINGPARAM( " rotate" )) );
-                aTransform += '(';
-                aTransform += String( NMSP_RTL::OUString::valueOf( rFont.GetOrientation() * -0.1 ) );
-                aTransform += ')';
-            }
-
-            if( rFont.GetItalic() != ITALIC_NONE )
-            {
-                aTransform += String( NMSP_RTL::OUString( RTL_CONSTASCII_USTRINGPARAM( " skewX" )) );
-                aTransform += '(';
-                aTransform += String( NMSP_RTL::OUString::valueOf( (sal_Int32) -10 ) );
-                aTransform += ')';
-            }
-
-            aTransform += String( NMSP_RTL::OUString( RTL_CONSTASCII_USTRINGPARAM( " translate" )) );
-            aTransform += '(';
-            aTransform += String( GetValueString( -aPt.X() ) );
-            aTransform += ',';
-            aTransform += String( GetValueString( -aPt.Y() ) );
-            aTransform += ')';
-
-            mrExport.AddAttribute( XML_NAMESPACE_NONE, aXMLAttrTransform, aTransform );
-        }
-=======
                 sal_Int32 nCount = 1;
->>>>>>> 275e5c65
 
                 nLastPos = nCurPos;
                 nCurPos = xBI->nextCharacters( rText, nCurPos, rLocale,
@@ -1465,12 +1259,6 @@
                 ImplWritePolyPolygon( aPoly, sal_False );
             }
         }
-<<<<<<< HEAD
-#endif // _SVG_USE_NATIVE_TEXTDECORATION
-
-        delete[] pOwnArray;
-=======
->>>>>>> 275e5c65
     }
 }
 
@@ -1497,133 +1285,31 @@
 
             if( GraphicConverter::Export( aOStm, rBmpEx, CVT_PNG ) == ERRCODE_NONE )
             {
-<<<<<<< HEAD
-                const Point              aPt( ImplMap( rPt ) );
-                const Size               aSz( ImplMap( rSz ) );
+                Point                    aPt;
+                Size                     aSz;
                 Sequence< sal_Int8 >     aSeq( (sal_Int8*) aOStm.GetData(), aOStm.Tell() );
                 NMSP_RTL::OUStringBuffer aBuffer;
                 aBuffer.appendAscii( "data:image/png;base64," );
                 SvXMLUnitConverter::encodeBase64( aBuffer, aSeq );
+
+                if( bApplyMapping )
+                {
+                    ImplMap( rPt, aPt );
+                    ImplMap( rSz, aSz );
+                }
+                else
+                {
+                    aPt = rPt;
+                    aSz = rSz;
+                }
 
                 mrExport.AddAttribute( XML_NAMESPACE_NONE, aXMLAttrX, GetValueString( aPt.X() ) );
                 mrExport.AddAttribute( XML_NAMESPACE_NONE, aXMLAttrY, GetValueString( aPt.Y() ) );
                 mrExport.AddAttribute( XML_NAMESPACE_NONE, aXMLAttrWidth, GetValueString( aSz.Width() ) );
                 mrExport.AddAttribute( XML_NAMESPACE_NONE, aXMLAttrHeight, GetValueString( aSz.Height() ) );
                 mrExport.AddAttribute( XML_NAMESPACE_NONE, aXMLAttrXLinkHRef, aBuffer.makeStringAndClear() );
-
                 {
                     SvXMLElementExport aElem( mrExport, XML_NAMESPACE_NONE, aXMLElemImage, sal_True, sal_True );
-=======
-                Point                                       aPt;
-                Size                                        aSz;
-                ::rtl::OUString                             aImageData( (sal_Char*) aOStm.GetData(), aOStm.Tell(), RTL_TEXTENCODING_ASCII_US );
-                REF( NMSP_SAX::XExtendedDocumentHandler )   xExtDocHandler( mrExport.GetDocHandler(), NMSP_UNO::UNO_QUERY );
-
-                if( bApplyMapping )
-                {
-                    ImplMap( rPt, aPt );
-                    ImplMap( rSz, aSz );
-                }
-                else
-                {
-                    aPt = rPt;
-                    aSz = rSz;
-                }
-
-                if( xExtDocHandler.is() )
-                {
-                    static const sal_uInt32     nPartLen = 64;
-                    const ::rtl::OUString   aSpace( ' ' );
-                    const ::rtl::OUString   aLineFeed( ::rtl::OUString::valueOf( (sal_Unicode) 0x0a ) );
-                    ::rtl::OUString         aString;
-
-                    aString = aLineFeed;
-                    aString +=  B2UCONST( "<" );
-                    aString += ::rtl::OUString::createFromAscii( aXMLElemImage );
-                    aString += aSpace;
-
-                    aString += ::rtl::OUString::createFromAscii( aXMLAttrX );
-                    aString += B2UCONST( "=\"" );
-                    aString += ::rtl::OUString::valueOf( aPt.X() );
-                    aString += B2UCONST( "\" " );
-
-                    aString += ::rtl::OUString::createFromAscii( aXMLAttrY );
-                    aString += B2UCONST( "=\"" );
-                    aString += ::rtl::OUString::valueOf( aPt.Y() );
-                    aString += B2UCONST( "\" " );
-
-                    aString += ::rtl::OUString::createFromAscii( aXMLAttrWidth );
-                    aString += B2UCONST( "=\"" );
-                    aString += ::rtl::OUString::valueOf( aSz.Width() );
-                    aString += B2UCONST( "\" " );
-
-                    aString += ::rtl::OUString::createFromAscii( aXMLAttrHeight );
-                    aString += B2UCONST( "=\"" );
-                    aString += ::rtl::OUString::valueOf( aSz.Height() );
-                    aString += B2UCONST( "\" " );
-
-                    aString += ::rtl::OUString::createFromAscii( aXMLAttrXLinkHRef );
-                    aString += B2UCONST( "=\"data:image/png;base64," );
-
-                    xExtDocHandler->unknown( aString );
-
-                    const sal_uInt32 nQuadCount = aImageData.getLength() / 3;
-                    const sal_uInt32 nRest = aImageData.getLength() % 3;
-
-                    if( nQuadCount || nRest )
-                    {
-                        sal_Int32           nBufLen = ( ( nQuadCount + ( nRest ? 1 : 0 ) ) << 2 );
-                        const sal_Unicode*  pSrc = (const sal_Unicode*) aImageData;
-                        sal_Unicode*        pBuffer = new sal_Unicode[ nBufLen * sizeof( sal_Unicode ) ];
-                        sal_Unicode*        pTmpDst = pBuffer;
-
-                        for( sal_uInt32 i = 0; i < nQuadCount; ++i )
-                        {
-                            const sal_Int32 nA = *pSrc++;
-                            const sal_Int32 nB = *pSrc++;
-                            const sal_Int32 nC = *pSrc++;
-
-                            *pTmpDst++ = pBase64[ ( nA >> 2 ) & 0x3f ];
-                            *pTmpDst++ = pBase64[ ( ( nA << 4 ) & 0x30 ) + ( ( nB >> 4 ) & 0xf ) ];
-                            *pTmpDst++ = pBase64[ ( ( nB << 2 ) & 0x3c ) + ( ( nC >> 6 ) & 0x3 ) ];
-                            *pTmpDst++ = pBase64[ nC & 0x3f ];
-                        }
-
-                        if( nRest )
-                        {
-                            const sal_Int32 nA = *pSrc++;
-
-                            *pTmpDst++ = pBase64[ ( nA >> 2 ) & 0x3f ];
-
-                            if( 2 == nRest )
-                            {
-                                const sal_Int32 nB = *pSrc;
-
-                                *pTmpDst++ = pBase64[ ( ( nA << 4 ) & 0x30 ) + ( ( nB >> 4 ) & 0xf ) ];
-                                *pTmpDst++ = pBase64[ ( nB << 2 ) & 0x3c ];
-                            }
-                            else
-                            {
-                                *pTmpDst++ = pBase64[ ( nA << 4 ) & 0x30 ];
-                                *pTmpDst++ = '=';
-                            }
-
-                            *pTmpDst = '=';
-                        }
-
-                        for( sal_Int32 nCurPos = 0; nCurPos < nBufLen; nCurPos += nPartLen )
-                        {
-                            const ::rtl::OUString aPart( pBuffer + nCurPos, ::std::min< sal_Int32 >( nPartLen, nBufLen - nCurPos ) );
-
-                            xExtDocHandler->unknown( aLineFeed );
-                            xExtDocHandler->unknown( aPart );
-                        }
-
-                        delete[] pBuffer;
-                    }
-
-                    xExtDocHandler->unknown( B2UCONST( "\"/>" ) );
->>>>>>> 275e5c65
                 }
             }
         }
@@ -1823,19 +1509,7 @@
                 if( nWriteFlags & SVGWRITER_WRITE_FILL )
                 {
                     const MetaHatchAction*  pA = (const MetaHatchAction*) pAction;
-<<<<<<< HEAD
                     ImplWritePattern( pA->GetPolyPolygon(), &pA->GetHatch(), NULL, pStyle, nWriteFlags );
-=======
-                    GDIMetaFile             aTmpMtf;
-
-                    mpVDev->AddHatchActions( pA->GetPolyPolygon(), pA->GetHatch(), aTmpMtf );
-
-                    ++mnInnerMtfCount;
-
-                    ImplWriteActions( aTmpMtf, nWriteFlags, NULL );
-
-                    --mnInnerMtfCount;
->>>>>>> 275e5c65
                 }
             }
             break;
@@ -1867,37 +1541,8 @@
                 {
                     const MetaFloatTransparentAction*   pA = (const MetaFloatTransparentAction*) pAction;
                     GDIMetaFile                         aTmpMtf( pA->GetGDIMetaFile() );
-<<<<<<< HEAD
                     ImplWriteMask( aTmpMtf, pA->GetPoint(), pA->GetSize(),
                                    pA->GetGradient(), pStyle, nWriteFlags  );
-=======
-                    Point                               aSrcPt( aTmpMtf.GetPrefMapMode().GetOrigin() );
-                    const Size                          aSrcSize( aTmpMtf.GetPrefSize() );
-                    const Point                         aDestPt( pA->GetPoint() );
-                    const Size                          aDestSize( pA->GetSize() );
-                    const double                        fScaleX = aSrcSize.Width() ? (double) aDestSize.Width() / aSrcSize.Width() : 1.0;
-                    const double                        fScaleY = aSrcSize.Height() ? (double) aDestSize.Height() / aSrcSize.Height() : 1.0;
-                    long                                nMoveX, nMoveY;
-
-                    if( fScaleX != 1.0 || fScaleY != 1.0 )
-                    {
-                        aTmpMtf.Scale( fScaleX, fScaleY );
-                        aSrcPt.X() = FRound( aSrcPt.X() * fScaleX ), aSrcPt.Y() = FRound( aSrcPt.Y() * fScaleY );
-                    }
-
-                    nMoveX = aDestPt.X() - aSrcPt.X(), nMoveY = aDestPt.Y() - aSrcPt.Y();
-
-                    if( nMoveX || nMoveY )
-                        aTmpMtf.Move( nMoveX, nMoveY );
-
-                    mpVDev->Push();
-                    ++mnInnerMtfCount;
-
-                    ImplWriteActions( aTmpMtf, nWriteFlags, NULL );
-
-                    --mnInnerMtfCount;
-                    mpVDev->Pop();
->>>>>>> 275e5c65
                 }
             }
             break;
@@ -2187,17 +1832,11 @@
 
                         ImplMap( Size( 0, aFont.GetHeight() ), aSz );
 
-<<<<<<< HEAD
-                    aFont.SetHeight( ImplMap( Size( 0, aFont.GetHeight() ) ).Height() );
-                    mpContext->SetFontAttr( aFont );
-                    ImplWriteText( pA->GetPoint(), String( pA->GetText(), pA->GetIndex(), pA->GetLen() ), NULL, 0, pStyle );
-=======
                         aFont.SetHeight( aSz.Height() );
                         mpContext->AddPaintAttr( COL_TRANSPARENT, mpVDev->GetTextColor() );
                         mpContext->SetFontAttr( aFont );
                         ImplWriteText( pA->GetPoint(), aText, NULL, 0 );
                     }
->>>>>>> 275e5c65
                 }
             }
             break;
@@ -2215,17 +1854,11 @@
 
                         ImplMap( Size( 0, aFont.GetHeight() ), aSz );
 
-<<<<<<< HEAD
-                    aFont.SetHeight( ImplMap( Size( 0, aFont.GetHeight() ) ).Height() );
-                    mpContext->SetFontAttr( aFont );
-                    ImplWriteText( pA->GetRect().TopLeft(), pA->GetText(), NULL, 0, pStyle );
-=======
                         aFont.SetHeight( aSz.Height() );
                         mpContext->AddPaintAttr( COL_TRANSPARENT, mpVDev->GetTextColor() );
                         mpContext->SetFontAttr( aFont );
                         ImplWriteText( pA->GetRect().TopLeft(), pA->GetText(), NULL, 0 );
                     }
->>>>>>> 275e5c65
                 }
             }
             break;
@@ -2242,11 +1875,6 @@
                         Font    aFont( mpVDev->GetFont() );
                         Size    aSz;
 
-<<<<<<< HEAD
-                    aFont.SetHeight( ImplMap( Size( 0, aFont.GetHeight() ) ).Height() );
-                    mpContext->SetFontAttr( aFont );
-                    ImplWriteText( pA->GetPoint(), String( pA->GetText(), pA->GetIndex(), pA->GetLen() ), pA->GetDXArray(), 0, pStyle );
-=======
                         ImplMap( Size( 0, aFont.GetHeight() ), aSz );
 
                         aFont.SetHeight( aSz.Height() );
@@ -2254,7 +1882,6 @@
                         mpContext->SetFontAttr( aFont );
                         ImplWriteText( pA->GetPoint(), aText, pA->GetDXArray(), 0 );
                     }
->>>>>>> 275e5c65
                 }
             }
             break;
@@ -2282,11 +1909,6 @@
             }
             break;
 
-<<<<<<< HEAD
-                    aFont.SetHeight( ImplMap( Size( 0, aFont.GetHeight() ) ).Height() );
-                    mpContext->SetFontAttr( aFont );
-                    ImplWriteText( pA->GetPoint(), String( pA->GetText(), pA->GetIndex(), pA->GetLen() ), NULL, pA->GetWidth(), pStyle );
-=======
             case( META_RENDERGRAPHIC_ACTION ):
             {
                 if( nWriteFlags & SVGWRITER_WRITE_FILL )
@@ -2301,7 +1923,6 @@
                     const BitmapEx                          aBmpEx( aRasterizer.Rasterize( aSizePixel ) );
 
                     ImplWriteBmp( aBmpEx, pA->GetPoint(), pA->GetSize(), aPointPixel, aBmpEx.GetSizePixel() );
->>>>>>> 275e5c65
                 }
             }
             break;
