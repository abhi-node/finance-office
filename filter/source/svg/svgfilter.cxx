/* -*- Mode: C++; tab-width: 4; indent-tabs-mode: nil; c-basic-offset: 4 -*- */
 /*************************************************************************
 *
 * DO NOT ALTER OR REMOVE COPYRIGHT NOTICES OR THIS FILE HEADER.
 *
 * Copyright 2000, 2010 Oracle and/or its affiliates.
 *
 * OpenOffice.org - a multi-platform office productivity suite
 *
 * This file is part of OpenOffice.org.
 *
 * OpenOffice.org is free software: you can redistribute it and/or modify
 * it under the terms of the GNU Lesser General Public License version 3
 * only, as published by the Free Software Foundation.
 *
 * OpenOffice.org is distributed in the hope that it will be useful,
 * but WITHOUT ANY WARRANTY; without even the implied warranty of
 * MERCHANTABILITY or FITNESS FOR A PARTICULAR PURPOSE.  See the
 * GNU Lesser General Public License version 3 for more details
 * (a copy is included in the LICENSE file that accompanied this code).
 *
 * You should have received a copy of the GNU Lesser General Public License
 * version 3 along with OpenOffice.org.  If not, see
 * <http://www.openoffice.org/license.html>
 * for a copy of the LGPLv3 License.
 *
 ************************************************************************/

// MARKER(update_precomp.py): autogen include statement, do not remove
#include "precompiled_filter.hxx"

#include <cstdio>
<<<<<<< HEAD

#include <comphelper/servicedecl.hxx>
#include <uno/environment.h>
=======
#include "svgfilter.hxx"
#include <vos/mutex.hxx>

>>>>>>> 275e5c65
#include <com/sun/star/drawing/XDrawPage.hpp>
#include <com/sun/star/drawing/XDrawView.hpp>
#include <com/sun/star/frame/XDesktop.hdl>
#include <com/sun/star/frame/XController.hdl>
<<<<<<< HEAD
#include <osl/mutex.hxx>

#include "svgfilter.hxx"
=======

#define SVG_FILTER_SERVICE_NAME         "com.sun.star.comp.Draw.SVGFilter"
#define SVG_FILTER_IMPLEMENTATION_NAME  SVG_FILTER_SERVICE_NAME
>>>>>>> 275e5c65

using ::rtl::OUString;
using namespace ::com::sun::star;

// -------------
// - SVGFilter -
// -------------

SVGFilter::SVGFilter( const Reference< XComponentContext >& rxCtx ) :
    mxMSF( rxCtx->getServiceManager(),
           uno::UNO_QUERY_THROW ),
    mpSVGDoc( NULL ),
    mpSVGExport( NULL ),
    mpSVGFontExport( NULL ),
    mpSVGWriter( NULL ),
    mpDefaultSdrPage( NULL ),
    mpSdrModel( NULL ),
    mbPresentation( sal_False )
{
}

// -----------------------------------------------------------------------------

SVGFilter::~SVGFilter()
{
    DBG_ASSERT( mpSVGDoc == NULL, "mpSVGDoc not destroyed" );
    DBG_ASSERT( mpSVGExport == NULL, "mpSVGExport not destroyed" );
    DBG_ASSERT( mpSVGFontExport == NULL, "mpSVGFontExport not destroyed" );
    DBG_ASSERT( mpSVGWriter == NULL, "mpSVGWriter not destroyed" );
    DBG_ASSERT( mpObjects == NULL, "mpObjects not destroyed" );
}

// -----------------------------------------------------------------------------

sal_Bool SAL_CALL SVGFilter::filter( const Sequence< PropertyValue >& rDescriptor )
    throw (RuntimeException)
{
    SolarMutexGuard aGuard;
    Window*     pFocusWindow = Application::GetFocusWindow();
    sal_Int16   nCurrentPageNumber = -1;
    sal_Bool    bRet;

    if( pFocusWindow )
        pFocusWindow->EnterWait();

    if( mxDstDoc.is() )
        bRet = sal_False;//implImport( rDescriptor );
    else
    if( mxSrcDoc.is() )
    {
        uno::Reference< frame::XDesktop > xDesktop( mxMSF->createInstance( ::rtl::OUString( RTL_CONSTASCII_USTRINGPARAM( "com.sun.star.frame.Desktop" )) ),
                                                    uno::UNO_QUERY);
        if( xDesktop.is() )
        {
            uno::Reference< frame::XFrame > xFrame( xDesktop->getCurrentFrame() );

            if( xFrame.is() )
            {
                uno::Reference< frame::XController > xController( xFrame->getController() );

                if( xController.is() )
                {
                    uno::Reference< drawing::XDrawView > xDrawView( xController, uno::UNO_QUERY );

                    if( xDrawView.is() )
                    {
                        uno::Reference< drawing::XDrawPage > xDrawPage( xDrawView->getCurrentPage() );

                        if( xDrawPage.is() )
                        {
                            uno::Reference< beans::XPropertySet >( xDrawPage, uno::UNO_QUERY )->
                                getPropertyValue( ::rtl::OUString( RTL_CONSTASCII_USTRINGPARAM( "Number" ) ) ) >>= nCurrentPageNumber;
                        }
                    }
                }
            }
        }

        Sequence< PropertyValue > aNewDescriptor( rDescriptor );

        if( nCurrentPageNumber > 0 )
        {
            const sal_uInt32    nOldLength = rDescriptor.getLength();

            aNewDescriptor.realloc( nOldLength + 1 );
            aNewDescriptor[ nOldLength ].Name = ::rtl::OUString( RTL_CONSTASCII_USTRINGPARAM( "PagePos" ) );
            aNewDescriptor[ nOldLength ].Value <<= static_cast< sal_Int16 >( nCurrentPageNumber - 1 );
        }

        bRet = implExport( aNewDescriptor );
    }
    else
        bRet = sal_False;

    if( pFocusWindow )
        pFocusWindow->LeaveWait();

    return bRet;
}

// -----------------------------------------------------------------------------

void SAL_CALL SVGFilter::cancel( ) throw (RuntimeException)
{
}

// -----------------------------------------------------------------------------

void SAL_CALL SVGFilter::setSourceDocument( const Reference< XComponent >& xDoc )
    throw (IllegalArgumentException, RuntimeException)
{
    mxSrcDoc = xDoc;
}

// -----------------------------------------------------------------------------

void SAL_CALL SVGFilter::setTargetDocument( const Reference< XComponent >& xDoc )
    throw (::com::sun::star::lang::IllegalArgumentException, RuntimeException)
{
    mxDstDoc = xDoc;
}

// -----------------------------------------------------------------------------

rtl::OUString SAL_CALL SVGFilter::detect( Sequence< PropertyValue >& io_rDescriptor ) throw (RuntimeException)
{
<<<<<<< HEAD
    uno::Reference< io::XInputStream > xInput;
    rtl::OUString aURL;

    const beans::PropertyValue* pAttribs = io_rDescriptor.getConstArray();
    const sal_Int32 nAttribs = io_rDescriptor.getLength();
    for( sal_Int32 i = 0; i < nAttribs; i++ )
    {
        if( pAttribs[i].Name.equalsAsciiL( RTL_CONSTASCII_STRINGPARAM( "InputStream" ) ) )
            pAttribs[i].Value >>= xInput;
    }

    if( !xInput.is() )
        return rtl::OUString();
=======
    return OUString ( RTL_CONSTASCII_USTRINGPARAM ( SVG_FILTER_IMPLEMENTATION_NAME ) );
}

// -----------------------------------------------------------------------------

sal_Bool SAL_CALL SVGFilter_supportsService( const OUString& rServiceName )
    throw (RuntimeException)
{
    return( rServiceName.equalsAsciiL( RTL_CONSTASCII_STRINGPARAM ( SVG_FILTER_SERVICE_NAME ) ) );
}
>>>>>>> 275e5c65

    uno::Reference< io::XSeekable > xSeek( xInput, uno::UNO_QUERY );
    if( xSeek.is() )
        xSeek->seek( 0 );

<<<<<<< HEAD
    // read the first 1024 bytes & check a few magic string
    // constants (heuristically)
    const sal_Int32 nLookAhead = 1024;
    uno::Sequence< sal_Int8 > aBuf( nLookAhead );
    const sal_uInt64 nBytes=xInput->readBytes(aBuf, nLookAhead);
    const sal_Int8* const pBuf=aBuf.getConstArray();

    sal_Int8 aMagic1[] = {'<', 's', 'v', 'g'};
    if( std::search(pBuf, pBuf+nBytes,
                    aMagic1, aMagic1+sizeof(aMagic1)/sizeof(*aMagic1)) != pBuf+nBytes )
        return rtl::OUString( RTL_CONSTASCII_USTRINGPARAM("svg_Scalable_Vector_Graphics") );

    sal_Int8 aMagic2[] = {'D', 'O', 'C', 'T', 'Y', 'P', 'E', ' ', 's', 'v', 'g'};
    if( std::search(pBuf, pBuf+nBytes,
                    aMagic2, aMagic2+sizeof(aMagic2)/sizeof(*aMagic2)) != pBuf+nBytes )
        return rtl::OUString( RTL_CONSTASCII_USTRINGPARAM("svg_Scalable_Vector_Graphics") );
=======
Sequence< OUString > SAL_CALL SVGFilter_getSupportedServiceNames(  ) throw (RuntimeException)
{
    Sequence < OUString > aRet(1);
    OUString* pArray = aRet.getArray();
    pArray[0] =  OUString ( RTL_CONSTASCII_USTRINGPARAM ( SVG_FILTER_SERVICE_NAME ) );
    return aRet;
}

// -----------------------------------------------------------------------------
>>>>>>> 275e5c65

    return rtl::OUString();
}

// -----------------------------------------------------------------------------

class FilterConfigItem;
extern "C" SAL_DLLPUBLIC_EXPORT sal_Bool __LOADONCALLAPI GraphicImport(SvStream & rStream, Graphic & rGraphic, FilterConfigItem*, sal_Bool )
{
    sal_Bool bRet = sal_False;
    try
    {
        bRet = importSvg( rStream, rGraphic );
    }
    catch (const uno::Exception&) {
    }
    return bRet;
}

// -----------------------------------------------------------------------------

namespace sdecl = comphelper::service_decl;
 sdecl::class_<SVGFilter> serviceImpl;
 const sdecl::ServiceDecl svgFilter(
     serviceImpl,
     "com.sun.star.comp.Draw.SVGFilter",
     "com.sun.star.document.ImportFilter;"
     "com.sun.star.document.ExportFilter;"
     "com.sun.star.document.ExtendedTypeDetection" );

// The C shared lib entry points
COMPHELPER_SERVICEDECL_EXPORTS1(svgFilter)

/* vim:set shiftwidth=4 softtabstop=4 expandtab: */<|MERGE_RESOLUTION|>--- conflicted
+++ resolved
@@ -30,28 +30,16 @@
 #include "precompiled_filter.hxx"
 
 #include <cstdio>
-<<<<<<< HEAD
 
 #include <comphelper/servicedecl.hxx>
 #include <uno/environment.h>
-=======
-#include "svgfilter.hxx"
-#include <vos/mutex.hxx>
-
->>>>>>> 275e5c65
 #include <com/sun/star/drawing/XDrawPage.hpp>
 #include <com/sun/star/drawing/XDrawView.hpp>
 #include <com/sun/star/frame/XDesktop.hdl>
 #include <com/sun/star/frame/XController.hdl>
-<<<<<<< HEAD
 #include <osl/mutex.hxx>
 
 #include "svgfilter.hxx"
-=======
-
-#define SVG_FILTER_SERVICE_NAME         "com.sun.star.comp.Draw.SVGFilter"
-#define SVG_FILTER_IMPLEMENTATION_NAME  SVG_FILTER_SERVICE_NAME
->>>>>>> 275e5c65
 
 using ::rtl::OUString;
 using namespace ::com::sun::star;
@@ -178,38 +166,10 @@
 
 rtl::OUString SAL_CALL SVGFilter::detect( Sequence< PropertyValue >& io_rDescriptor ) throw (RuntimeException)
 {
-<<<<<<< HEAD
-    uno::Reference< io::XInputStream > xInput;
-    rtl::OUString aURL;
-
-    const beans::PropertyValue* pAttribs = io_rDescriptor.getConstArray();
-    const sal_Int32 nAttribs = io_rDescriptor.getLength();
-    for( sal_Int32 i = 0; i < nAttribs; i++ )
-    {
-        if( pAttribs[i].Name.equalsAsciiL( RTL_CONSTASCII_STRINGPARAM( "InputStream" ) ) )
-            pAttribs[i].Value >>= xInput;
-    }
-
-    if( !xInput.is() )
-        return rtl::OUString();
-=======
-    return OUString ( RTL_CONSTASCII_USTRINGPARAM ( SVG_FILTER_IMPLEMENTATION_NAME ) );
-}
-
-// -----------------------------------------------------------------------------
-
-sal_Bool SAL_CALL SVGFilter_supportsService( const OUString& rServiceName )
-    throw (RuntimeException)
-{
-    return( rServiceName.equalsAsciiL( RTL_CONSTASCII_STRINGPARAM ( SVG_FILTER_SERVICE_NAME ) ) );
-}
->>>>>>> 275e5c65
-
     uno::Reference< io::XSeekable > xSeek( xInput, uno::UNO_QUERY );
     if( xSeek.is() )
         xSeek->seek( 0 );
 
-<<<<<<< HEAD
     // read the first 1024 bytes & check a few magic string
     // constants (heuristically)
     const sal_Int32 nLookAhead = 1024;
@@ -226,17 +186,6 @@
     if( std::search(pBuf, pBuf+nBytes,
                     aMagic2, aMagic2+sizeof(aMagic2)/sizeof(*aMagic2)) != pBuf+nBytes )
         return rtl::OUString( RTL_CONSTASCII_USTRINGPARAM("svg_Scalable_Vector_Graphics") );
-=======
-Sequence< OUString > SAL_CALL SVGFilter_getSupportedServiceNames(  ) throw (RuntimeException)
-{
-    Sequence < OUString > aRet(1);
-    OUString* pArray = aRet.getArray();
-    pArray[0] =  OUString ( RTL_CONSTASCII_USTRINGPARAM ( SVG_FILTER_SERVICE_NAME ) );
-    return aRet;
-}
-
-// -----------------------------------------------------------------------------
->>>>>>> 275e5c65
 
     return rtl::OUString();
 }
