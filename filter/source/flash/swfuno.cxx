--- conflicted
+++ resolved
@@ -62,46 +62,7 @@
 {
     *ppEnvTypeName = CPPU_CURRENT_LANGUAGE_BINDING_NAME;
 }
-<<<<<<< HEAD
-//==================================================================================================
 
-void singlecomponent_writeInfo( Reference< XRegistryKey >& xNewKey, const Sequence< OUString > & rSNL )
-{
-    const OUString * pArray = rSNL.getConstArray();
-    for ( sal_Int32 nPos = rSNL.getLength(); nPos--; )
-        xNewKey->createKey( pArray[nPos] );
-}
-
-SAL_DLLPUBLIC_EXPORT sal_Bool SAL_CALL component_writeInfo(
-    void * /* pServiceManager */, void * pRegistryKey )
-{
-    if (pRegistryKey)
-    {
-        try
-        {
-            Reference< XRegistryKey > xNewKey(
-                reinterpret_cast< XRegistryKey * >( pRegistryKey )->createKey( FlashExportFilter_getImplementationName() ) );
-            xNewKey = xNewKey->createKey( OUString( RTL_CONSTASCII_USTRINGPARAM( "/UNO/SERVICES" )) );
-
-            singlecomponent_writeInfo( xNewKey, FlashExportFilter_getSupportedServiceNames() );
-
-            xNewKey = reinterpret_cast< XRegistryKey * >( pRegistryKey )->createKey( SWFDialog_getImplementationName() );
-            xNewKey = xNewKey->createKey( OUString( RTL_CONSTASCII_USTRINGPARAM( "/UNO/SERVICES" )) );
-
-            singlecomponent_writeInfo( xNewKey, SWFDialog_getSupportedServiceNames() );
-
-            return sal_True;
-        }
-        catch (InvalidRegistryException &)
-        {
-            OSL_ENSURE( sal_False, "### InvalidRegistryException!" );
-        }
-    }
-    return sal_False;
-}
-=======
-
->>>>>>> 818573bf
 //==================================================================================================
 SAL_DLLPUBLIC_EXPORT void * SAL_CALL component_getFactory(
     const sal_Char * pImplName, void * pServiceManager, void * /* pRegistryKey */ )
