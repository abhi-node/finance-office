/* -*- Mode: C++; tab-width: 4; indent-tabs-mode: nil; c-basic-offset: 4 -*- */
/*
 * This file is part of the LibreOffice project.
 *
 * This Source Code Form is subject to the terms of the Mozilla Public
 * License, v. 2.0. If a copy of the MPL was not distributed with this
 * file, You can obtain one at http://mozilla.org/MPL/2.0/.
 *
 * This file incorporates work covered by the following license notice:
 *
 *   Licensed to the Apache Software Foundation (ASF) under one or more
 *   contributor license agreements. See the NOTICE file distributed
 *   with this work for additional information regarding copyright
 *   ownership. The ASF licenses this file to you under the Apache
 *   License, Version 2.0 (the "License"); you may not use this file
 *   except in compliance with the License. You may obtain a copy of
 *   the License at http://www.apache.org/licenses/LICENSE-2.0 .
 */

#include <string.h>

#include "impdialog.hxx"
#include "impdialog.hrc"
#include <officecfg/Office/Common.hxx>
#include <vcl/layout.hxx>
#include <vcl/settings.hxx>
#include <vcl/svapp.hxx>
#include "sfx2/passwd.hxx"
#include "svtools/miscopt.hxx"

#include "comphelper/storagehelper.hxx"

#include "com/sun/star/text/XTextRange.hpp"
#include "com/sun/star/drawing/XShapes.hpp"
#include "com/sun/star/container/XIndexAccess.hpp"
#include "com/sun/star/frame/XController.hpp"
#include "com/sun/star/view/XSelectionSupplier.hpp"
#include "com/sun/star/security/DocumentDigitalSignatures.hpp"
#include "com/sun/star/security/XCertificate.hpp"

#include <boost/shared_ptr.hpp>

static ResMgr& getPDFFilterResMgr()
{
    static ResMgr *pRes = ResMgr::CreateResMgr( "pdffilter", Application::GetSettings().GetUILanguageTag());
    return *pRes;
}

PDFFilterResId::PDFFilterResId( sal_uInt32 nId ) : ResId( nId, getPDFFilterResMgr() )
{
}


// - ImpPDFDialog -


using namespace ::com::sun::star;
using namespace ::com::sun::star::uno;


// tabbed PDF dialog implementation
// please note: the default used here are the same as per specification,
// they should be the same in  PDFFilter::implExport and  in PDFExport::PDFExport

ImpPDFTabDialog::ImpPDFTabDialog(vcl::Window* pParent, Sequence< PropertyValue >& rFilterData,
    const Reference< XComponent >& rxDoc)
    : SfxTabDialog(pParent, "PdfOptionsDialog","filter/ui/pdfoptionsdialog.ui"),
    maConfigItem( "Office.Common/Filter/PDF/Export/", &rFilterData ),
    maConfigI18N( "Office.Common/I18N/CTL/" ),
    mnSigningPageId(0),
    mnSecurityPageId(0),
    mnLinksPage(0),
    mnInterfacePageId(0),
    mnViewPageId(0),
    mnGeneralPageId(0),
    mbIsPresentation( false ),
    mbIsWriter( false ),

    mbSelectionPresent( false ),
    mbUseCTLFont( false ),
    mbUseLosslessCompression( true ),
    mnQuality( 90 ),
    mbReduceImageResolution( false ),
    mnMaxImageResolution( 300 ),
    mbUseTaggedPDF( false ),
    mbExportNotes( true ),
    mbViewPDF( false ),
    mbExportNotesPages( false ),
    mbUseTransitionEffects( false ),
    mbIsSkipEmptyPages( true ),
    mbAddStream( false ),
    mnFormsType( 0 ),
    mbExportFormFields( true ),
    mbAllowDuplicateFieldNames( false ),
    mbExportBookmarks( true ),
    mbExportHiddenSlides ( false),
    mnOpenBookmarkLevels( -1 ),

    mbHideViewerToolbar( false ),
    mbHideViewerMenubar( false ),
    mbHideViewerWindowControls( false ),
    mbResizeWinToInit( false ),
    mbCenterWindow( false ),
    mbOpenInFullScreenMode( false ),
    mbDisplayPDFDocumentTitle( false ),
    mnMagnification( 0 ),
    mnInitialView( 0 ),
    mnZoom( 0 ),
    mnInitialPage( 1 ),
    mnPageLayout( 0 ),
    mbFirstPageLeft( false ),

    mbEncrypt( false ),
    mbRestrictPermissions( false ),
    mnPrint( 0 ),
    mnChangesAllowed( 0 ),
    mbCanCopyOrExtract( false ),
    mbCanExtractForAccessibility( true ),

    mbIsRangeChecked( false ),
    msPageRange( ' ' ),

    mbSelectionIsChecked( false ),
    mbExportRelativeFsysLinks( false ),
    mnViewPDFMode( 0 ),
    mbConvertOOoTargets( false ),
    mbExportBmkToPDFDestination( false ),

    mbSignPDF( false )

{
// check for selection
    try
    {
        Reference< frame::XController > xController( Reference< frame::XModel >( rxDoc, UNO_QUERY )->getCurrentController() );
        if( xController.is() )
        {
            Reference< view::XSelectionSupplier > xView( xController, UNO_QUERY );
            if( xView.is() )
                xView->getSelection() >>= maSelection;
        }
    }
    catch(const RuntimeException &)
    {
    }
    mbSelectionPresent = maSelection.hasValue();
    if ( mbSelectionPresent )
    {
        Reference< drawing::XShapes > xShapes;
        if ( !( maSelection >>= xShapes ) ) // XShapes is always a selection
        {
            // even if nothing is selected in writer the selection is not empty
            Reference< container::XIndexAccess > xIndexAccess;
            if ( maSelection >>= xIndexAccess )
            {
                sal_Int32 nLen = xIndexAccess->getCount();
                if ( !nLen )
                    mbSelectionPresent = false;
                else if ( nLen == 1 )
                {
                    Reference< text::XTextRange > xTextRange( xIndexAccess->getByIndex( 0 ), UNO_QUERY );
                    if ( xTextRange.is() && ( xTextRange->getString().isEmpty() ) )
                        mbSelectionPresent = false;
                }
            }
        }
    }

// check if source document is a presentation
    try
    {
        Reference< XServiceInfo > xInfo( rxDoc, UNO_QUERY );
        if ( xInfo.is() )
        {
            if ( xInfo->supportsService( "com.sun.star.presentation.PresentationDocument" ) )
                mbIsPresentation = true;
            if ( xInfo->supportsService( "com.sun.star.text.GenericTextDocument" ) )
                mbIsWriter = true;
        }
    }
    catch(const RuntimeException &)
    {
    }

//get the CTL (Complex Text Layout) from general options, returns sal_True if we have a CTL font on our hands.
    mbUseCTLFont = maConfigI18N.ReadBool( "CTLFont", false );

    mbUseLosslessCompression = maConfigItem.ReadBool( "UseLosslessCompression", false );
    mnQuality = maConfigItem.ReadInt32( "Quality", 90 );
    mbReduceImageResolution = maConfigItem.ReadBool( "ReduceImageResolution", false );
    mnMaxImageResolution = maConfigItem.ReadInt32( "MaxImageResolution", 300 );

    mbUseTaggedPDF = maConfigItem.ReadBool( "UseTaggedPDF", false );
    mnPDFTypeSelection =  maConfigItem.ReadInt32( "SelectPdfVersion", 0 );
    if ( mbIsPresentation )
        mbExportNotesPages = maConfigItem.ReadBool( "ExportNotesPages", false );
    mbExportNotes = maConfigItem.ReadBool( "ExportNotes", false );
    mbViewPDF = maConfigItem.ReadBool( "ViewPDFAfterExport", false );

    mbExportBookmarks = maConfigItem.ReadBool( "ExportBookmarks", true );
    if ( mbIsPresentation )
        mbExportHiddenSlides = maConfigItem.ReadBool( "ExportHiddenSlides", false );
    mnOpenBookmarkLevels = maConfigItem.ReadInt32( "OpenBookmarkLevels", -1 );
    mbUseTransitionEffects = maConfigItem.ReadBool( "UseTransitionEffects", true );
    mbIsSkipEmptyPages = maConfigItem.ReadBool( "IsSkipEmptyPages", false );
    mbAddStream = maConfigItem.ReadBool( "IsAddStream", false );

    mnFormsType = maConfigItem.ReadInt32( "FormsType", 0 );
    mbExportFormFields = maConfigItem.ReadBool( "ExportFormFields", true );
    if ( ( mnFormsType < 0 ) || ( mnFormsType > 3 ) )
        mnFormsType = 0;
    mbAllowDuplicateFieldNames = maConfigItem.ReadBool( "AllowDuplicateFieldNames", false );

//prepare values for the Viewer tab page
    mbHideViewerToolbar = maConfigItem.ReadBool( "HideViewerToolbar", false );
    mbHideViewerMenubar = maConfigItem.ReadBool( "HideViewerMenubar", false );
    mbHideViewerWindowControls = maConfigItem.ReadBool( "HideViewerWindowControls", false );
    mbResizeWinToInit = maConfigItem.ReadBool( "ResizeWindowToInitialPage", false );
    mbCenterWindow = maConfigItem.ReadBool( "CenterWindow", false );
    mbOpenInFullScreenMode = maConfigItem.ReadBool( "OpenInFullScreenMode", false );
    mbDisplayPDFDocumentTitle = maConfigItem.ReadBool( "DisplayPDFDocumentTitle", true );

    mnInitialView = maConfigItem.ReadInt32( "InitialView", 0 );
    mnMagnification = maConfigItem.ReadInt32( "Magnification", 0 );
    mnZoom = maConfigItem.ReadInt32( "Zoom", 100 );
    mnPageLayout = maConfigItem.ReadInt32( "PageLayout", 0 );
    mbFirstPageLeft = maConfigItem.ReadBool( "FirstPageOnLeft", false );
    mnInitialPage = maConfigItem.ReadInt32( "InitialPage", 1 );
    if( mnInitialPage < 1 )
        mnInitialPage = 1;

//prepare values for the security tab page
    mnPrint = maConfigItem.ReadInt32( "Printing", 2 );
    mnChangesAllowed = maConfigItem.ReadInt32( "Changes", 4 );
    mbCanCopyOrExtract = maConfigItem.ReadBool( "EnableCopyingOfContent", true );
    mbCanExtractForAccessibility = maConfigItem.ReadBool( "EnableTextAccessForAccessibilityTools", true );

//prepare values for relative links
    mbExportRelativeFsysLinks = maConfigItem.ReadBool( "ExportLinksRelativeFsys", false );

    mnViewPDFMode = maConfigItem.ReadInt32( "PDFViewSelection", 0 );

    mbConvertOOoTargets = maConfigItem.ReadBool( "ConvertOOoTargetToPDFTarget", false );
    mbExportBmkToPDFDestination = maConfigItem.ReadBool( "ExportBookmarksToPDFDestination", false );

//prepare values for digital signatures
    mbSignPDF = maConfigItem.ReadBool( "SignPDF", false );

//queue the tab pages for later creation (created when first shown)
    mnSigningPageId = AddTabPage("digitalsignatures", ImpPDFTabSigningPage::Create, 0);
    mnSecurityPageId = AddTabPage("security", ImpPDFTabSecurityPage::Create, 0);
    mnLinksPage = AddTabPage("links", ImpPDFTabLinksPage::Create, 0);
    mnInterfacePageId = AddTabPage("userinterface", ImpPDFTabViewerPage::Create, 0);
    mnViewPageId = AddTabPage("initialview", ImpPDFTabOpnFtrPage::Create, 0);

    //last queued is the first to be displayed (or so it seems..)
    mnGeneralPageId = AddTabPage("general", ImpPDFTabGeneralPage::Create, 0 );

    //get the string property value (from sfx2/source/dialog/mailmodel.cxx) to overwrite the text for the Ok button
    OUString sOkButtonText = maConfigItem.ReadString( "_OkButtonString", OUString() );

    //change text on the Ok button: get the relevant string from resources, update it on the button
    //according to the exported pdf file destination: send as e-mail or write to file?
    if (!sOkButtonText.isEmpty())
    {
        GetOKButton().SetText(sOkButtonText);
    }

    GetCancelButton().SetClickHdl(LINK(this, ImpPDFTabDialog, CancelHdl));

//remove the reset button, not needed in this tabbed dialog
    RemoveResetButton();

}

ImpPDFTabSecurityPage* ImpPDFTabDialog::getSecurityPage() const
{
    SfxTabPage* pSecurityPage = GetTabPage(mnSecurityPageId);
    if (pSecurityPage)
    {
        return static_cast<ImpPDFTabSecurityPage*>(pSecurityPage);
    }
    return NULL;
}

ImpPDFTabLinksPage* ImpPDFTabDialog::getLinksPage() const
{
    SfxTabPage* pLinksPage = GetTabPage(mnLinksPage);
    if (pLinksPage)
    {
        return static_cast<ImpPDFTabLinksPage*>(pLinksPage);
    }
    return NULL;
}

ImpPDFTabGeneralPage* ImpPDFTabDialog::getGeneralPage() const
{
    SfxTabPage* pGeneralPage = GetTabPage(mnGeneralPageId);
    if (pGeneralPage)
    {
        return static_cast<ImpPDFTabGeneralPage*>(pGeneralPage);
    }
    return NULL;
}

IMPL_LINK_NOARG(ImpPDFTabDialog, CancelHdl)
{
    EndDialog( RET_CANCEL );
    return 0;
}


ImpPDFTabDialog::~ImpPDFTabDialog()
{
    disposeOnce();
}

void ImpPDFTabDialog::dispose()
{
//delete the pages, needed because otherwise the child tab pages
//don't get destroyed
    RemoveTabPage(mnGeneralPageId);
    RemoveTabPage(mnInterfacePageId);
    RemoveTabPage(mnViewPageId);
    RemoveTabPage(mnLinksPage);
    RemoveTabPage(mnSecurityPageId);
    RemoveTabPage(mnSigningPageId);
    SfxTabDialog::dispose();
}


void ImpPDFTabDialog::PageCreated( sal_uInt16 _nId,
                                   SfxTabPage& _rPage )
{
    if (_nId == mnGeneralPageId)
    {
        static_cast<ImpPDFTabGeneralPage*>( &_rPage )->SetFilterConfigItem( this );
    }
    else if (_nId == mnInterfacePageId)
    {
        static_cast<ImpPDFTabViewerPage*>( &_rPage )->SetFilterConfigItem( this );
    }
    else if (_nId == mnViewPageId)
    {
        static_cast<ImpPDFTabOpnFtrPage*>( &_rPage )->SetFilterConfigItem( this );
    }
    else if (_nId == mnLinksPage)
    {
        static_cast<ImpPDFTabLinksPage*>( &_rPage )->SetFilterConfigItem( this );
    }
    else if (_nId == mnSecurityPageId)
    {
        static_cast<ImpPDFTabSecurityPage*>( &_rPage )->SetFilterConfigItem( this );
    }
    else if (_nId == mnSigningPageId)
    {
        static_cast<ImpPDFTabSigningPage*>( &_rPage )->SetFilterConfigItem( this );
    }
}


short ImpPDFTabDialog::Ok( )
{
//here the whole mechanism of the base class is not used
//when Ok is hit, the user means 'convert to PDF', so simply close with ok
    return RET_OK;
}


Sequence< PropertyValue > ImpPDFTabDialog::GetFilterData()
{
// updating the FilterData sequence and storing FilterData to configuration
    if( GetTabPage(mnGeneralPageId) )
        static_cast<ImpPDFTabGeneralPage*>( GetTabPage(mnGeneralPageId) )->GetFilterConfigItem( this );
    if( GetTabPage(mnInterfacePageId) )
        static_cast<ImpPDFTabViewerPage*>( GetTabPage(mnInterfacePageId) )->GetFilterConfigItem( this );
    if( GetTabPage(mnViewPageId) )
        static_cast<ImpPDFTabOpnFtrPage*>( GetTabPage(mnViewPageId) )->GetFilterConfigItem( this );
    if( GetTabPage(mnLinksPage) )
        static_cast<ImpPDFTabLinksPage*>( GetTabPage(mnLinksPage) )->GetFilterConfigItem( this );
    if( GetTabPage(mnSecurityPageId) )
        static_cast<ImpPDFTabSecurityPage*>( GetTabPage(mnSecurityPageId) )->GetFilterConfigItem( this );
    if( GetTabPage(mnSigningPageId) )
        static_cast<ImpPDFTabSigningPage*>( GetTabPage(mnSigningPageId) )->GetFilterConfigItem( this );

//prepare the items to be returned
    maConfigItem.WriteBool( "UseLosslessCompression", mbUseLosslessCompression );
    maConfigItem.WriteInt32("Quality", mnQuality );
    maConfigItem.WriteBool( "ReduceImageResolution", mbReduceImageResolution );
    maConfigItem.WriteInt32("MaxImageResolution", mnMaxImageResolution );

    maConfigItem.WriteBool( "UseTaggedPDF", mbUseTaggedPDF );
    maConfigItem.WriteInt32("SelectPdfVersion", mnPDFTypeSelection );

    if ( mbIsPresentation )
        maConfigItem.WriteBool( "ExportNotesPages", mbExportNotesPages );
    maConfigItem.WriteBool( "ExportNotes", mbExportNotes );
    maConfigItem.WriteBool( "ViewPDFAfterExport", mbViewPDF );

    maConfigItem.WriteBool( "ExportBookmarks", mbExportBookmarks );
    if ( mbIsPresentation )
        maConfigItem.WriteBool( "ExportHiddenSlides", mbExportHiddenSlides );
    maConfigItem.WriteBool( "UseTransitionEffects", mbUseTransitionEffects );
    maConfigItem.WriteBool( "IsSkipEmptyPages", mbIsSkipEmptyPages );
    maConfigItem.WriteBool( "IsAddStream", mbAddStream );

    /*
    * FIXME: the entries are only implicitly defined by the resource file. Should there
    * ever be an additional form submit format this could get invalid.
    */
    maConfigItem.WriteInt32( "FormsType", mnFormsType );
    maConfigItem.WriteBool( "ExportFormFields", mbExportFormFields );
    maConfigItem.WriteBool( "AllowDuplicateFieldNames", mbAllowDuplicateFieldNames );

    maConfigItem.WriteBool( "HideViewerToolbar", mbHideViewerToolbar );
    maConfigItem.WriteBool( "HideViewerMenubar", mbHideViewerMenubar );
    maConfigItem.WriteBool( "HideViewerWindowControls", mbHideViewerWindowControls );
    maConfigItem.WriteBool( "ResizeWindowToInitialPage", mbResizeWinToInit );
    maConfigItem.WriteBool( "CenterWindow", mbCenterWindow );
    maConfigItem.WriteBool( "OpenInFullScreenMode", mbOpenInFullScreenMode );
    maConfigItem.WriteBool( "DisplayPDFDocumentTitle", mbDisplayPDFDocumentTitle );
    maConfigItem.WriteInt32( "InitialView", mnInitialView );
    maConfigItem.WriteInt32( "Magnification", mnMagnification);
    maConfigItem.WriteInt32( "Zoom", mnZoom );
    maConfigItem.WriteInt32( "InitialPage", mnInitialPage );
    maConfigItem.WriteInt32( "PageLayout", mnPageLayout );
    maConfigItem.WriteBool( "FirstPageOnLeft", mbFirstPageLeft );
    maConfigItem.WriteInt32( "OpenBookmarkLevels", mnOpenBookmarkLevels );

    maConfigItem.WriteBool( "ExportLinksRelativeFsys", mbExportRelativeFsysLinks );
    maConfigItem.WriteInt32("PDFViewSelection", mnViewPDFMode );
    maConfigItem.WriteBool( "ConvertOOoTargetToPDFTarget", mbConvertOOoTargets );
    maConfigItem.WriteBool( "ExportBookmarksToPDFDestination", mbExportBmkToPDFDestination );

    maConfigItem.WriteBool( "SignPDF", mbSignPDF );

    maConfigItem.WriteInt32( "Printing", mnPrint );
    maConfigItem.WriteInt32( "Changes", mnChangesAllowed );
    maConfigItem.WriteBool( "EnableCopyingOfContent", mbCanCopyOrExtract );
    maConfigItem.WriteBool( "EnableTextAccessForAccessibilityTools", mbCanExtractForAccessibility );

    Sequence< PropertyValue > aRet( maConfigItem.GetFilterData() );

    // OMG, this is horrible coding style...
    int nElementAdded = 12;

    aRet.realloc( aRet.getLength() + nElementAdded );

    sal_uInt32 const nLength(aRet.getLength());
    aRet[ nLength - nElementAdded ].Name = "Watermark";
    aRet[ nLength - nElementAdded ].Value <<= maWatermarkText;
    nElementAdded--;

    aRet[ nLength - nElementAdded ].Name = "EncryptFile";
    aRet[ nLength - nElementAdded ].Value <<= mbEncrypt;
    nElementAdded--;

    aRet[ nLength - nElementAdded ].Name = "PreparedPasswords";
    aRet[ nLength - nElementAdded ].Value <<= mxPreparedPasswords;
    nElementAdded--;

    aRet[ nLength - nElementAdded ].Name = "RestrictPermissions";
    aRet[ nLength - nElementAdded ].Value <<= mbRestrictPermissions;
    nElementAdded--;

    aRet[ nLength - nElementAdded ].Name = "PreparedPermissionPassword";
    aRet[ nLength - nElementAdded ].Value <<= maPreparedOwnerPassword;
    nElementAdded--;

    if( mbIsRangeChecked )
    {
        aRet[ nLength - nElementAdded ].Name = "PageRange";
        aRet[ nLength - nElementAdded ].Value <<= msPageRange;
        nElementAdded--;
    }
    else if( mbSelectionIsChecked )
    {
        aRet[ nLength - nElementAdded ].Name = "Selection";
        aRet[ nLength - nElementAdded ].Value <<= maSelection;
        nElementAdded--;
    }

    aRet[ nLength - nElementAdded ].Name = "SignatureLocation";
    aRet[ nLength - nElementAdded ].Value <<= msSignLocation;
    nElementAdded--;

    aRet[ nLength - nElementAdded ].Name = "SignatureReason";
    aRet[ nLength - nElementAdded ].Value <<= msSignReason;
    nElementAdded--;

    aRet[ nLength - nElementAdded ].Name = "SignatureContactInfo";
    aRet[ nLength - nElementAdded ].Value <<= msSignContact;
    nElementAdded--;

    aRet[ nLength - nElementAdded ].Name = "SignaturePassword";
    aRet[ nLength - nElementAdded ].Value <<= msSignPassword;
    nElementAdded--;

    aRet[ nLength - nElementAdded ].Name = "SignatureCertificate";
    aRet[ nLength - nElementAdded ].Value <<= maSignCertificate;
    nElementAdded--;

    aRet[ nLength - nElementAdded ].Name = "SignatureTSA";
    aRet[ nLength - nElementAdded ].Value <<= msSignTSA;
    nElementAdded--;

    return aRet;
}


ImpPDFTabGeneralPage::ImpPDFTabGeneralPage(vcl::Window* pParent, const SfxItemSet& rCoreSet)
    : SfxTabPage(pParent, "PdfGeneralPage","filter/ui/pdfgeneralpage.ui", &rCoreSet)
    , mbTaggedPDFUserSelection(false)
    , mbExportFormFieldsUserSelection(false)
    , mbIsPresentation(false)
    , mbIsWriter(false)
    , mpaParent(0)
{
    get(mpRbAll, "all");
    get(mpRbRange, "range");
    get(mpRbSelection, "selection");
    get(mpEdPages, "pages");

    get(mpRbLosslessCompression, "losslesscompress");
    get(mpRbJPEGCompression, "jpegcompress");
    get(mpQualityFrame, "qualityframe");
    get(mpNfQuality, "quality");
    get(mpCbReduceImageResolution, "reduceresolution");
    get(mpCoReduceImageResolution, "resolution");

    get(mpCbAddStream, "embed");
    get(mpCbPDFA1b, "pdfa");
    get(mpCbTaggedPDF, "tagged");
    get(mpCbExportFormFields, "forms");

    get(mpFormsFrame, "formsframe");
    get(mpLbFormsFormat, "format");
    get(mpCbAllowDuplicateFieldNames, "allowdups");

    get(mpCbExportBookmarks, "bookmarks");
    get(mpCbExportHiddenSlides, "hiddenpages");
    get(mpCbExportNotes, "comments");
    get(mpCbExportNotesPages, "notes");
    get(mpCbExportEmptyPages, "emptypages");
    get(mpCbViewPDF, "viewpdf");

    get(mpCbWatermark, "watermark");
    get(mpFtWatermark, "watermarklabel");
    get(mpEdWatermark, "watermarkentry");
}


ImpPDFTabGeneralPage::~ImpPDFTabGeneralPage()
{
    disposeOnce();
}

void ImpPDFTabGeneralPage::dispose()
{
    mpRbAll.clear();
    mpRbRange.clear();
    mpRbSelection.clear();
    mpEdPages.clear();
    mpRbLosslessCompression.clear();
    mpRbJPEGCompression.clear();
    mpQualityFrame.clear();
    mpNfQuality.clear();
    mpCbReduceImageResolution.clear();
    mpCoReduceImageResolution.clear();
    mpCbPDFA1b.clear();
    mpCbTaggedPDF.clear();
    mpCbExportFormFields.clear();
    mpFormsFrame.clear();
    mpLbFormsFormat.clear();
    mpCbAllowDuplicateFieldNames.clear();
    mpCbExportBookmarks.clear();
    mpCbExportHiddenSlides.clear();
    mpCbExportNotes.clear();
    mpCbViewPDF.clear();
    mpCbExportNotesPages.clear();
    mpCbExportEmptyPages.clear();
    mpCbAddStream.clear();
    mpCbWatermark.clear();
    mpFtWatermark.clear();
    mpEdWatermark.clear();
    mpaParent.clear();
    SfxTabPage::dispose();
}

void ImpPDFTabGeneralPage::SetFilterConfigItem( ImpPDFTabDialog* paParent )
{
    mpaParent = paParent;

//init this class data
    mpRbRange->SetToggleHdl( LINK( this, ImpPDFTabGeneralPage, TogglePagesHdl ) );

    mpRbAll->Check();
    TogglePagesHdl( NULL );

    mpRbSelection->Enable( paParent->mbSelectionPresent );
    mbIsPresentation = paParent->mbIsPresentation;
    mbIsWriter = paParent->mbIsWriter;

    mpCbExportEmptyPages->Enable( mbIsWriter );

    mpRbLosslessCompression->SetToggleHdl( LINK( this, ImpPDFTabGeneralPage, ToggleCompressionHdl ) );
    const bool bUseLosslessCompression = paParent->mbUseLosslessCompression;
    if ( bUseLosslessCompression )
        mpRbLosslessCompression->Check();
    else
        mpRbJPEGCompression->Check();

    mpNfQuality->SetValue( paParent->mnQuality, FUNIT_PERCENT );
    mpQualityFrame->Enable(!bUseLosslessCompression);

    mpCbReduceImageResolution->SetToggleHdl( LINK( this, ImpPDFTabGeneralPage, ToggleReduceImageResolutionHdl ) );
    const bool  bReduceImageResolution = paParent->mbReduceImageResolution;
    mpCbReduceImageResolution->Check( bReduceImageResolution );
    OUString aStrRes = OUString::number( paParent->mnMaxImageResolution ) + " DPI";
    mpCoReduceImageResolution->SetText( aStrRes );
    mpCoReduceImageResolution->Enable( bReduceImageResolution );
    mpCbWatermark->SetToggleHdl( LINK( this, ImpPDFTabGeneralPage, ToggleWatermarkHdl ) );
    mpFtWatermark->Enable(false );
    mpEdWatermark->Enable( false );
    mpCbPDFA1b->SetToggleHdl( LINK( this, ImpPDFTabGeneralPage, ToggleExportPDFAHdl) );
    switch( paParent->mnPDFTypeSelection )
    {
    default:
    case 0: mpCbPDFA1b->Check( false ); // PDF 1.4
        break;
    case 1: mpCbPDFA1b->Check(); // PDF/A-1a
        break;
    }
    ToggleExportPDFAHdl( NULL );

    mpCbExportFormFields->SetToggleHdl( LINK( this, ImpPDFTabGeneralPage, ToggleExportFormFieldsHdl ) );

// get the form values, for use with PDF/A-1 selection interface
    mbTaggedPDFUserSelection = paParent->mbUseTaggedPDF;
    mbExportFormFieldsUserSelection = paParent->mbExportFormFields;

    if( !mpCbPDFA1b->IsChecked() )
    {// the value for PDF/A set by the ToggleExportPDFAHdl method called before
        mpCbTaggedPDF->Check( mbTaggedPDFUserSelection  );
        mpCbExportFormFields->Check( mbExportFormFieldsUserSelection );
    }

    mpLbFormsFormat->SelectEntryPos( (sal_uInt16)paParent->mnFormsType );
    mpCbAllowDuplicateFieldNames->Check( paParent->mbAllowDuplicateFieldNames );
    mpFormsFrame->Enable( paParent->mbExportFormFields );

    mpCbExportBookmarks->Check( paParent->mbExportBookmarks );

    mpCbExportNotes->Check( paParent->mbExportNotes );
    mpCbViewPDF->Check( paParent->mbViewPDF);

    if ( mbIsPresentation )
    {
        mpRbRange->SetText(get<FixedText>("slides")->GetText());
        mpCbExportNotesPages->Show(true);
        mpCbExportNotesPages->Check(paParent->mbExportNotesPages);
        mpCbExportHiddenSlides->Show(true);
        mpCbExportHiddenSlides->Check(paParent->mbExportHiddenSlides);
    }
    else
    {
        mpCbExportNotesPages->Show(false);
        mpCbExportNotesPages->Check(false);
        mpCbExportHiddenSlides->Show(false);
        mpCbExportHiddenSlides->Check(false);
    }

    mpCbExportEmptyPages->Check(!paParent->mbIsSkipEmptyPages);

    mpCbAddStream->Show(true);
    mpCbAddStream->Check(paParent->mbAddStream);

    mpCbAddStream->SetToggleHdl( LINK( this, ImpPDFTabGeneralPage, ToggleAddStreamHdl ) );
    // init addstream dependencies
    ToggleAddStreamHdl(NULL);
}


void ImpPDFTabGeneralPage::GetFilterConfigItem( ImpPDFTabDialog* paParent )
{
// updating the FilterData sequence and storing FilterData to configuration
    paParent->mbUseLosslessCompression = mpRbLosslessCompression->IsChecked();
    paParent->mnQuality = static_cast<sal_Int32>(mpNfQuality->GetValue());
    paParent->mbReduceImageResolution = mpCbReduceImageResolution->IsChecked();
    paParent->mnMaxImageResolution = mpCoReduceImageResolution->GetText().toInt32();
    paParent->mbExportNotes = mpCbExportNotes->IsChecked();
    paParent->mbViewPDF = mpCbViewPDF->IsChecked();
    if ( mbIsPresentation )
        paParent->mbExportNotesPages = mpCbExportNotesPages->IsChecked();
    paParent->mbExportBookmarks = mpCbExportBookmarks->IsChecked();
    if ( mbIsPresentation )
        paParent->mbExportHiddenSlides = mpCbExportHiddenSlides->IsChecked();

    paParent->mbIsSkipEmptyPages = !mpCbExportEmptyPages->IsChecked();
    paParent->mbAddStream = mpCbAddStream->IsVisible() && mpCbAddStream->IsChecked();

    paParent->mbIsRangeChecked = false;
    if( mpRbRange->IsChecked() )
    {
        paParent->mbIsRangeChecked = true;
        paParent->msPageRange = mpEdPages->GetText(); //FIXME all right on other languages ?
    }
    else if( mpRbSelection->IsChecked() )
    {
        paParent->mbSelectionIsChecked = mpRbSelection->IsChecked();
    }

    paParent->mnPDFTypeSelection = 0;
    if( mpCbPDFA1b->IsChecked() )
    {
        paParent->mnPDFTypeSelection = 1;
        paParent->mbUseTaggedPDF =  mbTaggedPDFUserSelection;
        paParent->mbExportFormFields = mbExportFormFieldsUserSelection;
    }
    else
    {
        paParent->mbUseTaggedPDF =  mpCbTaggedPDF->IsChecked();
        paParent->mbExportFormFields = mpCbExportFormFields->IsChecked();
    }

    paParent->maWatermarkText = mpEdWatermark->GetText();

    /*
    * FIXME: the entries are only implicitly defined by the resource file. Should there
    * ever be an additional form submit format this could get invalid.
    */
    paParent->mnFormsType = (sal_Int32) mpLbFormsFormat->GetSelectEntryPos();
    paParent->mbAllowDuplicateFieldNames = mpCbAllowDuplicateFieldNames->IsChecked();
}


VclPtr<SfxTabPage> ImpPDFTabGeneralPage::Create( vcl::Window* pParent,
                                                 const SfxItemSet* rAttrSet)
{
    return VclPtr<ImpPDFTabGeneralPage>::Create( pParent, *rAttrSet );
}


IMPL_LINK_NOARG(ImpPDFTabGeneralPage, TogglePagesHdl)
{
    mpEdPages->Enable( mpRbRange->IsChecked() );
    if ( mpRbRange->IsChecked() )
        mpEdPages->GrabFocus();
    return 0;
}


IMPL_LINK_NOARG(ImpPDFTabGeneralPage, ToggleExportFormFieldsHdl)
{
    mpFormsFrame->Enable(mpCbExportFormFields->IsChecked());
    return 0;
}


IMPL_LINK_NOARG(ImpPDFTabGeneralPage, ToggleCompressionHdl)
{
    mpQualityFrame->Enable(mpRbJPEGCompression->IsChecked());
    return 0;
}


IMPL_LINK_NOARG(ImpPDFTabGeneralPage, ToggleReduceImageResolutionHdl)
{
    mpCoReduceImageResolution->Enable( mpCbReduceImageResolution->IsChecked() );
    return 0;
}


IMPL_LINK_NOARG(ImpPDFTabGeneralPage, ToggleWatermarkHdl)
{
    mpEdWatermark->Enable( mpCbWatermark->IsChecked() );
    mpFtWatermark->Enable (mpCbWatermark->IsChecked() );
    if ( mpCbWatermark->IsChecked() )
        mpEdWatermark->GrabFocus();

    return 0;
}


IMPL_LINK_NOARG(ImpPDFTabGeneralPage, ToggleAddStreamHdl)
{
    if( mpCbAddStream->IsVisible() )
    {
        if( mpCbAddStream->IsChecked() )
        {
            mpRbAll->Check();
            mpRbRange->Enable( false );
            mpRbSelection->Enable( false );
            mpEdPages->Enable( false );
            mpRbAll->Enable( false );
        }
        else
        {
            mpRbAll->Enable( true );
            mpRbRange->Enable( true );
            mpRbSelection->Enable( true );
        }
    }
    return 0;
}


IMPL_LINK_NOARG(ImpPDFTabGeneralPage, ToggleExportPDFAHdl)
{
    //set the security page status (and its controls as well)
    ImpPDFTabSecurityPage* pSecPage = mpaParent ? mpaParent->getSecurityPage() : NULL;
    if (pSecPage)
    {
        pSecPage->ImplPDFASecurityControl(!mpCbPDFA1b->IsChecked());
    }

//PDF/A-1 needs tagged PDF, so  force disable the control, will be forced in pdfexport.
    bool bPDFA1Sel = mpCbPDFA1b->IsChecked();
    mpFormsFrame->Enable(bPDFA1Sel);
    if(bPDFA1Sel)
    {
//store the values of subordinate controls
        mbTaggedPDFUserSelection = mpCbTaggedPDF->IsChecked();
        mpCbTaggedPDF->Check();
        mpCbTaggedPDF->Enable(false);
        mbExportFormFieldsUserSelection = mpCbExportFormFields->IsChecked();
        mpCbExportFormFields->Check(false);
        mpCbExportFormFields->Enable(false);
    }
    else
    {
//retrieve the values of subordinate controls
        mpCbTaggedPDF->Enable();
        mpCbTaggedPDF->Check( mbTaggedPDFUserSelection );
        mpCbExportFormFields->Check( mbExportFormFieldsUserSelection );
        mpCbExportFormFields->Enable();
    }
    // PDF/A-1 doesn't allow launch action, so enable/disable the selection on
    // Link page
    ImpPDFTabLinksPage* pLinksPage = mpaParent ? mpaParent->getLinksPage() : NULL;
    if (pLinksPage)
        pLinksPage->ImplPDFALinkControl(!mpCbPDFA1b->IsChecked());

    // if a password was set, inform the user that this will not be used in PDF/A case
    if( mpCbPDFA1b->IsChecked() && pSecPage && pSecPage->hasPassword() )
    {
        ScopedVclPtrInstance< MessageDialog > aBox(this, PDFFilterResId(STR_WARN_PASSWORD_PDFA), VCL_MESSAGE_WARNING);
        aBox->Execute();
    }

    return 0;
}

// the option features tab page
ImpPDFTabOpnFtrPage::ImpPDFTabOpnFtrPage(vcl::Window* pParent, const SfxItemSet& rCoreSet)
    : SfxTabPage(pParent, "PdfViewPage","filter/ui/pdfviewpage.ui", &rCoreSet)
    , mbUseCTLFont(false)
{
    get(mpRbOpnPageOnly, "pageonly");
    get(mpRbOpnOutline, "outline");
    get(mpRbOpnThumbs, "thumbs");
    get(mpNumInitialPage, "page");
    get(mpRbMagnDefault, "fitdefault");
    get(mpRbMagnFitWin, "fitwin");
    get(mpRbMagnFitWidth, "fitwidth");
    get(mpRbMagnFitVisible, "fitvis");
    get(mpRbMagnZoom, "fitzoom");
    get(mpNumZoom, "zoom");
    get(mpRbPgLyDefault, "defaultlayout");
    get(mpRbPgLySinglePage, "singlelayout");
    get(mpRbPgLyContinue, "contlayout");
    get(mpRbPgLyContinueFacing, "contfacinglayout");
    get(mpCbPgLyFirstOnLeft, "firstonleft");

    mpRbMagnDefault->SetToggleHdl( LINK( this, ImpPDFTabOpnFtrPage, ToggleRbMagnHdl ) );
    mpRbMagnFitWin->SetToggleHdl( LINK( this, ImpPDFTabOpnFtrPage, ToggleRbMagnHdl ) );
    mpRbMagnFitWidth->SetToggleHdl( LINK( this, ImpPDFTabOpnFtrPage, ToggleRbMagnHdl ) );
    mpRbMagnFitVisible->SetToggleHdl( LINK( this, ImpPDFTabOpnFtrPage, ToggleRbMagnHdl ) );
    mpRbMagnZoom->SetToggleHdl( LINK( this, ImpPDFTabOpnFtrPage, ToggleRbMagnHdl ) );
}


ImpPDFTabOpnFtrPage::~ImpPDFTabOpnFtrPage()
{
    disposeOnce();
}

void ImpPDFTabOpnFtrPage::dispose()
{
    mpRbOpnPageOnly.clear();
    mpRbOpnOutline.clear();
    mpRbOpnThumbs.clear();
    mpNumInitialPage.clear();
    mpRbMagnDefault.clear();
    mpRbMagnFitWin.clear();
    mpRbMagnFitWidth.clear();
    mpRbMagnFitVisible.clear();
    mpRbMagnZoom.clear();
    mpNumZoom.clear();
    mpRbPgLyDefault.clear();
    mpRbPgLySinglePage.clear();
    mpRbPgLyContinue.clear();
    mpRbPgLyContinueFacing.clear();
    mpCbPgLyFirstOnLeft.clear();
    SfxTabPage::dispose();
}

VclPtr<SfxTabPage> ImpPDFTabOpnFtrPage::Create( vcl::Window* pParent,
                                                const SfxItemSet* rAttrSet)
{
    return VclPtr<ImpPDFTabOpnFtrPage>::Create( pParent, *rAttrSet );
}


void ImpPDFTabOpnFtrPage::GetFilterConfigItem( ImpPDFTabDialog* paParent  )
{
    paParent->mnInitialView = 0;
    if( mpRbOpnOutline->IsChecked() )
        paParent->mnInitialView = 1;
    else if( mpRbOpnThumbs->IsChecked() )
        paParent->mnInitialView = 2;

    paParent->mnMagnification = 0;
    if( mpRbMagnFitWin->IsChecked() )
        paParent->mnMagnification = 1;
    else if( mpRbMagnFitWidth->IsChecked() )
        paParent->mnMagnification = 2;
    else if( mpRbMagnFitVisible->IsChecked() )
        paParent->mnMagnification = 3;
    else if( mpRbMagnZoom->IsChecked() )
    {
        paParent->mnMagnification = 4;
        paParent->mnZoom = static_cast<sal_Int32>(mpNumZoom->GetValue());
    }

    paParent->mnInitialPage = static_cast<sal_Int32>(mpNumInitialPage->GetValue());

    paParent->mnPageLayout = 0;
    if( mpRbPgLySinglePage->IsChecked() )
        paParent->mnPageLayout = 1;
    else if( mpRbPgLyContinue->IsChecked() )
        paParent->mnPageLayout = 2;
    else if( mpRbPgLyContinueFacing->IsChecked() )
        paParent->mnPageLayout = 3;

    paParent->mbFirstPageLeft = mbUseCTLFont && mpCbPgLyFirstOnLeft->IsChecked();
}


void ImpPDFTabOpnFtrPage::SetFilterConfigItem( const  ImpPDFTabDialog* paParent )
{
    mbUseCTLFont = paParent->mbUseCTLFont;
    switch( paParent->mnPageLayout )
    {
    default:
    case 0:
        mpRbPgLyDefault->Check();
        break;
    case 1:
        mpRbPgLySinglePage->Check();
        break;
    case 2:
        mpRbPgLyContinue->Check();
        break;
    case 3:
        mpRbPgLyContinueFacing->Check();
        break;
    }

    switch( paParent->mnInitialView )
    {
    default:
    case 0:
        mpRbOpnPageOnly->Check();
        break;
    case 1:
        mpRbOpnOutline->Check();
        break;
    case 2:
        mpRbOpnThumbs->Check();
        break;
    }

    switch( paParent->mnMagnification )
    {
    default:
    case 0:
        mpRbMagnDefault->Check();
        mpNumZoom->Enable( false );
        break;
    case 1:
        mpRbMagnFitWin->Check();
        mpNumZoom->Enable( false );
        break;
    case 2:
        mpRbMagnFitWidth->Check();
        mpNumZoom->Enable( false );
        break;
    case 3:
        mpRbMagnFitVisible->Check();
        mpNumZoom->Enable( false );
        break;
    case 4:
        mpRbMagnZoom->Check();
        mpNumZoom->Enable( true );
        break;
    }

    mpNumZoom->SetValue( paParent->mnZoom );
    mpNumInitialPage->SetValue( paParent->mnInitialPage );

    if( !mbUseCTLFont )
        mpCbPgLyFirstOnLeft->Hide( );
    else
    {
        mpRbPgLyContinueFacing->SetToggleHdl( LINK( this, ImpPDFTabOpnFtrPage, ToggleRbPgLyContinueFacingHdl ) );
        mpCbPgLyFirstOnLeft->Check( paParent->mbFirstPageLeft );
        ToggleRbPgLyContinueFacingHdl( NULL );
    }
}

IMPL_LINK_NOARG(ImpPDFTabOpnFtrPage, ToggleRbPgLyContinueFacingHdl)
{
    mpCbPgLyFirstOnLeft->Enable( mpRbPgLyContinueFacing->IsChecked() );
    return 0;
}

IMPL_LINK( ImpPDFTabOpnFtrPage, ToggleRbMagnHdl, void*, )
{
    mpNumZoom->Enable( mpRbMagnZoom->IsChecked() );
    return 0;
}


// The Viewer preferences tab page

ImpPDFTabViewerPage::ImpPDFTabViewerPage( vcl::Window* pParent,
                                          const SfxItemSet& rCoreSet )
    : SfxTabPage(pParent, "PdfUserInterfacePage","filter/ui/pdfuserinterfacepage.ui", &rCoreSet)
    , mbIsPresentation(false)
{
    get(m_pCbResWinInit,"resize");
    get(m_pCbCenterWindow,"center");
    get(m_pCbOpenFullScreen,"open");
    get(m_pCbDispDocTitle,"display");
    get(m_pCbHideViewerMenubar,"menubar");
    get(m_pCbHideViewerToolbar,"toolbar");
    get(m_pCbHideViewerWindowControls,"window");
    get(m_pCbTransitionEffects,"effects");
    get(m_pRbAllBookmarkLevels,"allbookmarks");
    get(m_pRbVisibleBookmarkLevels,"visiblebookmark");
    get(m_pNumBookmarkLevels,"visiblelevel");

    m_pRbAllBookmarkLevels->SetToggleHdl( LINK( this, ImpPDFTabViewerPage, ToggleRbBookmarksHdl ) );
    m_pRbVisibleBookmarkLevels->SetToggleHdl( LINK( this, ImpPDFTabViewerPage, ToggleRbBookmarksHdl ) );
}

ImpPDFTabViewerPage::~ImpPDFTabViewerPage()
{
    disposeOnce();
}

void ImpPDFTabViewerPage::dispose()
{
    m_pCbResWinInit.clear();
    m_pCbCenterWindow.clear();
    m_pCbOpenFullScreen.clear();
    m_pCbDispDocTitle.clear();
    m_pCbHideViewerMenubar.clear();
    m_pCbHideViewerToolbar.clear();
    m_pCbHideViewerWindowControls.clear();
    m_pCbTransitionEffects.clear();
    m_pRbAllBookmarkLevels.clear();
    m_pRbVisibleBookmarkLevels.clear();
    m_pNumBookmarkLevels.clear();
    SfxTabPage::dispose();
}

IMPL_LINK( ImpPDFTabViewerPage, ToggleRbBookmarksHdl, void*, )
{
    m_pNumBookmarkLevels->Enable( m_pRbVisibleBookmarkLevels->IsChecked() );
    return 0;
}

VclPtr<SfxTabPage> ImpPDFTabViewerPage::Create( vcl::Window* pParent,
                                                const SfxItemSet* rAttrSet)
{
    return VclPtr<ImpPDFTabViewerPage>::Create( pParent, *rAttrSet );
}


void ImpPDFTabViewerPage::GetFilterConfigItem( ImpPDFTabDialog* paParent  )
{
    paParent->mbHideViewerMenubar = m_pCbHideViewerMenubar->IsChecked();
    paParent->mbHideViewerToolbar = m_pCbHideViewerToolbar->IsChecked( );
    paParent->mbHideViewerWindowControls = m_pCbHideViewerWindowControls->IsChecked();
    paParent->mbResizeWinToInit = m_pCbResWinInit->IsChecked();
    paParent->mbOpenInFullScreenMode = m_pCbOpenFullScreen->IsChecked();
    paParent->mbCenterWindow = m_pCbCenterWindow->IsChecked();
    paParent->mbDisplayPDFDocumentTitle = m_pCbDispDocTitle->IsChecked();
    paParent->mbUseTransitionEffects = m_pCbTransitionEffects->IsChecked();
    paParent->mnOpenBookmarkLevels = m_pRbAllBookmarkLevels->IsChecked() ?
                                     -1 : static_cast<sal_Int32>(m_pNumBookmarkLevels->GetValue());
}


void ImpPDFTabViewerPage::SetFilterConfigItem( const  ImpPDFTabDialog* paParent )
{
    m_pCbHideViewerMenubar->Check( paParent->mbHideViewerMenubar );
    m_pCbHideViewerToolbar->Check( paParent->mbHideViewerToolbar );
    m_pCbHideViewerWindowControls->Check( paParent->mbHideViewerWindowControls );

    m_pCbResWinInit->Check( paParent->mbResizeWinToInit );
    m_pCbOpenFullScreen->Check( paParent->mbOpenInFullScreenMode );
    m_pCbCenterWindow->Check( paParent->mbCenterWindow );
    m_pCbDispDocTitle->Check( paParent->mbDisplayPDFDocumentTitle );
    mbIsPresentation = paParent->mbIsPresentation;
    m_pCbTransitionEffects->Check( paParent->mbUseTransitionEffects );
    m_pCbTransitionEffects->Enable( mbIsPresentation );
    if( paParent->mnOpenBookmarkLevels < 0 )
    {
        m_pRbAllBookmarkLevels->Check( true );
        m_pNumBookmarkLevels->Enable( false );
    }
    else
    {
        m_pRbVisibleBookmarkLevels->Check( true );
        m_pNumBookmarkLevels->Enable( true );
        m_pNumBookmarkLevels->SetValue( paParent->mnOpenBookmarkLevels );
    }
}

// The Security preferences tab page
ImpPDFTabSecurityPage::ImpPDFTabSecurityPage(vcl::Window* i_pParent, const SfxItemSet& i_rCoreSet)
    : SfxTabPage(i_pParent, "PdfSecurityPage","filter/ui/pdfsecuritypage.ui", &i_rCoreSet)
    , msUserPwdTitle( PDFFilterResId( STR_PDF_EXPORT_UDPWD ) )
    , mbHaveOwnerPassword( false )
    , mbHaveUserPassword( false )
    , msOwnerPwdTitle( PDFFilterResId( STR_PDF_EXPORT_ODPWD ) )
{
    get(mpPbSetPwd, "setpassword");
    msStrSetPwd = get<vcl::Window>("setpasswordstitle")->GetText();

    get(mpUserPwdSet, "userpwdset");
    get(mpUserPwdUnset, "userpwdunset");
    get(mpUserPwdPdfa, "userpwdpdfa");

    get(mpOwnerPwdSet, "ownerpwdset");
    get(mpOwnerPwdUnset, "ownerpwdunset");
    get(mpOwnerPwdPdfa, "ownerpwdpdfa");

    get(mpPrintPermissions, "printing");
    get(mpRbPrintNone, "printnone");
    get(mpRbPrintLowRes, "printlow");
    get(mpRbPrintHighRes, "printhigh");

    get(mpChangesAllowed, "changes");
    get(mpRbChangesNone, "changenone");
    get(mpRbChangesInsDel, "changeinsdel");
    get(mpRbChangesFillForm, "changeform");
    get(mpRbChangesComment, "changecomment");
    get(mpRbChangesAnyNoCopy, "changeany");

    get(mpContent, "content");
    get(mpCbEnableCopy, "enablecopy");
    get(mpCbEnableAccessibility, "enablea11y");

    mpPbSetPwd->SetClickHdl( LINK( this, ImpPDFTabSecurityPage, ClickmaPbSetPwdHdl ) );
}


ImpPDFTabSecurityPage::~ImpPDFTabSecurityPage()
{
    disposeOnce();
}

void ImpPDFTabSecurityPage::dispose()
{
    mpPbSetPwd.clear();
    mpUserPwdSet.clear();
    mpUserPwdUnset.clear();
    mpUserPwdPdfa.clear();
    mpOwnerPwdSet.clear();
    mpOwnerPwdUnset.clear();
    mpOwnerPwdPdfa.clear();
    mpPrintPermissions.clear();
    mpRbPrintNone.clear();
    mpRbPrintLowRes.clear();
    mpRbPrintHighRes.clear();
    mpChangesAllowed.clear();
    mpRbChangesNone.clear();
    mpRbChangesInsDel.clear();
    mpRbChangesFillForm.clear();
    mpRbChangesComment.clear();
    mpRbChangesAnyNoCopy.clear();
    mpContent.clear();
    mpCbEnableCopy.clear();
    mpCbEnableAccessibility.clear();
    SfxTabPage::dispose();
}

VclPtr<SfxTabPage> ImpPDFTabSecurityPage::Create( vcl::Window* pParent,
                                                  const SfxItemSet* rAttrSet)
{
    return VclPtr<ImpPDFTabSecurityPage>::Create( pParent, *rAttrSet );
}


void ImpPDFTabSecurityPage::GetFilterConfigItem( ImpPDFTabDialog* paParent  )
{
// please note that in PDF/A-1a mode even if this are copied back,
// the security settings are forced disabled in PDFExport::Export
    paParent->mbEncrypt = mbHaveUserPassword;
    paParent->mxPreparedPasswords = mxPreparedPasswords;

    paParent->mbRestrictPermissions = mbHaveOwnerPassword;
    paParent->maPreparedOwnerPassword = maPreparedOwnerPassword;

//verify print status
    paParent->mnPrint = 0;
    if( mpRbPrintLowRes->IsChecked() )
        paParent->mnPrint = 1;
    else if( mpRbPrintHighRes->IsChecked() )
        paParent->mnPrint = 2;

//verify changes permitted
    paParent->mnChangesAllowed = 0;

    if( mpRbChangesInsDel->IsChecked() )
        paParent->mnChangesAllowed = 1;
    else if( mpRbChangesFillForm->IsChecked() )
        paParent->mnChangesAllowed = 2;
    else if( mpRbChangesComment->IsChecked() )
        paParent->mnChangesAllowed = 3;
    else if( mpRbChangesAnyNoCopy->IsChecked() )
        paParent->mnChangesAllowed = 4;

    paParent->mbCanCopyOrExtract = mpCbEnableCopy->IsChecked();
    paParent->mbCanExtractForAccessibility = mpCbEnableAccessibility->IsChecked();
}



void ImpPDFTabSecurityPage::SetFilterConfigItem( const  ImpPDFTabDialog* paParent )
{
    switch( paParent->mnPrint )
    {
    default:
    case 0:
        mpRbPrintNone->Check();
        break;
    case 1:
        mpRbPrintLowRes->Check();
        break;
    case 2:
        mpRbPrintHighRes->Check();
        break;
    }

    switch( paParent->mnChangesAllowed )
    {
    default:
    case 0:
        mpRbChangesNone->Check();
        break;
    case 1:
        mpRbChangesInsDel->Check();
        break;
    case 2:
        mpRbChangesFillForm->Check();
        break;
    case 3:
        mpRbChangesComment->Check();
        break;
    case 4:
        mpRbChangesAnyNoCopy->Check();
        break;
    }

    mpCbEnableCopy->Check( paParent->mbCanCopyOrExtract );
    mpCbEnableAccessibility->Check( paParent->mbCanExtractForAccessibility );

// set the status of this windows, according to the PDFA selection
    enablePermissionControls();

    ImpPDFTabGeneralPage* pGeneralPage = paParent->getGeneralPage();

    if (pGeneralPage)
        ImplPDFASecurityControl(!pGeneralPage->IsPdfaSelected());
}

IMPL_LINK_NOARG(ImpPDFTabSecurityPage, ClickmaPbSetPwdHdl)
{
<<<<<<< HEAD
    SfxPasswordDialog aPwdDialog( this, &msUserPwdTitle );
    aPwdDialog.SetMinLen( 0 );
    aPwdDialog.ShowMinLengthText(false);
    aPwdDialog.ShowExtras( SfxShowExtras::CONFIRM | SfxShowExtras::PASSWORD2 | SfxShowExtras::CONFIRM2 );
    aPwdDialog.SetText(msStrSetPwd);
    aPwdDialog.SetGroup2Text(msOwnerPwdTitle);
    aPwdDialog.AllowAsciiOnly();
    if( aPwdDialog.Execute() == RET_OK )  //OK issued get password and set it
=======
    ScopedVclPtrInstance< SfxPasswordDialog > aPwdDialog( this, &msUserPwdTitle );
    aPwdDialog->SetMinLen( 0 );
    aPwdDialog->ShowMinLengthText(false);
    aPwdDialog->ShowExtras( SHOWEXTRAS_CONFIRM | SHOWEXTRAS_PASSWORD2 | SHOWEXTRAS_CONFIRM2 );
    aPwdDialog->SetText(msStrSetPwd);
    aPwdDialog->SetGroup2Text(msOwnerPwdTitle);
    aPwdDialog->AllowAsciiOnly();
    if( aPwdDialog->Execute() == RET_OK )  //OK issued get password and set it
>>>>>>> 0cde74f7
    {
        OUString aUserPW( aPwdDialog->GetPassword() );
        OUString aOwnerPW( aPwdDialog->GetPassword2() );

        mbHaveUserPassword = !aUserPW.isEmpty();
        mbHaveOwnerPassword = !aOwnerPW.isEmpty();

        mxPreparedPasswords = vcl::PDFWriter::InitEncryption( aOwnerPW, aUserPW, true );

        if( mbHaveOwnerPassword )
        {
            maPreparedOwnerPassword = comphelper::OStorageHelper::CreatePackageEncryptionData( aOwnerPW );
        }
        else
            maPreparedOwnerPassword = Sequence< NamedValue >();
    }
    enablePermissionControls();
    return 0;
}

void ImpPDFTabSecurityPage::enablePermissionControls()
{
    bool bIsPDFASel = false;
    ImpPDFTabDialog* pParent = static_cast<ImpPDFTabDialog*>(GetTabDialog());
    ImpPDFTabGeneralPage* pGeneralPage = pParent ? pParent->getGeneralPage() : NULL;
    if (pGeneralPage)
    {
        bIsPDFASel = pGeneralPage->IsPdfaSelected();
    }
    if (bIsPDFASel)
    {
        mpUserPwdPdfa->Show();
        mpUserPwdSet->Hide();
        mpUserPwdUnset->Hide();
    }
    else
    {
        if (mbHaveUserPassword && IsEnabled())
        {
            mpUserPwdSet->Show();
            mpUserPwdUnset->Hide();
            mpUserPwdPdfa->Hide();
        }
        else
        {
            mpUserPwdUnset->Show();
            mpUserPwdSet->Hide();
            mpUserPwdPdfa->Hide();
        }
    }

    bool bLocalEnable = mbHaveOwnerPassword && IsEnabled();
    if (bIsPDFASel)
    {
        mpOwnerPwdPdfa->Show();
        mpOwnerPwdSet->Hide();
        mpOwnerPwdUnset->Hide();
    }
    else
    {
        if (bLocalEnable)
        {
            mpOwnerPwdSet->Show();
            mpOwnerPwdUnset->Hide();
            mpOwnerPwdPdfa->Hide();
        }
        else
        {
            mpOwnerPwdUnset->Show();
            mpOwnerPwdSet->Hide();
            mpOwnerPwdPdfa->Hide();
        }
    }

    mpPrintPermissions->Enable(bLocalEnable);
    mpChangesAllowed->Enable(bLocalEnable);
    mpContent->Enable(bLocalEnable);
}


// This tab page is under control of the PDF/A-1a checkbox:
// implement a method to do it.

void    ImpPDFTabSecurityPage::ImplPDFASecurityControl( bool bEnableSecurity )
{
    if( bEnableSecurity )
    {
        Enable();
//after enable, check the status of control as if the dialog was initialized
    }
    else
        Enable( false );

    enablePermissionControls();
}


// The link preferences tab page (relative and other stuff)

ImpPDFTabLinksPage::ImpPDFTabLinksPage( vcl::Window* pParent,
                                              const SfxItemSet& rCoreSet ) :
    SfxTabPage( pParent, "PdfLinksPage","filter/ui/pdflinkspage.ui",&rCoreSet ),

    mbOpnLnksDefaultUserState( false ),
    mbOpnLnksLaunchUserState( false ),
    mbOpnLnksBrowserUserState( false )
{
    get(m_pCbExprtBmkrToNmDst,"export");
    get(m_pCbOOoToPDFTargets ,"convert");
    get(m_pCbExportRelativeFsysLinks ,"exporturl");
    get(m_pRbOpnLnksDefault ,"default");
    get(m_pRbOpnLnksLaunch ,"openpdf");
    get(m_pRbOpnLnksBrowser ,"openinternet");
}


ImpPDFTabLinksPage::~ImpPDFTabLinksPage()
{
    disposeOnce();
}

void ImpPDFTabLinksPage::dispose()
{
    m_pCbExprtBmkrToNmDst.clear();
    m_pCbOOoToPDFTargets.clear();
    m_pCbExportRelativeFsysLinks.clear();
    m_pRbOpnLnksDefault.clear();
    m_pRbOpnLnksLaunch.clear();
    m_pRbOpnLnksBrowser.clear();
    SfxTabPage::dispose();
}

VclPtr<SfxTabPage> ImpPDFTabLinksPage::Create( vcl::Window* pParent,
                                               const SfxItemSet* rAttrSet)
{
    return VclPtr<ImpPDFTabLinksPage>::Create( pParent, *rAttrSet );
}


void ImpPDFTabLinksPage::GetFilterConfigItem( ImpPDFTabDialog* paParent  )
{
    paParent->mbExportRelativeFsysLinks = m_pCbExportRelativeFsysLinks->IsChecked();

    bool bIsPDFASel = false;
    ImpPDFTabGeneralPage* pGeneralPage = paParent->getGeneralPage();
    if (pGeneralPage)
        bIsPDFASel = pGeneralPage->IsPdfaSelected();
    // if PDF/A-1 was not selected while exiting dialog...
    if( !bIsPDFASel )
    {
        // ...get the control states
        mbOpnLnksDefaultUserState = m_pRbOpnLnksDefault->IsChecked();
        mbOpnLnksLaunchUserState =  m_pRbOpnLnksLaunch->IsChecked();
        mbOpnLnksBrowserUserState = m_pRbOpnLnksBrowser->IsChecked();
    }
    // the control states, or the saved is used
    // to form the stored selection
    paParent->mnViewPDFMode = 0;
    if( mbOpnLnksBrowserUserState )
        paParent->mnViewPDFMode = 2;
    else if( mbOpnLnksLaunchUserState )
        paParent->mnViewPDFMode = 1;

    paParent->mbConvertOOoTargets = m_pCbOOoToPDFTargets->IsChecked();
    paParent->mbExportBmkToPDFDestination = m_pCbExprtBmkrToNmDst->IsChecked();
}


void ImpPDFTabLinksPage::SetFilterConfigItem( const  ImpPDFTabDialog* paParent )
{
    m_pCbOOoToPDFTargets->Check( paParent->mbConvertOOoTargets );
    m_pCbExprtBmkrToNmDst->Check( paParent->mbExportBmkToPDFDestination );

    m_pRbOpnLnksDefault->SetClickHdl( LINK( this, ImpPDFTabLinksPage, ClickRbOpnLnksDefaultHdl ) );
    m_pRbOpnLnksBrowser->SetClickHdl( LINK( this, ImpPDFTabLinksPage, ClickRbOpnLnksBrowserHdl ) );

    m_pCbExportRelativeFsysLinks->Check( paParent->mbExportRelativeFsysLinks );
    switch( paParent->mnViewPDFMode )
    {
    default:
    case 0:
        m_pRbOpnLnksDefault->Check();
        mbOpnLnksDefaultUserState = true;
        break;
    case 1:
        m_pRbOpnLnksLaunch->Check();
        mbOpnLnksLaunchUserState = true;
        break;
    case 2:
        m_pRbOpnLnksBrowser->Check();
        mbOpnLnksBrowserUserState = true;
        break;
    }
    // now check the status of PDF/A selection
    // and set the link action accordingly
    // PDF/A-1 doesn't allow launch action on links

    ImpPDFTabGeneralPage* pGeneralPage = paParent->getGeneralPage();
    if (pGeneralPage)
        ImplPDFALinkControl(!pGeneralPage->mpCbPDFA1b->IsChecked());
}


// called from general tab, with PDFA/1 selection status
// retrieves/store the status of Launch action selection
void ImpPDFTabLinksPage::ImplPDFALinkControl( bool bEnableLaunch )
{
// set the value and position of link type selection
    if( bEnableLaunch )
    {
        m_pRbOpnLnksLaunch->Enable();
//restore user state with no PDF/A-1 selected
        m_pRbOpnLnksDefault->Check( mbOpnLnksDefaultUserState );
        m_pRbOpnLnksLaunch->Check( mbOpnLnksLaunchUserState );
        m_pRbOpnLnksBrowser->Check( mbOpnLnksBrowserUserState );
    }
    else
    {
//save user state with no PDF/A-1 selected
        mbOpnLnksDefaultUserState = m_pRbOpnLnksDefault->IsChecked();
        mbOpnLnksLaunchUserState = m_pRbOpnLnksLaunch->IsChecked();
        mbOpnLnksBrowserUserState = m_pRbOpnLnksBrowser->IsChecked();
        m_pRbOpnLnksLaunch->Enable( false );
        if( mbOpnLnksLaunchUserState )
            m_pRbOpnLnksBrowser->Check();
    }
}


// reset the memory of Launch action present
// when PDF/A-1 was requested
IMPL_LINK_NOARG(ImpPDFTabLinksPage, ClickRbOpnLnksDefaultHdl)
{
    mbOpnLnksDefaultUserState = m_pRbOpnLnksDefault->IsChecked();
    mbOpnLnksLaunchUserState = m_pRbOpnLnksLaunch->IsChecked();
    mbOpnLnksBrowserUserState = m_pRbOpnLnksBrowser->IsChecked();
    return 0;
}


// reset the memory of a launch action present
// when PDF/A-1 was requested
IMPL_LINK_NOARG(ImpPDFTabLinksPage, ClickRbOpnLnksBrowserHdl)
{
    mbOpnLnksDefaultUserState = m_pRbOpnLnksDefault->IsChecked();
    mbOpnLnksLaunchUserState = m_pRbOpnLnksLaunch->IsChecked();
    mbOpnLnksBrowserUserState = m_pRbOpnLnksBrowser->IsChecked();
    return 0;
}

ImplErrorDialog::ImplErrorDialog(const std::set< vcl::PDFWriter::ErrorCode >& rErrors)
    : MessageDialog(NULL, "WarnPDFDialog", "filter/ui/warnpdfdialog.ui")
{
    get(m_pErrors, "errors");
    get(m_pExplanation, "message");

    Size aSize(LogicToPixel(Size(100, 75), MapMode(MAP_APPFONT)));
    m_pErrors->set_width_request(aSize.Width());
    m_pErrors->set_height_request(aSize.Height());
    m_pExplanation->set_width_request(aSize.Width());
    m_pExplanation->set_height_request(aSize.Height());

    // load images
    Image aWarnImg( BitmapEx( PDFFilterResId( IMG_WARN ) ) );
    Image aErrImg( BitmapEx( PDFFilterResId( IMG_ERR ) ) );

    for( std::set<vcl::PDFWriter::ErrorCode>::const_iterator it = rErrors.begin();
         it != rErrors.end(); ++it )
    {
        switch( *it )
        {
        case vcl::PDFWriter::Warning_Transparency_Omitted_PDFA:
        {
            sal_uInt16 nPos = m_pErrors->InsertEntry( OUString( PDFFilterResId( STR_WARN_TRANSP_PDFA_SHORT ) ),
                                                aWarnImg );
            m_pErrors->SetEntryData( nPos, new OUString( PDFFilterResId( STR_WARN_TRANSP_PDFA ) ) );
        }
        break;
        case vcl::PDFWriter::Warning_Transparency_Omitted_PDF13:
        {
            sal_uInt16 nPos = m_pErrors->InsertEntry( OUString( PDFFilterResId( STR_WARN_TRANSP_VERSION_SHORT ) ),
                                                aWarnImg );
            m_pErrors->SetEntryData( nPos, new OUString( PDFFilterResId( STR_WARN_TRANSP_VERSION ) ) );
        }
        break;
        case vcl::PDFWriter::Warning_FormAction_Omitted_PDFA:
        {
            sal_uInt16 nPos = m_pErrors->InsertEntry( OUString( PDFFilterResId( STR_WARN_FORMACTION_PDFA_SHORT ) ),
                                                aWarnImg );
            m_pErrors->SetEntryData( nPos, new OUString( PDFFilterResId( STR_WARN_FORMACTION_PDFA ) ) );
        }
        break;
        case vcl::PDFWriter::Warning_Transparency_Converted:
        {
            sal_uInt16 nPos = m_pErrors->InsertEntry( OUString( PDFFilterResId( STR_WARN_TRANSP_CONVERTED_SHORT ) ),
                                                aWarnImg );
            m_pErrors->SetEntryData( nPos, new OUString( PDFFilterResId( STR_WARN_TRANSP_CONVERTED ) ) );
        }
        break;
        case vcl::PDFWriter::Error_Signature_Failed:
        {
            sal_uInt16 nPos = m_pErrors->InsertEntry( OUString( PDFFilterResId( STR_ERR_SIGNATURE_FAILED ) ),
                                                aErrImg );
            m_pErrors->SetEntryData( nPos, new OUString( PDFFilterResId( STR_ERR_PDF_EXPORT_ABORTED ) ) );
        }
        break;
        default:
            break;
        }
    }

    if( m_pErrors->GetEntryCount() > 0 )
    {
        m_pErrors->SelectEntryPos( 0 );
        OUString* pStr = static_cast<OUString*>(m_pErrors->GetEntryData( 0 ));
        m_pExplanation->SetText( pStr ? *pStr : OUString() );
    }

    m_pErrors->SetSelectHdl( LINK( this, ImplErrorDialog, SelectHdl ) );
}

ImplErrorDialog::~ImplErrorDialog()
{
    disposeOnce();
}

void ImplErrorDialog::dispose()
{
    // free strings again
    for( sal_uInt16 n = 0; n < m_pErrors->GetEntryCount(); n++ )
        delete static_cast<OUString*>(m_pErrors->GetEntryData( n ));
    m_pErrors.clear();
    m_pExplanation.clear();
    MessageDialog::dispose();
}

IMPL_LINK_NOARG(ImplErrorDialog, SelectHdl)
{
    OUString* pStr = static_cast<OUString*>(m_pErrors->GetSelectEntryData());
    m_pExplanation->SetText( pStr ? *pStr : OUString() );
    return 0;
}


// The digital signatures tab page

ImpPDFTabSigningPage::ImpPDFTabSigningPage(vcl::Window* pParent, const SfxItemSet& rCoreSet)
    : SfxTabPage(pParent, "PdfSignPage","filter/ui/pdfsignpage.ui", &rCoreSet)
    , maSignCertificate()
{
    get(mpEdSignCert, "cert");
    get(mpPbSignCertSelect, "select");
    get(mpPbSignCertClear, "clear");
    get(mpEdSignPassword, "password");
    get(mpEdSignLocation, "location");
    get(mpEdSignContactInfo, "contact");
    get(mpEdSignReason, "reason");
    get(mpLBSignTSA, "tsa");

    mpPbSignCertSelect->Enable( true );
    mpPbSignCertSelect->SetClickHdl( LINK( this, ImpPDFTabSigningPage, ClickmaPbSignCertSelect ) );
    mpPbSignCertClear->SetClickHdl( LINK( this, ImpPDFTabSigningPage, ClickmaPbSignCertClear ) );
    mpLBSignTSA->SetSelectHdl( LINK( this, ImpPDFTabSigningPage, SelectLBSignTSA ) );
}


ImpPDFTabSigningPage::~ImpPDFTabSigningPage()
{
    disposeOnce();
}

void ImpPDFTabSigningPage::dispose()
{
    mpEdSignCert.clear();
    mpPbSignCertSelect.clear();
    mpPbSignCertClear.clear();
    mpEdSignPassword.clear();
    mpEdSignLocation.clear();
    mpEdSignContactInfo.clear();
    mpEdSignReason.clear();
    SfxTabPage::dispose();
}

IMPL_LINK_NOARG( ImpPDFTabSigningPage, ClickmaPbSignCertSelect )
{

    Reference< security::XDocumentDigitalSignatures > xSigner(
        security::DocumentDigitalSignatures::createWithVersion(
            comphelper::getProcessComponentContext(), "1.2" ) );

    maSignCertificate = xSigner->chooseCertificate();

    if (maSignCertificate.is())
    {
        mpEdSignCert->SetText(maSignCertificate->getSubjectName());
        mpPbSignCertClear->Enable( true );
        mpEdSignLocation->Enable( true );
        mpEdSignPassword->Enable( true );
        mpEdSignContactInfo->Enable( true );
        mpEdSignReason->Enable( true );

        try
        {
            css::uno::Sequence<OUString> aTSAURLs(officecfg::Office::Common::Security::Scripting::TSAURLs::get());

            for (auto i = aTSAURLs.begin(); i != aTSAURLs.end(); ++i)
            {
                mpLBSignTSA->InsertEntry( *i );
            }
        }
        catch (const uno::Exception &e)
        {
            SAL_INFO("filter.pdf", "TSAURLsDialog::TSAURLsDialog(): caught exception" << e.Message);
        }

        // If more than only the "None" entry is there, enable the ListBox
        if (mpLBSignTSA->GetEntryCount() > 1)
            mpLBSignTSA->Enable();
    }

    return 0;
}

IMPL_LINK_NOARG( ImpPDFTabSigningPage, ClickmaPbSignCertClear )
{
    mpEdSignCert->SetText(OUString(""));
    maSignCertificate.clear();
    mpPbSignCertClear->Enable( false );
    mpEdSignLocation->Enable( false );
    mpEdSignPassword->Enable( false );
    mpEdSignContactInfo->Enable( false );
    mpEdSignReason->Enable( false );
    mpLBSignTSA->Enable( false );

    return 0;
}


IMPL_LINK_NOARG( ImpPDFTabSigningPage, SelectLBSignTSA )
{
    return 0;
}

VclPtr<SfxTabPage> ImpPDFTabSigningPage::Create( vcl::Window* pParent,
                                                 const SfxItemSet* rAttrSet)
{
    return VclPtr<ImpPDFTabSigningPage>::Create( pParent, *rAttrSet );
}


void ImpPDFTabSigningPage::GetFilterConfigItem( ImpPDFTabDialog* paParent  )
{
    paParent->mbSignPDF = maSignCertificate.is();
    paParent->maSignCertificate = maSignCertificate;
    paParent->msSignLocation = mpEdSignLocation->GetText();
    paParent->msSignPassword = mpEdSignPassword->GetText();
    paParent->msSignContact = mpEdSignContactInfo->GetText();
    paParent->msSignReason = mpEdSignReason->GetText();
    // Entry 0 is 'None'
    if (mpLBSignTSA->GetSelectEntryPos() >= 1)
        paParent->msSignTSA = mpLBSignTSA->GetSelectEntry();
}


void ImpPDFTabSigningPage::SetFilterConfigItem( const  ImpPDFTabDialog* paParent )
{

    mpEdSignLocation->Enable( false );
    mpEdSignPassword->Enable( false );
    mpEdSignContactInfo->Enable( false );
    mpEdSignReason->Enable( false );
    mpLBSignTSA->Enable( false );
    mpPbSignCertClear->Enable( false );

    if (paParent->mbSignPDF)
    {
        mpEdSignPassword->SetText(paParent->msSignPassword);
        mpEdSignLocation->SetText(paParent->msSignLocation);
        mpEdSignContactInfo->SetText(paParent->msSignContact);
        mpEdSignReason->SetText(paParent->msSignReason);
        maSignCertificate = paParent->maSignCertificate;
    }
}

/* vim:set shiftwidth=4 softtabstop=4 expandtab: */<|MERGE_RESOLUTION|>--- conflicted
+++ resolved
@@ -1291,25 +1291,14 @@
 
 IMPL_LINK_NOARG(ImpPDFTabSecurityPage, ClickmaPbSetPwdHdl)
 {
-<<<<<<< HEAD
-    SfxPasswordDialog aPwdDialog( this, &msUserPwdTitle );
-    aPwdDialog.SetMinLen( 0 );
-    aPwdDialog.ShowMinLengthText(false);
-    aPwdDialog.ShowExtras( SfxShowExtras::CONFIRM | SfxShowExtras::PASSWORD2 | SfxShowExtras::CONFIRM2 );
-    aPwdDialog.SetText(msStrSetPwd);
-    aPwdDialog.SetGroup2Text(msOwnerPwdTitle);
-    aPwdDialog.AllowAsciiOnly();
-    if( aPwdDialog.Execute() == RET_OK )  //OK issued get password and set it
-=======
     ScopedVclPtrInstance< SfxPasswordDialog > aPwdDialog( this, &msUserPwdTitle );
     aPwdDialog->SetMinLen( 0 );
     aPwdDialog->ShowMinLengthText(false);
-    aPwdDialog->ShowExtras( SHOWEXTRAS_CONFIRM | SHOWEXTRAS_PASSWORD2 | SHOWEXTRAS_CONFIRM2 );
+    aPwdDialog->ShowExtras( SfxShowExtras::CONFIRM | SfxShowExtras::PASSWORD2 | SfxShowExtras::CONFIRM2 );
     aPwdDialog->SetText(msStrSetPwd);
     aPwdDialog->SetGroup2Text(msOwnerPwdTitle);
     aPwdDialog->AllowAsciiOnly();
     if( aPwdDialog->Execute() == RET_OK )  //OK issued get password and set it
->>>>>>> 0cde74f7
     {
         OUString aUserPW( aPwdDialog->GetPassword() );
         OUString aOwnerPW( aPwdDialog->GetPassword2() );
