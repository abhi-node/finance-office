--- conflicted
+++ resolved
@@ -454,19 +454,11 @@
 
                         SdrEscherImport( PowerPointImportParam&, const String& rBaseURL );
     virtual             ~SdrEscherImport();
-<<<<<<< HEAD
-    virtual bool    GetColorFromPalette( USHORT nNum, Color& rColor ) const;
-    virtual BOOL        SeekToShape( SvStream& rSt, void* pClientData, UINT32 nId ) const;
-    PptFontEntityAtom*  GetFontEnityAtom( UINT32 nNum ) const;
-    CharSet             GetCharSet( UINT32 nNum ) const;
-    BOOL                IsFontAvailable( UINT32 nNum ) const;
-=======
-    virtual FASTBOOL    GetColorFromPalette( sal_uInt16 nNum, Color& rColor ) const;
+    virtual bool    GetColorFromPalette( sal_uint16 nNum, Color& rColor ) const;
     virtual sal_Bool        SeekToShape( SvStream& rSt, void* pClientData, sal_uInt32 nId ) const;
     PptFontEntityAtom*  GetFontEnityAtom( sal_uInt32 nNum ) const;
     CharSet             GetCharSet( sal_uInt32 nNum ) const;
     sal_Bool                IsFontAvailable( sal_uInt32 nNum ) const;
->>>>>>> 818573bf
     void                RecolorGraphic( SvStream& rSt, sal_uInt32 nRecLen, Graphic& rGraph );
     using SvxMSDffManager::ReadObjText;
     virtual SdrObject*  ReadObjText( PPTTextObj* pTextObj, SdrObject* pObj, SdPage* pPage ) const;
@@ -581,12 +573,7 @@
                                   const Rectangle& rVisArea,
                                   const int _nCalledByGroup,
                                   sal_Int64 nAspect ) const;
-<<<<<<< HEAD
-    SvMemoryStream* ImportExOleObjStg( UINT32 nPersistPtr, UINT32& nOleId ) const;
-=======
-    // <--
     SvMemoryStream* ImportExOleObjStg( sal_uInt32 nPersistPtr, sal_uInt32& nOleId ) const;
->>>>>>> 818573bf
     SdrPage*   MakeBlancPage(sal_Bool bMaster) const;
     sal_Bool   ReadFontCollection();
     sal_Bool   ForceFontCollection() const { return pFonts!=NULL?sal_True:((SdrPowerPointImport*)this)->ReadFontCollection(); }
@@ -611,17 +598,10 @@
     sal_uInt16      GetMasterPageIndex( sal_uInt16 nPageNum, PptPageKind ePageKind = PPT_SLIDEPAGE ) const;
 
     void        ImportPage( SdrPage* pPage, const PptSlidePersistEntry* pMasterPersist = NULL );
-<<<<<<< HEAD
-    virtual bool    GetColorFromPalette(USHORT nNum, Color& rColor) const;
-    virtual BOOL        SeekToShape( SvStream& rSt, void* pClientData, UINT32 nId ) const;
-    sal_Unicode         PPTSubstitute( UINT16 nFont, sal_Unicode nChar,
-                                        UINT32& nMappedFontId, Font& rFont, char nDefault ) const;
-=======
-    virtual FASTBOOL    GetColorFromPalette(sal_uInt16 nNum, Color& rColor) const;
+    virtual bool    GetColorFromPalette(sal_uInt16 nNum, Color& rColor) const;
     virtual sal_Bool        SeekToShape( SvStream& rSt, void* pClientData, sal_uInt32 nId ) const;
     sal_Unicode         PPTSubstitute( sal_uInt16 nFont, sal_Unicode nChar,
                                         sal_uInt32& nMappedFontId, Font& rFont, char nDefault ) const;
->>>>>>> 818573bf
     const PptDocumentAtom&              GetDocumentAtom() const { return aDocAtom; }
     virtual const PptSlideLayoutAtom*   GetSlideLayoutAtom() const;
     SdrObject*  CreateTable( SdrObject* pGroupObject, sal_uInt32* pTableArry, SvxMSDffSolverContainer* );
