/* -*- Mode: C++; tab-width: 4; indent-tabs-mode: nil; c-basic-offset: 4 -*- */
/*************************************************************************
 *
 * DO NOT ALTER OR REMOVE COPYRIGHT NOTICES OR THIS FILE HEADER.
 *
 * Copyright 2000, 2010 Oracle and/or its affiliates.
 *
 * OpenOffice.org - a multi-platform office productivity suite
 *
 * This file is part of OpenOffice.org.
 *
 * OpenOffice.org is free software: you can redistribute it and/or modify
 * it under the terms of the GNU Lesser General Public License version 3
 * only, as published by the Free Software Foundation.
 *
 * OpenOffice.org is distributed in the hope that it will be useful,
 * but WITHOUT ANY WARRANTY; without even the implied warranty of
 * MERCHANTABILITY or FITNESS FOR A PARTICULAR PURPOSE.  See the
 * GNU Lesser General Public License version 3 for more details
 * (a copy is included in the LICENSE file that accompanied this code).
 *
 * You should have received a copy of the GNU Lesser General Public License
 * version 3 along with OpenOffice.org.  If not, see
 * <http://www.openoffice.org/license.html>
 * for a copy of the LGPLv3 License.
 *
 ************************************************************************/

// MARKER(update_precomp.py): autogen include statement, do not remove
#include "precompiled_fpicker.hxx"

// includes --------------------------------------------------------------
#include <sal/macros.h>
#include "iodlg.hxx"
#include <tools/stream.hxx>
#include <tools/urlobj.hxx>
#include <vcl/fixed.hxx>
#include <vcl/lstbox.hxx>
#include <vcl/msgbox.hxx>
#include <vcl/svapp.hxx>
#include <vcl/timer.hxx>
#include <unotools/ucbhelper.hxx>
#include <ucbhelper/contentbroker.hxx>
#include "svtools/ehdl.hxx"
#include "svl/urihelper.hxx"
#include "unotools/pathoptions.hxx"
#include "unotools/viewoptions.hxx"
#include "svtools/fileview.hxx"
#include "unotools/inetoptions.hxx"
#include "svtools/sfxecode.hxx"
#include "svl/svarray.hxx"
#include "svtools/svtabbx.hxx"

#define _SVSTDARR_USHORTS
#define _SVSTDARR_STRINGSDTOR
#include "svl/svstdarr.hxx"
#include <toolkit/helper/vclunohelper.hxx>
#include <unotools/localfilehelper.hxx>

#include "svtools/svtools.hrc"
#include "svtools/helpid.hrc"
#include "iodlg.hrc"
#include "rtl/instance.hxx"
#include "asyncfilepicker.hxx"
#include "iodlgimp.hxx"
#include "svtools/inettbc.hxx"
#include "unotools/syslocale.hxx"
#include "svtools/QueryFolderName.hxx"
#include <rtl/ustring.hxx>
#include <com/sun/star/lang/XMultiServiceFactory.hpp>
#include <com/sun/star/ucb/XContentProviderManager.hpp>
#include <com/sun/star/ui/dialogs/CommonFilePickerElementIds.hpp>
#include <com/sun/star/ui/dialogs/ExtendedFilePickerElementIds.hpp>
#include <com/sun/star/ui/dialogs/ControlActions.hpp>
#include <com/sun/star/beans/PropertyValue.hpp>
#include <com/sun/star/sdbc/XResultSet.hpp>
#include <com/sun/star/sdbc/XRow.hpp>
#include <com/sun/star/util/URL.hpp>
#include <com/sun/star/uno/Exception.hpp>
#include <com/sun/star/uno/Reference.hxx>
#include <com/sun/star/util/XURLTransformer.hpp>
#include <com/sun/star/uno/RuntimeException.hpp>
#include <com/sun/star/beans/XPropertySet.hpp>

#include <comphelper/processfactory.hxx>
#include <osl/file.h>
#include <vcl/waitobj.hxx>

#include <com/sun/star/task/XInteractionHandler.hpp>
#include "com/sun/star/ucb/InteractiveAugmentedIOException.hpp"
#include "fpinteraction.hxx"
#include <osl/process.h>
#include <comphelper/interaction.hxx>

#include <algorithm>
#include <functional>

//#define AUTOSELECT_USERFILTER
    // define this for the experimental feature of user-filter auto selection
    // means if the user enters e.g. *.doc<enter>, and there is a filter which is responsible for *.doc files (only),
    // then this filter is selected automatically

using namespace ::com::sun::star::beans;
using namespace ::com::sun::star::frame;
using namespace ::com::sun::star::ui::dialogs;
using namespace ::com::sun::star::uno;
using namespace ::com::sun::star::lang;
using namespace ::com::sun::star::ucb;
using namespace ::com::sun::star::container;
using namespace ::com::sun::star::task;
using namespace ::com::sun::star::sdbc;
using namespace ::utl;
using namespace ::svt;

using namespace ExtendedFilePickerElementIds;
using namespace CommonFilePickerElementIds;
using namespace InternalFilePickerElementIds;

#define IODLG_CONFIGNAME        String(RTL_CONSTASCII_USTRINGPARAM("FileDialog"))
#define IMPGRF_CONFIGNAME       String(RTL_CONSTASCII_USTRINGPARAM("ImportGraphicDialog"))

#define GET_DECODED_NAME(aObj) \
    aObj.getName( INetURLObject::LAST_SEGMENT, true, INetURLObject::DECODE_WITH_CHARSET )

// Time to wait while traveling in the filterbox until
// the browsebox gets filtered ( in ms).
#define TRAVELFILTER_TIMEOUT    750

#define WIDTH_ADDITION  15

// functions -------------------------------------------------------------

namespace
{

    //-----------------------------------------------------------------------------
    String getMostCurrentFilter( SvtExpFileDlg_Impl* pImpl )
    {
        DBG_ASSERT( pImpl, "invalid impl pointer" );
        const SvtFileDialogFilter_Impl* pFilter = pImpl->_pUserFilter;

        if ( !pFilter )
            pFilter = pImpl->GetCurFilter();

        if ( !pFilter )
            return String();

        return pFilter->GetType();
    }

    //-----------------------------------------------------------------------------
    sal_Bool restoreCurrentFilter( SvtExpFileDlg_Impl* _pImpl )
    {
        DBG_ASSERT( _pImpl->GetCurFilter(), "restoreCurrentFilter: no current filter!" );
        DBG_ASSERT( _pImpl->GetCurFilterDisplayName().Len(), "restoreCurrentFilter: no current filter (no display name)!" );

        _pImpl->SelectFilterListEntry( _pImpl->GetCurFilterDisplayName() );

#ifdef DBG_UTIL
        String sSelectedDisplayName;
        DBG_ASSERT( ( _pImpl->GetSelectedFilterEntry( sSelectedDisplayName ) == _pImpl->GetCurFilter() )
                &&  ( sSelectedDisplayName == _pImpl->GetCurFilterDisplayName() ),
            "restoreCurrentFilter: inconsistence!" );
#endif
        return _pImpl->m_bNeedDelayedFilterExecute;
    }

    //-----------------------------------------------------------------------------
    String GetFsysExtension_Impl( const String& rFile, const String& rLastFilterExt )
    {
        xub_StrLen nDotPos = rFile.SearchBackward( '.' );
        if ( nDotPos != STRING_NOTFOUND )
        {
            if ( rLastFilterExt.Len() )
            {
                if ( rFile.Copy( nDotPos + 1 ).EqualsIgnoreCaseAscii( rLastFilterExt ) )
                    return String( rLastFilterExt );
            }
            else
                return String( rFile.Copy( nDotPos ) );
        }
        return String();
    }

    //-----------------------------------------------------------------------------
    void SetFsysExtension_Impl( String& rFile, const String& rExtension )
    {
        const sal_Unicode* p0 = rFile.GetBuffer();
        const sal_Unicode* p1 = p0 + rFile.Len() - 1;
        while ( p1 >= p0 && *p1 != sal_Unicode( '.' ) )
            p1--;
        if ( p1 >= p0 )
            // remove old extension
            rFile.Erase(
                sal::static_int_cast< xub_StrLen >(
                    p1 - p0 + 1 - ( rExtension.Len() > 0 ? 0 : 1 ) ) );
        else if ( rExtension.Len() )
            // no old extension
            rFile += sal_Unicode( '.' );
        rFile += rExtension;
    }

    //-----------------------------------------------------------------------------
    // move the control with the given offset
    void lcl_MoveControl( Control* _pControl, sal_Int32 _nDeltaX, sal_Int32 _nDeltaY, sal_Int32* _pMaxY = NULL )
    {
        if ( _pControl )
        {
            Point aNewPos = _pControl->GetPosPixel();

            // adjust the vertical position
            aNewPos.Y() += _nDeltaY;
            if ( _pMaxY && ( aNewPos.Y() > *_pMaxY ) )
                *_pMaxY = aNewPos.Y();

            // adjust the horizontal position
            aNewPos.X() += _nDeltaX;

            _pControl->SetPosPixel( aNewPos );
        }
    }

    //-------------------------------------------------------------------------
    void lcl_autoUpdateFileExtension( SvtFileDialog* _pDialog, const String& _rLastFilterExt )
    {
        // if auto extension is enabled ....
        if ( _pDialog->isAutoExtensionEnabled() )
        {
            // automatically switch to the extension of the (maybe just newly selected) extension
            String aNewFile = _pDialog->getCurrentFileText( );
            String aExt = GetFsysExtension_Impl( aNewFile, _rLastFilterExt );

            // but only if there already is an extension
            if ( aExt.Len() )
            {
                // check if it is a real file extension, and not only the "post-dot" part in
                // a directory name
                sal_Bool bRealExtensions = sal_True;
                if ( STRING_NOTFOUND != aExt.Search( '/' ) )
                    bRealExtensions = sal_False;
                else if ( STRING_NOTFOUND != aExt.Search( '\\' ) )
                    bRealExtensions = sal_False;
                else
                {
                    // no easy way to tell, because the part containing the dot already is the last
                    // segment of the complete file name
                    // So we have to check if the file name denotes a folder or a file.
                    // For performance reasons, we do this for file urls only
                    INetURLObject aURL( aNewFile );
                    if ( INET_PROT_NOT_VALID == aURL.GetProtocol() )
                    {
                        String sURL;
                        if ( ::utl::LocalFileHelper::ConvertPhysicalNameToURL( aNewFile, sURL ) )
                            aURL = INetURLObject( sURL );
                    }
                    if ( INET_PROT_FILE == aURL.GetProtocol() )
                    {
                        try
                        {
                            bRealExtensions = !_pDialog->ContentIsFolder( aURL.GetMainURL( INetURLObject::NO_DECODE ) );
                        }
                        catch( ::com::sun::star::uno::Exception& )
                        {
                            DBG_WARNING( "Exception in lcl_autoUpdateFileExtension" );
                        }
                    }
                }

                if ( bRealExtensions )
                {
                    SetFsysExtension_Impl( aNewFile, _pDialog->GetDefaultExt() );
                    _pDialog->setCurrentFileText( aNewFile );
                }
            }
        }
    }

    //-------------------------------------------------------------------------
    sal_Bool lcl_getHomeDirectory( const String& _rForURL, String& /* [out] */ _rHomeDir )
    {
        _rHomeDir.Erase();

        // now ask the content broker for a provider for this scheme
        //=================================================================
        try
        {
            // get the content provider manager
            ::ucbhelper::ContentBroker* pBroker = ::ucbhelper::ContentBroker::get();
            Reference< XContentProviderManager > xProviderManager;
            if ( pBroker )
                xProviderManager = pBroker->getContentProviderManagerInterface();

            //=================================================================
            // get the provider for the current scheme
            Reference< XContentProvider > xProvider;
            if ( xProviderManager.is() )
                xProvider = xProviderManager->queryContentProvider( _rForURL );

            DBG_ASSERT( xProvider.is(), "lcl_getHomeDirectory: could not find a (valid) content provider for the current URL!" );
            Reference< XPropertySet > xProviderProps( xProvider, UNO_QUERY );
            if ( xProviderProps.is() )
            {
                Reference< XPropertySetInfo > xPropInfo = xProviderProps->getPropertySetInfo();
                const ::rtl::OUString sHomeDirPropertyName( RTL_CONSTASCII_USTRINGPARAM( "HomeDirectory" ) );
                if ( !xPropInfo.is() || xPropInfo->hasPropertyByName( sHomeDirPropertyName ) )
                {
                    ::rtl::OUString sHomeDirectory;
                    xProviderProps->getPropertyValue( sHomeDirPropertyName ) >>= sHomeDirectory;
                    _rHomeDir = sHomeDirectory;
                }
            }
        }
        catch( const Exception& )
        {
            OSL_FAIL( "lcl_getHomeDirectory: caught an exception!" );
        }
        return 0 < _rHomeDir.Len();
    }

    //---------------------------------------------------------------------
    static String lcl_ensureFinalSlash( const String& _rDir )
    {
        INetURLObject aWorkPathObj( _rDir, INET_PROT_FILE );
        aWorkPathObj.setFinalSlash();
        return  aWorkPathObj.GetMainURL( INetURLObject::NO_DECODE );
    }

    //---------------------------------------------------------------------
    void    convertStringListToUrls( const String& _rColonSeparatedList, ::std::vector< String >& _rTokens, bool _bFinalSlash )
    {
        const sal_Unicode s_cSeparator =
#if defined(WNT) || defined(OS2)
            ';'
#else
            ':'
#endif
            ;
        xub_StrLen nTokens = _rColonSeparatedList.GetTokenCount( s_cSeparator );
        _rTokens.resize( 0 ); _rTokens.reserve( nTokens );
        for ( xub_StrLen i=0; i<nTokens; ++i )
        {
            // the current token in the list
            String sCurrentToken = _rColonSeparatedList.GetToken( i, s_cSeparator );
            if ( !sCurrentToken.Len() )
                continue;

            INetURLObject aCurrentURL;

            String sURL;
            if ( ::utl::LocalFileHelper::ConvertPhysicalNameToURL( sCurrentToken, sURL ) )
                aCurrentURL = INetURLObject( sURL );
            else
            {
                // smart URL parsing, assuming FILE protocol
                aCurrentURL = INetURLObject( sCurrentToken, INET_PROT_FILE );
            }

            if ( _bFinalSlash )
                aCurrentURL.setFinalSlash( );
            else
                aCurrentURL.removeFinalSlash( );
            _rTokens.push_back( aCurrentURL.GetMainURL( INetURLObject::NO_DECODE ) );
        }
    }

    //---------------------------------------------------------------------
    struct RemoveFinalSlash : public ::std::unary_function< String, void >
    {
        void operator()( String& _rURL )
        {
            INetURLObject aURL( _rURL );
#if defined(WNT) || defined(OS2)
            if ( aURL.getSegmentCount() > 1 )
#endif
                aURL.removeFinalSlash( );
            _rURL = aURL.GetMainURL( INetURLObject::NO_DECODE );
        }
    };

    // -----------------------------------------------------------------------
    /** retrieves the value of an environment variable
        @return <TRUE/> if and only if the retrieved string value is not empty
    */
    bool getEnvironmentValue( const sal_Char* _pAsciiEnvName, ::rtl::OUString& _rValue )
    {
        _rValue = ::rtl::OUString();
        ::rtl::OUString sEnvName = ::rtl::OUString::createFromAscii( _pAsciiEnvName );
        osl_getEnvironment( sEnvName.pData, &_rValue.pData );
        return _rValue.getLength() != 0;
    }
}

//***************************************************************************
// ControlChain_Impl
//***************************************************************************

struct ControlChain_Impl
{
    Window*            _pControl;
    ControlChain_Impl* _pNext;
    sal_Bool               _bHasOwnerShip;

    ControlChain_Impl( Window* pControl, ControlChain_Impl* pNext );
    ~ControlChain_Impl();
};

//***************************************************************************

ControlChain_Impl::ControlChain_Impl
(
    Window* pControl,
    ControlChain_Impl* pNext
)
    : _pControl( pControl ),
      _pNext( pNext ),
      _bHasOwnerShip( sal_True )
{
}

//***************************************************************************

ControlChain_Impl::~ControlChain_Impl()
{
    if ( _bHasOwnerShip )
    {
        delete _pControl;
    }
    delete _pNext;
}

//*****************************************************************************
// ResMgrHolder
//*****************************************************************************
namespace
{
    struct ResMgrHolder
    {
        ResMgr * operator ()()
        {
            return ResMgr::CreateResMgr (CREATEVERSIONRESMGR_NAME(fps_office));
        }

        static ResMgr * getOrCreate()
        {
            return rtl_Instance<
                ResMgr, ResMgrHolder,
                osl::MutexGuard, osl::GetGlobalMutex >::create (
                    ResMgrHolder(), osl::GetGlobalMutex());
        }
    };

    struct SvtResId : public ResId
    {
        SvtResId (sal_uInt16 nId) : ResId (nId, *ResMgrHolder::getOrCreate()) {}
    };
}

//*****************************************************************************
// SvtFileDialog
//*****************************************************************************
SvtFileDialog::SvtFileDialog
(
    Window* _pParent,
    WinBits nBits,
    WinBits nExtraBits
) :
    ModalDialog( _pParent, SvtResId( DLG_SVT_EXPLORERFILE ) )

    ,_pUserControls( NULL )
    ,_pCbReadOnly( NULL )
    ,_pCbLinkBox( NULL)
    ,_pCbPreviewBox( NULL )
    ,_pCbSelection( NULL )
    ,_pPbPlay( NULL )
    ,_pPrevWin( NULL )
    ,_pPrevBmp( NULL )
    ,_pFileView( NULL )
    ,_pFileNotifier( NULL )
    ,_pImp( new SvtExpFileDlg_Impl( nBits ) )
    ,_nExtraBits( nExtraBits )
    ,_bIsInExecute( sal_False )
    ,m_bInExecuteAsync( false )
    ,m_bHasFilename( false )
{
    Init_Impl( nBits );
}

//*****************************************************************************

SvtFileDialog::SvtFileDialog ( Window* _pParent, WinBits nBits )
    :ModalDialog( _pParent, SvtResId( DLG_SVT_EXPLORERFILE ) )
    ,_pUserControls( NULL )
    ,_pCbReadOnly( NULL )
    ,_pCbLinkBox( NULL)
    ,_pCbPreviewBox( NULL )
    ,_pCbSelection( NULL )
    ,_pPbPlay( NULL )
    ,_pPrevWin( NULL )
    ,_pPrevBmp( NULL )
    ,_pFileView( NULL )
    ,_pFileNotifier( NULL )
    ,_pImp( new SvtExpFileDlg_Impl( nBits ) )
    ,_nExtraBits( 0L )
    ,_bIsInExecute( sal_False )
    ,m_bHasFilename( false )
{
    Init_Impl( nBits );
}

//*****************************************************************************

SvtFileDialog::~SvtFileDialog()
{
    if ( _pImp->_aIniKey.Len() )
    {
        // save window state
        SvtViewOptions aDlgOpt( E_DIALOG, _pImp->_aIniKey );
        aDlgOpt.SetWindowState( String( GetWindowState(), osl_getThreadTextEncoding() ) );
        String sUserData = _pFileView->GetConfigString();
        aDlgOpt.SetUserItem( ::rtl::OUString(RTL_CONSTASCII_USTRINGPARAM( "UserData" )),
                             makeAny( ::rtl::OUString( sUserData ) ) );
    }

    _pFileView->SetSelectHdl( Link() );

    delete _pImp;
    delete _pFileView;

    delete _pCbReadOnly;
    delete _pCbLinkBox;
    delete _pCbPreviewBox;
    delete _pCbSelection;
    delete _pPbPlay;
    delete _pPrevWin;
    delete _pPrevBmp;

    delete _pUserControls;
}

//*****************************************************************************

void SvtFileDialog::Init_Impl
(
    WinBits nStyle
)
{
    m_aImages = ImageList( SvtResId( RID_FILEPICKER_IMAGES ) );

    _pImp->_nStyle = nStyle;
    _pImp->_a6Size = LogicToPixel( Size( 6, 6 ), MAP_APPFONT );
    _pImp->_eMode = ( nStyle & WB_SAVEAS ) ? FILEDLG_MODE_SAVE : FILEDLG_MODE_OPEN;
    _pImp->_eDlgType = FILEDLG_TYPE_FILEDLG;

    if ( ( nStyle & SFXWB_PATHDIALOG ) == SFXWB_PATHDIALOG )
        _pImp->_eDlgType = FILEDLG_TYPE_PATHDLG;

    // Set the directory for the "back to the default dir" button
    INetURLObject aStdDirObj( SvtPathOptions().GetWorkPath() );
    SetStandardDir( aStdDirObj.GetMainURL( INetURLObject::NO_DECODE ) );

    // determine range
    if ( !( nStyle & SFXWB_NOREMOTE ) )
    {
        _pImp->_nState |= FILEDLG_STATE_REMOTE;
    }

    // Create control element, the order defines the tab control.
    _pImp->_pFtFileName = new FixedText( this, SvtResId( FT_EXPLORERFILE_FILENAME ) );

    SvtURLBox* pURLBox = new SvtURLBox( this );
    pURLBox->SetUrlFilter( &m_aURLFilter );
    _pImp->_pEdFileName = pURLBox;

    Edit aDummy( this, SvtResId( ED_EXPLORERFILE_FILENAME ) );
    _pImp->_pEdFileName->SetPosSizePixel( aDummy.GetPosPixel(), aDummy.GetSizePixel() );
    _pImp->_pEdFileName->Show();
    pURLBox->SetSelectHdl( LINK( this, SvtFileDialog, EntrySelectHdl_Impl ) );
    pURLBox->SetOpenHdl( STATIC_LINK( this, SvtFileDialog, OpenHdl_Impl ) );

    // in folder picker mode, only auto-complete directories (no files)
    bool bIsFolderPicker = ( _pImp->_eDlgType == FILEDLG_TYPE_PATHDLG );
    pURLBox->SetOnlyDirectories( bIsFolderPicker );

    // in save mode, don't use the autocompletion as selection in the edit part
    bool bSaveMode = ( FILEDLG_MODE_SAVE == _pImp->_eMode );
    pURLBox->SetNoURLSelection( bSaveMode );

    _pImp->_pEdFileName->SetHelpId( HID_FILEDLG_AUTOCOMPLETEBOX );

    _pImp->_pFtFileType = new FixedText( this, SvtResId( FT_EXPLORERFILE_FILETYPE ) );
    _pImp->CreateFilterListControl( this, SvtResId( LB_EXPLORERFILE_FILETYPE ) );

    // move the filter listbox to the space occupied by the version listbox
    // if that box isn't needed
    if ( !( _nExtraBits & SFX_EXTRA_SHOWVERSIONS ) &&
         !( _nExtraBits & SFX_EXTRA_TEMPLATES ) &&
         !( _nExtraBits & SFX_EXTRA_IMAGE_TEMPLATE ) )
    {
        {
            FixedText aSharedListBoxLabel( this, SvtResId( FT_EXPLORERFILE_SHARED_LISTBOX ) );
            _pImp->_pFtFileType->SetPosPixel( aSharedListBoxLabel.GetPosPixel() );
        }

        {
            ListBox aSharedListBox( this, SvtResId( LB_EXPLORERFILE_SHARED_LISTBOX ) );
            _pImp->GetFilterListControl()->SetPosPixel( aSharedListBox.GetPosPixel() );
        }
    }

    _pImp->_pFtCurrentPath = new FixedText( this, SvtResId( FT_EXPLORERFILE_CURRENTPATH ) );
    WinBits nTmpStyle = _pImp->_pFtCurrentPath->GetStyle();
    nTmpStyle |= WB_PATHELLIPSIS;
    _pImp->_pFtCurrentPath->SetStyle( nTmpStyle );

    _pImp->_pBtnFileOpen = new PushButton( this, SvtResId( BTN_EXPLORERFILE_OPEN ) );
    _pImp->_pBtnCancel = new CancelButton( this, SvtResId( BTN_EXPLORERFILE_CANCEL ) );
    _pImp->_pBtnHelp = new HelpButton( this, SvtResId( BTN_EXPLORERFILE_HELP ) );

    _pImp->_pBtnUp = new SvtUpButton_Impl( this, SvtResId( BTN_EXPLORERFILE_UP ) );
    _pImp->_pBtnNewFolder = new ImageButton( this, SvtResId( BTN_EXPLORERFILE_NEWFOLDER ) );
    _pImp->_pBtnNewFolder->SetStyle( _pImp->_pBtnNewFolder->GetStyle() | WB_NOPOINTERFOCUS );
    _pImp->_pBtnStandard = new SvtTravelButton_Impl( this, SvtResId( BTN_EXPLORERFILE_STANDARD ) );

    _pImp->_pBtnUp->SetAccessibleName( _pImp->_pBtnUp->GetQuickHelpText() );
    _pImp->_pBtnNewFolder->SetAccessibleName( _pImp->_pBtnNewFolder->GetQuickHelpText() );
    _pImp->_pBtnStandard->SetAccessibleName( _pImp->_pBtnStandard->GetQuickHelpText() );

    if ( ( nStyle & SFXWB_MULTISELECTION ) == SFXWB_MULTISELECTION )
        _pImp->_bMultiSelection = sal_True;

    _pFileView = new SvtFileView( this, SvtResId( CTL_EXPLORERFILE_FILELIST ),
                                       FILEDLG_TYPE_PATHDLG == _pImp->_eDlgType,
                                       _pImp->_bMultiSelection );
    _pFileView->SetUrlFilter( &m_aURLFilter );
    _pFileView->EnableAutoResize();

    _pFileView->SetHelpId( HID_FILEDLG_STANDARD );
    _pFileView->SetStyle( _pFileView->GetStyle() | WB_TABSTOP );

    // determine the positions and size of the buttons
    Image aNewFolderImg( GetButtonImage( IMG_FILEDLG_CREATEFOLDER ) );
    _pImp->_pBtnNewFolder->SetModeImage( aNewFolderImg );

    Size aSize( aNewFolderImg.GetSizePixel() );
    aSize.Width() += FILEDIALOG_DEF_IMAGEBORDER;
    aSize.Height() += FILEDIALOG_DEF_IMAGEBORDER;
    _pImp->_pBtnNewFolder->SetSizePixel( aSize );
    _pImp->_pBtnUp->SetSizePixel( aSize );
    _pImp->_pBtnStandard->SetSizePixel( aSize );

    Size aDlgSize = GetOutputSizePixel();
    long n6AppFontInPixel =
            LogicToPixel( Size( 6, 0 ), MAP_APPFONT ).Width();
    long n3AppFontInPixel =
            LogicToPixel( Size( 3, 0 ), MAP_APPFONT ).Width();

    // calculate the length of all buttons
    const sal_uInt16 nBtnCount = 3; // "previous level", "new folder" and "standard dir"
    long nDelta = n6AppFontInPixel; // right border
    nDelta += ( nBtnCount * aSize.Width() ); // button count * button width
    nDelta += ( n3AppFontInPixel + n3AppFontInPixel / 2 ); // spacing 1*big 1*small

    Point aPos(
        aDlgSize.Width() - nDelta,
        _pImp->_pBtnUp->GetPosPixel().Y()
    );
    Size aCurPathSize(
        aPos.X() - n6AppFontInPixel,
        _pImp->_pFtCurrentPath->GetOutputSizePixel().Height()
    );
    _pImp->_pFtCurrentPath->SetOutputSizePixel( aCurPathSize );
    _pImp->_pBtnUp->SetPosPixel( aPos );
    aPos.X() += aSize.Width();
    aPos.X() += n3AppFontInPixel;
    _pImp->_pBtnNewFolder->SetPosPixel( aPos );
    aPos.X() += aSize.Width();
    aPos.X() += n3AppFontInPixel / 2;
    _pImp->_pBtnStandard->SetPosPixel( aPos );
    nDelta = aSize.Height();
    nDelta -= aCurPathSize.Height();
    nDelta /= 2;
    Point aCurPathPos = _pImp->_pFtCurrentPath->GetPosPixel();
    aCurPathPos.Y() += nDelta;
    _pImp->_pFtCurrentPath->SetPosPixel( aCurPathPos );

    if ( nStyle & SFXWB_READONLY )
    {
        _pCbReadOnly = new CheckBox( this, SvtResId( CB_EXPLORERFILE_READONLY ) );
        _pCbReadOnly->SetHelpId( HID_FILEOPEN_READONLY );
        _pCbReadOnly->SetText( SvtResId( STR_SVT_FILEPICKER_READONLY ) );
        AddControl( _pCbReadOnly );
        ReleaseOwnerShip( _pCbReadOnly );
        _pCbReadOnly->SetClickHdl( LINK( this, SvtFileDialog, ClickHdl_Impl ) );
    }

    if ( nStyle & SFXWB_PASSWORD )
    {
        _pImp->_pCbPassword = new CheckBox( this, SvtResId( CB_EXPLORERFILE_PASSWORD ) );
        _pImp->_pCbPassword->SetText( SvtResId( STR_SVT_FILEPICKER_PASSWORD ) );
        AddControl( _pImp->_pCbPassword );
        ReleaseOwnerShip( _pImp->_pCbPassword );
        _pImp->_pCbPassword->SetClickHdl( LINK( this, SvtFileDialog, ClickHdl_Impl ) );
    }

    // set the ini file for extracting the size
    _pImp->_aIniKey = IODLG_CONFIGNAME;

    AddControls_Impl( );

    // Determine the amount of pixel the other elements have to be adjusted in their position.
    aPos.Y() += aSize.Height();
    aPos.Y() += LogicToPixel( Size( 0, 6 ), MAP_APPFONT ).Height();
    long nYOffset = aPos.Y();
    aPos = _pFileView->GetPosPixel();
    nYOffset -= aPos.Y();

    // Adjust the position of the other elements.
    aPos.Y() += nYOffset;
    _pFileView->SetPosPixel( aPos );

    lcl_MoveControl( _pImp->_pFtFileName, 0, nYOffset );
    lcl_MoveControl( _pImp->_pEdFileName, 0, nYOffset );

    lcl_MoveControl( _pImp->_pFtFileVersion, 0, nYOffset );
    lcl_MoveControl( _pImp->_pLbFileVersion, 0, nYOffset );

    lcl_MoveControl( _pImp->_pFtTemplates, 0, nYOffset );
    lcl_MoveControl( _pImp->_pLbTemplates, 0, nYOffset );

    lcl_MoveControl( _pImp->_pFtImageTemplates, 0, nYOffset );
    lcl_MoveControl( _pImp->_pLbImageTemplates, 0, nYOffset );

    lcl_MoveControl( _pImp->_pFtFileType, 0, nYOffset );
    lcl_MoveControl( _pImp->GetFilterListControl(), 0, nYOffset );

    lcl_MoveControl( _pImp->_pBtnFileOpen, 0, nYOffset );
    lcl_MoveControl( _pImp->_pBtnCancel, 0, nYOffset );

    lcl_MoveControl( _pImp->_pBtnHelp, 0, nYOffset + 3 );
        // a little more spacing between Cancel- and HelpButton

    // adjust size of the dialog
    aSize = GetSizePixel();
    aSize.Height() += nYOffset;
    SetSizePixel( aSize );

<<<<<<< HEAD
    // adjust the labels to the mode
    USHORT nResId = STR_EXPLORERFILE_OPEN;
    USHORT nButtonResId = 0;
=======
    // Beschriftungen dem Modus anpassen.
    sal_uInt16 nResId = STR_EXPLORERFILE_OPEN;
    sal_uInt16 nButtonResId = 0;
>>>>>>> 4fba42e5

    if ( nStyle & WB_SAVEAS )
    {
        nResId = STR_EXPLORERFILE_SAVE;
        nButtonResId = STR_EXPLORERFILE_BUTTONSAVE;
    }

    if ( ( nStyle & SFXWB_PATHDIALOG ) == SFXWB_PATHDIALOG )
    {
        _pImp->_pFtFileName->SetText( SvtResId( STR_PATHNAME ) );
        nResId = STR_PATHSELECT;
        nButtonResId = STR_BUTTONSELECT;
    }

    SetText( SvtResId( nResId ) );

    if ( nButtonResId )
        _pImp->_pBtnFileOpen->SetText( SvtResId( nButtonResId ) );

    if ( FILEDLG_TYPE_FILEDLG != _pImp->_eDlgType )
    {
        _pImp->_pFtFileType->Hide();
        _pImp->GetFilterListControl()->Hide();
    }

    // Setting preferences of the control elements.
    _pImp->_pBtnNewFolder->SetClickHdl( STATIC_LINK( this, SvtFileDialog, NewFolderHdl_Impl ) );
    _pImp->_pBtnFileOpen->SetClickHdl( STATIC_LINK( this, SvtFileDialog, OpenHdl_Impl ) );
    _pImp->_pBtnCancel->SetClickHdl( LINK( this, SvtFileDialog, CancelHdl_Impl ) );
    _pImp->SetFilterListSelectHdl( STATIC_LINK( this, SvtFileDialog, FilterSelectHdl_Impl ) );
    _pImp->_pEdFileName->SetGetFocusHdl( STATIC_LINK( this, SvtFileDialog, FileNameGetFocusHdl_Impl ) );
    _pImp->_pEdFileName->SetModifyHdl( STATIC_LINK( this, SvtFileDialog, FileNameModifiedHdl_Impl ) );
    _pFileView->SetSelectHdl( LINK( this, SvtFileDialog, SelectHdl_Impl ) );
    _pFileView->SetDoubleClickHdl( LINK( this, SvtFileDialog, DblClickHdl_Impl ) );
    _pFileView->SetOpenDoneHdl( LINK( this, SvtFileDialog, OpenDoneHdl_Impl ) );

    FreeResource();

    // set timer for the filterbox travel
    _pImp->_aFilterTimer.SetTimeout( TRAVELFILTER_TIMEOUT );
    _pImp->_aFilterTimer.SetTimeoutHdl( STATIC_LINK( this, SvtFileDialog, FilterSelectHdl_Impl ) );

    if ( WB_SAVEAS & nStyle )
    {
        // different help ids if in save-as mode
        SetHelpId( HID_FILESAVE_DIALOG );

        _pImp->_pEdFileName->SetHelpId( HID_FILESAVE_FILEURL );
        _pImp->_pBtnFileOpen->SetHelpId( HID_FILESAVE_DOSAVE );
        _pImp->_pBtnNewFolder->SetHelpId( HID_FILESAVE_CREATEDIRECTORY );
        _pImp->_pBtnStandard->SetHelpId( HID_FILESAVE_DEFAULTDIRECTORY );
        _pImp->_pBtnUp->SetHelpId( HID_FILESAVE_LEVELUP );
        _pImp->GetFilterListControl()->SetHelpId( HID_FILESAVE_FILETYPE );
        _pFileView->SetHelpId( HID_FILESAVE_FILEVIEW );

        // formerly, there was only _pLbFileVersion, which was used for 3 different
        // use cases. For reasons of maintainability, I introduced extra members (_pLbTemplates, _pLbImageTemplates)
        // for the extra use cases, and separated _pLbFileVersion
        // I did not find out in which cases the help ID is really needed HID_FILESAVE_TEMPLATE - all
        // tests I made lead to a dialog where _no_ of the three list boxes was present.
        if ( _pImp->_pLbFileVersion )
            _pImp->_pLbFileVersion->SetHelpId( HID_FILESAVE_TEMPLATE );
        if ( _pImp->_pLbTemplates )
            _pImp->_pLbTemplates->SetHelpId( HID_FILESAVE_TEMPLATE );
        if ( _pImp->_pLbImageTemplates )
            _pImp->_pLbImageTemplates->SetHelpId( HID_FILESAVE_TEMPLATE );

        if ( _pImp->_pCbPassword ) _pImp->_pCbPassword->SetHelpId( HID_FILESAVE_SAVEWITHPASSWORD );
        if ( _pImp->_pCbAutoExtension ) _pImp->_pCbAutoExtension->SetHelpId( HID_FILESAVE_AUTOEXTENSION );
        if ( _pImp->_pCbOptions ) _pImp->_pCbOptions->SetHelpId( HID_FILESAVE_CUSTOMIZEFILTER );
        if ( _pCbSelection ) _pCbSelection->SetHelpId( HID_FILESAVE_SELECTION );
    }

    // correct the z-order of the controls
    implArrangeControls();

    // special URLs, such as favourites and "restricted" paths
    implInitializeSpecialURLLists( );

    /// read our settings from the configuration
    m_aConfiguration = OConfigurationTreeRoot::createWithServiceFactory(
        ::comphelper::getProcessServiceFactory(),
        ::rtl::OUString( RTL_CONSTASCII_USTRINGPARAM( "/org.openoffice.Office.UI/FilePicker" ) )
    );
}

//*****************************************************************************

IMPL_STATIC_LINK( SvtFileDialog, NewFolderHdl_Impl, PushButton*, EMPTYARG )
{
    pThis->_pFileView->EndInplaceEditing( false );

    INetURLObject aObj( pThis->_pFileView->GetViewURL() );
    String sFolderName = aObj.getName( INetURLObject::LAST_SEGMENT, true, INetURLObject::DECODE_WITH_CHARSET, RTL_TEXTENCODING_UTF8 );
    svtools::QueryFolderNameDialog aDlg( pThis, sFolderName, String( SvtResId( STR_SVT_NEW_FOLDER ) ) );
    sal_Bool bHandled = sal_False;

    while ( !bHandled )
    {
        if ( aDlg.Execute() == RET_OK )
            bHandled = pThis->_pFileView->CreateNewFolder( aDlg.GetName() );
        else
            bHandled = sal_True;
    }

    return 0;
}

//*****************************************************************************

IMPL_STATIC_LINK_NOINSTANCE( SvtFileDialog, ViewHdl_Impl, ImageButton*, EMPTYARG )
{
    return 0;
}

//-----------------------------------------------------------------------------
sal_Bool SvtFileDialog::createNewUserFilter( const String& _rNewFilter, sal_Bool _bAllowUserDefExt )
{
    // delete the old user filter and create a new one
    DELETEZ( _pImp->_pUserFilter );
    _pImp->_pUserFilter = new SvtFileDialogFilter_Impl( _rNewFilter, _rNewFilter );

    // remember the extension
    sal_Bool bIsAllFiles = _rNewFilter.EqualsAscii( FILEDIALOG_FILTER_ALL );
    if ( bIsAllFiles )
        EraseDefaultExt();
    else
        SetDefaultExt( _rNewFilter.Copy( 2 ) );
        // TODO: this is nonsense. In the whole file there are a lotta places where we assume that a user filter
        // is always "*.<something>". But changing this would take some more time than I have now ...

    // now, the default extension is set to the one of the user filter (or empty)
    // if the former is not allowed (_bAllowUserDefExt = <FALSE/>), we have to use the ext of the current filter
    // (if possible)
    sal_Bool bUseCurFilterExt = sal_True;
    String sUserFilter = _pImp->_pUserFilter->GetType();
    xub_StrLen nSepPos = sUserFilter.SearchBackward( '.' );
    if ( STRING_NOTFOUND != nSepPos )
    {
        String sUserExt = sUserFilter.Copy( nSepPos + 1 );
        if  (   ( STRING_NOTFOUND == sUserExt.Search( '*' ) )
            &&  ( STRING_NOTFOUND == sUserExt.Search( '?' ) )
            )
            bUseCurFilterExt = sal_False;
    }

    if ( !_bAllowUserDefExt || bUseCurFilterExt )
    {
        if ( _pImp->GetCurFilter( ) )
            SetDefaultExt( _pImp->GetCurFilter( )->GetExtension() );
        else
            EraseDefaultExt();
    }

    // outta here
    return bIsAllFiles;
}

//-----------------------------------------------------------------------------
#define FLT_NONEMPTY        0x0001
#define FLT_CHANGED         0x0002
#define FLT_USERFILTER      0x0004
#define FLT_ALLFILESFILTER  0x0008

//-----------------------------------------------------------------------------
sal_uInt16 SvtFileDialog::adjustFilter( const String& _rFilter )
{
    sal_uInt16 nReturn = 0;

    const sal_Bool bNonEmpty = ( _rFilter.Len() != 0 );
    if ( bNonEmpty )
    {
        nReturn |= FLT_NONEMPTY;

        sal_Bool bFilterChanged = sal_True;

        // search for a corresponding filter
        SvtFileDialogFilter_Impl* pFilter = FindFilter_Impl( _rFilter, sal_False, bFilterChanged );

#ifdef AUTOSELECT_USERFILTER
        // if we found a filter which without allowing multi-extensions -> select it
        if ( pFilter )
        {
            _pImp->SelectFilterListEntry( pFilter->GetName() );
            _pImp->SetCurFilter( pFilter );
        }
#endif // AUTOSELECT_USERFILTER

        // look for multi-ext filters if necessary
        if ( !pFilter )
            pFilter = FindFilter_Impl( _rFilter, sal_True, bFilterChanged );

        if ( bFilterChanged )
            nReturn |= FLT_CHANGED;

        if ( !pFilter )
        {
            nReturn |= FLT_USERFILTER;
            // no filter found : use it as user defined filter
#ifdef AUTOSELECT_USERFILTER
            if ( createNewUserFilter( _rFilter, sal_True ) )
#else
            if ( createNewUserFilter( _rFilter, sal_False ) )
#endif
            {   // it's the "all files" filter
                nReturn |= FLT_ALLFILESFILTER;

#ifdef AUTOSELECT_USERFILTER
                // select the "all files" entry
                String sAllFilesFilter( SvtResId( STR_FILTERNAME_ALL ) );
                if ( _pImp->HasFilterListEntry( sAllFilesFilter ) )
                {
                    _pImp->SelectFilterListEntry( sAllFilesFilter );
                    _pImp->SetCurFilter( _pImp->GetSelectedFilterEntry( sAllFilesFilter ) );
                }
                else
                    _pImp->SetNoFilterListSelection( ); // there is no "all files" entry
#endif // AUTOSELECT_USERFILTER
            }
#ifdef AUTOSELECT_USERFILTER
            else
                _pImp->SetNoFilterListSelection( );
#endif // AUTOSELECT_USERFILTER
        }
    }

    return nReturn;
}

//-----------------------------------------------------------------------------
IMPL_LINK( SvtFileDialog, CancelHdl_Impl, void*, EMPTYARG )
{
    if ( m_pCurrentAsyncAction.is() )
    {
        m_pCurrentAsyncAction->cancel();
        onAsyncOperationFinished();
    }
    else
    {
        EndDialog( sal_False );
    }
    return 1L;
}

//-----------------------------------------------------------------------------
IMPL_STATIC_LINK( SvtFileDialog, OpenHdl_Impl, void*, pVoid )
{
    if ( pThis->_pImp->_bMultiSelection && pThis->_pFileView->GetSelectionCount() > 1 )
    {
        // special open in case of multiselection
        pThis->OpenMultiSelection_Impl();
        return 0;
    }

    String aFileName;
    String aOldPath( pThis->_pFileView->GetViewURL() );
    if ( pThis->_pImp->_bDoubleClick || pThis->_pFileView->HasChildPathFocus() )
        // Selection done by doubleclicking in the view, get filename from the view
        aFileName = pThis->_pFileView->GetCurrentURL();

    if ( !aFileName.Len() )
    {
        // if an entry is selected in the view ....
        if ( pThis->_pFileView->GetSelectionCount() )
        {   // -> use this one. This will allow us to step down this folder
            aFileName = pThis->_pFileView->GetCurrentURL();
        }
    }

    if ( !aFileName.Len() )
    {
        if ( pThis->_pImp->_eMode == FILEDLG_MODE_OPEN && pThis->_pImp->_pEdFileName->IsTravelSelect() )
            // OpenHdl called from URLBox; travelling through the list of URLs should not cause an opening
            return 0;                   // MBA->PB: seems to be called never ?!

        // get the URL from from the edit field ( if not empty )
        if ( pThis->_pImp->_pEdFileName->GetText().Len() )
        {
            String aText = pThis->_pImp->_pEdFileName->GetText();

            // did we reach the root?
            if ( !INetURLObject( aOldPath ).getSegmentCount() )
            {
                if ( ( aText.Len() == 2 && aText.EqualsAscii( ".." ) ) ||
                     ( aText.Len() == 3 && ( aText.EqualsAscii( "..\\" ) || aText.EqualsAscii( "../" ) ) ) )
                    // don't go higher than the root
                    return 0;
            }

#if defined( UNX )
            if ( ( 1 == aText.Len() ) && ( '~' == aText.GetBuffer()[0] ) )
            {
                // go to the home directory
                if ( lcl_getHomeDirectory( pThis->_pFileView->GetViewURL(), aFileName ) )
                    // in case we got a home dir, reset the text of the edit
                    pThis->_pImp->_pEdFileName->SetText( String() );
            }
            if ( !aFileName.Len() )
#endif
            {
                // get url from autocomplete edit
                aFileName = pThis->_pImp->_pEdFileName->GetURL();
            }
        }
        else if ( pVoid == pThis->_pImp->_pBtnFileOpen )
            // OpenHdl was called for the "Open" Button; if edit field is empty, use selected element in the view
            aFileName = pThis->_pFileView->GetCurrentURL();
    }

    // MBA->PB: ?!
    if ( !aFileName.Len() && pVoid == pThis->_pImp->_pEdFileName && pThis->_pImp->_pUserFilter )
    {
        DELETEZ( pThis->_pImp->_pUserFilter );
        return 0;
    }

    sal_uInt16 nLen = aFileName.Len();
    if ( !nLen )
    {
        // if the dialog was opened to select a folder, the last selected folder should be selected
        if( pThis->_pImp->_eDlgType == FILEDLG_TYPE_PATHDLG )
        {
            aFileName = pThis->_pImp->_pFtCurrentPath->GetText();
            nLen = aFileName.Len();
        }
        else
            // no file selected !
            return 0;
    }

    // mark input as selected
    pThis->_pImp->_pEdFileName->SetSelection( Selection( 0, nLen ) );

    // if a path with wildcards is given, divide the string into path and wildcards
    String aFilter;
    if ( !pThis->IsolateFilterFromPath_Impl( aFileName, aFilter ) )
        return 0;

    // if a filter was retrieved, there were wildcards !
    sal_uInt16 nNewFilterFlags = pThis->adjustFilter( aFilter );
    if ( nNewFilterFlags & FLT_CHANGED )
    {
        // cut off all text before wildcard in edit and select wildcard
        pThis->_pImp->_pEdFileName->SetText( aFilter );
        pThis->_pImp->_pEdFileName->SetSelection( Selection( 0, aFilter.Len() ) );
    }

    {
        INetURLObject aFileObject( aFileName );
        if ( ( aFileObject.GetProtocol() == INET_PROT_NOT_VALID ) && aFileName.Len() )
        {
            String sCompleted = SvtURLBox::ParseSmart( aFileName, pThis->_pFileView->GetViewURL(), SvtPathOptions().GetWorkPath() );
            if ( sCompleted.Len() )
                aFileName = sCompleted;
        }
    }

<<<<<<< HEAD
    // check if it is a folder
    BOOL bIsFolder = FALSE;
=======
    // Pr"ufen, ob es sich um einen Ordner handelt.
    sal_Bool bIsFolder = sal_False;
>>>>>>> 4fba42e5

    // first thing before doing anyhing with the content: Reset it. When the user presses "open" (or "save" or "export",
    // for that matter), s/he wants the complete handling, including all possible error messages, even if s/he
    // does the same thing for the same content twice, s/he wants both fails to be displayed.
    // Without the reset, it could be that the content cached all relevant information, and will not display any
    // error messages for the same content a second time ....
    pThis->m_aContent.bindTo( ::rtl::OUString( ) );

    if ( aFileName.Len() )
    {
        // Make sure we have own Interaction Handler in place. We do not need
        // to intercept interactions here, but to record the fact that there
        // was an interaction.
        SmartContent::InteractionHandlerType eInterActionHandlerType
            = pThis->m_aContent.queryCurrentInteractionHandler();
        if ( ( eInterActionHandlerType == SmartContent::IHT_NONE ) ||
             ( eInterActionHandlerType == SmartContent::IHT_DEFAULT ) )
            pThis->m_aContent.enableOwnInteractionHandler(
                OFilePickerInteractionHandler::E_NOINTERCEPTION );

        bIsFolder = pThis->m_aContent.isFolder( aFileName );

        // access denied to the given resource - and interaction was already
        // used => break following operations
        OFilePickerInteractionHandler* pHandler
            = pThis->m_aContent.getOwnInteractionHandler();

        OSL_ENSURE( pHandler, "Got no Interaction Handler!!!" );

        if ( pHandler->wasAccessDenied() )
            return 0;

        if ( pThis->m_aContent.isInvalid() &&
             ( pThis->_pImp->_eMode == FILEDLG_MODE_OPEN ) )
        {
            if ( !pHandler->wasUsed() )
                ErrorHandler::HandleError( ERRCODE_IO_NOTEXISTS );

            return 0;
        }

        // restore previous Interaction Handler
        if ( eInterActionHandlerType == SmartContent::IHT_NONE )
            pThis->m_aContent.disableInteractionHandler();
        else if ( eInterActionHandlerType == SmartContent::IHT_DEFAULT )
            pThis->m_aContent.enableDefaultInteractionHandler();
     }

    if  (   !bIsFolder                                      // no existent folder
        &&  pThis->_pImp->_pCbAutoExtension                 // auto extension is enabled in general
        &&  pThis->_pImp->_pCbAutoExtension->IsChecked()    // auto extension is really to be used
        &&  pThis->GetDefaultExt().Len()                    // there is a default extension
        &&  pThis->GetDefaultExt() != '*'                   // the default extension is not "all"
        && !(   FILEDLG_MODE_SAVE == pThis->_pImp->_eMode       // we're saving a file
            &&  pThis->_pFileView->GetSelectionCount()          // there is a selected file in the file view -> it will later on
            )                                                   //    (in SvtFileDialog::GetPathList) be taken as file to save to

        && FILEDLG_MODE_OPEN != pThis->_pImp->_eMode // #i83408# don't append extension on open
        )
    {
        // check extension and append the default extension if necessary
        appendDefaultExtension(aFileName,
                               pThis->GetDefaultExt(),
                               pThis->_pImp->GetCurFilter()->GetType());
    }

    sal_Bool bOpenFolder = ( FILEDLG_TYPE_PATHDLG == pThis->_pImp->_eDlgType ) &&
                       !pThis->_pImp->_bDoubleClick && pVoid != pThis->_pImp->_pEdFileName;
    if ( bIsFolder )
    {
        if ( bOpenFolder )
        {
            pThis->_aPath = aFileName;
        }
        else
        {
            if ( aFileName != pThis->_pFileView->GetViewURL() )
            {
                if ( !pThis->m_aURLFilter.isUrlAllowed( aFileName ) )
                {
                    pThis->simulateAccessDenied( aFileName );
                    return 0;
                }

                pThis->OpenURL_Impl( aFileName );
            }
            else
            {
                if ( nNewFilterFlags & FLT_CHANGED )
                    pThis->ExecuteFilter();
            }

            return 0;
        }
    }
    else if ( !( nNewFilterFlags & FLT_NONEMPTY ) )
    {
        // if applicable save URL
        pThis->_aPath = aFileName;
    }
    else
    {
        // if applicable filter again
        if ( nNewFilterFlags & FLT_CHANGED )
            pThis->ExecuteFilter();
        return 0;
    }

    INetURLObject aFileObj( aFileName );
    if ( aFileObj.HasError() )
    {
        ErrorHandler::HandleError( ERRCODE_IO_GENERAL );
        return 0;
    }

    // if restrictions for the allowed folders are in place, we need to do a check here
    if ( !pThis->m_aURLFilter.isUrlAllowed( aFileObj.GetMainURL( INetURLObject::NO_DECODE ) ) )
    {
        pThis->simulateAccessDenied( aFileName );
        return 0;
    }

    switch ( pThis->_pImp->_eMode )
    {
        case FILEDLG_MODE_SAVE:
        {
            if ( ::utl::UCBContentHelper::Exists( aFileObj.GetMainURL( INetURLObject::NO_DECODE ) ) )
            {
                String aMsg = SvtResId( STR_SVT_ALREADYEXISTOVERWRITE );
                aMsg.SearchAndReplace(
                    String( RTL_CONSTASCII_USTRINGPARAM( "$filename$" ) ),
                    aFileObj.getName(INetURLObject::LAST_SEGMENT, true, INetURLObject::DECODE_WITH_CHARSET)
                );
                QueryBox aBox( pThis, WB_YES_NO, aMsg );
                if ( aBox.Execute() != RET_YES )
                    return 0;
            }
            else
            {
                String aCurPath;
                if ( ::utl::LocalFileHelper::ConvertURLToSystemPath( aFileName, aCurPath ) )
                {
                    // if content does not exist: at least its path must exist
                    INetURLObject aPathObj = aFileObj;
                    aPathObj.removeSegment();
<<<<<<< HEAD
                    BOOL bFolder = pThis->m_aContent.isFolder( aPathObj.GetMainURL( INetURLObject::NO_DECODE ) );
=======
                    // #97148# & #102204# ------------
                    sal_Bool bFolder = pThis->m_aContent.isFolder( aPathObj.GetMainURL( INetURLObject::NO_DECODE ) );
>>>>>>> 4fba42e5
                    if ( !bFolder )
                    {
                        ErrorHandler::HandleError( ERRCODE_IO_NOTEXISTSPATH );
                        return 0;
                    }
                }
            }
        }
        break;

        case FILEDLG_MODE_OPEN:
        {
            // do an existence check herein, again

            if ( INET_PROT_FILE == aFileObj.GetProtocol( ) )
            {
                sal_Bool bExists = sal_False;
                bExists = pThis->m_aContent.is( aFileObj.GetMainURL( INetURLObject::NO_DECODE ) );


                if ( !bExists )
                {
                    String sError( SvtResId( RID_FILEOPEN_NOTEXISTENTFILE ) );

                    String sInvalidFile( aFileObj.GetMainURL( INetURLObject::DECODE_TO_IURI ) );
                    if ( INET_PROT_FILE == aFileObj.GetProtocol() )
                    {   // if it's a file URL, transform the URL into system notation
                        ::rtl::OUString sURL( sInvalidFile );
                        ::rtl::OUString sSystem;
                        osl_getSystemPathFromFileURL( sURL.pData, &sSystem.pData );
                        sInvalidFile = sSystem;
                    }
                    sError.SearchAndReplaceAscii( "$name$", sInvalidFile );

                    ErrorBox aError( pThis, WB_OK, sError );
                    aError.Execute();
                    return 0;
                }
            }
        }
        break;

        default:
            OSL_FAIL("SvtFileDialog, OpenHdl_Impl: invalid mode!");
    }

    // notify interested parties
    long nRet;

    if ( pThis->_aOKHdl.IsSet() )
        nRet = pThis->_aOKHdl.Call( pThis );
    else
        nRet = pThis->OK();

    if ( nRet )
    {
        pThis->EndDialog( sal_True );
    }

    return nRet;
}

//*****************************************************************************

void SvtFileDialog::EnableAutocompletion( sal_Bool _bEnable )
{
    _pImp->_pEdFileName->EnableAutocompletion( _bEnable );
}

//*****************************************************************************

IMPL_STATIC_LINK( SvtFileDialog, FilterSelectHdl_Impl, ListBox*, pBox )
{
    DBG_ASSERT( pBox, "SvtFileDialog:keine Instanz" );

    // was the handler executed by the travel timer?
    if ( pBox == (ListBox*)&pThis->_pImp->_aFilterTimer )
    {
        // filter the view again
        pThis->ExecuteFilter();
        return 0;
    }

    String sSelectedFilterDisplayName;
    SvtFileDialogFilter_Impl* pSelectedFilter = pThis->_pImp->GetSelectedFilterEntry( sSelectedFilterDisplayName );
    if ( !pSelectedFilter )
    {   // there is no current selection. This happens if for instance the user selects a group separator using
        // the keyboard, and then presses enter: When the selection happens, we immediately deselect the entry,
        // so in this situation there is no current selection.
        if ( restoreCurrentFilter( pThis->_pImp ) )
            pThis->ExecuteFilter();
    }
    else
    {
        if ( pSelectedFilter->isGroupSeparator() )
        {   // group separators can't be selected
            // return to the previously selected entry
            if ( pThis->_pImp->IsFilterListTravelSelect() )
            {
                pThis->_pImp->SetNoFilterListSelection( );

                // stop the timer for executing the filter
                if ( pThis->_pImp->_aFilterTimer.IsActive() )
                    pThis->_pImp->m_bNeedDelayedFilterExecute = sal_True;
                pThis->_pImp->_aFilterTimer.Stop();
            }
            else
            {
                if ( restoreCurrentFilter( pThis->_pImp ) )
                    pThis->ExecuteFilter();
            }
        }
        else if (   ( pSelectedFilter != pThis->_pImp->GetCurFilter() )
                ||  pThis->_pImp->_pUserFilter
                )
        {
            // Store the old filter for the auto extension handling
            String sLastFilterExt = pThis->_pImp->GetCurFilter()->GetExtension();
            DELETEZ( pThis->_pImp->_pUserFilter );

            // if applicable remove filter of the user
            pThis->_pImp->SetCurFilter( pSelectedFilter, sSelectedFilterDisplayName );

            // if applicable show extension
            pThis->SetDefaultExt( pSelectedFilter->GetExtension() );
            sal_uInt16 nSepPos = pThis->GetDefaultExt().Search( FILEDIALOG_DEF_EXTSEP );

            if ( nSepPos != STRING_NOTFOUND )
                pThis->EraseDefaultExt( nSepPos );

            // update the extension of the current file if necessary
            lcl_autoUpdateFileExtension( pThis, sLastFilterExt );

            // if the user is traveling fast through the filterbox
            // do not filter instantly
            if ( pThis->_pImp->IsFilterListTravelSelect() )
            {
                // FilterSelectHdl_Impl should be started again in
                // TRAVELFILTER_TIMEOUT ms
                pThis->_pImp->_aFilterTimer.Start();
            }
            else
            {
                // stop previously started timer
                pThis->_pImp->_aFilterTimer.Stop();

                // filter the view again
                pThis->ExecuteFilter();
            }
        }
    }

    return 0;
}

//*****************************************************************************

IMPL_STATIC_LINK( SvtFileDialog, FileNameGetFocusHdl_Impl, void*, EMPTYARG )
{
    pThis->_pFileView->SetNoSelection();
    pThis->_pFileView->Update();
    return 0;
}

//*****************************************************************************

IMPL_STATIC_LINK( SvtFileDialog, FileNameModifiedHdl_Impl, void*, EMPTYARG )
{
    FileNameGetFocusHdl_Impl( pThis, NULL );
    return 0;
}

//*****************************************************************************

SvtFileDialogFilter_Impl* SvtFileDialog::FindFilter_Impl
(
    const String& _rFilter,
<<<<<<< HEAD
    sal_Bool _bMultiExt,/*  TRUE - regard filter with several extensions
                            FALSE - do not ...
=======
    sal_Bool _bMultiExt,/*  sal_True - auch Filter mit mehreren Endungen
                            beruecksichtigen
                            sal_False - keine ...
>>>>>>> 4fba42e5
                        */
    sal_Bool& _rFilterChanged
)

/*  [Description]

    This method looks for the specified extension in the included filters.
*/

{
    SvtFileDialogFilter_Impl* pFoundFilter = NULL;
    SvtFileDialogFilterList_Impl* pList = _pImp->_pFilter;
    sal_uInt16 nFilter = pList->Count();

    while ( nFilter-- )
    {
        SvtFileDialogFilter_Impl* pFilter = pList->GetObject( nFilter );
        const String& rType = pFilter->GetType();
        String aSingleType = rType;

        if ( _bMultiExt )
        {
            sal_uInt16 nIdx = 0;
            while ( !pFoundFilter && nIdx != STRING_NOTFOUND )
            {
                aSingleType = rType.GetToken( 0, FILEDIALOG_DEF_EXTSEP, nIdx );
#ifdef UNX
                if ( aSingleType.CompareTo( _rFilter ) == COMPARE_EQUAL )
#else
                if ( aSingleType.CompareIgnoreCaseToAscii( _rFilter ) == COMPARE_EQUAL )
#endif
                    pFoundFilter = pFilter;
            }
        }
#ifdef UNX
        else if ( rType.CompareTo( _rFilter ) == COMPARE_EQUAL )
#else
        else if ( rType.CompareIgnoreCaseToAscii( _rFilter ) == COMPARE_EQUAL )
#endif
            pFoundFilter = pFilter;

        if ( pFoundFilter )
        {
            // activate filter
            _rFilterChanged = _pImp->_pUserFilter || ( _pImp->GetCurFilter() != pFilter );

            createNewUserFilter( _rFilter, sal_False );

            break;
        }
    }
    return pFoundFilter;
}

//*****************************************************************************

void SvtFileDialog::ExecuteFilter()
{
    _pImp->m_bNeedDelayedFilterExecute = sal_False;
    executeAsync( AsyncPickerAction::eExecuteFilter, String(), getMostCurrentFilter( _pImp ) );
}

//*****************************************************************************

void SvtFileDialog::OpenMultiSelection_Impl()

/*  [Description]

    OpenHandler for MultiSelection
*/

{
    String aPath;
    sal_uLong nCount = _pFileView->GetSelectionCount();
    SvLBoxEntry* pEntry = nCount ? _pFileView->FirstSelected() : NULL;

    if ( nCount && pEntry )
        _aPath = _pFileView->GetURL( pEntry );

    // notify interested parties
    long nRet;

    if ( _aOKHdl.IsSet() )
        nRet = _aOKHdl.Call( this );
    else
        nRet = OK();

    if ( nRet )
        EndDialog( sal_True );
}

//*****************************************************************************

void SvtFileDialog::UpdateControls( const String& rURL )
{
       _pImp->_pEdFileName->SetBaseURL( rURL );

    INetURLObject aObj( rURL );

    //=========================================================================
    {
        String sText;
        DBG_ASSERT( INET_PROT_NOT_VALID != aObj.GetProtocol(), "SvtFileDialog::UpdateControls: Invalid URL!" );

        if ( aObj.getSegmentCount() )
        {
            ::utl::LocalFileHelper::ConvertURLToSystemPath( rURL, sText );
            if ( sText.Len() )
            {
                // no Fsys path for server file system ( only UCB has mountpoints! )
                if ( INET_PROT_FILE != aObj.GetProtocol() )
                    sText = rURL.Copy( static_cast< sal_uInt16 >(
                        INetURLObject::GetScheme( aObj.GetProtocol() ).getLength() ) );
            }

            if ( !sText.Len() && aObj.getSegmentCount() )
                sText = rURL;
        }

        // path mode ?
        if ( FILEDLG_TYPE_PATHDLG == _pImp->_eDlgType )
            // -> set new path in the edit field
            _pImp->_pEdFileName->SetText( sText );

        // in the "current path" field, truncate the trailing slash
        if ( aObj.hasFinalSlash() )
        {
            aObj.removeFinalSlash();
            String sURL( aObj.GetMainURL( INetURLObject::NO_DECODE ) );
            if ( !::utl::LocalFileHelper::ConvertURLToSystemPath( sURL, sText ) )
                sText = sURL;
        }

        if ( !sText.Len() && rURL.Len() )
            // happens, for instance, for URLs which the INetURLObject does not know to belong to a hierarchical scheme
            sText = rURL;
        _pImp->_pFtCurrentPath->SetText( sText );
    }

    //=========================================================================
    _aPath = rURL;
    if ( _pFileNotifier )
        _pFileNotifier->notify( DIRECTORY_CHANGED, 0 );
}

//*****************************************************************************

IMPL_LINK( SvtFileDialog, SelectHdl_Impl, SvTabListBox*, pBox )
{
    SvLBoxEntry* pEntry = pBox->FirstSelected();
    DBG_ASSERT( pEntry, "SelectHandler without selected entry" );
    SvtContentEntry* pUserData = (SvtContentEntry*)pEntry->GetUserData();

    if ( pUserData )
    {
        INetURLObject aObj( pUserData->maURL );
        if ( FILEDLG_TYPE_PATHDLG == _pImp->_eDlgType )
        {
            if ( aObj.GetProtocol() == INET_PROT_FILE )
            {
                if ( !pUserData->mbIsFolder )
                    aObj.removeSegment();
                String aName = aObj.getFSysPath( (INetURLObject::FSysStyle)(INetURLObject::FSYS_DETECT & ~INetURLObject::FSYS_VOS) );
                _pImp->_pEdFileName->SetText( aName );
                _pImp->_pEdFileName->SetSelection( Selection( 0, aName.Len() ) );
                _aPath = pUserData->maURL;
            }
            else if ( !pUserData->mbIsFolder )
            {
                _pImp->_pEdFileName->SetText( pUserData->maURL );
                _pImp->_pEdFileName->SetSelection( Selection( 0, pUserData->maURL.Len() ) );
                _aPath = pUserData->maURL;
            }
            else
                _pImp->_pEdFileName->SetText( UniString() );
        }
        else
        {
            if ( !pUserData->mbIsFolder )
            {
                String aName = pBox->GetEntryText( pEntry, 0 );
                _pImp->_pEdFileName->SetText( aName );
                _pImp->_pEdFileName->SetSelection( Selection( 0, aName.Len() ) );
                _aPath = pUserData->maURL;
            }
        }
    }

    if ( _pImp->_bMultiSelection && _pFileView->GetSelectionCount() > 1 )
    {
        // clear the file edit for multiselection
        _pImp->_pEdFileName->SetText( String() );
    }

    FileSelect();

    return 0;
}

//*****************************************************************************

IMPL_LINK( SvtFileDialog, DblClickHdl_Impl, SvTabListBox*, EMPTYARG )
{
    _pImp->_bDoubleClick = sal_True;
    OpenHdl_Impl( this, NULL );
    _pImp->_bDoubleClick = sal_False;

    return 0;
}

//*****************************************************************************

IMPL_LINK( SvtFileDialog, EntrySelectHdl_Impl, ComboBox*, EMPTYARG )
{
    FileSelect();

    return 0;
}

//*****************************************************************************

IMPL_LINK( SvtFileDialog, OpenDoneHdl_Impl, SvtFileView*, pView )
{
    String sCurrentFolder( pView->GetViewURL() );
    // check if we can create new folders
    EnableControl( _pImp->_pBtnNewFolder, ContentCanMakeFolder( sCurrentFolder ) && m_aURLFilter.isUrlAllowed( sCurrentFolder, false ) );

    // check if we can travel one level up
    bool bCanTravelUp = ContentHasParentFolder( pView->GetViewURL() );
    if ( bCanTravelUp )
    {
        // additional check: the parent folder should not be prohibited
        INetURLObject aCurrentFolder( sCurrentFolder );
        DBG_ASSERT( INET_PROT_NOT_VALID != aCurrentFolder.GetProtocol(),
            "SvtFileDialog::OpenDoneHdl_Impl: invalid current URL!" );

        aCurrentFolder.removeSegment();
        bCanTravelUp &= m_aURLFilter.isUrlAllowed( aCurrentFolder.GetMainURL( INetURLObject::NO_DECODE ) );
    }
    EnableControl( _pImp->_pBtnUp, bCanTravelUp );

    return 0;
}

//*****************************************************************************

IMPL_LINK( SvtFileDialog, AutoExtensionHdl_Impl, CheckBox*, EMPTYARG )
{
    if ( _pFileNotifier )
        _pFileNotifier->notify( CTRL_STATE_CHANGED,
                                CHECKBOX_AUTOEXTENSION );

    // update the extension of the current file if necessary
    lcl_autoUpdateFileExtension( this, _pImp->GetCurFilter()->GetExtension() );

    return 0;
}

//*****************************************************************************

IMPL_LINK( SvtFileDialog, ClickHdl_Impl, CheckBox*, pCheckBox )
{
    if ( ! _pFileNotifier )
        return 0;

    sal_Int16 nId = -1;

    if ( pCheckBox == _pImp->_pCbOptions )
        nId = CHECKBOX_FILTEROPTIONS;
    else if ( pCheckBox == _pCbSelection )
        nId = CHECKBOX_SELECTION;
    else if ( pCheckBox == _pCbReadOnly )
        nId = CHECKBOX_READONLY;
    else if ( pCheckBox == _pImp->_pCbPassword )
        nId = CHECKBOX_PASSWORD;
    else if ( pCheckBox == _pCbLinkBox )
        nId = CHECKBOX_LINK;
    else if ( pCheckBox == _pCbPreviewBox )
        nId = CHECKBOX_PREVIEW;

    if ( nId != -1 )
        _pFileNotifier->notify( CTRL_STATE_CHANGED, nId );

    return 0;
}

//*****************************************************************************

IMPL_LINK( SvtFileDialog, PlayButtonHdl_Impl, PushButton*, EMPTYARG )
{
    if ( _pFileNotifier )
        _pFileNotifier->notify( CTRL_STATE_CHANGED,
                                PUSHBUTTON_PLAY );

    return 0;
}

//*****************************************************************************

long SvtFileDialog::Notify( NotifyEvent& rNEvt )

/*  [Description]

    This method gets called to catch <BACKSPACE>.
*/

{
    sal_uInt16 nType = rNEvt.GetType();
    long nRet = 0;

    if ( EVENT_KEYINPUT == nType && rNEvt.GetKeyEvent() )
    {
        const KeyCode& rKeyCode = rNEvt.GetKeyEvent()->GetKeyCode();
        sal_uInt16 nCode = rKeyCode.GetCode();

        if ( !rKeyCode.GetModifier() &&
             KEY_BACKSPACE == nCode && !_pImp->_pEdFileName->HasChildPathFocus() )
        {
            nRet = 0;

            if ( !nRet && _pImp->_pBtnUp->IsEnabled() )
            {
                PrevLevel_Impl();
                nRet = 1;
            }
        }
    }
    return nRet ? nRet : ModalDialog::Notify( rNEvt );
}

//*****************************************************************************

long SvtFileDialog::OK()
{
    return sal_True;
}

//*****************************************************************************

class SvtDefModalDialogParent_Impl
{
private:
    Window* _pOld;

public:
    SvtDefModalDialogParent_Impl( Window *pNew ) :
        _pOld( Application::GetDefDialogParent() )
        { Application::SetDefDialogParent( pNew ); }

    ~SvtDefModalDialogParent_Impl() { Application::SetDefDialogParent( _pOld ); }
};

//*****************************************************************************

//---------------------------------------------------------------------
void SvtFileDialog::updateListboxLabelSizes()
{
    sal_Int16 nLineControlId[5] = {
        LISTBOX_VERSION, LISTBOX_TEMPLATE, LISTBOX_IMAGE_TEMPLATE, LISTBOX_FILTER, EDIT_FILEURL
    };

    // determine the maximum width needed for the listbox labels
    long nMaxWidth = 0;
    for ( sal_Int32 i=0; i<5; ++i )
    {
        FixedText* pLabel = static_cast< FixedText* >( getControl( nLineControlId[i], sal_True ) );
        if ( !pLabel )
            continue;
        nMaxWidth = ::std::max( pLabel->GetTextWidth( pLabel->GetText() ), nMaxWidth );
    }

    // ensure that all labels are wide enough
    for ( sal_Int32 i=0; i<5; ++i )
    {
        FixedText* pLabel = static_cast< FixedText* >( getControl( nLineControlId[i], sal_True ) );
        ListBox* pListbox = static_cast< ListBox* >( getControl( nLineControlId[i], sal_False ) );
        if ( !pLabel || !pListbox )
            continue;
        Size aCurrentSize( pLabel->GetSizePixel() );
        if ( aCurrentSize.Width() >= nMaxWidth )
            continue;

        long nChange = nMaxWidth - aCurrentSize.Width();
        pLabel->SetSizePixel( Size( nMaxWidth, aCurrentSize.Height() ) );

        aCurrentSize = pListbox->GetSizePixel();
        pListbox->SetSizePixel( Size( aCurrentSize.Width() - nChange, aCurrentSize.Height() ) );
        lcl_MoveControl( pListbox, nChange, 0 );
    }
}

namespace
{

bool implIsInvalid( const String & rURL )
{
    SmartContent aContent( rURL );
    aContent.enableOwnInteractionHandler( ::svt::OFilePickerInteractionHandler::E_DOESNOTEXIST );
    aContent.isFolder();    // do this _before_ asking isInvalid! Otherwise result might be wrong.
    return aContent.isInvalid();
}

}

//---------------------------------------------------------------------
String SvtFileDialog::implGetInitialURL( const String& _rPath, const String& _rFallback )
{
    // an URL parser for the fallback
    INetURLObject aURLParser;

    // set the path
    bool bWasAbsolute = sal_False;
    aURLParser = aURLParser.smartRel2Abs( _rPath, bWasAbsolute );

    // is it a valid folder?
    m_aContent.bindTo( aURLParser.GetMainURL( INetURLObject::NO_DECODE ) );
    sal_Bool bIsFolder = m_aContent.isFolder( );    // do this _before_ asking isInvalid!
    sal_Bool bIsInvalid = m_aContent.isInvalid();

    if ( bIsInvalid && m_bHasFilename && !aURLParser.hasFinalSlash() )
    {   // check if the parent folder exists
        INetURLObject aParent( aURLParser );
        aParent.removeSegment( );
        aParent.setFinalSlash( );
        bIsInvalid = implIsInvalid( aParent.GetMainURL( INetURLObject::NO_DECODE ) );
    }

    if ( bIsInvalid )
    {
        INetURLObject aFallback( _rFallback );
        bIsInvalid = implIsInvalid( aFallback.GetMainURL( INetURLObject::NO_DECODE ) );

        if ( !bIsInvalid )
            aURLParser = aFallback;
    }

    if ( bIsInvalid )
    {
        INetURLObject aParent( aURLParser );
        while ( bIsInvalid && aParent.removeSegment() )
        {
            aParent.setFinalSlash( );
            bIsInvalid = implIsInvalid( aParent.GetMainURL( INetURLObject::NO_DECODE ) );
        }

        if ( !bIsInvalid )
            aURLParser = aParent;
    }

    if ( !bIsInvalid && bIsFolder )
    {
        aURLParser.setFinalSlash();
    }
    return aURLParser.GetMainURL( INetURLObject::NO_DECODE );
}

//---------------------------------------------------------------------
short SvtFileDialog::Execute()
{
    if ( !PrepareExecute() )
        return 0;

<<<<<<< HEAD
    // start the dialog
    _bIsInExecute = TRUE;
=======
    // Start des Dialogs.
    _bIsInExecute = sal_True;
>>>>>>> 4fba42e5
    short nResult = ModalDialog::Execute();
    _bIsInExecute = sal_False;

    DBG_ASSERT( !m_pCurrentAsyncAction.is(), "SvtFilePicker::Execute: still running an async action!" );
        // the dialog should not be cancellable while an async action is running - first, the action
        // needs to be cancelled

    // remember last directory
    if ( RET_OK == nResult )
    {
        INetURLObject aURL( _aPath );
        if ( aURL.GetProtocol() == INET_PROT_FILE )
        {
            // remember the selected directory only for file URLs not for virtual folders
            sal_Int32 nLevel = aURL.getSegmentCount();
            sal_Bool bDir = m_aContent.isFolder( aURL.GetMainURL( INetURLObject::NO_DECODE ) );
<<<<<<< HEAD
=======
            // sal_Bool bClassPath = ( ( _pImp->_nStyle & SFXWB_CLASSPATH ) == SFXWB_CLASSPATH );
>>>>>>> 4fba42e5
            if ( nLevel > 1 && ( FILEDLG_TYPE_FILEDLG == _pImp->_eDlgType || !bDir ) )
                aURL.removeSegment();
        }
    }

    return nResult;
}

//---------------------------------------------------------------------
void SvtFileDialog::StartExecuteModal( const Link& rEndDialogHdl )
{
    PrepareExecute();

<<<<<<< HEAD
    // start of the dialog
=======
    // Start des Dialogs.
//    _bIsInExecute = sal_True;
>>>>>>> 4fba42e5
    ModalDialog::StartExecuteModal( rEndDialogHdl );
}

//-----------------------------------------------------------------------------
void SvtFileDialog::onAsyncOperationStarted()
{
    EnableUI( sal_False );
    // the cancel button must be always enabled
    _pImp->_pBtnCancel->Enable( sal_True );
    _pImp->_pBtnCancel->GrabFocus();
}

//-----------------------------------------------------------------------------
void SvtFileDialog::onAsyncOperationFinished()
{
    EnableUI( sal_True );
    m_pCurrentAsyncAction = NULL;
    if ( !m_bInExecuteAsync )
        _pImp->_pEdFileName->GrabFocus();
        // (if m_bInExecuteAsync is true, then the operation was finished within the minium wait time,
        // and to the user, the operation appears to be synchronous)
}

//-------------------------------------------------------------------------
void SvtFileDialog::displayIOException( const String& _rURL, IOErrorCode _eCode )
{
    try
    {
        // create make a human-readable string from the URL
        String sDisplayPath( _rURL );
        ::utl::LocalFileHelper::ConvertURLToSystemPath( _rURL, sDisplayPath );

        // build an own exception which tells "access denied"
        InteractiveAugmentedIOException aException;
        aException.Arguments.realloc( 2 );
        aException.Arguments[ 0 ] <<= ::rtl::OUString( sDisplayPath );
        aException.Arguments[ 1 ] <<= PropertyValue(
            ::rtl::OUString( RTL_CONSTASCII_USTRINGPARAM( "Uri" ) ),
            -1, aException.Arguments[ 0 ], PropertyState_DIRECT_VALUE
        );
            // (formerly, it was sufficient to put the URL first parameter. Nowadays,
            // the services expects the URL in a PropertyValue named "Uri" ...)
        aException.Code = _eCode;
        aException.Classification = InteractionClassification_ERROR;

        // let and interaction handler handle this exception
        ::comphelper::OInteractionRequest* pRequest = NULL;
        Reference< ::com::sun::star::task::XInteractionRequest > xRequest = pRequest =
            new ::comphelper::OInteractionRequest( makeAny( aException ) );
        pRequest->addContinuation( new ::comphelper::OInteractionAbort( ) );

        Reference< XInteractionHandler > xHandler(
            ::comphelper::getProcessServiceFactory()->createInstance(
                ::rtl::OUString( RTL_CONSTASCII_USTRINGPARAM("com.sun.star.task.InteractionHandler") )
            ),
            UNO_QUERY
        );
        if ( xHandler.is() )
            xHandler->handle( xRequest );
    }
    catch( const Exception& )
    {
        OSL_FAIL( "iodlg::displayIOException: caught an exception!" );
    }
}

//-----------------------------------------------------------------------------
void SvtFileDialog::EnableUI( sal_Bool _bEnable )
{
    Enable( _bEnable );

    if ( _bEnable )
    {
        for ( ::std::set< Control* >::iterator aLoop = m_aDisabledControls.begin();
              aLoop != m_aDisabledControls.end();
              ++aLoop
            )
        {
            (*aLoop)->Enable( sal_False );
        }
    }
}

//-----------------------------------------------------------------------------
void SvtFileDialog::EnableControl( Control* _pControl, sal_Bool _bEnable )
{
    if ( !_pControl )
    {
        DBG_ERRORFILE( "SvtFileDialog::EnableControl: invalid control!" );
        return;
    }

    _pControl->Enable( _bEnable );

    if ( _bEnable )
    {
        ::std::set< Control* >::iterator aPos = m_aDisabledControls.find( _pControl );
        if ( m_aDisabledControls.end() != aPos )
            m_aDisabledControls.erase( aPos );
    }
    else
        m_aDisabledControls.insert( _pControl );
}

//----------------------------------------------------------------------------

short SvtFileDialog::PrepareExecute()
{
    rtl::OUString aEnvValue;
    if ( getEnvironmentValue( "WorkDirMustContainRemovableMedia", aEnvValue ) &&
         aEnvValue.equalsAsciiL( RTL_CONSTASCII_STRINGPARAM( "1" ) ) )
    {
        try
        {
            INetURLObject aStdDir( GetStandardDir() );
            ::ucbhelper::Content aCnt( rtl::OUString( aStdDir.GetMainURL(
                                                    INetURLObject::NO_DECODE ) ),
                                 Reference< XCommandEnvironment >() );
            Sequence< rtl::OUString > aProps(2);
            aProps[0] = rtl::OUString(RTL_CONSTASCII_USTRINGPARAM( "IsVolume" ));
            aProps[1] = rtl::OUString(RTL_CONSTASCII_USTRINGPARAM( "IsRemoveable" ));

            Reference< XResultSet > xResultSet
                = aCnt.createCursor( aProps, ::ucbhelper::INCLUDE_FOLDERS_ONLY );
            if ( xResultSet.is() )
            {
                Reference< XRow > xRow( xResultSet, UNO_QUERY );

                bool bEmpty = true;
                if ( !xResultSet->next() )
                {
                    // folder is empty
                    bEmpty = true;
                }
                else
                {
                                bEmpty = false;
                }

                if ( bEmpty )
                {
                    ErrorBox aBox( this, WB_OK, SvtResId( STR_SVT_NOREMOVABLEDEVICE ) );
                    aBox.Execute();
                    return 0;
                }
            }
        }
        catch ( ContentCreationException const & )
        {
        }
        catch ( CommandAbortedException const & )
        {
        }
    }

    if ( ( _pImp->_nStyle & WB_SAVEAS ) && m_bHasFilename )
        // when doing a save-as, we do not want the handler to handle "this file does not exist" messages
        // - finally we're going to save that file, aren't we?
        m_aContent.enableOwnInteractionHandler(::svt::OFilePickerInteractionHandler::E_DOESNOTEXIST);
    else
        m_aContent.enableDefaultInteractionHandler();

    // possibly just a filename without a path
    String aFileNameOnly;
    if( _aPath.Len() && (_pImp->_eMode == FILEDLG_MODE_SAVE)
                     && (_aPath.Search(':') == STRING_NOTFOUND)
                     && (_aPath.Search('\\') == STRING_NOTFOUND)
                     && (_aPath.Search('/') == STRING_NOTFOUND))
    {
        aFileNameOnly = _aPath;
        _aPath.Erase();
    }

    // no starting path specified?
    if ( !_aPath.Len() )
    {
        // then use the standard directory
        _aPath = lcl_ensureFinalSlash( _pImp->GetStandardDir() );

        // attach given filename to path
        if ( aFileNameOnly.Len() )
            _aPath += aFileNameOnly;
    }

    //.....................................................................
    _aPath = implGetInitialURL( _aPath, GetStandardDir() );

    if ( _pImp->_nStyle & WB_SAVEAS && !m_bHasFilename )
        // when doing a save-as, we do not want the handler to handle "this file does not exist" messages
        // - finally we're going to save that file, aren't we?
        m_aContent.enableOwnInteractionHandler(::svt::OFilePickerInteractionHandler::E_DOESNOTEXIST);

    //.....................................................................
    // care for possible restrictions on the paths we're allowed to show
    if ( !m_aURLFilter.isUrlAllowed( _aPath ) )
        _aPath = m_aURLFilter.getFilter()[0];

    // if applicable show filter
    _pImp->InitFilterList();

<<<<<<< HEAD
    // set up initial filter
    USHORT nFilterCount = GetFilterCount();
=======
    // Initialen Filter einstellen.
    sal_uInt16 nFilterCount = GetFilterCount();
>>>>>>> 4fba42e5
    String aAll( SvtResId( STR_FILTERNAME_ALL ) );
    sal_Bool bHasAll = _pImp->HasFilterListEntry( aAll );
    if ( _pImp->GetCurFilter() || nFilterCount == 1 || ( nFilterCount == 2 && bHasAll ) )
    {
        // if applicable set the only filter or the only filter that
        // does not refer to all files, as the current one
        if ( !_pImp->GetCurFilter() )
        {
            sal_uInt16 nPos = 0;
            if ( 2 == nFilterCount && bHasAll )
            {
                nPos = nFilterCount;
                while ( nPos-- )
                {
                    if ( GetFilterName( nPos ) != aAll )
                        break;
                }
            }
            SvtFileDialogFilter_Impl* pNewCurFilter = _pImp->_pFilter->GetObject( nPos );
            DBG_ASSERT( pNewCurFilter, "SvtFileDialog::Execute: invalid filter pos!" );
            _pImp->SetCurFilter( pNewCurFilter, pNewCurFilter->GetName() );
        }

        // adjust view
        _pImp->SelectFilterListEntry( _pImp->GetCurFilter()->GetName() );
        SetDefaultExt( _pImp->GetCurFilter()->GetExtension() );
        sal_uInt16 nSepPos = GetDefaultExt().Search( FILEDIALOG_DEF_EXTSEP );
        if ( nSepPos != STRING_NOTFOUND )
            EraseDefaultExt( nSepPos );
    }
    else
    {
        // if applicable set respectively create filter for all files
        if ( !bHasAll )
        {
            SvtFileDialogFilter_Impl* pAllFilter = implAddFilter( aAll, UniString(RTL_CONSTASCII_USTRINGPARAM(FILEDIALOG_FILTER_ALL)) );
            _pImp->InsertFilterListEntry( pAllFilter );
            _pImp->SetCurFilter( pAllFilter, aAll );
        }
        _pImp->SelectFilterListEntry( aAll );
    }

    _pImp->_pDefaultFilter = _pImp->GetCurFilter();

    // if applicable isolate filter
    String aFilter;

    if ( !IsolateFilterFromPath_Impl( _aPath, aFilter ) )
        return 0;

    sal_uInt16 nNewFilterFlags = adjustFilter( aFilter );
    if ( nNewFilterFlags & ( FLT_NONEMPTY | FLT_USERFILTER ) )
    {
        _pImp->_pEdFileName->SetText( aFilter );
    }

    // create and show instance for set path
    INetURLObject aFolderURL( _aPath );
    String aFileName( aFolderURL.getName( INetURLObject::LAST_SEGMENT, false ) );
    xub_StrLen nFileNameLen = aFileName.Len();
    bool bFileToSelect = nFileNameLen != 0;
    if ( bFileToSelect && aFileName.GetChar( nFileNameLen - 1 ) != INET_PATH_TOKEN )
    {
        _pImp->_pEdFileName->SetText( GET_DECODED_NAME( aFolderURL ) );
        aFolderURL.removeSegment();
    }

    INetURLObject aObj = aFolderURL;
    if ( aObj.GetProtocol() == INET_PROT_FILE )
    {
        // set folder as current directory
        aObj.setFinalSlash();
    }

    UpdateControls( aObj.GetMainURL( INetURLObject::NO_DECODE ) );

    // Somebody might want to enable some controls acording to the current filter
    FilterSelect();

    ViewHdl_Impl( this, NULL );
    OpenURL_Impl( aObj.GetMainURL( INetURLObject::NO_DECODE ) );

    _pFileView->Show();
    SvtDefModalDialogParent_Impl aDefParent( this );

    // if applicable read and set size from ini
    InitSize();

    return 1;
}

//-----------------------------------------------------------------------------
void SvtFileDialog::implInitializeSpecialURLLists( )
{
    m_aURLFilter = ::svt::RestrictedPaths();

    ::std::vector< String > aFavourites;
    if ( m_aURLFilter.hasFilter() )
    {
        // if we have restrictions, then the "favourites" are the restricted folders only
        aFavourites = m_aURLFilter.getFilter();
        // for approved URLs, we needed the final slashes, for
        // favourites, we do not want to have them
        ::std::for_each( aFavourites.begin(), aFavourites.end(), RemoveFinalSlash() );
    }
    else
    {
        ::rtl::OUString sFavouritesList;
        if ( getEnvironmentValue( "PathFavourites", sFavouritesList ) )
            convertStringListToUrls( sFavouritesList, aFavourites, false );
    }

    DBG_ASSERT( _pImp->_pBtnStandard, "SvtFileDialog::implInitializeSpecialURLLists: how this?" );
    if ( _pImp->_pBtnStandard )
        _pImp->_pBtnStandard->SetFavouriteLocations( aFavourites );
}

//-----------------------------------------------------------------------------
void SvtFileDialog::executeAsync( ::svt::AsyncPickerAction::Action _eAction,
                                    const String& _rURL, const String& _rFilter )
{
    DBG_ASSERT( !m_pCurrentAsyncAction.is(), "SvtFileDialog::executeAsync: previous async action not yet finished!" );

    m_pCurrentAsyncAction = new AsyncPickerAction( this, _pFileView, _eAction );

    bool bReallyAsync = true;
    m_aConfiguration.getNodeValue( ::rtl::OUString( RTL_CONSTASCII_USTRINGPARAM( "FillAsynchronously" ) ) ) >>= bReallyAsync;

    sal_Int32 nMinTimeout = 0;
    m_aConfiguration.getNodeValue( ::rtl::OUString( RTL_CONSTASCII_USTRINGPARAM( "Timeout/Min" ) ) ) >>= nMinTimeout;
    sal_Int32 nMaxTimeout = 0;
    m_aConfiguration.getNodeValue( ::rtl::OUString( RTL_CONSTASCII_USTRINGPARAM( "Timeout/Max" ) ) ) >>= nMaxTimeout;

    m_bInExecuteAsync = true;
    m_pCurrentAsyncAction->execute( _rURL, _rFilter, bReallyAsync ? nMinTimeout : -1, nMaxTimeout, GetBlackList() );
    m_bInExecuteAsync = false;
}

//*****************************************************************************

void SvtFileDialog::FileSelect()
{
    if ( _pFileNotifier )
        _pFileNotifier->notify( FILE_SELECTION_CHANGED, 0 );
}

//*****************************************************************************

void SvtFileDialog::FilterSelect()
{
    if ( _pFileNotifier )
        _pFileNotifier->notify( CTRL_STATE_CHANGED,
                                LISTBOX_FILTER );
}

//*****************************************************************************

void SvtFileDialog::SetStandardDir( const String& rStdDir )

/*  [Description]

   This method sets the path for the default button.
*/

{
    INetURLObject aObj( rStdDir );
    DBG_ASSERT( aObj.GetProtocol() != INET_PROT_NOT_VALID, "Invalid protocol!" );
    aObj.setFinalSlash();
    _pImp->SetStandardDir( aObj.GetMainURL( INetURLObject::NO_DECODE ) );
}

void SvtFileDialog::SetBlackList( const ::com::sun::star::uno::Sequence< ::rtl::OUString >& rBlackList )
{
    _pImp->SetBlackList( rBlackList );
}

//*****************************************************************************

const ::com::sun::star::uno::Sequence< ::rtl::OUString >& SvtFileDialog::GetBlackList() const
{
    return _pImp->GetBlackList();
}
//*****************************************************************************

const String& SvtFileDialog::GetStandardDir() const

/*  [Description]

    This method returns the standard path.
*/

{
    return _pImp->GetStandardDir();
}

//*****************************************************************************

void SvtFileDialog::PrevLevel_Impl()
{
    _pFileView->EndInplaceEditing( false );

    String sDummy;
    executeAsync( AsyncPickerAction::ePrevLevel, sDummy, sDummy );
}

//*****************************************************************************

void SvtFileDialog::OpenURL_Impl( const String& _rURL )
{
    _pFileView->EndInplaceEditing( false );

    DBG_ASSERT( m_aURLFilter.isUrlAllowed( _rURL ), "SvtFileDialog::OpenURL_Impl: forbidden URL! Should have been handled by the caller!" );
    executeAsync( AsyncPickerAction::eOpenURL, _rURL, getMostCurrentFilter( _pImp ) );
}

//*****************************************************************************
SvtFileDialogFilter_Impl* SvtFileDialog::implAddFilter( const String& _rFilter, const String& _rType )
{
    SvtFileDialogFilter_Impl* pNewFilter = new SvtFileDialogFilter_Impl( _rFilter, _rType );
    _pImp->_pFilter->C40_INSERT( SvtFileDialogFilter_Impl, pNewFilter, (sal_uInt16)0 );

    if ( !_pImp->GetCurFilter() )
        _pImp->SetCurFilter( pNewFilter, _rFilter );

    return pNewFilter;
}

//*****************************************************************************

void SvtFileDialog::AddFilter( const String& _rFilter, const String& _rType )
{
    DBG_ASSERT( !IsInExecute(), "SvtFileDialog::AddFilter: currently executing!" );
    implAddFilter ( _rFilter, _rType );
}

//*****************************************************************************
void SvtFileDialog::AddFilterGroup( const String& _rFilter, const Sequence< StringPair >& _rFilters )
{
    DBG_ASSERT( !IsInExecute(), "SvtFileDialog::AddFilter: currently executing!" );

    implAddFilter( _rFilter, String() );
    const StringPair* pSubFilters       =               _rFilters.getConstArray();
    const StringPair* pSubFiltersEnd    = pSubFilters + _rFilters.getLength();
    for ( ; pSubFilters != pSubFiltersEnd; ++pSubFilters )
        implAddFilter( pSubFilters->First, pSubFilters->Second );
}

//-----------------------------------------------------------------------------
void SvtFileDialog::SetCurFilter( const String& rFilter )
{
    DBG_ASSERT( !IsInExecute(), "SvtFileDialog::SetCurFilter: currently executing!" );

<<<<<<< HEAD
    // look for corresponding filter
    USHORT nPos = _pImp->_pFilter->Count();
=======
    // Entsprechenden Filter suchen.
    sal_uInt16 nPos = _pImp->_pFilter->Count();
>>>>>>> 4fba42e5

    while ( nPos-- )
    {
        SvtFileDialogFilter_Impl* pFilter = _pImp->_pFilter->GetObject( nPos );
        if ( pFilter->GetName() == rFilter )
        {
            _pImp->SetCurFilter( pFilter, rFilter );
            break;
        }
    }
}

//*****************************************************************************

String SvtFileDialog::GetCurFilter() const
{
    String aFilter;

    const SvtFileDialogFilter_Impl* pCurrentFilter = _pImp->GetCurFilter();
    if ( pCurrentFilter )
        aFilter = pCurrentFilter->GetName();

    return aFilter;
}

String SvtFileDialog::getCurFilter( ) const
{
    return GetCurFilter();
}

//*****************************************************************************

sal_uInt16 SvtFileDialog::GetFilterCount() const
{
    return _pImp->_pFilter->Count();
}

//*****************************************************************************

const String& SvtFileDialog::GetFilterName( sal_uInt16 nPos ) const
{
    DBG_ASSERT( nPos < GetFilterCount(), "invalid index" );
    return _pImp->_pFilter->GetObject( nPos )->GetName();
}

//*****************************************************************************

void SvtFileDialog::InitSize()
{
    if ( ! _pImp->_aIniKey.Len() )
        return;

    Size aDlgSize = GetResizeOutputSizePixel();
    SetMinOutputSizePixel( aDlgSize );

    if ( !_pImp->_nFixDeltaHeight )
    {
        // calculate and save fixsize
        long nBoxH = _pFileView->GetSizePixel().Height();
        long nH = GetSizePixel().Height();
        _pImp->_nFixDeltaHeight = nH - nBoxH;
    }

    // initialize from config
    SvtViewOptions aDlgOpt( E_DIALOG, _pImp->_aIniKey );

    if ( aDlgOpt.Exists() )
    {
        SetWindowState( ByteString( String( aDlgOpt.GetWindowState() ), osl_getThreadTextEncoding() ) );

        Any aUserData = aDlgOpt.GetUserItem( ::rtl::OUString(RTL_CONSTASCII_USTRINGPARAM( "UserData" ) ));
        ::rtl::OUString sCfgStr;
        if ( aUserData >>= sCfgStr )
            _pFileView->SetConfigString( String( sCfgStr ) );
    }
}

//*****************************************************************************

SvStringsDtor* SvtFileDialog::GetPathList() const
{
    SvStringsDtor*  pList = new SvStringsDtor;
    sal_uLong           nCount = _pFileView->GetSelectionCount();
    SvLBoxEntry*    pEntry = nCount ? _pFileView->FirstSelected() : NULL;

    if ( ! pEntry )
    {
        String* pURL;

        if ( _pImp->_pEdFileName->GetText().Len() && _bIsInExecute )
            pURL = new String( _pImp->_pEdFileName->GetURL() );
        else
            pURL = new String( _aPath );

        pList->Insert( pURL, pList->Count() );
    }
    else
    {
        while ( pEntry )
        {
            String* pURL = new String( _pFileView->GetURL( pEntry ) );
            pList->Insert( pURL, pList->Count() );
            pEntry = _pFileView->NextSelected( pEntry );
        }
    }

    return pList;
}

//*****************************************************************************

void SvtFileDialog::implArrangeControls()
{
    // this is the list of controls in the order they should be tabbed
    // from topleft to bottomright
    // pb: #136070# new order so all LabeledBy relations are correct now
    Control* pControls[] =
    {
        _pImp->_pFtCurrentPath,
        _pImp->_pBtnUp, _pImp->_pBtnNewFolder, _pImp->_pBtnStandard,        // image buttons
        _pFileView,                                                         // the file view
        _pImp->_pFtFileName, _pImp->_pEdFileName,
        _pImp->_pFtFileVersion, _pImp->_pLbFileVersion,
        _pImp->_pFtTemplates, _pImp->_pLbTemplates,
        _pImp->_pFtImageTemplates, _pImp->_pLbImageTemplates,
        _pImp->_pFtFileType, _pImp->GetFilterListControl(),                 // edit fields/list boxes
        _pImp->_pCbPassword, _pImp->_pCbAutoExtension, _pImp->_pCbOptions,  // checkboxes
        _pCbReadOnly, _pCbLinkBox, _pCbPreviewBox, _pCbSelection, _pPbPlay, // check boxes (continued)
        _pImp->_pBtnFileOpen, _pImp->_pBtnCancel, _pImp->_pBtnHelp          // buttons

        // (including the FixedTexts is important - not for tabbing order (they're irrelevant there),
        // but for working keyboard shortcuts)
    };

    // loop through all these controls and adjust the z-order
    Window* pPreviousWin = NULL;
    Control** pCurrent = pControls;
    for ( sal_Int32 i = 0; i < sal_Int32(SAL_N_ELEMENTS( pControls )); ++i, ++pCurrent )
    {
        if ( !*pCurrent )
            // this control is not available in the current operation mode -> skip
            continue;

        if ( pPreviousWin )
            (*pCurrent)->SetZOrder( pPreviousWin, WINDOW_ZORDER_BEHIND );
        else
            (*pCurrent)->SetZOrder( NULL, WINDOW_ZORDER_FIRST );

        pPreviousWin = *pCurrent;
    }

    // FileName edit not the first control but it should have the focus initially
    _pImp->_pEdFileName->GrabFocus();
}

//*****************************************************************************

sal_Bool SvtFileDialog::IsolateFilterFromPath_Impl( String& rPath, String& rFilter )
{
    String aEmpty;
    String aReversePath( rPath );
    aReversePath.Reverse();
    sal_uInt16 nQuestionMarkPos = rPath.Search( '?' );

    if ( nQuestionMarkPos != STRING_NOTFOUND )
    {
        // use question mark as wildcard only for files
        INetProtocol eProt = INetURLObject::CompareProtocolScheme( rPath );

        if ( INET_PROT_NOT_VALID != eProt && INET_PROT_FILE != eProt )
            nQuestionMarkPos = STRING_NOTFOUND;
    }
    sal_uInt16 nWildCardPos = Min( rPath.Search( FILEDIALOG_DEF_WILDCARD ), nQuestionMarkPos );
    rFilter = aEmpty;

    if ( nWildCardPos != STRING_NOTFOUND )
    {
        sal_uInt16 nPathTokenPos = aReversePath.Search( INET_PATH_TOKEN );

        if ( nPathTokenPos == STRING_NOTFOUND )
        {
            String aDelim(
#if defined(WNT) || defined(OS2)
                    '\\'
#else
                    '/'
#endif
            );

            nPathTokenPos = aReversePath.Search( aDelim );
#if defined(OS2)
            if ( nPathTokenPos == STRING_NOTFOUND )
            {
                nPathTokenPos = aReversePath.Search( '/' );
            }
#endif
#if !defined( UNX )
            if ( nPathTokenPos == STRING_NOTFOUND )
            {
                nPathTokenPos = aReversePath.Search( ':' );
            }
#endif
        }

        // check syntax
        if ( nPathTokenPos != STRING_NOTFOUND )
        {
            if ( nPathTokenPos < (rPath.Len() - nWildCardPos - 1) )
            {
                ErrorHandler::HandleError( ERRCODE_SFX_INVALIDSYNTAX );
                return sal_False;
            }

            // cut off filter
            rFilter = aReversePath;
            rFilter.Erase( nPathTokenPos );
            rFilter.Reverse();

            // determine folder
            rPath = aReversePath;
            rPath.Erase( 0, nPathTokenPos );
            rPath.Reverse();
        }
        else
        {
            rFilter = rPath;
            rPath = aEmpty;
        }
    }

    return sal_True;
}

//-----------------------------------------------------------------------------
void SvtFileDialog::implUpdateImages( )
{
    m_aImages = ImageList( SvtResId( RID_FILEPICKER_IMAGES ) );

    // set the appropriate images on the buttons
    if ( _pImp->_pBtnUp )
        _pImp->_pBtnUp->SetModeImage( GetButtonImage( IMG_FILEDLG_BTN_UP ) );

    if ( _pImp->_pBtnStandard )
        _pImp->_pBtnStandard->SetModeImage( GetButtonImage( IMG_FILEDLG_BTN_STD ) );

    if ( _pImp->_pBtnNewFolder )
        _pImp->_pBtnNewFolder->SetModeImage( GetButtonImage( IMG_FILEDLG_CREATEFOLDER ) );
}

//-----------------------------------------------------------------------------
void SvtFileDialog::DataChanged( const DataChangedEvent& _rDCEvt )
{
    if ( DATACHANGED_SETTINGS == _rDCEvt.GetType() )
        implUpdateImages( );

    ModalDialog::DataChanged( _rDCEvt );
}

//-----------------------------------------------------------------------------
void SvtFileDialog::Resize()
{
    if ( IsRollUp() )
        return;

    Size aDlgSize = GetResizeOutputSizePixel();
    Size aOldSize = _pImp->_aDlgSize;
    _pImp->_aDlgSize = aDlgSize;
    long nWinDeltaW = 0;

    if ( _pPrevWin &&
         _pPrevWin->GetPosPixel().X() > _pFileView->GetPosPixel().X() )
    {
        nWinDeltaW = _pPrevWin->GetOutputSizePixel().Width() + _pImp->_a6Size.Width();
    }

    Size aNewSize = _pFileView->GetSizePixel();
    Point aBoxPos( _pFileView->GetPosPixel() );
    long nDeltaY = aNewSize.Height();
    long nDeltaX = aNewSize.Width();
    aNewSize.Height() = aDlgSize.Height() - _pImp->_nFixDeltaHeight;
    aNewSize.Width() = aDlgSize.Width() - aBoxPos.X() - _pImp->_a6Size.Width() - nWinDeltaW;
    if ( aOldSize.Height() )
        nDeltaY = _pImp->_aDlgSize.Height() - aOldSize.Height();
    else
        nDeltaY = aNewSize.Height() - nDeltaY;
    nDeltaX = aNewSize.Width() - nDeltaX;

    if ( nWinDeltaW )
        nWinDeltaW = nDeltaX * 2 / 3;
    aNewSize.Width() -= nWinDeltaW;
    nDeltaX -= nWinDeltaW;

    _pFileView->SetSizePixel( aNewSize );

    if ( !nDeltaY && !nDeltaX )
        // This resize was only called to show or hide the indicator.
        return;

    // -------------
    // move controls

    // controls to move vertically
    {
        Control* aMoveControlsVert[] =
        {
            _pImp->_pFtFileName, _pImp->_pEdFileName, _pImp->_pFtFileVersion, _pImp->_pLbFileVersion,
            _pImp->_pFtTemplates, _pImp->_pLbTemplates, _pImp->_pFtImageTemplates, _pImp->_pLbImageTemplates,
            _pImp->_pFtFileType, _pImp->GetFilterListControl(), _pCbReadOnly, _pCbLinkBox, _pCbPreviewBox,
            _pPbPlay, _pImp->_pCbPassword, _pImp->_pCbAutoExtension, _pImp->_pCbOptions, _pCbSelection
        };
        Control** ppMoveControls = aMoveControlsVert;
        Control** ppMoveControlsEnd = ppMoveControls + SAL_N_ELEMENTS( aMoveControlsVert );
        for ( ; ppMoveControls != ppMoveControlsEnd; ++ppMoveControls )
            lcl_MoveControl( *ppMoveControls, 0, nDeltaY );
    }

    // controls to move vertically and horizontally
    {
        Control* aMoveControlsBoth[] =
        {
            _pImp->_pBtnFileOpen, _pImp->_pBtnCancel, _pImp->_pBtnHelp
        };
        Control** ppMoveControls = aMoveControlsBoth;
        Control** ppMoveControlsEnd = ppMoveControls + SAL_N_ELEMENTS( aMoveControlsBoth );
        for ( ; ppMoveControls != ppMoveControlsEnd; ++ppMoveControls )
            lcl_MoveControl( *ppMoveControls, nDeltaX, nDeltaY );
    }

    // controls to move horizontally
    {
        Control* aMoveControlsHor[] =
        {
            _pImp->_pBtnUp, _pImp->_pBtnNewFolder, _pImp->_pBtnStandard
        };
        Control** ppMoveControls = aMoveControlsHor;
        Control** ppMoveControlsEnd = ppMoveControls + SAL_N_ELEMENTS( aMoveControlsHor );
        for ( ; ppMoveControls != ppMoveControlsEnd; ++ppMoveControls )
            lcl_MoveControl( *ppMoveControls, nDeltaX, 0 );
    }

    // ---------------
    // resize controls
    {
        Control* aSizeControls[] =
        {
            _pImp->_pEdFileName, _pImp->_pLbFileVersion, _pImp->_pLbTemplates, _pImp->_pLbImageTemplates,
            _pImp->GetFilterListControl(), _pImp->_pFtCurrentPath,
        };
        sal_Int32 nSizeControls = SAL_N_ELEMENTS( aSizeControls );
        Control** ppSizeControls = aSizeControls;
        for ( sal_Int32 j=0; j<nSizeControls; ++j, ++ppSizeControls )
        {
            if ( *ppSizeControls )
            {
                aNewSize = (*ppSizeControls)->GetSizePixel();
                aNewSize.Width() += nDeltaX;
                (*ppSizeControls)->SetSizePixel( aNewSize );
            }
        }
    }

    // align additional controls
    if ( _pPrevWin &&
         _pPrevWin->GetPosPixel().X() > _pFileView->GetPosPixel().X() )
    {
        // special alignment for controls of the type window
        // also adjust the size
        Point aNewPos = _pPrevWin->GetPosPixel();
        aNewPos.X() += nDeltaX;
        _pPrevWin->SetPosPixel( aNewPos );
        _pPrevBmp->SetPosPixel( aNewPos );
        aNewSize = _pPrevWin->GetOutputSizePixel();
        aNewSize.Width() += nWinDeltaW;
        aNewSize.Height() += nDeltaY;
        if ( !aOldSize.Height() )
            aNewSize.Height() -= ( _pImp->_a6Size.Height() / 2 );
        _pPrevWin->SetOutputSizePixel( aNewSize );
        _pPrevBmp->SetOutputSizePixel( aNewSize );
        _pPrevBmp->Invalidate();
    }

    if ( _pFileNotifier )
        _pFileNotifier->notify( DIALOG_SIZE_CHANGED, 0 );
}

//-----------------------------------------------------------------------------
Control* SvtFileDialog::getControl( sal_Int16 _nControlId, sal_Bool _bLabelControl ) const
{
    Control* pReturn = NULL;

    switch ( _nControlId )
    {
        case CONTROL_FILEVIEW:
            pReturn = _bLabelControl ? NULL : static_cast< Control* >( _pFileView );
            break;

        case EDIT_FILEURL:
            pReturn =   _bLabelControl
                    ?   static_cast< Control* >( _pImp->_pFtFileName )
                    :   static_cast< Control* >( _pImp->_pEdFileName );
            break;

        case EDIT_FILEURL_LABEL:
            pReturn = static_cast< Control* >( _pImp->_pFtFileName );
            break;

        case CHECKBOX_AUTOEXTENSION:
            pReturn = _pImp->_pCbAutoExtension;
            break;

        case CHECKBOX_PASSWORD:
            pReturn = _pImp->_pCbPassword;
            break;

        case CHECKBOX_FILTEROPTIONS:
            pReturn = _pImp->_pCbOptions;
            break;

        case CHECKBOX_READONLY:
            pReturn = _pCbReadOnly;
            break;

        case CHECKBOX_LINK:
            pReturn = _pCbLinkBox;
            break;

        case CHECKBOX_PREVIEW:
            pReturn = _pCbPreviewBox;
            break;

        case CHECKBOX_SELECTION:
            pReturn = _pCbSelection;
            break;

        case LISTBOX_FILTER:
            pReturn = _bLabelControl ? _pImp->_pFtFileType : _pImp->GetFilterListControl();
            break;

        case LISTBOX_FILTER_LABEL:
            pReturn = _pImp->_pFtFileType;
            break;

        case FIXEDTEXT_CURRENTFOLDER:
            pReturn = _pImp->_pFtCurrentPath;
            break;

        case LISTBOX_VERSION:
            pReturn =   _bLabelControl
                    ?   static_cast< Control* >( _pImp->_pFtFileVersion )
                    :   static_cast< Control* >( _pImp->_pLbFileVersion );
            break;

        case LISTBOX_TEMPLATE:
            pReturn =   _bLabelControl
                    ?   static_cast< Control* >( _pImp->_pFtTemplates )
                    :   static_cast< Control* >( _pImp->_pLbTemplates );
            break;

        case LISTBOX_IMAGE_TEMPLATE:
            pReturn =   _bLabelControl
                    ?   static_cast< Control* >( _pImp->_pFtImageTemplates )
                    :   static_cast< Control* >( _pImp->_pLbImageTemplates );
            break;

        case LISTBOX_VERSION_LABEL:
            pReturn = _pImp->_pFtFileVersion;
            break;

        case LISTBOX_TEMPLATE_LABEL:
            pReturn = _pImp->_pFtTemplates;
            break;

        case LISTBOX_IMAGE_TEMPLATE_LABEL:
            pReturn = _pImp->_pFtImageTemplates;
            break;

        case PUSHBUTTON_OK:
            pReturn = _pImp->_pBtnFileOpen;
            break;

        case PUSHBUTTON_CANCEL:
            pReturn = _pImp->_pBtnCancel;
            break;

        case PUSHBUTTON_PLAY:
            pReturn = _pPbPlay;
            break;

        case PUSHBUTTON_HELP:
            pReturn = _pImp->_pBtnHelp;
            break;

        case TOOLBOXBUTOON_DEFAULT_LOCATION:
            pReturn = _pImp->_pBtnStandard;
            break;

        case TOOLBOXBUTOON_LEVEL_UP:
            pReturn = _pImp->_pBtnUp;
            break;

        case TOOLBOXBUTOON_NEW_FOLDER:
            pReturn = _pImp->_pBtnNewFolder;
            break;

        case LISTBOX_FILTER_SELECTOR:
            // only exists on SalGtkFilePicker
            break;

        default:
            DBG_ERRORFILE( "SvtFileDialog::getControl: invalid id!" );
    }
    return pReturn;
}

// -----------------------------------------------------------------------
void SvtFileDialog::enableControl( sal_Int16 _nControlId, sal_Bool _bEnable )
{
    Control* pControl = getControl( _nControlId, sal_False );
    if ( pControl )
        EnableControl( pControl, _bEnable );
    Control* pLabel = getControl( _nControlId, sal_True );
    if ( pLabel )
        EnableControl( pLabel, _bEnable );
}

// -----------------------------------------------------------------------
void SvtFileDialog::AddControls_Impl( )
{
    // create the "insert as link" checkbox, if needed
    if ( _nExtraBits & SFX_EXTRA_INSERTASLINK )
    {
        _pCbLinkBox = new CheckBox( this );
        _pCbLinkBox ->SetText( SvtResId( STR_SVT_FILEPICKER_INSERT_AS_LINK ) );
        _pCbLinkBox ->SetHelpId( HID_FILEDLG_LINK_CB );
        AddControl( _pCbLinkBox  );
        ReleaseOwnerShip( _pCbLinkBox );
        _pCbLinkBox->SetClickHdl( LINK( this, SvtFileDialog, ClickHdl_Impl ) );
    }

    // create the "show preview" checkbox ( and the preview window, too ), if needed
    if ( _nExtraBits & SFX_EXTRA_SHOWPREVIEW  )
    {
        _pImp->_aIniKey = IMPGRF_CONFIGNAME;
        // because the "<All Formats> (*.bmp,*...)" entry is to wide,
        // we need to disable the auto width feature of the filter box
        _pImp->DisableFilterBoxAutoWidth();

        // "preview"
        _pCbPreviewBox = new CheckBox( this );
        _pCbPreviewBox->SetText( SvtResId( STR_SVT_FILEPICKER_SHOW_PREVIEW ) );
        _pCbPreviewBox->SetHelpId( HID_FILEDLG_PREVIEW_CB );
        AddControl( _pCbPreviewBox );
        ReleaseOwnerShip( _pCbPreviewBox );
        _pCbPreviewBox->SetClickHdl( LINK( this, SvtFileDialog, ClickHdl_Impl ) );

        // generate preview window just here
        _pPrevWin = new Window( this, WinBits( WB_BORDER ) );
        AddControl( _pPrevWin );
        ReleaseOwnerShip( _pPrevWin );
        _pPrevWin->Hide();

        _pPrevBmp = new FixedBitmap( this, WinBits( WB_BORDER ) );
        _pPrevBmp->SetBackground( Wallpaper( Color( COL_WHITE ) ) );
        _pPrevBmp->Show();
        _pPrevBmp->SetAccessibleName(SvtResId(STR_PREVIEW));
    }

    if ( _nExtraBits & SFX_EXTRA_AUTOEXTENSION )
    {
        _pImp->_pCbAutoExtension = new CheckBox( this, SvtResId( CB_AUTO_EXTENSION ) );
        _pImp->_pCbAutoExtension->SetText( SvtResId( STR_SVT_FILEPICKER_AUTO_EXTENSION ) );
        _pImp->_pCbAutoExtension->Check( sal_True );
        AddControl( _pImp->_pCbAutoExtension );
        ReleaseOwnerShip( _pImp->_pCbAutoExtension );
        _pImp->_pCbAutoExtension->SetClickHdl( LINK( this, SvtFileDialog, AutoExtensionHdl_Impl ) );
    }

    if ( _nExtraBits & SFX_EXTRA_FILTEROPTIONS )
    {
        _pImp->_pCbOptions = new CheckBox( this, SvtResId( CB_OPTIONS ) );
        _pImp->_pCbOptions->SetText( SvtResId( STR_SVT_FILEPICKER_FILTER_OPTIONS ) );
        AddControl( _pImp->_pCbOptions );
        ReleaseOwnerShip( _pImp->_pCbOptions );
        _pImp->_pCbOptions->SetClickHdl( LINK( this, SvtFileDialog, ClickHdl_Impl ) );
    }

    if ( _nExtraBits & SFX_EXTRA_SELECTION )
    {
        _pCbSelection = new CheckBox( this, SvtResId( CB_OPTIONS ) );
        _pCbSelection->SetText( SvtResId( STR_SVT_FILEPICKER_SELECTION ) );
        AddControl( _pCbSelection );
        ReleaseOwnerShip( _pCbSelection );
        _pCbSelection->SetClickHdl( LINK( this, SvtFileDialog, ClickHdl_Impl ) );
    }

    if ( _nExtraBits & SFX_EXTRA_PLAYBUTTON )
    {
        _pPbPlay = new PushButton( this );
        _pPbPlay->SetText( SvtResId( STR_SVT_FILEPICKER_PLAY ) );
        _pPbPlay->SetHelpId( HID_FILESAVE_DOPLAY );
        AddControl( _pPbPlay );
        ReleaseOwnerShip( _pPbPlay );
        _pPbPlay->SetClickHdl( LINK( this, SvtFileDialog, PlayButtonHdl_Impl ) );
    }

    if ( _nExtraBits & SFX_EXTRA_SHOWVERSIONS )
    {
        _pImp->_pFtFileVersion = new FixedText( this, SvtResId( FT_EXPLORERFILE_SHARED_LISTBOX ) );
        _pImp->_pFtFileVersion->SetText( SvtResId( STR_SVT_FILEPICKER_VERSION ) );

        _pImp->_pLbFileVersion = new ListBox( this, SvtResId( LB_EXPLORERFILE_SHARED_LISTBOX ) );
        _pImp->_pLbFileVersion->SetHelpId( HID_FILEOPEN_VERSION );
    }
    else if ( _nExtraBits & SFX_EXTRA_TEMPLATES )
    {
        _pImp->_pFtTemplates = new FixedText( this, SvtResId( FT_EXPLORERFILE_SHARED_LISTBOX ) );
        _pImp->_pFtTemplates->SetText( SvtResId( STR_SVT_FILEPICKER_TEMPLATES ) );

        _pImp->_pLbTemplates = new ListBox( this, SvtResId( LB_EXPLORERFILE_SHARED_LISTBOX ) );
        _pImp->_pLbTemplates->SetHelpId( HID_FILEOPEN_VERSION );
            // This is strange. During the re-factoring during 96930, I discovered that this help id
            // is set in the "Templates mode". This was hidden in the previous implementation.
            // Shouldn't this be a more meaningfull help id.
    }
    else if ( _nExtraBits & SFX_EXTRA_IMAGE_TEMPLATE )
    {
        _pImp->_pFtImageTemplates = new FixedText( this, SvtResId( FT_EXPLORERFILE_SHARED_LISTBOX ) );
        _pImp->_pFtImageTemplates->SetText( SvtResId( STR_SVT_FILEPICKER_IMAGE_TEMPLATE ) );

        _pImp->_pLbImageTemplates = new ListBox( this, SvtResId( LB_EXPLORERFILE_SHARED_LISTBOX ) );
        _pImp->_pLbImageTemplates->SetHelpId( HID_FILEOPEN_IMAGE_TEMPLATE );
    }
}

// -----------------------------------------------------------------------
sal_Int32 SvtFileDialog::getTargetColorDepth()
{
    if ( _pPrevBmp )
        return _pPrevBmp->GetBitCount();
    else
        return 0;
}

// -----------------------------------------------------------------------
sal_Int32 SvtFileDialog::getAvailableWidth()
{
    if ( _pPrevBmp )
        return _pPrevBmp->GetOutputSizePixel().Width();
    else
        return 0;
}

// -----------------------------------------------------------------------
sal_Int32 SvtFileDialog::getAvailableHeight()
{
    if ( _pPrevBmp )
        return _pPrevBmp->GetOutputSizePixel().Height();
    else
        return 0;
}

// -----------------------------------------------------------------------
void SvtFileDialog::setImage( sal_Int16 /*aImageFormat*/, const Any& rImage )
{
    if ( ! _pPrevBmp || ! _pPrevBmp->IsVisible() )
        return;

    Sequence < sal_Int8 > aBmpSequence;

    if ( rImage >>= aBmpSequence )
    {
        Bitmap          aBmp;
        SvMemoryStream  aData( aBmpSequence.getArray(),
                               aBmpSequence.getLength(),
                               STREAM_READ );
        aData >> aBmp;

        _pPrevBmp->SetBitmap( aBmp );
    }
    else
    {
        Bitmap aEmpty;
        _pPrevBmp->SetBitmap( aEmpty );
    }
}

// -----------------------------------------------------------------------
sal_Bool SvtFileDialog::setShowState( sal_Bool /*bShowState*/ )
{
    // #97633 for the system filedialog it's
    // usefull to make the preview switchable
    // because the preview occupies
    // half of the size of the file listbox
    // which is not the case here,
    // so we (TRA/FS) decided not to make
    // the preview window switchable because
    // else we would have to change the layout
    // of the file dialog dynamically
    // support for set/getShowState is opionally
    // see com::sun::star::ui::dialogs::XFilePreview

    return sal_False;
}

// -----------------------------------------------------------------------
String SvtFileDialog::getCurrentFileText( ) const
{
    String sReturn;
    if ( _pImp && _pImp->_pEdFileName )
        sReturn = _pImp->_pEdFileName->GetText();
    return sReturn;
}

// -----------------------------------------------------------------------
void SvtFileDialog::setCurrentFileText( const String& _rText, bool _bSelectAll )
{
    if ( _pImp && _pImp->_pEdFileName )
    {
        _pImp->_pEdFileName->SetText( _rText );
        if ( _bSelectAll )
            _pImp->_pEdFileName->SetSelection( Selection( 0, _rText.Len() ) );
    }
}

// -----------------------------------------------------------------------
sal_Bool SvtFileDialog::isAutoExtensionEnabled()
{
    return _pImp->_pCbAutoExtension && _pImp->_pCbAutoExtension->IsChecked();
}

// -----------------------------------------------------------------------
sal_Bool SvtFileDialog::getShowState()
{
    if ( _pPrevBmp )
        return _pPrevBmp->IsVisible();
    else
        return sal_False;
}

// -----------------------------------------------------------------------
void SvtFileDialog::ReleaseOwnerShip( Window* pUserControl )

/*
  [Description]
  This method ensures that the specified element is no longer in possession
  of the instance.
*/

{
    ControlChain_Impl* pElement = _pUserControls;
    while ( pElement )
    {
        if ( pElement->_pControl == pUserControl )
        {
            pElement->_bHasOwnerShip = sal_False;
            break;
        }
        pElement = pElement->_pNext;
    }
}

//***************************************************************************

sal_Bool SvtFileDialog::AddControl( Window* pControl, sal_Bool bNewLine )
{
    // control already exists
    ControlChain_Impl* pElement = _pUserControls;
    while ( pElement )
    {
        if ( pElement->_pControl == pControl )
            return sal_False;
        pElement = pElement->_pNext;
    }

    // Check if controls have already been added.
    Size aNewControlSize( pControl->GetOutputSizePixel() );
    Size aDlgSize( GetOutputSizePixel() );
    WindowType nType = pControl->GetType();
    if ( !aNewControlSize.Height() )
    {
        // Detect a size.
        Size aSize( 0, 10 );
        if ( nType == WINDOW_PUSHBUTTON )
        {
            Size aDefSiz = LogicToPixel( Size( 50, 14 ), MAP_APPFONT );
            long nTextWidth = pControl->GetTextWidth( pControl->GetText() );
            aSize.Width() = nTextWidth + WIDTH_ADDITION;

            // PushButton:  Minimum width 50 logical units,
            //              height always 14 logical units.
            if ( aDefSiz.Width() > aSize.Width() )
                aSize.Width() = aDefSiz.Width();
            aSize.Height() = aDefSiz.Height();
            aNewControlSize = aSize;
        }
        else
            aNewControlSize = LogicToPixel( aSize, MAP_APPFONT );
        if ( nType != WINDOW_PUSHBUTTON )
            aNewControlSize.Width() = pControl->GetTextWidth( pControl->GetText() ) + WIDTH_ADDITION;
        if ( nType == WINDOW_CHECKBOX )
            aNewControlSize.Width() += WIDTH_ADDITION;
        if ( nType == WINDOW_WINDOW )
        {
            aNewControlSize.Height() = GetOutputSizePixel().Height() - 18;
            aNewControlSize.Width() = 200;
            aDlgSize.Width() += 210;
            SetOutputSizePixel( aDlgSize );
        }
        pControl->SetOutputSizePixel( aNewControlSize );
    }
    Point aNewControlPos;
    Size* pNewDlgSize = NULL;
<<<<<<< HEAD
    BOOL bNewRow = bNewLine;
=======
    sal_Bool bNewRow = bNewLine;
    sal_Bool bFirstNewRow = sal_False;
>>>>>>> 4fba42e5

    if ( nType == WINDOW_WINDOW )
    {
        aNewControlPos.X() = aDlgSize.Width() - 210;
        aNewControlPos.Y() = 8;
    }
    else if ( _pUserControls )
    {
        Point aNewControlRange( _pUserControls->_pControl->GetPosPixel() );
        long nPrevControlHeight = _pUserControls->_pControl->GetSizePixel().Height();
        aNewControlRange +=
            Point( _pUserControls->_pControl->GetOutputSizePixel().Width(), 0 );
        aNewControlPos = aNewControlRange;
        if ( nPrevControlHeight > aNewControlSize.Height() )
        {
            long nY = nPrevControlHeight;
            nY -= aNewControlSize.Height();
            nY /= 2;
            aNewControlPos.Y() += nY;
        }
        aNewControlPos += LogicToPixel( Point( 3, 0 ), MAP_APPFONT );
        aNewControlRange += LogicToPixel( Point( 9, 0 ), MAP_APPFONT );
        aNewControlRange += Point( aNewControlSize.Width(), 0 );

        // Check if a new row has to be created.
        if ( aNewControlRange.X() > aDlgSize.Width() )
            bNewRow = sal_True;
    }
    else
    {
        // Create a new row if there was no usercontrol before.
<<<<<<< HEAD
        bNewRow = TRUE;
=======
        bNewRow = sal_True;
        bFirstNewRow = sal_True;
>>>>>>> 4fba42e5
    }

    // Check if a new row has to be created.
    Size aBorderSize = LogicToPixel( Size( 6, 6 ), MAP_APPFONT );
    long nLeftBorder = aBorderSize.Width();
    long nLowerBorder = aBorderSize.Height();
    if ( bNewRow )
    {
        // Set control at the beginning of a new line.
        long nSmallBorderHeight = nLowerBorder / 2;
        aNewControlPos = Point( nLeftBorder, 0 );
        aNewControlPos += Point( 0, aDlgSize.Height() );
        aNewControlPos.Y() -= nSmallBorderHeight;
        // Set new size.
        pNewDlgSize = new Size( aDlgSize );
        pNewDlgSize->Height() -= nSmallBorderHeight;
        pNewDlgSize->Height() += aNewControlSize.Height();
        pNewDlgSize->Height() += nLowerBorder;
    }
    else
    {
        // Check if the window has to be resized.
        Size aNewControlRange( 0, aNewControlPos.Y() );
        aNewControlRange.Height() += aNewControlSize.Height();
        aNewControlRange.Height() += nLowerBorder;
        if ( aNewControlRange.Height() > aDlgSize.Height() )
            pNewDlgSize = new Size( aDlgSize.Width(), aNewControlRange.Height() );
    }

    // Update view.
    if ( pNewDlgSize )
    {
        SetOutputSizePixel( *pNewDlgSize );
        delete pNewDlgSize;
    }
    pControl->SetPosPixel( aNewControlPos );
    pControl->Show();
    _pUserControls = new ControlChain_Impl( pControl, _pUserControls );

    return sal_True;
}

sal_Bool SvtFileDialog::ContentHasParentFolder( const rtl::OUString& rURL )
{
    m_aContent.bindTo( rURL );

    if ( m_aContent.isInvalid() )
        return sal_False;

    return m_aContent.hasParentFolder( ) && m_aContent.isValid();
}

sal_Bool SvtFileDialog::ContentCanMakeFolder( const rtl::OUString& rURL )
{
    m_aContent.bindTo( rURL );

    if ( m_aContent.isInvalid() )
        return sal_False;

    return m_aContent.canCreateFolder( ) && m_aContent.isValid();
}

sal_Bool SvtFileDialog::ContentGetTitle( const rtl::OUString& rURL, String& rTitle )
{
    m_aContent.bindTo( rURL );

    if ( m_aContent.isInvalid() )
        return sal_False;

    ::rtl::OUString sTitle;
    m_aContent.getTitle( sTitle );
    rTitle = sTitle;

    return m_aContent.isValid();
}

void SvtFileDialog::appendDefaultExtension(String& _rFileName,
                                           const String& _rFilterDefaultExtension,
                                           const String& _rFilterExtensions)
{
    String aTemp(_rFileName);
    aTemp.ToLowerAscii();
    String aType(_rFilterExtensions);
    aType.ToLowerAscii();

    if ( ! aType.EqualsAscii(FILEDIALOG_FILTER_ALL) )
    {
        sal_uInt16 nWildCard = aType.GetTokenCount( FILEDIALOG_DEF_EXTSEP );
        sal_uInt16 nIndex, nPos = 0;

        for ( nIndex = 0; nIndex < nWildCard; nIndex++ )
        {
            String aExt(aType.GetToken( 0, FILEDIALOG_DEF_EXTSEP, nPos ));
            // take care of a leading *
            sal_uInt16 nExtOffset = (aExt.GetBuffer()[0] == '*' ? 1 : 0);
            sal_Unicode* pExt = aExt.GetBufferAccess() + nExtOffset;
            xub_StrLen nExtLen = aExt.Len() - nExtOffset;
            xub_StrLen nOffset = aTemp.Len() - nExtLen;
            // minimize search by starting at last possible index
            if ( aTemp.Search(pExt, nOffset) == nOffset )
                break;
        }

        if ( nIndex >= nWildCard )
        {
            _rFileName += '.';
            _rFileName += _rFilterDefaultExtension;
        }
    }
}

// QueryFolderNameDialog -------------------------------------------------------

namespace svtools {

QueryFolderNameDialog::QueryFolderNameDialog
(
    Window* _pParent,
    const String& rTitle,
    const String& rDefaultText,
    String* pGroupName
) :
    ModalDialog( _pParent, SvtResId( DLG_SVT_QUERYFOLDERNAME ) ),

    aNameText   ( this, SvtResId( FT_SVT_QUERYFOLDERNAME_DLG_NAME ) ),
    aNameEdit   ( this, SvtResId( ED_SVT_QUERYFOLDERNAME_DLG_NAME ) ),
    aNameLine   ( this, SvtResId( FL_SVT_QUERYFOLDERNAME_DLG_NAME ) ),
    aOKBtn      ( this, SvtResId( BT_SVT_QUERYFOLDERNAME_DLG_OK ) ),
    aCancelBtn  ( this, SvtResId( BT_SVT_QUERYFOLDERNAME_DLG_CANCEL ) )
{
    FreeResource();
    SetText( rTitle );
    aNameEdit.SetText( rDefaultText );
    aNameEdit.SetSelection( Selection( 0, rDefaultText.Len() ) );
    aOKBtn.SetClickHdl( LINK( this, QueryFolderNameDialog, OKHdl ) );
    aNameEdit.SetModifyHdl( LINK( this, QueryFolderNameDialog, NameHdl ) );

    if ( pGroupName )
        aNameLine.SetText( *pGroupName );
};

// -----------------------------------------------------------------------
IMPL_LINK( QueryFolderNameDialog, OKHdl, Button *, EMPTYARG )
{
    // trim the strings
    aNameEdit.SetText( aNameEdit.GetText().EraseLeadingChars().EraseTrailingChars() );
    EndDialog( RET_OK );
    return 1;
}

// -----------------------------------------------------------------------
IMPL_LINK( QueryFolderNameDialog, NameHdl, Edit *, EMPTYARG )
{
    // trim the strings
    String aName = aNameEdit.GetText();
    aName.EraseLeadingChars().EraseTrailingChars();
    if ( aName.Len() )
    {
        if ( !aOKBtn.IsEnabled() )
            aOKBtn.Enable( sal_True );
    }
    else
    {
        if ( aOKBtn.IsEnabled() )
            aOKBtn.Enable( sal_False );
    }

    return 0;
}

}

/* vim:set shiftwidth=4 softtabstop=4 expandtab: */<|MERGE_RESOLUTION|>--- conflicted
+++ resolved
@@ -744,15 +744,9 @@
     aSize.Height() += nYOffset;
     SetSizePixel( aSize );
 
-<<<<<<< HEAD
     // adjust the labels to the mode
-    USHORT nResId = STR_EXPLORERFILE_OPEN;
-    USHORT nButtonResId = 0;
-=======
-    // Beschriftungen dem Modus anpassen.
     sal_uInt16 nResId = STR_EXPLORERFILE_OPEN;
     sal_uInt16 nButtonResId = 0;
->>>>>>> 4fba42e5
 
     if ( nStyle & WB_SAVEAS )
     {
@@ -1110,13 +1104,8 @@
         }
     }
 
-<<<<<<< HEAD
     // check if it is a folder
-    BOOL bIsFolder = FALSE;
-=======
-    // Pr"ufen, ob es sich um einen Ordner handelt.
     sal_Bool bIsFolder = sal_False;
->>>>>>> 4fba42e5
 
     // first thing before doing anyhing with the content: Reset it. When the user presses "open" (or "save" or "export",
     // for that matter), s/he wants the complete handling, including all possible error messages, even if s/he
@@ -1262,12 +1251,7 @@
                     // if content does not exist: at least its path must exist
                     INetURLObject aPathObj = aFileObj;
                     aPathObj.removeSegment();
-<<<<<<< HEAD
-                    BOOL bFolder = pThis->m_aContent.isFolder( aPathObj.GetMainURL( INetURLObject::NO_DECODE ) );
-=======
-                    // #97148# & #102204# ------------
                     sal_Bool bFolder = pThis->m_aContent.isFolder( aPathObj.GetMainURL( INetURLObject::NO_DECODE ) );
->>>>>>> 4fba42e5
                     if ( !bFolder )
                     {
                         ErrorHandler::HandleError( ERRCODE_IO_NOTEXISTSPATH );
@@ -1445,14 +1429,8 @@
 SvtFileDialogFilter_Impl* SvtFileDialog::FindFilter_Impl
 (
     const String& _rFilter,
-<<<<<<< HEAD
     sal_Bool _bMultiExt,/*  TRUE - regard filter with several extensions
                             FALSE - do not ...
-=======
-    sal_Bool _bMultiExt,/*  sal_True - auch Filter mit mehreren Endungen
-                            beruecksichtigen
-                            sal_False - keine ...
->>>>>>> 4fba42e5
                         */
     sal_Bool& _rFilterChanged
 )
@@ -1915,13 +1893,8 @@
     if ( !PrepareExecute() )
         return 0;
 
-<<<<<<< HEAD
     // start the dialog
-    _bIsInExecute = TRUE;
-=======
-    // Start des Dialogs.
     _bIsInExecute = sal_True;
->>>>>>> 4fba42e5
     short nResult = ModalDialog::Execute();
     _bIsInExecute = sal_False;
 
@@ -1938,10 +1911,6 @@
             // remember the selected directory only for file URLs not for virtual folders
             sal_Int32 nLevel = aURL.getSegmentCount();
             sal_Bool bDir = m_aContent.isFolder( aURL.GetMainURL( INetURLObject::NO_DECODE ) );
-<<<<<<< HEAD
-=======
-            // sal_Bool bClassPath = ( ( _pImp->_nStyle & SFXWB_CLASSPATH ) == SFXWB_CLASSPATH );
->>>>>>> 4fba42e5
             if ( nLevel > 1 && ( FILEDLG_TYPE_FILEDLG == _pImp->_eDlgType || !bDir ) )
                 aURL.removeSegment();
         }
@@ -1955,12 +1924,7 @@
 {
     PrepareExecute();
 
-<<<<<<< HEAD
     // start of the dialog
-=======
-    // Start des Dialogs.
-//    _bIsInExecute = sal_True;
->>>>>>> 4fba42e5
     ModalDialog::StartExecuteModal( rEndDialogHdl );
 }
 
@@ -2161,13 +2125,8 @@
     // if applicable show filter
     _pImp->InitFilterList();
 
-<<<<<<< HEAD
     // set up initial filter
-    USHORT nFilterCount = GetFilterCount();
-=======
-    // Initialen Filter einstellen.
     sal_uInt16 nFilterCount = GetFilterCount();
->>>>>>> 4fba42e5
     String aAll( SvtResId( STR_FILTERNAME_ALL ) );
     sal_Bool bHasAll = _pImp->HasFilterListEntry( aAll );
     if ( _pImp->GetCurFilter() || nFilterCount == 1 || ( nFilterCount == 2 && bHasAll ) )
@@ -2420,13 +2379,8 @@
 {
     DBG_ASSERT( !IsInExecute(), "SvtFileDialog::SetCurFilter: currently executing!" );
 
-<<<<<<< HEAD
     // look for corresponding filter
-    USHORT nPos = _pImp->_pFilter->Count();
-=======
-    // Entsprechenden Filter suchen.
     sal_uInt16 nPos = _pImp->_pFilter->Count();
->>>>>>> 4fba42e5
 
     while ( nPos-- )
     {
@@ -3239,12 +3193,7 @@
     }
     Point aNewControlPos;
     Size* pNewDlgSize = NULL;
-<<<<<<< HEAD
-    BOOL bNewRow = bNewLine;
-=======
     sal_Bool bNewRow = bNewLine;
-    sal_Bool bFirstNewRow = sal_False;
->>>>>>> 4fba42e5
 
     if ( nType == WINDOW_WINDOW )
     {
@@ -3276,12 +3225,7 @@
     else
     {
         // Create a new row if there was no usercontrol before.
-<<<<<<< HEAD
-        bNewRow = TRUE;
-=======
         bNewRow = sal_True;
-        bFirstNewRow = sal_True;
->>>>>>> 4fba42e5
     }
 
     // Check if a new row has to be created.
