/* -*- Mode: C++; tab-width: 4; indent-tabs-mode: nil; c-basic-offset: 4 -*- */
/*************************************************************************
 *
 * DO NOT ALTER OR REMOVE COPYRIGHT NOTICES OR THIS FILE HEADER.
 *
 * Copyright 2000, 2010 Oracle and/or its affiliates.
 *
 * OpenOffice.org - a multi-platform office productivity suite
 *
 * This file is part of OpenOffice.org.
 *
 * OpenOffice.org is free software: you can redistribute it and/or modify
 * it under the terms of the GNU Lesser General Public License version 3
 * only, as published by the Free Software Foundation.
 *
 * OpenOffice.org is distributed in the hope that it will be useful,
 * but WITHOUT ANY WARRANTY; without even the implied warranty of
 * MERCHANTABILITY or FITNESS FOR A PARTICULAR PURPOSE.  See the
 * GNU Lesser General Public License version 3 for more details
 * (a copy is included in the LICENSE file that accompanied this code).
 *
 * You should have received a copy of the GNU Lesser General Public License
 * version 3 along with OpenOffice.org.  If not, see
 * <http://www.openoffice.org/license.html>
 * for a copy of the LGPLv3 License.
 *
 ************************************************************************/
#ifndef _ZIP_FILE_HXX
#define _ZIP_FILE_HXX

#include <com/sun/star/packages/zip/ZipException.hpp>
#include <com/sun/star/packages/zip/ZipIOException.hpp>
#include <com/sun/star/packages/NoEncryptionException.hpp>
#include <com/sun/star/packages/WrongPasswordException.hpp>
#include <com/sun/star/xml/crypto/XCipherContext.hpp>
#include <com/sun/star/xml/crypto/XDigestContext.hpp>

#include <rtl/ref.hxx>

#include <ByteGrabber.hxx>
#include <HashMaps.hxx>
#include <Inflater.hxx>
<<<<<<< HEAD
=======
#include <EncryptionData.hxx>
>>>>>>> e19358aa

#include <mutexholder.hxx>

namespace com { namespace sun { namespace star {
    namespace lang { class XMultiServiceFactory; }
    namespace ucb  { class XProgressHandler; }
} } }
<<<<<<< HEAD
namespace rtl
{
    template < class T > class Reference;
}
=======

>>>>>>> e19358aa
/*
 * We impose arbitrary but reasonable limit on ZIP files.
 */

#define ZIP_MAXNAMELEN 512
#define ZIP_MAXEXTRA 256
#define ZIP_MAXENTRIES (0x10000 - 2)

class ZipEnumeration;

class ZipFile
{
protected:
    ::osl::Mutex    m_aMutex;

    ::rtl::OUString sComment;       /* zip file comment */
    EntryHash       aEntries;
    ByteGrabber     aGrabber;
    ZipUtils::Inflater aInflater;
    com::sun::star::uno::Reference < com::sun::star::io::XInputStream > xStream;
    com::sun::star::uno::Reference < com::sun::star::io::XSeekable > xSeek;
    const ::com::sun::star::uno::Reference < com::sun::star::lang::XMultiServiceFactory > m_xFactory;
    ::com::sun::star::uno::Reference < ::com::sun::star::ucb::XProgressHandler > xProgressHandler;

    sal_Bool bRecoveryMode;

    com::sun::star::uno::Reference < com::sun::star::io::XInputStream >  createMemoryStream(
            ZipEntry & rEntry,
<<<<<<< HEAD
            const rtl::Reference < EncryptionData > &rData,
=======
            const ::rtl::Reference < EncryptionData > &rData,
>>>>>>> e19358aa
            sal_Bool bRawStream,
            sal_Bool bDecrypt );

    com::sun::star::uno::Reference < com::sun::star::io::XInputStream >  createFileStream(
            ZipEntry & rEntry,
<<<<<<< HEAD
            const rtl::Reference < EncryptionData > &rData,
=======
            const ::rtl::Reference < EncryptionData > &rData,
>>>>>>> e19358aa
            sal_Bool bRawStream,
            sal_Bool bDecrypt );

    // aMediaType parameter is used only for raw stream header creation
    com::sun::star::uno::Reference < com::sun::star::io::XInputStream >  createUnbufferedStream(
            SotMutexHolderRef aMutexHolder,
            ZipEntry & rEntry,
<<<<<<< HEAD
            const rtl::Reference < EncryptionData > &rData,
=======
            const ::rtl::Reference < EncryptionData > &rData,
>>>>>>> e19358aa
            sal_Int8 nStreamMode,
            sal_Bool bDecrypt,
            ::rtl::OUString aMediaType = ::rtl::OUString() );

<<<<<<< HEAD
    sal_Bool hasValidPassword ( ZipEntry & rEntry, const rtl::Reference < EncryptionData > &rData );
=======
    sal_Bool hasValidPassword ( ZipEntry & rEntry, const ::rtl::Reference < EncryptionData > &rData );
>>>>>>> e19358aa

    sal_Bool checkSizeAndCRC( const ZipEntry& aEntry );

    sal_Int32 getCRC( sal_Int32 nOffset, sal_Int32 nSize );

    void getSizeAndCRC( sal_Int32 nOffset, sal_Int32 nCompressedSize, sal_Int32 *nSize, sal_Int32 *nCRC );

public:

    ZipFile( com::sun::star::uno::Reference < com::sun::star::io::XInputStream > &xInput,
             const com::sun::star::uno::Reference < com::sun::star::lang::XMultiServiceFactory > &xNewFactory,
             sal_Bool bInitialise
             )
        throw(::com::sun::star::io::IOException, com::sun::star::packages::zip::ZipException, com::sun::star::uno::RuntimeException);

    ZipFile( com::sun::star::uno::Reference < com::sun::star::io::XInputStream > &xInput,
             const com::sun::star::uno::Reference < com::sun::star::lang::XMultiServiceFactory > &xNewFactory,
             sal_Bool bInitialise,
             sal_Bool bForceRecover,
             ::com::sun::star::uno::Reference < ::com::sun::star::ucb::XProgressHandler > xProgress
             )
        throw(::com::sun::star::io::IOException, com::sun::star::packages::zip::ZipException, com::sun::star::uno::RuntimeException);

    ~ZipFile();

    EntryHash& GetEntryHash() { return aEntries; }

    void setInputStream ( com::sun::star::uno::Reference < com::sun::star::io::XInputStream > xNewStream );
    ::com::sun::star::uno::Reference< ::com::sun::star::io::XInputStream > SAL_CALL getRawData(
            ZipEntry& rEntry,
<<<<<<< HEAD
            const rtl::Reference < EncryptionData > &rData,
=======
            const ::rtl::Reference < EncryptionData > &rData,
>>>>>>> e19358aa
            sal_Bool bDecrypt,
            SotMutexHolderRef aMutexHolder )
        throw(::com::sun::star::io::IOException, ::com::sun::star::packages::zip::ZipException, ::com::sun::star::uno::RuntimeException);

<<<<<<< HEAD
    static sal_Bool StaticGetCipher ( const rtl::Reference < EncryptionData > & xEncryptionData, rtlCipher &rCipher, sal_Bool bDecode );

    static void StaticFillHeader ( const rtl::Reference < EncryptionData > & rData,
=======

    static ::com::sun::star::uno::Reference< ::com::sun::star::xml::crypto::XDigestContext > StaticGetDigestContextForChecksum(
            const ::com::sun::star::uno::Reference< ::com::sun::star::lang::XMultiServiceFactory >& xArgFactory,
            const ::rtl::Reference< EncryptionData >& xEncryptionData );

    static ::com::sun::star::uno::Reference< ::com::sun::star::xml::crypto::XCipherContext > StaticGetCipher(
            const ::com::sun::star::uno::Reference< ::com::sun::star::lang::XMultiServiceFactory >& xArgFactory,
            const ::rtl::Reference< EncryptionData >& xEncryptionData,
            bool bEncrypt );

    static void StaticFillHeader ( const ::rtl::Reference < EncryptionData > & rData,
>>>>>>> e19358aa
                                    sal_Int32 nSize,
                                    const ::rtl::OUString& aMediaType,
                                    sal_Int8 * & pHeader );

<<<<<<< HEAD
    static sal_Bool StaticFillData ( rtl::Reference < EncryptionData > & rData,
=======
    static sal_Bool StaticFillData ( ::rtl::Reference < BaseEncryptionData > & rData,
                                     sal_Int32 &rEncAlgorithm,
                                     sal_Int32 &rChecksumAlgorithm,
                                     sal_Int32 &rDerivedKeySize,
                                     sal_Int32 &rStartKeyGenID,
>>>>>>> e19358aa
                                     sal_Int32 &rSize,
                                     ::rtl::OUString& aMediaType,
                                     const ::com::sun::star::uno::Reference < com::sun::star::io::XInputStream >& rStream );

    static ::com::sun::star::uno::Reference< ::com::sun::star::io::XInputStream > StaticGetDataFromRawStream(
            const ::com::sun::star::uno::Reference< ::com::sun::star::lang::XMultiServiceFactory >& xFactory,
            const ::com::sun::star::uno::Reference< ::com::sun::star::io::XInputStream >& xStream,
<<<<<<< HEAD
            const rtl::Reference < EncryptionData > &rData )
=======
            const ::rtl::Reference < EncryptionData > &rData )
>>>>>>> e19358aa
        throw ( ::com::sun::star::packages::WrongPasswordException,
                ::com::sun::star::packages::zip::ZipIOException,
                ::com::sun::star::uno::RuntimeException );

<<<<<<< HEAD
    static sal_Bool StaticHasValidPassword ( const ::com::sun::star::uno::Sequence< sal_Int8 > &aReadBuffer,
                                             const rtl::Reference < EncryptionData > &rData );
=======
    static sal_Bool StaticHasValidPassword (
            const ::com::sun::star::uno::Reference< ::com::sun::star::lang::XMultiServiceFactory >& xFactory,
            const ::com::sun::star::uno::Sequence< sal_Int8 > &aReadBuffer,
            const ::rtl::Reference < EncryptionData > &rData );
>>>>>>> e19358aa


    ::com::sun::star::uno::Reference< ::com::sun::star::io::XInputStream > SAL_CALL getInputStream(
            ZipEntry& rEntry,
<<<<<<< HEAD
            const rtl::Reference < EncryptionData > &rData,
=======
            const ::rtl::Reference < EncryptionData > &rData,
>>>>>>> e19358aa
            sal_Bool bDecrypt,
            SotMutexHolderRef aMutexHolder )
        throw(::com::sun::star::io::IOException, ::com::sun::star::packages::zip::ZipException, ::com::sun::star::uno::RuntimeException);

    ::com::sun::star::uno::Reference< ::com::sun::star::io::XInputStream > SAL_CALL getDataStream(
            ZipEntry& rEntry,
<<<<<<< HEAD
            const rtl::Reference < EncryptionData > &rData,
=======
            const ::rtl::Reference < EncryptionData > &rData,
>>>>>>> e19358aa
            sal_Bool bDecrypt,
            SotMutexHolderRef aMutexHolder )
        throw ( ::com::sun::star::packages::WrongPasswordException,
                ::com::sun::star::io::IOException,
                ::com::sun::star::packages::zip::ZipException,
                ::com::sun::star::uno::RuntimeException );

    ::com::sun::star::uno::Reference< ::com::sun::star::io::XInputStream > SAL_CALL getWrappedRawStream(
            ZipEntry& rEntry,
<<<<<<< HEAD
            const rtl::Reference < EncryptionData > &rData,
=======
            const ::rtl::Reference < EncryptionData > &rData,
>>>>>>> e19358aa
            const ::rtl::OUString& aMediaType,
            SotMutexHolderRef aMutexHolder )
        throw ( ::com::sun::star::packages::NoEncryptionException,
                ::com::sun::star::io::IOException,
                ::com::sun::star::packages::zip::ZipException,
                ::com::sun::star::uno::RuntimeException );

    ZipEnumeration * SAL_CALL entries(  );
protected:
    sal_Bool        readLOC ( ZipEntry &rEntry)
        throw(::com::sun::star::io::IOException, com::sun::star::packages::zip::ZipException, com::sun::star::uno::RuntimeException);
    sal_Int32       readCEN()
        throw(::com::sun::star::io::IOException, com::sun::star::packages::zip::ZipException, com::sun::star::uno::RuntimeException);
    sal_Int32       findEND()
        throw(::com::sun::star::io::IOException, com::sun::star::packages::zip::ZipException, com::sun::star::uno::RuntimeException);
    sal_Int32       recover()
        throw(::com::sun::star::io::IOException, com::sun::star::packages::zip::ZipException, com::sun::star::uno::RuntimeException);

};

#endif

/* vim:set shiftwidth=4 softtabstop=4 expandtab: */<|MERGE_RESOLUTION|>--- conflicted
+++ resolved
@@ -35,15 +35,10 @@
 #include <com/sun/star/xml/crypto/XCipherContext.hpp>
 #include <com/sun/star/xml/crypto/XDigestContext.hpp>
 
-#include <rtl/ref.hxx>
-
 #include <ByteGrabber.hxx>
 #include <HashMaps.hxx>
 #include <Inflater.hxx>
-<<<<<<< HEAD
-=======
 #include <EncryptionData.hxx>
->>>>>>> e19358aa
 
 #include <mutexholder.hxx>
 
@@ -51,14 +46,11 @@
     namespace lang { class XMultiServiceFactory; }
     namespace ucb  { class XProgressHandler; }
 } } }
-<<<<<<< HEAD
 namespace rtl
 {
     template < class T > class Reference;
 }
-=======
-
->>>>>>> e19358aa
+
 /*
  * We impose arbitrary but reasonable limit on ZIP files.
  */
@@ -87,21 +79,13 @@
 
     com::sun::star::uno::Reference < com::sun::star::io::XInputStream >  createMemoryStream(
             ZipEntry & rEntry,
-<<<<<<< HEAD
-            const rtl::Reference < EncryptionData > &rData,
-=======
-            const ::rtl::Reference < EncryptionData > &rData,
->>>>>>> e19358aa
+            const ::rtl::Reference < EncryptionData > &rData,
             sal_Bool bRawStream,
             sal_Bool bDecrypt );
 
     com::sun::star::uno::Reference < com::sun::star::io::XInputStream >  createFileStream(
             ZipEntry & rEntry,
-<<<<<<< HEAD
-            const rtl::Reference < EncryptionData > &rData,
-=======
-            const ::rtl::Reference < EncryptionData > &rData,
->>>>>>> e19358aa
+            const ::rtl::Reference < EncryptionData > &rData,
             sal_Bool bRawStream,
             sal_Bool bDecrypt );
 
@@ -109,20 +93,12 @@
     com::sun::star::uno::Reference < com::sun::star::io::XInputStream >  createUnbufferedStream(
             SotMutexHolderRef aMutexHolder,
             ZipEntry & rEntry,
-<<<<<<< HEAD
-            const rtl::Reference < EncryptionData > &rData,
-=======
-            const ::rtl::Reference < EncryptionData > &rData,
->>>>>>> e19358aa
+            const ::rtl::Reference < EncryptionData > &rData,
             sal_Int8 nStreamMode,
             sal_Bool bDecrypt,
             ::rtl::OUString aMediaType = ::rtl::OUString() );
 
-<<<<<<< HEAD
     sal_Bool hasValidPassword ( ZipEntry & rEntry, const rtl::Reference < EncryptionData > &rData );
-=======
-    sal_Bool hasValidPassword ( ZipEntry & rEntry, const ::rtl::Reference < EncryptionData > &rData );
->>>>>>> e19358aa
 
     sal_Bool checkSizeAndCRC( const ZipEntry& aEntry );
 
@@ -153,20 +129,11 @@
     void setInputStream ( com::sun::star::uno::Reference < com::sun::star::io::XInputStream > xNewStream );
     ::com::sun::star::uno::Reference< ::com::sun::star::io::XInputStream > SAL_CALL getRawData(
             ZipEntry& rEntry,
-<<<<<<< HEAD
-            const rtl::Reference < EncryptionData > &rData,
-=======
-            const ::rtl::Reference < EncryptionData > &rData,
->>>>>>> e19358aa
+            const ::rtl::Reference < EncryptionData > &rData,
             sal_Bool bDecrypt,
             SotMutexHolderRef aMutexHolder )
         throw(::com::sun::star::io::IOException, ::com::sun::star::packages::zip::ZipException, ::com::sun::star::uno::RuntimeException);
 
-<<<<<<< HEAD
-    static sal_Bool StaticGetCipher ( const rtl::Reference < EncryptionData > & xEncryptionData, rtlCipher &rCipher, sal_Bool bDecode );
-
-    static void StaticFillHeader ( const rtl::Reference < EncryptionData > & rData,
-=======
 
     static ::com::sun::star::uno::Reference< ::com::sun::star::xml::crypto::XDigestContext > StaticGetDigestContextForChecksum(
             const ::com::sun::star::uno::Reference< ::com::sun::star::lang::XMultiServiceFactory >& xArgFactory,
@@ -178,20 +145,15 @@
             bool bEncrypt );
 
     static void StaticFillHeader ( const ::rtl::Reference < EncryptionData > & rData,
->>>>>>> e19358aa
                                     sal_Int32 nSize,
                                     const ::rtl::OUString& aMediaType,
                                     sal_Int8 * & pHeader );
 
-<<<<<<< HEAD
-    static sal_Bool StaticFillData ( rtl::Reference < EncryptionData > & rData,
-=======
     static sal_Bool StaticFillData ( ::rtl::Reference < BaseEncryptionData > & rData,
                                      sal_Int32 &rEncAlgorithm,
                                      sal_Int32 &rChecksumAlgorithm,
                                      sal_Int32 &rDerivedKeySize,
                                      sal_Int32 &rStartKeyGenID,
->>>>>>> e19358aa
                                      sal_Int32 &rSize,
                                      ::rtl::OUString& aMediaType,
                                      const ::com::sun::star::uno::Reference < com::sun::star::io::XInputStream >& rStream );
@@ -199,44 +161,27 @@
     static ::com::sun::star::uno::Reference< ::com::sun::star::io::XInputStream > StaticGetDataFromRawStream(
             const ::com::sun::star::uno::Reference< ::com::sun::star::lang::XMultiServiceFactory >& xFactory,
             const ::com::sun::star::uno::Reference< ::com::sun::star::io::XInputStream >& xStream,
-<<<<<<< HEAD
-            const rtl::Reference < EncryptionData > &rData )
-=======
             const ::rtl::Reference < EncryptionData > &rData )
->>>>>>> e19358aa
         throw ( ::com::sun::star::packages::WrongPasswordException,
                 ::com::sun::star::packages::zip::ZipIOException,
                 ::com::sun::star::uno::RuntimeException );
 
-<<<<<<< HEAD
-    static sal_Bool StaticHasValidPassword ( const ::com::sun::star::uno::Sequence< sal_Int8 > &aReadBuffer,
-                                             const rtl::Reference < EncryptionData > &rData );
-=======
     static sal_Bool StaticHasValidPassword (
             const ::com::sun::star::uno::Reference< ::com::sun::star::lang::XMultiServiceFactory >& xFactory,
             const ::com::sun::star::uno::Sequence< sal_Int8 > &aReadBuffer,
             const ::rtl::Reference < EncryptionData > &rData );
->>>>>>> e19358aa
 
 
     ::com::sun::star::uno::Reference< ::com::sun::star::io::XInputStream > SAL_CALL getInputStream(
             ZipEntry& rEntry,
-<<<<<<< HEAD
-            const rtl::Reference < EncryptionData > &rData,
-=======
-            const ::rtl::Reference < EncryptionData > &rData,
->>>>>>> e19358aa
+            const ::rtl::Reference < EncryptionData > &rData,
             sal_Bool bDecrypt,
             SotMutexHolderRef aMutexHolder )
         throw(::com::sun::star::io::IOException, ::com::sun::star::packages::zip::ZipException, ::com::sun::star::uno::RuntimeException);
 
     ::com::sun::star::uno::Reference< ::com::sun::star::io::XInputStream > SAL_CALL getDataStream(
             ZipEntry& rEntry,
-<<<<<<< HEAD
-            const rtl::Reference < EncryptionData > &rData,
-=======
-            const ::rtl::Reference < EncryptionData > &rData,
->>>>>>> e19358aa
+            const ::rtl::Reference < EncryptionData > &rData,
             sal_Bool bDecrypt,
             SotMutexHolderRef aMutexHolder )
         throw ( ::com::sun::star::packages::WrongPasswordException,
@@ -246,11 +191,7 @@
 
     ::com::sun::star::uno::Reference< ::com::sun::star::io::XInputStream > SAL_CALL getWrappedRawStream(
             ZipEntry& rEntry,
-<<<<<<< HEAD
-            const rtl::Reference < EncryptionData > &rData,
-=======
-            const ::rtl::Reference < EncryptionData > &rData,
->>>>>>> e19358aa
+            const ::rtl::Reference < EncryptionData > &rData,
             const ::rtl::OUString& aMediaType,
             SotMutexHolderRef aMutexHolder )
         throw ( ::com::sun::star::packages::NoEncryptionException,
