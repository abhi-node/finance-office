/* -*- Mode: C++; tab-width: 4; indent-tabs-mode: nil; c-basic-offset: 4 -*- */
/*************************************************************************
 *
 * DO NOT ALTER OR REMOVE COPYRIGHT NOTICES OR THIS FILE HEADER.
 *
 * Copyright 2000, 2010 Oracle and/or its affiliates.
 *
 * OpenOffice.org - a multi-platform office productivity suite
 *
 * This file is part of OpenOffice.org.
 *
 * OpenOffice.org is free software: you can redistribute it and/or modify
 * it under the terms of the GNU Lesser General Public License version 3
 * only, as published by the Free Software Foundation.
 *
 * OpenOffice.org is distributed in the hope that it will be useful,
 * but WITHOUT ANY WARRANTY; without even the implied warranty of
 * MERCHANTABILITY or FITNESS FOR A PARTICULAR PURPOSE.  See the
 * GNU Lesser General Public License version 3 for more details
 * (a copy is included in the LICENSE file that accompanied this code).
 *
 * You should have received a copy of the GNU Lesser General Public License
 * version 3 along with OpenOffice.org.  If not, see
 * <http://www.openoffice.org/license.html>
 * for a copy of the LGPLv3 License.
 *
 ************************************************************************/

// MARKER(update_precomp.py): autogen include statement, do not remove
#include "precompiled_package.hxx"

#include <com/sun/star/lang/XMultiServiceFactory.hpp>
#include <com/sun/star/ucb/XProgressHandler.hpp>
#include <com/sun/star/packages/zip/ZipConstants.hpp>
#include <com/sun/star/xml/crypto/XCipherContext.hpp>
#include <com/sun/star/xml/crypto/XDigestContext.hpp>
#include <com/sun/star/xml/crypto/XCipherContextSupplier.hpp>
#include <com/sun/star/xml/crypto/XDigestContextSupplier.hpp>
#include <com/sun/star/xml/crypto/CipherID.hpp>
#include <com/sun/star/xml/crypto/DigestID.hpp>

#include <comphelper/storagehelper.hxx>
#include <comphelper/processfactory.hxx>
#include <rtl/digest.h>

#include <vector>

#include "blowfishcontext.hxx"
#include "sha1context.hxx"
#include <ZipFile.hxx>
#include <ZipEnumeration.hxx>
#include <XUnbufferedStream.hxx>
#include <PackageConstants.hxx>
#include <EncryptedDataHeader.hxx>
#include <EncryptionData.hxx>
#include <MemoryByteGrabber.hxx>

#include <CRC32.hxx>

#define AES_CBC_BLOCK_SIZE 16

using namespace com::sun::star;
using namespace com::sun::star::io;
using namespace com::sun::star::uno;
using namespace com::sun::star::ucb;
using namespace com::sun::star::lang;
using namespace com::sun::star::packages;
using namespace com::sun::star::packages::zip;
using namespace com::sun::star::packages::zip::ZipConstants;

using rtl::OUString;
using ZipUtils::Inflater;

/** This class is used to read entries from a zip file
 */
ZipFile::ZipFile( uno::Reference < XInputStream > &xInput, const uno::Reference < XMultiServiceFactory > &xNewFactory, sal_Bool bInitialise )
    throw(IOException, ZipException, RuntimeException)
: aGrabber(xInput)
, aInflater (sal_True)
, xStream(xInput)
, xSeek(xInput, UNO_QUERY)
, m_xFactory ( xNewFactory )
, bRecoveryMode( sal_False )
{
    if (bInitialise)
    {
        if ( readCEN() == -1 )
        {
            aEntries.clear();
            throw ZipException( OUString( RTL_CONSTASCII_USTRINGPARAM ( "stream data looks to be broken" ) ), uno::Reference < XInterface > () );
        }
    }
}



ZipFile::ZipFile( uno::Reference < XInputStream > &xInput, const uno::Reference < XMultiServiceFactory > &xNewFactory, sal_Bool bInitialise, sal_Bool bForceRecovery, uno::Reference < XProgressHandler > xProgress )
    throw(IOException, ZipException, RuntimeException)
: aGrabber(xInput)
, aInflater (sal_True)
, xStream(xInput)
, xSeek(xInput, UNO_QUERY)
, m_xFactory ( xNewFactory )
, xProgressHandler( xProgress )
, bRecoveryMode( bForceRecovery )
{
    if (bInitialise)
    {
        if ( bForceRecovery )
        {
            recover();
        }
        else if ( readCEN() == -1 )
        {
            aEntries.clear();
            throw ZipException( OUString( RTL_CONSTASCII_USTRINGPARAM ( "stream data looks to be broken" ) ), uno::Reference < XInterface > () );
        }
    }
}

ZipFile::~ZipFile()
{
    aEntries.clear();
}

void ZipFile::setInputStream ( uno::Reference < XInputStream > xNewStream )
{
    ::osl::MutexGuard aGuard( m_aMutex );

    xStream = xNewStream;
    xSeek = uno::Reference < XSeekable > ( xStream, UNO_QUERY );
    aGrabber.setInputStream ( xStream );
}

<<<<<<< HEAD
sal_Bool ZipFile::StaticGetCipher ( const rtl::Reference < EncryptionData > & xEncryptionData, rtlCipher &rCipher, sal_Bool bDecode )
{
    sal_Bool bResult = sal_False;
    if ( xEncryptionData.is() )
=======
uno::Reference< xml::crypto::XDigestContext > ZipFile::StaticGetDigestContextForChecksum( const uno::Reference< lang::XMultiServiceFactory >& xArgFactory, const ::rtl::Reference< EncryptionData >& xEncryptionData )
{
    uno::Reference< xml::crypto::XDigestContext > xDigestContext;
    if ( xEncryptionData->m_nCheckAlg == xml::crypto::DigestID::SHA256_1K )
    {
        uno::Reference< lang::XMultiServiceFactory > xFactory = xArgFactory;
        if ( !xFactory.is() )
            xFactory.set( comphelper::getProcessServiceFactory(), uno::UNO_SET_THROW );

        uno::Reference< xml::crypto::XDigestContextSupplier > xDigestContextSupplier(
            xFactory->createInstance( rtl::OUString( RTL_CONSTASCII_USTRINGPARAM( "com.sun.star.xml.crypto.NSSInitializer" ) ) ),
            uno::UNO_QUERY_THROW );

        xDigestContext.set( xDigestContextSupplier->getDigestContext( xEncryptionData->m_nCheckAlg, uno::Sequence< beans::NamedValue >() ), uno::UNO_SET_THROW );
    }
    else if ( xEncryptionData->m_nCheckAlg == xml::crypto::DigestID::SHA1_1K )
        xDigestContext.set( SHA1DigestContext::Create(), uno::UNO_SET_THROW );

    return xDigestContext;
}

uno::Reference< xml::crypto::XCipherContext > ZipFile::StaticGetCipher( const uno::Reference< lang::XMultiServiceFactory >& xArgFactory, const ::rtl::Reference< EncryptionData >& xEncryptionData, bool bEncrypt )
{
    uno::Reference< xml::crypto::XCipherContext > xResult;

    try
    {
        uno::Sequence< sal_Int8 > aDerivedKey( xEncryptionData->m_nDerivedKeySize );
        if ( rtl_Digest_E_None != rtl_digest_PBKDF2( reinterpret_cast< sal_uInt8* >( aDerivedKey.getArray() ),
                            aDerivedKey.getLength(),
                            reinterpret_cast< const sal_uInt8 * > (xEncryptionData->m_aKey.getConstArray() ),
                            xEncryptionData->m_aKey.getLength(),
                            reinterpret_cast< const sal_uInt8 * > ( xEncryptionData->m_aSalt.getConstArray() ),
                            xEncryptionData->m_aSalt.getLength(),
                            xEncryptionData->m_nIterationCount ) )
        {
            throw ZipIOException( ::rtl::OUString::createFromAscii( "Can not create derived key!\n" ),
                                  uno::Reference< XInterface >() );
        }

        if ( xEncryptionData->m_nEncAlg == xml::crypto::CipherID::AES_CBC_W3C_PADDING )
        {
            uno::Reference< lang::XMultiServiceFactory > xFactory = xArgFactory;
            if ( !xFactory.is() )
                xFactory.set( comphelper::getProcessServiceFactory(), uno::UNO_SET_THROW );

            uno::Reference< xml::crypto::XCipherContextSupplier > xCipherContextSupplier(
                xFactory->createInstance( rtl::OUString( RTL_CONSTASCII_USTRINGPARAM( "com.sun.star.xml.crypto.NSSInitializer" ) ) ),
                uno::UNO_QUERY_THROW );

            xResult = xCipherContextSupplier->getCipherContext( xEncryptionData->m_nEncAlg, aDerivedKey, xEncryptionData->m_aInitVector, bEncrypt, uno::Sequence< beans::NamedValue >() );
        }
        else if ( xEncryptionData->m_nEncAlg == xml::crypto::CipherID::BLOWFISH_CFB_8 )
        {
            xResult = BlowfishCFB8CipherContext::Create( aDerivedKey, xEncryptionData->m_aInitVector, bEncrypt );
        }
        else
        {
            throw ZipIOException( ::rtl::OUString::createFromAscii( "Unknown cipher algorithm is requested!\n" ),
                                  uno::Reference< XInterface >() );
        }
    }
    catch( uno::Exception& )
>>>>>>> e19358aa
    {
        OSL_ENSURE( sal_False, "Can not create cipher context!" );
    }

    return xResult;
}

<<<<<<< HEAD
void ZipFile::StaticFillHeader ( const rtl::Reference < EncryptionData > & rData,
=======
void ZipFile::StaticFillHeader( const ::rtl::Reference< EncryptionData >& rData,
>>>>>>> e19358aa
                                sal_Int32 nSize,
                                const ::rtl::OUString& aMediaType,
                                sal_Int8 * & pHeader )
{
    // I think it's safe to restrict vector and salt length to 2 bytes !
    sal_Int16 nIVLength = static_cast < sal_Int16 > ( rData->m_aInitVector.getLength() );
    sal_Int16 nSaltLength = static_cast < sal_Int16 > ( rData->m_aSalt.getLength() );
    sal_Int16 nDigestLength = static_cast < sal_Int16 > ( rData->m_aDigest.getLength() );
    sal_Int16 nMediaTypeLength = static_cast < sal_Int16 > ( aMediaType.getLength() * sizeof( sal_Unicode ) );

    // First the header
    *(pHeader++) = ( n_ConstHeader >> 0 ) & 0xFF;
    *(pHeader++) = ( n_ConstHeader >> 8 ) & 0xFF;
    *(pHeader++) = ( n_ConstHeader >> 16 ) & 0xFF;
    *(pHeader++) = ( n_ConstHeader >> 24 ) & 0xFF;

    // Then the version
    *(pHeader++) = ( n_ConstCurrentVersion >> 0 ) & 0xFF;
    *(pHeader++) = ( n_ConstCurrentVersion >> 8 ) & 0xFF;

    // Then the iteration Count
    sal_Int32 nIterationCount = rData->m_nIterationCount;
    *(pHeader++) = static_cast< sal_Int8 >(( nIterationCount >> 0 ) & 0xFF);
    *(pHeader++) = static_cast< sal_Int8 >(( nIterationCount >> 8 ) & 0xFF);
    *(pHeader++) = static_cast< sal_Int8 >(( nIterationCount >> 16 ) & 0xFF);
    *(pHeader++) = static_cast< sal_Int8 >(( nIterationCount >> 24 ) & 0xFF);

    // Then the size
    *(pHeader++) = static_cast< sal_Int8 >(( nSize >> 0 ) & 0xFF);
    *(pHeader++) = static_cast< sal_Int8 >(( nSize >> 8 ) & 0xFF);
    *(pHeader++) = static_cast< sal_Int8 >(( nSize >> 16 ) & 0xFF);
    *(pHeader++) = static_cast< sal_Int8 >(( nSize >> 24 ) & 0xFF);

    // Then the encryption algorithm
    sal_Int32 nEncAlgID = rData->m_nEncAlg;
    *(pHeader++) = static_cast< sal_Int8 >(( nEncAlgID >> 0 ) & 0xFF);
    *(pHeader++) = static_cast< sal_Int8 >(( nEncAlgID >> 8 ) & 0xFF);
    *(pHeader++) = static_cast< sal_Int8 >(( nEncAlgID >> 16 ) & 0xFF);
    *(pHeader++) = static_cast< sal_Int8 >(( nEncAlgID >> 24 ) & 0xFF);

    // Then the checksum algorithm
    sal_Int32 nChecksumAlgID = rData->m_nCheckAlg;
    *(pHeader++) = static_cast< sal_Int8 >(( nChecksumAlgID >> 0 ) & 0xFF);
    *(pHeader++) = static_cast< sal_Int8 >(( nChecksumAlgID >> 8 ) & 0xFF);
    *(pHeader++) = static_cast< sal_Int8 >(( nChecksumAlgID >> 16 ) & 0xFF);
    *(pHeader++) = static_cast< sal_Int8 >(( nChecksumAlgID >> 24 ) & 0xFF);

    // Then the derived key size
    sal_Int32 nDerivedKeySize = rData->m_nDerivedKeySize;
    *(pHeader++) = static_cast< sal_Int8 >(( nDerivedKeySize >> 0 ) & 0xFF);
    *(pHeader++) = static_cast< sal_Int8 >(( nDerivedKeySize >> 8 ) & 0xFF);
    *(pHeader++) = static_cast< sal_Int8 >(( nDerivedKeySize >> 16 ) & 0xFF);
    *(pHeader++) = static_cast< sal_Int8 >(( nDerivedKeySize >> 24 ) & 0xFF);

    // Then the start key generation algorithm
    sal_Int32 nKeyAlgID = rData->m_nStartKeyGenID;
    *(pHeader++) = static_cast< sal_Int8 >(( nKeyAlgID >> 0 ) & 0xFF);
    *(pHeader++) = static_cast< sal_Int8 >(( nKeyAlgID >> 8 ) & 0xFF);
    *(pHeader++) = static_cast< sal_Int8 >(( nKeyAlgID >> 16 ) & 0xFF);
    *(pHeader++) = static_cast< sal_Int8 >(( nKeyAlgID >> 24 ) & 0xFF);

    // Then the salt length
    *(pHeader++) = static_cast< sal_Int8 >(( nSaltLength >> 0 ) & 0xFF);
    *(pHeader++) = static_cast< sal_Int8 >(( nSaltLength >> 8 ) & 0xFF);

    // Then the IV length
    *(pHeader++) = static_cast< sal_Int8 >(( nIVLength >> 0 ) & 0xFF);
    *(pHeader++) = static_cast< sal_Int8 >(( nIVLength >> 8 ) & 0xFF);

    // Then the digest length
    *(pHeader++) = static_cast< sal_Int8 >(( nDigestLength >> 0 ) & 0xFF);
    *(pHeader++) = static_cast< sal_Int8 >(( nDigestLength >> 8 ) & 0xFF);

    // Then the mediatype length
    *(pHeader++) = static_cast< sal_Int8 >(( nMediaTypeLength >> 0 ) & 0xFF);
    *(pHeader++) = static_cast< sal_Int8 >(( nMediaTypeLength >> 8 ) & 0xFF);

    // Then the salt content
    rtl_copyMemory ( pHeader, rData->m_aSalt.getConstArray(), nSaltLength );
    pHeader += nSaltLength;

    // Then the IV content
    rtl_copyMemory ( pHeader, rData->m_aInitVector.getConstArray(), nIVLength );
    pHeader += nIVLength;

    // Then the digest content
    rtl_copyMemory ( pHeader, rData->m_aDigest.getConstArray(), nDigestLength );
    pHeader += nDigestLength;

    // Then the mediatype itself
    rtl_copyMemory ( pHeader, aMediaType.getStr(), nMediaTypeLength );
    pHeader += nMediaTypeLength;
}

<<<<<<< HEAD
sal_Bool ZipFile::StaticFillData ( rtl::Reference < EncryptionData > & rData,
=======
sal_Bool ZipFile::StaticFillData (  ::rtl::Reference< BaseEncryptionData > & rData,
                                    sal_Int32 &rEncAlg,
                                    sal_Int32 &rChecksumAlg,
                                    sal_Int32 &rDerivedKeySize,
                                    sal_Int32 &rStartKeyGenID,
>>>>>>> e19358aa
                                    sal_Int32 &rSize,
                                    ::rtl::OUString& aMediaType,
                                    const uno::Reference< XInputStream >& rStream )
{
    sal_Bool bOk = sal_False;
    const sal_Int32 nHeaderSize = n_ConstHeaderSize - 4;
    Sequence < sal_Int8 > aBuffer ( nHeaderSize );
    if ( nHeaderSize == rStream->readBytes ( aBuffer, nHeaderSize ) )
    {
        sal_Int16 nPos = 0;
        sal_Int8 *pBuffer = aBuffer.getArray();
        sal_Int16 nVersion = pBuffer[nPos++] & 0xFF;
        nVersion |= ( pBuffer[nPos++] & 0xFF ) << 8;
        if ( nVersion == n_ConstCurrentVersion )
        {
            sal_Int32 nCount = pBuffer[nPos++] & 0xFF;
            nCount |= ( pBuffer[nPos++] & 0xFF ) << 8;
            nCount |= ( pBuffer[nPos++] & 0xFF ) << 16;
            nCount |= ( pBuffer[nPos++] & 0xFF ) << 24;
            rData->m_nIterationCount = nCount;

            rSize  =   pBuffer[nPos++] & 0xFF;
            rSize |= ( pBuffer[nPos++] & 0xFF ) << 8;
            rSize |= ( pBuffer[nPos++] & 0xFF ) << 16;
            rSize |= ( pBuffer[nPos++] & 0xFF ) << 24;

            rEncAlg   =   pBuffer[nPos++] & 0xFF;
            rEncAlg  |= ( pBuffer[nPos++] & 0xFF ) << 8;
            rEncAlg  |= ( pBuffer[nPos++] & 0xFF ) << 16;
            rEncAlg  |= ( pBuffer[nPos++] & 0xFF ) << 24;

            rChecksumAlg   =   pBuffer[nPos++] & 0xFF;
            rChecksumAlg  |= ( pBuffer[nPos++] & 0xFF ) << 8;
            rChecksumAlg  |= ( pBuffer[nPos++] & 0xFF ) << 16;
            rChecksumAlg  |= ( pBuffer[nPos++] & 0xFF ) << 24;

            rDerivedKeySize   =   pBuffer[nPos++] & 0xFF;
            rDerivedKeySize  |= ( pBuffer[nPos++] & 0xFF ) << 8;
            rDerivedKeySize  |= ( pBuffer[nPos++] & 0xFF ) << 16;
            rDerivedKeySize  |= ( pBuffer[nPos++] & 0xFF ) << 24;

            rStartKeyGenID   =   pBuffer[nPos++] & 0xFF;
            rStartKeyGenID  |= ( pBuffer[nPos++] & 0xFF ) << 8;
            rStartKeyGenID  |= ( pBuffer[nPos++] & 0xFF ) << 16;
            rStartKeyGenID  |= ( pBuffer[nPos++] & 0xFF ) << 24;

            sal_Int16 nSaltLength =   pBuffer[nPos++] & 0xFF;
            nSaltLength          |= ( pBuffer[nPos++] & 0xFF ) << 8;
            sal_Int16 nIVLength   = ( pBuffer[nPos++] & 0xFF );
            nIVLength            |= ( pBuffer[nPos++] & 0xFF ) << 8;
            sal_Int16 nDigestLength = pBuffer[nPos++] & 0xFF;
            nDigestLength        |= ( pBuffer[nPos++] & 0xFF ) << 8;

            sal_Int16 nMediaTypeLength = pBuffer[nPos++] & 0xFF;
            nMediaTypeLength |= ( pBuffer[nPos++] & 0xFF ) << 8;

            if ( nSaltLength == rStream->readBytes ( aBuffer, nSaltLength ) )
            {
                rData->m_aSalt.realloc ( nSaltLength );
                rtl_copyMemory ( rData->m_aSalt.getArray(), aBuffer.getConstArray(), nSaltLength );
                if ( nIVLength == rStream->readBytes ( aBuffer, nIVLength ) )
                {
                    rData->m_aInitVector.realloc ( nIVLength );
                    rtl_copyMemory ( rData->m_aInitVector.getArray(), aBuffer.getConstArray(), nIVLength );
                    if ( nDigestLength == rStream->readBytes ( aBuffer, nDigestLength ) )
                    {
                        rData->m_aDigest.realloc ( nDigestLength );
                        rtl_copyMemory ( rData->m_aDigest.getArray(), aBuffer.getConstArray(), nDigestLength );

                        if ( nMediaTypeLength == rStream->readBytes ( aBuffer, nMediaTypeLength ) )
                        {
                            aMediaType = ::rtl::OUString( (sal_Unicode*)aBuffer.getConstArray(),
                                                            nMediaTypeLength / sizeof( sal_Unicode ) );
                            bOk = sal_True;
                        }
                    }
                }
            }
        }
    }
    return bOk;
}

<<<<<<< HEAD
Reference< XInputStream > ZipFile::StaticGetDataFromRawStream(  const Reference< XInputStream >& xStream,
                                                                const rtl::Reference < EncryptionData > &rData )
        throw ( packages::WrongPasswordException, ZipIOException, RuntimeException )
{
    if ( !rData.is() )
        throw ZipIOException( OUString(RTL_CONSTASCII_USTRINGPARAM( "Encrypted stream without encryption data!\n" )),
                            Reference< XInterface >() );
=======
uno::Reference< XInputStream > ZipFile::StaticGetDataFromRawStream( const uno::Reference< lang::XMultiServiceFactory >& xFactory,
                                                                const uno::Reference< XInputStream >& xStream,
                                                                const ::rtl::Reference< EncryptionData > &rData )
        throw ( packages::WrongPasswordException, ZipIOException, RuntimeException )
{
    if ( !rData.is() )
        throw ZipIOException( OUString::createFromAscii( "Encrypted stream without encryption data!\n" ),
                            uno::Reference< XInterface >() );
>>>>>>> e19358aa

    if ( !rData->m_aKey.getLength() )
        throw packages::WrongPasswordException( ::rtl::OUString( RTL_CONSTASCII_USTRINGPARAM( OSL_LOG_PREFIX ) ), uno::Reference< uno::XInterface >() );

    uno::Reference< XSeekable > xSeek( xStream, UNO_QUERY );
    if ( !xSeek.is() )
<<<<<<< HEAD
        throw ZipIOException( OUString(RTL_CONSTASCII_USTRINGPARAM( "The stream must be seekable!\n" )),
                            Reference< XInterface >() );
=======
        throw ZipIOException( OUString::createFromAscii( "The stream must be seekable!\n" ),
                            uno::Reference< XInterface >() );
>>>>>>> e19358aa


    // if we have a digest, then this file is an encrypted one and we should
    // check if we can decrypt it or not
    OSL_ENSURE( rData->m_aDigest.getLength(), "Can't detect password correctness without digest!\n" );
    if ( rData->m_aDigest.getLength() )
    {
        sal_Int32 nSize = sal::static_int_cast< sal_Int32 >( xSeek->getLength() );
        if ( nSize > n_ConstDigestLength + 32 )
            nSize = n_ConstDigestLength + 32;

        // skip header
        xSeek->seek( n_ConstHeaderSize + rData->m_aInitVector.getLength() +
                                rData->m_aSalt.getLength() + rData->m_aDigest.getLength() );

        // Only want to read enough to verify the digest
        Sequence < sal_Int8 > aReadBuffer ( nSize );

        xStream->readBytes( aReadBuffer, nSize );

        if ( !StaticHasValidPassword( xFactory, aReadBuffer, rData ) )
            throw packages::WrongPasswordException( ::rtl::OUString( RTL_CONSTASCII_USTRINGPARAM( OSL_LOG_PREFIX ) ), uno::Reference< uno::XInterface >() );
    }

    return new XUnbufferedStream( xFactory, xStream, rData );
}

<<<<<<< HEAD
sal_Bool ZipFile::StaticHasValidPassword( const Sequence< sal_Int8 > &aReadBuffer, const rtl::Reference < EncryptionData > &rData )
{
    if ( !rData.is() || !rData->aKey.getLength() )
=======
#if 0
// for debugging purposes
void CheckSequence( const uno::Sequence< sal_Int8 >& aSequence )
{
    if ( aSequence.getLength() )
    {
        sal_Int32* pPointer = *( (sal_Int32**)&aSequence );
        sal_Int32 nSize = *( pPointer + 1 );
        sal_Int32 nMemSize = *( pPointer - 2 );
        sal_Int32 nUsedMemSize = ( nSize + 4 * sizeof( sal_Int32 ) );
        OSL_ENSURE( nSize == aSequence.getLength() && nUsedMemSize + 7 - ( nUsedMemSize - 1 ) % 8 == nMemSize, "Broken Sequence!" );
    }
}
#endif

sal_Bool ZipFile::StaticHasValidPassword( const uno::Reference< lang::XMultiServiceFactory >& xFactory, const Sequence< sal_Int8 > &aReadBuffer, const ::rtl::Reference< EncryptionData > &rData )
{
    if ( !rData.is() || !rData->m_aKey.getLength() )
>>>>>>> e19358aa
        return sal_False;

    sal_Bool bRet = sal_False;

    uno::Reference< xml::crypto::XCipherContext > xCipher( StaticGetCipher( xFactory, rData, false ), uno::UNO_SET_THROW );

    uno::Sequence< sal_Int8 > aDecryptBuffer;
    uno::Sequence< sal_Int8 > aDecryptBuffer2;
    try
    {
        aDecryptBuffer = xCipher->convertWithCipherContext( aReadBuffer );
        aDecryptBuffer2 = xCipher->finalizeCipherContextAndDispose();
    }
    catch( uno::Exception& )
    {
        // decryption with padding will throw the exception in finalizing if the buffer represent only part of the stream
        // it is no problem, actually this is why we read 32 additional bytes ( two of maximal possible encryption blocks )
    }

    if ( aDecryptBuffer2.getLength() )
    {
        sal_Int32 nOldLen = aDecryptBuffer.getLength();
        aDecryptBuffer.realloc( nOldLen + aDecryptBuffer2.getLength() );
        rtl_copyMemory( aDecryptBuffer.getArray() + nOldLen, aDecryptBuffer2.getArray(), aDecryptBuffer2.getLength() );
    }

    if ( aDecryptBuffer.getLength() > n_ConstDigestLength )
        aDecryptBuffer.realloc( n_ConstDigestLength );

    uno::Sequence< sal_Int8 > aDigestSeq;
    uno::Reference< xml::crypto::XDigestContext > xDigestContext( StaticGetDigestContextForChecksum( xFactory, rData ), uno::UNO_SET_THROW );

<<<<<<< HEAD
    aDigestResult = rtl_digest_getSHA1 ( aDigest, aDigestSeq.getArray(), RTL_DIGEST_LENGTH_SHA1 );
    OSL_ASSERT ( aDigestResult == rtl_Digest_E_None );
    (void)aDigestResult;
=======
    xDigestContext->updateDigest( aDecryptBuffer );
    aDigestSeq = xDigestContext->finalizeDigestAndDispose();
>>>>>>> e19358aa

    // If we don't have a digest, then we have to assume that the password is correct
    if (  rData->m_aDigest.getLength() != 0  &&
          ( aDigestSeq.getLength() != rData->m_aDigest.getLength() ||
            0 != rtl_compareMemory ( aDigestSeq.getConstArray(),
                                     rData->m_aDigest.getConstArray(),
                                    aDigestSeq.getLength() ) ) )
    {
        // We should probably tell the user that the password they entered was wrong
    }
    else
        bRet = sal_True;

    return bRet;
}

<<<<<<< HEAD
sal_Bool ZipFile::hasValidPassword ( ZipEntry & rEntry, const rtl::Reference < EncryptionData > &rData )
=======
sal_Bool ZipFile::hasValidPassword ( ZipEntry & rEntry, const ::rtl::Reference< EncryptionData >& rData )
>>>>>>> e19358aa
{
    ::osl::MutexGuard aGuard( m_aMutex );

    sal_Bool bRet = sal_False;
    if ( rData.is() && rData->m_aKey.getLength() )
    {
        xSeek->seek( rEntry.nOffset );
        sal_Int32 nSize = rEntry.nMethod == DEFLATED ? rEntry.nCompressedSize : rEntry.nSize;

        // Only want to read enough to verify the digest
        if ( nSize > n_ConstDigestDecrypt )
            nSize = n_ConstDigestDecrypt;

        Sequence < sal_Int8 > aReadBuffer ( nSize );

        xStream->readBytes( aReadBuffer, nSize );

        bRet = StaticHasValidPassword( m_xFactory, aReadBuffer, rData );
    }

    return bRet;
}

<<<<<<< HEAD
#if 0
Reference < XInputStream > ZipFile::createFileStream(
            ZipEntry & rEntry,
            const rtl::Reference < EncryptionData > &rData,
            sal_Bool bRawStream,
            sal_Bool bIsEncrypted )
{
    static OUString sServiceName ( RTL_CONSTASCII_USTRINGPARAM ( "com.sun.star.io.TempFile" ) );
    Reference < XInputStream > xTempStream = Reference < XInputStream > ( xFactory->createInstance ( sServiceName ), UNO_QUERY );
    return new XFileStream ( rEntry, xStream, xTempStream, rData, bRawStream, bIsEncrypted );
}
Reference < XInputStream > ZipFile::createMemoryStream(
            ZipEntry & rEntry,
            const rtl::Reference < EncryptionData > &rData,
            sal_Bool bRawStream,
            sal_Bool bIsEncrypted )
{
    sal_Int32 nUncompressedSize, nEnd;
    if (bRawStream)
    {
        nUncompressedSize = rEntry.nMethod == DEFLATED ? rEntry.nCompressedSize : rEntry.nSize;
        nEnd = rEntry.nOffset + nUncompressedSize;
    }
    else
    {
        nUncompressedSize = rEntry.nSize;
        nEnd = rEntry.nMethod == DEFLATED ? rEntry.nOffset + rEntry.nCompressedSize : rEntry.nOffset + rEntry.nSize;
    }
    sal_Int32 nSize = rEntry.nMethod == DEFLATED ? rEntry.nCompressedSize : rEntry.nSize;
    Sequence < sal_Int8 > aReadBuffer ( nSize ), aDecryptBuffer, aWriteBuffer;
    rtlCipher aCipher;

    // If the encryption key is zero, we need to return the raw stream. First check if
    // we have the salt. If we have the salt, then check if we have the encryption key
    // if not, return rawStream instead.

    sal_Bool bHaveEncryptData = ( rData.is() && rData->aSalt.getLength() && rData->aInitVector.getLength() && rData->nIterationCount != 0 ) ? sal_True : sal_False;
    sal_Bool bMustDecrypt = ( !bRawStream && bHaveEncryptData && bIsEncrypted ) ? sal_True : sal_False;

    if ( bMustDecrypt )
    {
        StaticGetCipher ( rData, aCipher, sal_True );
        aDecryptBuffer.realloc ( nSize );
    }

    if ( nSize <0 )
        throw IOException ( );

    xSeek->seek( rEntry.nOffset );
    xStream->readBytes( aReadBuffer, nSize ); // Now it holds the raw stuff from disk

    if ( bMustDecrypt )
    {
        rtlCipherError aResult = rtl_cipher_decode ( aCipher,
                                      aReadBuffer.getConstArray(),
                                      nSize,
                                      reinterpret_cast < sal_uInt8 * > (aDecryptBuffer.getArray()),
                                      nSize);
        OSL_ASSERT (aResult == rtl_Cipher_E_None);
        aReadBuffer = aDecryptBuffer; // Now it holds the decrypted data
    }
    if (bRawStream || rEntry.nMethod == STORED)
        aWriteBuffer = aReadBuffer; // bRawStream means the caller doesn't want it decompressed
    else
    {
        aInflater.setInputSegment( aReadBuffer, 0, nSize );
        aWriteBuffer.realloc( nUncompressedSize );
        aInflater.doInflate( aWriteBuffer );
        aInflater.reset();
    }

    if ( bHaveEncryptData && !bMustDecrypt && bIsEncrypted )
    {
        // if we have the data needed to decrypt it, but didn't want it decrypted (or
        // we couldn't decrypt it due to wrong password), then we prepend this
        // data to the stream

        // Make a buffer big enough to hold both the header and the data itself
        Sequence < sal_Int8 > aEncryptedDataHeader ( n_ConstHeaderSize +
                                                     rData->aInitVector.getLength() +
                                                     rData->aSalt.getLength() +
                                                     rData->aDigest.getLength() +
                                                     aWriteBuffer.getLength() );
        sal_Int8 * pHeader = aEncryptedDataHeader.getArray();
        StaticFillHeader ( rData, rEntry.nSize, pHeader );
        memcpy ( pHeader, aWriteBuffer.getConstArray(), aWriteBuffer.getLength() );

        // dump old buffer and point aWriteBuffer to the new one with the header
        aWriteBuffer = aEncryptedDataHeader;
    }
    return Reference < XInputStream > ( new XMemoryStream ( aWriteBuffer ) );
}
#endif
Reference < XInputStream > ZipFile::createUnbufferedStream(
            SotMutexHolderRef aMutexHolder,
            ZipEntry & rEntry,
            const rtl::Reference < EncryptionData > &rData,
=======
uno::Reference< XInputStream > ZipFile::createUnbufferedStream(
            SotMutexHolderRef aMutexHolder,
            ZipEntry & rEntry,
            const ::rtl::Reference< EncryptionData > &rData,
>>>>>>> e19358aa
            sal_Int8 nStreamMode,
            sal_Bool bIsEncrypted,
            ::rtl::OUString aMediaType )
{
    ::osl::MutexGuard aGuard( m_aMutex );

    return new XUnbufferedStream ( m_xFactory, aMutexHolder, rEntry, xStream, rData, nStreamMode, bIsEncrypted, aMediaType, bRecoveryMode );
}


ZipEnumeration * SAL_CALL ZipFile::entries(  )
{
    return new ZipEnumeration ( aEntries );
}

<<<<<<< HEAD
Reference< XInputStream > SAL_CALL ZipFile::getInputStream( ZipEntry& rEntry,
        const rtl::Reference < EncryptionData > &rData,
=======
uno::Reference< XInputStream > SAL_CALL ZipFile::getInputStream( ZipEntry& rEntry,
        const ::rtl::Reference< EncryptionData > &rData,
>>>>>>> e19358aa
        sal_Bool bIsEncrypted,
        SotMutexHolderRef aMutexHolder )
    throw(IOException, ZipException, RuntimeException)
{
    ::osl::MutexGuard aGuard( m_aMutex );

    if ( rEntry.nOffset <= 0 )
        readLOC( rEntry );

    // We want to return a rawStream if we either don't have a key or if the
    // key is wrong

    sal_Bool bNeedRawStream = rEntry.nMethod == STORED;

    // if we have a digest, then this file is an encrypted one and we should
    // check if we can decrypt it or not
<<<<<<< HEAD
    if ( bIsEncrypted && rData.is() && rData->aDigest.getLength() )
=======
    if ( bIsEncrypted && rData.is() && rData->m_aDigest.getLength() )
>>>>>>> e19358aa
        bNeedRawStream = !hasValidPassword ( rEntry, rData );

    return createUnbufferedStream ( aMutexHolder,
                                    rEntry,
                                    rData,
                                    bNeedRawStream ? UNBUFF_STREAM_RAW : UNBUFF_STREAM_DATA,
                                    bIsEncrypted );
}

<<<<<<< HEAD
Reference< XInputStream > SAL_CALL ZipFile::getDataStream( ZipEntry& rEntry,
        const rtl::Reference < EncryptionData > &rData,
=======
uno::Reference< XInputStream > SAL_CALL ZipFile::getDataStream( ZipEntry& rEntry,
        const ::rtl::Reference< EncryptionData > &rData,
>>>>>>> e19358aa
        sal_Bool bIsEncrypted,
        SotMutexHolderRef aMutexHolder )
    throw ( packages::WrongPasswordException,
            IOException,
            ZipException,
            RuntimeException )
{
    ::osl::MutexGuard aGuard( m_aMutex );

    if ( rEntry.nOffset <= 0 )
        readLOC( rEntry );

    // An exception must be thrown in case stream is encrypted and
    // there is no key or the key is wrong
    sal_Bool bNeedRawStream = sal_False;
    if ( bIsEncrypted )
    {
        // in case no digest is provided there is no way
        // to detect password correctness
        if ( !rData.is() )
<<<<<<< HEAD
            throw ZipException( OUString(RTL_CONSTASCII_USTRINGPARAM( "Encrypted stream without encryption data!\n" )),
                                Reference< XInterface >() );
=======
            throw ZipException( OUString::createFromAscii( "Encrypted stream without encryption data!\n" ),
                                uno::Reference< XInterface >() );
>>>>>>> e19358aa

        // if we have a digest, then this file is an encrypted one and we should
        // check if we can decrypt it or not
        OSL_ENSURE( rData->m_aDigest.getLength(), "Can't detect password correctness without digest!\n" );
        if ( rData->m_aDigest.getLength() && !hasValidPassword ( rEntry, rData ) )
                throw packages::WrongPasswordException( ::rtl::OUString( RTL_CONSTASCII_USTRINGPARAM( OSL_LOG_PREFIX ) ), uno::Reference< uno::XInterface >() );
    }
    else
        bNeedRawStream = ( rEntry.nMethod == STORED );

    return createUnbufferedStream ( aMutexHolder,
                                    rEntry,
                                    rData,
                                    bNeedRawStream ? UNBUFF_STREAM_RAW : UNBUFF_STREAM_DATA,
                                    bIsEncrypted );
}

<<<<<<< HEAD
Reference< XInputStream > SAL_CALL ZipFile::getRawData( ZipEntry& rEntry,
        const rtl::Reference < EncryptionData > &rData,
=======
uno::Reference< XInputStream > SAL_CALL ZipFile::getRawData( ZipEntry& rEntry,
        const ::rtl::Reference< EncryptionData >& rData,
>>>>>>> e19358aa
        sal_Bool bIsEncrypted,
        SotMutexHolderRef aMutexHolder )
    throw(IOException, ZipException, RuntimeException)
{
    ::osl::MutexGuard aGuard( m_aMutex );

    if ( rEntry.nOffset <= 0 )
        readLOC( rEntry );

    return createUnbufferedStream ( aMutexHolder, rEntry, rData, UNBUFF_STREAM_RAW, bIsEncrypted );
}

uno::Reference< XInputStream > SAL_CALL ZipFile::getWrappedRawStream(
        ZipEntry& rEntry,
<<<<<<< HEAD
        const rtl::Reference < EncryptionData > &rData,
=======
        const ::rtl::Reference< EncryptionData >& rData,
>>>>>>> e19358aa
        const ::rtl::OUString& aMediaType,
        SotMutexHolderRef aMutexHolder )
    throw ( packages::NoEncryptionException,
            IOException,
            ZipException,
            RuntimeException )
{
    ::osl::MutexGuard aGuard( m_aMutex );

    if ( !rData.is() )
        throw packages::NoEncryptionException( ::rtl::OUString( RTL_CONSTASCII_USTRINGPARAM( OSL_LOG_PREFIX ) ), uno::Reference< uno::XInterface >() );

    if ( rEntry.nOffset <= 0 )
        readLOC( rEntry );

    return createUnbufferedStream ( aMutexHolder, rEntry, rData, UNBUFF_STREAM_WRAPPEDRAW, sal_True, aMediaType );
}

sal_Bool ZipFile::readLOC( ZipEntry &rEntry )
    throw(IOException, ZipException, RuntimeException)
{
    ::osl::MutexGuard aGuard( m_aMutex );

    sal_Int32 nTestSig, nTime, nCRC, nSize, nCompressedSize;
    sal_Int16 nVersion, nFlag, nHow, nPathLen, nExtraLen;
    sal_Int32 nPos = -rEntry.nOffset;

    aGrabber.seek(nPos);
    aGrabber >> nTestSig;

    if (nTestSig != LOCSIG)
        throw ZipIOException( OUString( RTL_CONSTASCII_USTRINGPARAM ( "Invalid LOC header (bad signature") ), uno::Reference < XInterface > () );
    aGrabber >> nVersion;
    aGrabber >> nFlag;
    aGrabber >> nHow;
    aGrabber >> nTime;
    aGrabber >> nCRC;
    aGrabber >> nCompressedSize;
    aGrabber >> nSize;
    aGrabber >> nPathLen;
    aGrabber >> nExtraLen;
    rEntry.nOffset = static_cast < sal_Int32 > (aGrabber.getPosition()) + nPathLen + nExtraLen;

    sal_Bool bBroken = sal_False;

    try
    {
        // read always in UTF8, some tools seem not to set UTF8 bit
        uno::Sequence < sal_Int8 > aNameBuffer( nPathLen );
        sal_Int32 nRead = aGrabber.readBytes( aNameBuffer, nPathLen );
        if ( nRead < aNameBuffer.getLength() )
                aNameBuffer.realloc( nRead );

        ::rtl::OUString sLOCPath = rtl::OUString::intern( (sal_Char *) aNameBuffer.getArray(),
                                                            aNameBuffer.getLength(),
                                                            RTL_TEXTENCODING_UTF8 );

        if ( rEntry.nPathLen == -1 ) // the file was created
        {
            rEntry.nPathLen = nPathLen;
            rEntry.sPath = sLOCPath;
        }

        // the method can be reset for internal use so it is not checked
        bBroken = rEntry.nVersion != nVersion
                        || rEntry.nFlag != nFlag
                        || rEntry.nTime != nTime
                        || rEntry.nPathLen != nPathLen
                        || !rEntry.sPath.equals( sLOCPath );
    }
    catch(::std::bad_alloc &)
    {
        bBroken = sal_True;
    }

    if ( bBroken && !bRecoveryMode )
        throw ZipIOException( OUString( RTL_CONSTASCII_USTRINGPARAM( "The stream seems to be broken!" ) ),
                            uno::Reference< XInterface >() );

    return sal_True;
}

sal_Int32 ZipFile::findEND( )
    throw(IOException, ZipException, RuntimeException)
{
    // this method is called in constructor only, no need for mutex
    sal_Int32 nLength, nPos, nEnd;
    Sequence < sal_Int8 > aBuffer;
    try
    {
        nLength = static_cast <sal_Int32 > (aGrabber.getLength());
        if (nLength == 0 || nLength < ENDHDR)
            return -1;
        nPos = nLength - ENDHDR - ZIP_MAXNAMELEN;
        nEnd = nPos >= 0 ? nPos : 0 ;

        aGrabber.seek( nEnd );
        aGrabber.readBytes ( aBuffer, nLength - nEnd );

        const sal_Int8 *pBuffer = aBuffer.getConstArray();

        nPos = nLength - nEnd - ENDHDR;
        while ( nPos >= 0 )
        {
            if (pBuffer[nPos] == 'P' && pBuffer[nPos+1] == 'K' && pBuffer[nPos+2] == 5 && pBuffer[nPos+3] == 6 )
                return nPos + nEnd;
            nPos--;
        }
    }
    catch ( IllegalArgumentException& )
    {
        throw ZipException( OUString( RTL_CONSTASCII_USTRINGPARAM ( "Zip END signature not found!") ), uno::Reference < XInterface > () );
    }
    catch ( NotConnectedException& )
    {
        throw ZipException( OUString( RTL_CONSTASCII_USTRINGPARAM ( "Zip END signature not found!") ), uno::Reference < XInterface > () );
    }
    catch ( BufferSizeExceededException& )
    {
        throw ZipException( OUString( RTL_CONSTASCII_USTRINGPARAM ( "Zip END signature not found!") ), uno::Reference < XInterface > () );
    }
    throw ZipException( OUString( RTL_CONSTASCII_USTRINGPARAM ( "Zip END signature not found!") ), uno::Reference < XInterface > () );
}

sal_Int32 ZipFile::readCEN()
    throw(IOException, ZipException, RuntimeException)
{
    // this method is called in constructor only, no need for mutex
    sal_Int32 nCenLen, nCenPos = -1, nCenOff, nEndPos, nLocPos;
    sal_uInt16 nCount, nTotal;

    try
    {
        nEndPos = findEND();
        if (nEndPos == -1)
            return -1;
        aGrabber.seek(nEndPos + ENDTOT);
        aGrabber >> nTotal;
        aGrabber >> nCenLen;
        aGrabber >> nCenOff;

        if ( nTotal * CENHDR > nCenLen )
            throw ZipException(OUString( RTL_CONSTASCII_USTRINGPARAM ( "invalid END header (bad entry count)") ), uno::Reference < XInterface > () );

        if ( nTotal > ZIP_MAXENTRIES )
            throw ZipException(OUString( RTL_CONSTASCII_USTRINGPARAM ( "too many entries in ZIP File") ), uno::Reference < XInterface > () );

        if ( nCenLen < 0 || nCenLen > nEndPos )
            throw ZipException(OUString( RTL_CONSTASCII_USTRINGPARAM ( "Invalid END header (bad central directory size)") ), uno::Reference < XInterface > () );

        nCenPos = nEndPos - nCenLen;

        if ( nCenOff < 0 || nCenOff > nCenPos )
            throw ZipException(OUString( RTL_CONSTASCII_USTRINGPARAM ( "Invalid END header (bad central directory size)") ), uno::Reference < XInterface > () );

        nLocPos = nCenPos - nCenOff;
        aGrabber.seek( nCenPos );
        Sequence < sal_Int8 > aCENBuffer ( nCenLen );
        sal_Int64 nRead = aGrabber.readBytes ( aCENBuffer, nCenLen );
        if ( static_cast < sal_Int64 > ( nCenLen ) != nRead )
            throw ZipException ( OUString ( RTL_CONSTASCII_USTRINGPARAM ( "Error reading CEN into memory buffer!") ), uno::Reference < XInterface > () );

        MemoryByteGrabber aMemGrabber ( aCENBuffer );

        ZipEntry aEntry;
        sal_Int32 nTestSig;
        sal_Int16 nCommentLen;

        for (nCount = 0 ; nCount < nTotal; nCount++)
        {
            aMemGrabber >> nTestSig;
            if ( nTestSig != CENSIG )
                throw ZipException(OUString( RTL_CONSTASCII_USTRINGPARAM ( "Invalid CEN header (bad signature)") ), uno::Reference < XInterface > () );

            aMemGrabber.skipBytes ( 2 );
            aMemGrabber >> aEntry.nVersion;

            if ( ( aEntry.nVersion & 1 ) == 1 )
                throw ZipException(OUString( RTL_CONSTASCII_USTRINGPARAM ( "Invalid CEN header (encrypted entry)") ), uno::Reference < XInterface > () );

            aMemGrabber >> aEntry.nFlag;
            aMemGrabber >> aEntry.nMethod;

            if ( aEntry.nMethod != STORED && aEntry.nMethod != DEFLATED)
                throw ZipException(OUString( RTL_CONSTASCII_USTRINGPARAM ( "Invalid CEN header (bad compression method)") ), uno::Reference < XInterface > () );

            aMemGrabber >> aEntry.nTime;
            aMemGrabber >> aEntry.nCrc;
            aMemGrabber >> aEntry.nCompressedSize;
            aMemGrabber >> aEntry.nSize;
            aMemGrabber >> aEntry.nPathLen;
            aMemGrabber >> aEntry.nExtraLen;
            aMemGrabber >> nCommentLen;
            aMemGrabber.skipBytes ( 8 );
            aMemGrabber >> aEntry.nOffset;

            aEntry.nOffset += nLocPos;
            aEntry.nOffset *= -1;

            if ( aEntry.nPathLen < 0 )
                throw ZipException( OUString( RTL_CONSTASCII_USTRINGPARAM ( "unexpected name length" ) ), uno::Reference < XInterface > () );

            if ( nCommentLen < 0 )
                throw ZipException( OUString( RTL_CONSTASCII_USTRINGPARAM ( "unexpected comment length" ) ), uno::Reference < XInterface > () );

            if ( aEntry.nExtraLen < 0 )
                throw ZipException( OUString( RTL_CONSTASCII_USTRINGPARAM ( "unexpected extra header info length") ), uno::Reference < XInterface > () );

            // read always in UTF8, some tools seem not to set UTF8 bit
            aEntry.sPath = rtl::OUString::intern ( (sal_Char *) aMemGrabber.getCurrentPos(),
                                                   aEntry.nPathLen,
                                                   RTL_TEXTENCODING_UTF8 );

            if ( !::comphelper::OStorageHelper::IsValidZipEntryFileName( aEntry.sPath, sal_True ) )
                throw ZipException( OUString( RTL_CONSTASCII_USTRINGPARAM ( "Zip entry has an invalid name.") ), uno::Reference < XInterface > () );

            aMemGrabber.skipBytes( aEntry.nPathLen + aEntry.nExtraLen + nCommentLen );
            aEntries[aEntry.sPath] = aEntry;
        }

        if (nCount != nTotal)
            throw ZipException(OUString( RTL_CONSTASCII_USTRINGPARAM ( "Count != Total") ), uno::Reference < XInterface > () );
    }
    catch ( IllegalArgumentException & )
    {
        // seek can throw this...
        nCenPos = -1; // make sure we return -1 to indicate an error
    }
    return nCenPos;
}

sal_Int32 ZipFile::recover()
    throw(IOException, ZipException, RuntimeException)
{
    ::osl::MutexGuard aGuard( m_aMutex );

    sal_Int32 nLength;
    Sequence < sal_Int8 > aBuffer;
    Sequence < sal_Int32 > aHeaderOffsets;

    try
    {
        nLength = static_cast <sal_Int32 > (aGrabber.getLength());
        if (nLength == 0 || nLength < ENDHDR)
            return -1;

        aGrabber.seek( 0 );

        const sal_Int32 nToRead = 32000;
        for( sal_Int32 nGenPos = 0; aGrabber.readBytes( aBuffer, nToRead ) && aBuffer.getLength() > 16; )
        {
            const sal_Int8 *pBuffer = aBuffer.getConstArray();
            sal_Int32 nBufSize = aBuffer.getLength();

            sal_Int32 nPos = 0;
            // the buffer should contain at least one header,
            // or if it is end of the file, at least the postheader with sizes and hash
            while( nPos < nBufSize - 30
                || ( nBufSize < nToRead && nPos < nBufSize - 16 ) )

            {
                if ( nPos < nBufSize - 30 && pBuffer[nPos] == 'P' && pBuffer[nPos+1] == 'K' && pBuffer[nPos+2] == 3 && pBuffer[nPos+3] == 4 )
                {
                    ZipEntry aEntry;
                    MemoryByteGrabber aMemGrabber ( Sequence< sal_Int8 >( ((sal_Int8*)(&(pBuffer[nPos+4]))), 26 ) );

                    aMemGrabber >> aEntry.nVersion;
                    if ( ( aEntry.nVersion & 1 ) != 1 )
                    {
                        aMemGrabber >> aEntry.nFlag;
                        aMemGrabber >> aEntry.nMethod;

                        if ( aEntry.nMethod == STORED || aEntry.nMethod == DEFLATED )
                        {
                            aMemGrabber >> aEntry.nTime;
                            aMemGrabber >> aEntry.nCrc;
                            aMemGrabber >> aEntry.nCompressedSize;
                            aMemGrabber >> aEntry.nSize;
                            aMemGrabber >> aEntry.nPathLen;
                            aMemGrabber >> aEntry.nExtraLen;

                            sal_Int32 nDescrLength =
                                ( aEntry.nMethod == DEFLATED && ( aEntry.nFlag & 8 ) ) ?
                                                        16 : 0;


                            // This is a quick fix for OOo1.1RC
                            // For OOo2.0 the whole package must be switched to unsigned values
                            if ( aEntry.nCompressedSize < 0 ) aEntry.nCompressedSize = 0x7FFFFFFF;
                            if ( aEntry.nSize < 0 ) aEntry.nSize = 0x7FFFFFFF;
                            if ( aEntry.nPathLen < 0 ) aEntry.nPathLen = 0x7FFF;
                            if ( aEntry.nExtraLen < 0 ) aEntry.nExtraLen = 0x7FFF;
                            // End of quick fix

                            sal_Int32 nDataSize = ( aEntry.nMethod == DEFLATED ) ? aEntry.nCompressedSize : aEntry.nSize;
                            sal_Int32 nBlockLength = nDataSize + aEntry.nPathLen + aEntry.nExtraLen + 30 + nDescrLength;
                            if ( aEntry.nPathLen >= 0 && aEntry.nExtraLen >= 0
                                && ( nGenPos + nPos + nBlockLength ) <= nLength )
                            {
                                // read always in UTF8, some tools seem not to set UTF8 bit
                                if( nPos + 30 + aEntry.nPathLen <= nBufSize )
                                    aEntry.sPath = OUString ( (sal_Char *) &pBuffer[nPos + 30],
                                                                  aEntry.nPathLen,
                                                                RTL_TEXTENCODING_UTF8 );
                                else
                                {
                                    Sequence < sal_Int8 > aFileName;
                                    aGrabber.seek( nGenPos + nPos + 30 );
                                    aGrabber.readBytes( aFileName, aEntry.nPathLen );
                                    aEntry.sPath = OUString ( (sal_Char *) aFileName.getArray(),
                                                                aFileName.getLength(),
                                                                RTL_TEXTENCODING_UTF8 );
                                    aEntry.nPathLen = static_cast< sal_Int16 >(aFileName.getLength());
                                }

                                aEntry.nOffset = nGenPos + nPos + 30 + aEntry.nPathLen + aEntry.nExtraLen;

                                if ( ( aEntry.nSize || aEntry.nCompressedSize ) && !checkSizeAndCRC( aEntry ) )
                                {
                                    aEntry.nCrc = 0;
                                    aEntry.nCompressedSize = 0;
                                    aEntry.nSize = 0;
                                }

                                if ( aEntries.find( aEntry.sPath ) == aEntries.end() )
                                    aEntries[aEntry.sPath] = aEntry;
                            }
                        }
                    }

                    nPos += 4;
                }
                else if (pBuffer[nPos] == 'P' && pBuffer[nPos+1] == 'K' && pBuffer[nPos+2] == 7 && pBuffer[nPos+3] == 8 )
                {
                    sal_Int32 nCompressedSize, nSize, nCRC32;
                    MemoryByteGrabber aMemGrabber ( Sequence< sal_Int8 >( ((sal_Int8*)(&(pBuffer[nPos+4]))), 12 ) );
                    aMemGrabber >> nCRC32;
                    aMemGrabber >> nCompressedSize;
                    aMemGrabber >> nSize;

                    for( EntryHash::iterator aIter = aEntries.begin(); aIter != aEntries.end(); ++aIter )
                    {
                        ZipEntry aTmp = (*aIter).second;

                        // this is a broken package, accept this block not only for DEFLATED streams
                        if( (*aIter).second.nFlag & 8 )
                        {
                            sal_Int32 nStreamOffset = nGenPos + nPos - nCompressedSize;
                            if ( nStreamOffset == (*aIter).second.nOffset && nCompressedSize > (*aIter).second.nCompressedSize )
                            {
                                // only DEFLATED blocks need to be checked
                                sal_Bool bAcceptBlock = ( (*aIter).second.nMethod == STORED && nCompressedSize == nSize );

                                if ( !bAcceptBlock )
                                {
                                    sal_Int32 nRealSize = 0, nRealCRC = 0;
                                    getSizeAndCRC( nStreamOffset, nCompressedSize, &nRealSize, &nRealCRC );
                                    bAcceptBlock = ( nRealSize == nSize && nRealCRC == nCRC32 );
                                }

                                if ( bAcceptBlock )
                                {
                                    (*aIter).second.nCrc = nCRC32;
                                    (*aIter).second.nCompressedSize = nCompressedSize;
                                    (*aIter).second.nSize = nSize;
                                }
                            }
#if 0
// for now ignore clearly broken streams
                            else if( !(*aIter).second.nCompressedSize )
                            {
                                (*aIter).second.nCrc = nCRC32;
                                sal_Int32 nRealStreamSize = nGenPos + nPos - (*aIter).second.nOffset;
                                (*aIter).second.nCompressedSize = nGenPos + nPos - (*aIter).second.nOffset;
                                (*aIter).second.nSize = nSize;
                            }
#endif
                        }
                    }

                    nPos += 4;
                }
                else
                    nPos++;
            }

            nGenPos += nPos;
            aGrabber.seek( nGenPos );
        }

        return 0;
    }
    catch ( IllegalArgumentException& )
    {
        throw ZipException( OUString( RTL_CONSTASCII_USTRINGPARAM ( "Zip END signature not found!") ), uno::Reference < XInterface > () );
    }
    catch ( NotConnectedException& )
    {
        throw ZipException( OUString( RTL_CONSTASCII_USTRINGPARAM ( "Zip END signature not found!") ), uno::Reference < XInterface > () );
    }
    catch ( BufferSizeExceededException& )
    {
        throw ZipException( OUString( RTL_CONSTASCII_USTRINGPARAM ( "Zip END signature not found!") ), uno::Reference < XInterface > () );
    }
}

sal_Bool ZipFile::checkSizeAndCRC( const ZipEntry& aEntry )
{
    ::osl::MutexGuard aGuard( m_aMutex );

    sal_Int32 nSize = 0, nCRC = 0;

    if( aEntry.nMethod == STORED )
        return ( getCRC( aEntry.nOffset, aEntry.nSize ) == aEntry.nCrc );

    getSizeAndCRC( aEntry.nOffset, aEntry.nCompressedSize, &nSize, &nCRC );
    return ( aEntry.nSize == nSize && aEntry.nCrc == nCRC );
}

sal_Int32 ZipFile::getCRC( sal_Int32 nOffset, sal_Int32 nSize )
{
    ::osl::MutexGuard aGuard( m_aMutex );

    Sequence < sal_Int8 > aBuffer;
    CRC32 aCRC;
    sal_Int32 nBlockSize = ::std::min( nSize, static_cast< sal_Int32 >( 32000 ) );

    aGrabber.seek( nOffset );
    for ( int ind = 0;
          aGrabber.readBytes( aBuffer, nBlockSize ) && ind * nBlockSize < nSize;
          ind++ )
    {
        aCRC.updateSegment( aBuffer, 0, ::std::min( nBlockSize, nSize - ind * nBlockSize ) );
    }

    return aCRC.getValue();
}

void ZipFile::getSizeAndCRC( sal_Int32 nOffset, sal_Int32 nCompressedSize, sal_Int32 *nSize, sal_Int32 *nCRC )
{
    ::osl::MutexGuard aGuard( m_aMutex );

    Sequence < sal_Int8 > aBuffer;
    CRC32 aCRC;
    sal_Int32 nRealSize = 0;
    Inflater aInflaterLocal( sal_True );
    sal_Int32 nBlockSize = ::std::min( nCompressedSize, static_cast< sal_Int32 >( 32000 ) );

    aGrabber.seek( nOffset );
    for ( int ind = 0;
          !aInflaterLocal.finished() && aGrabber.readBytes( aBuffer, nBlockSize ) && ind * nBlockSize < nCompressedSize;
          ind++ )
    {
        Sequence < sal_Int8 > aData( nBlockSize );
        sal_Int32 nLastInflated = 0;
        sal_Int32 nInBlock = 0;

        aInflaterLocal.setInput( aBuffer );
        do
        {
            nLastInflated = aInflaterLocal.doInflateSegment( aData, 0, nBlockSize );
            aCRC.updateSegment( aData, 0, nLastInflated );
            nInBlock += nLastInflated;
        } while( !aInflater.finished() && nLastInflated );

        nRealSize += nInBlock;
    }

    *nSize = nRealSize;
    *nCRC = aCRC.getValue();
}

/* vim:set shiftwidth=4 softtabstop=4 expandtab: */<|MERGE_RESOLUTION|>--- conflicted
+++ resolved
@@ -132,12 +132,6 @@
     aGrabber.setInputStream ( xStream );
 }
 
-<<<<<<< HEAD
-sal_Bool ZipFile::StaticGetCipher ( const rtl::Reference < EncryptionData > & xEncryptionData, rtlCipher &rCipher, sal_Bool bDecode )
-{
-    sal_Bool bResult = sal_False;
-    if ( xEncryptionData.is() )
-=======
 uno::Reference< xml::crypto::XDigestContext > ZipFile::StaticGetDigestContextForChecksum( const uno::Reference< lang::XMultiServiceFactory >& xArgFactory, const ::rtl::Reference< EncryptionData >& xEncryptionData )
 {
     uno::Reference< xml::crypto::XDigestContext > xDigestContext;
@@ -201,7 +195,6 @@
         }
     }
     catch( uno::Exception& )
->>>>>>> e19358aa
     {
         OSL_ENSURE( sal_False, "Can not create cipher context!" );
     }
@@ -209,11 +202,7 @@
     return xResult;
 }
 
-<<<<<<< HEAD
-void ZipFile::StaticFillHeader ( const rtl::Reference < EncryptionData > & rData,
-=======
 void ZipFile::StaticFillHeader( const ::rtl::Reference< EncryptionData >& rData,
->>>>>>> e19358aa
                                 sal_Int32 nSize,
                                 const ::rtl::OUString& aMediaType,
                                 sal_Int8 * & pHeader )
@@ -308,15 +297,11 @@
     pHeader += nMediaTypeLength;
 }
 
-<<<<<<< HEAD
-sal_Bool ZipFile::StaticFillData ( rtl::Reference < EncryptionData > & rData,
-=======
 sal_Bool ZipFile::StaticFillData (  ::rtl::Reference< BaseEncryptionData > & rData,
                                     sal_Int32 &rEncAlg,
                                     sal_Int32 &rChecksumAlg,
                                     sal_Int32 &rDerivedKeySize,
                                     sal_Int32 &rStartKeyGenID,
->>>>>>> e19358aa
                                     sal_Int32 &rSize,
                                     ::rtl::OUString& aMediaType,
                                     const uno::Reference< XInputStream >& rStream )
@@ -400,37 +385,22 @@
     return bOk;
 }
 
-<<<<<<< HEAD
-Reference< XInputStream > ZipFile::StaticGetDataFromRawStream(  const Reference< XInputStream >& xStream,
-                                                                const rtl::Reference < EncryptionData > &rData )
-        throw ( packages::WrongPasswordException, ZipIOException, RuntimeException )
-{
-    if ( !rData.is() )
-        throw ZipIOException( OUString(RTL_CONSTASCII_USTRINGPARAM( "Encrypted stream without encryption data!\n" )),
-                            Reference< XInterface >() );
-=======
 uno::Reference< XInputStream > ZipFile::StaticGetDataFromRawStream( const uno::Reference< lang::XMultiServiceFactory >& xFactory,
                                                                 const uno::Reference< XInputStream >& xStream,
                                                                 const ::rtl::Reference< EncryptionData > &rData )
         throw ( packages::WrongPasswordException, ZipIOException, RuntimeException )
 {
     if ( !rData.is() )
-        throw ZipIOException( OUString::createFromAscii( "Encrypted stream without encryption data!\n" ),
+        throw ZipIOException( OUString(RTL_CONSTASCII_USTRINGPARAM( "Encrypted stream without encryption data!\n" )),
                             uno::Reference< XInterface >() );
->>>>>>> e19358aa
 
     if ( !rData->m_aKey.getLength() )
         throw packages::WrongPasswordException( ::rtl::OUString( RTL_CONSTASCII_USTRINGPARAM( OSL_LOG_PREFIX ) ), uno::Reference< uno::XInterface >() );
 
     uno::Reference< XSeekable > xSeek( xStream, UNO_QUERY );
     if ( !xSeek.is() )
-<<<<<<< HEAD
         throw ZipIOException( OUString(RTL_CONSTASCII_USTRINGPARAM( "The stream must be seekable!\n" )),
-                            Reference< XInterface >() );
-=======
-        throw ZipIOException( OUString::createFromAscii( "The stream must be seekable!\n" ),
                             uno::Reference< XInterface >() );
->>>>>>> e19358aa
 
 
     // if we have a digest, then this file is an encrypted one and we should
@@ -458,11 +428,6 @@
     return new XUnbufferedStream( xFactory, xStream, rData );
 }
 
-<<<<<<< HEAD
-sal_Bool ZipFile::StaticHasValidPassword( const Sequence< sal_Int8 > &aReadBuffer, const rtl::Reference < EncryptionData > &rData )
-{
-    if ( !rData.is() || !rData->aKey.getLength() )
-=======
 #if 0
 // for debugging purposes
 void CheckSequence( const uno::Sequence< sal_Int8 >& aSequence )
@@ -481,7 +446,6 @@
 sal_Bool ZipFile::StaticHasValidPassword( const uno::Reference< lang::XMultiServiceFactory >& xFactory, const Sequence< sal_Int8 > &aReadBuffer, const ::rtl::Reference< EncryptionData > &rData )
 {
     if ( !rData.is() || !rData->m_aKey.getLength() )
->>>>>>> e19358aa
         return sal_False;
 
     sal_Bool bRet = sal_False;
@@ -514,14 +478,8 @@
     uno::Sequence< sal_Int8 > aDigestSeq;
     uno::Reference< xml::crypto::XDigestContext > xDigestContext( StaticGetDigestContextForChecksum( xFactory, rData ), uno::UNO_SET_THROW );
 
-<<<<<<< HEAD
-    aDigestResult = rtl_digest_getSHA1 ( aDigest, aDigestSeq.getArray(), RTL_DIGEST_LENGTH_SHA1 );
-    OSL_ASSERT ( aDigestResult == rtl_Digest_E_None );
-    (void)aDigestResult;
-=======
     xDigestContext->updateDigest( aDecryptBuffer );
     aDigestSeq = xDigestContext->finalizeDigestAndDispose();
->>>>>>> e19358aa
 
     // If we don't have a digest, then we have to assume that the password is correct
     if (  rData->m_aDigest.getLength() != 0  &&
@@ -538,11 +496,7 @@
     return bRet;
 }
 
-<<<<<<< HEAD
-sal_Bool ZipFile::hasValidPassword ( ZipEntry & rEntry, const rtl::Reference < EncryptionData > &rData )
-=======
 sal_Bool ZipFile::hasValidPassword ( ZipEntry & rEntry, const ::rtl::Reference< EncryptionData >& rData )
->>>>>>> e19358aa
 {
     ::osl::MutexGuard aGuard( m_aMutex );
 
@@ -566,110 +520,10 @@
     return bRet;
 }
 
-<<<<<<< HEAD
-#if 0
-Reference < XInputStream > ZipFile::createFileStream(
-            ZipEntry & rEntry,
-            const rtl::Reference < EncryptionData > &rData,
-            sal_Bool bRawStream,
-            sal_Bool bIsEncrypted )
-{
-    static OUString sServiceName ( RTL_CONSTASCII_USTRINGPARAM ( "com.sun.star.io.TempFile" ) );
-    Reference < XInputStream > xTempStream = Reference < XInputStream > ( xFactory->createInstance ( sServiceName ), UNO_QUERY );
-    return new XFileStream ( rEntry, xStream, xTempStream, rData, bRawStream, bIsEncrypted );
-}
-Reference < XInputStream > ZipFile::createMemoryStream(
-            ZipEntry & rEntry,
-            const rtl::Reference < EncryptionData > &rData,
-            sal_Bool bRawStream,
-            sal_Bool bIsEncrypted )
-{
-    sal_Int32 nUncompressedSize, nEnd;
-    if (bRawStream)
-    {
-        nUncompressedSize = rEntry.nMethod == DEFLATED ? rEntry.nCompressedSize : rEntry.nSize;
-        nEnd = rEntry.nOffset + nUncompressedSize;
-    }
-    else
-    {
-        nUncompressedSize = rEntry.nSize;
-        nEnd = rEntry.nMethod == DEFLATED ? rEntry.nOffset + rEntry.nCompressedSize : rEntry.nOffset + rEntry.nSize;
-    }
-    sal_Int32 nSize = rEntry.nMethod == DEFLATED ? rEntry.nCompressedSize : rEntry.nSize;
-    Sequence < sal_Int8 > aReadBuffer ( nSize ), aDecryptBuffer, aWriteBuffer;
-    rtlCipher aCipher;
-
-    // If the encryption key is zero, we need to return the raw stream. First check if
-    // we have the salt. If we have the salt, then check if we have the encryption key
-    // if not, return rawStream instead.
-
-    sal_Bool bHaveEncryptData = ( rData.is() && rData->aSalt.getLength() && rData->aInitVector.getLength() && rData->nIterationCount != 0 ) ? sal_True : sal_False;
-    sal_Bool bMustDecrypt = ( !bRawStream && bHaveEncryptData && bIsEncrypted ) ? sal_True : sal_False;
-
-    if ( bMustDecrypt )
-    {
-        StaticGetCipher ( rData, aCipher, sal_True );
-        aDecryptBuffer.realloc ( nSize );
-    }
-
-    if ( nSize <0 )
-        throw IOException ( );
-
-    xSeek->seek( rEntry.nOffset );
-    xStream->readBytes( aReadBuffer, nSize ); // Now it holds the raw stuff from disk
-
-    if ( bMustDecrypt )
-    {
-        rtlCipherError aResult = rtl_cipher_decode ( aCipher,
-                                      aReadBuffer.getConstArray(),
-                                      nSize,
-                                      reinterpret_cast < sal_uInt8 * > (aDecryptBuffer.getArray()),
-                                      nSize);
-        OSL_ASSERT (aResult == rtl_Cipher_E_None);
-        aReadBuffer = aDecryptBuffer; // Now it holds the decrypted data
-    }
-    if (bRawStream || rEntry.nMethod == STORED)
-        aWriteBuffer = aReadBuffer; // bRawStream means the caller doesn't want it decompressed
-    else
-    {
-        aInflater.setInputSegment( aReadBuffer, 0, nSize );
-        aWriteBuffer.realloc( nUncompressedSize );
-        aInflater.doInflate( aWriteBuffer );
-        aInflater.reset();
-    }
-
-    if ( bHaveEncryptData && !bMustDecrypt && bIsEncrypted )
-    {
-        // if we have the data needed to decrypt it, but didn't want it decrypted (or
-        // we couldn't decrypt it due to wrong password), then we prepend this
-        // data to the stream
-
-        // Make a buffer big enough to hold both the header and the data itself
-        Sequence < sal_Int8 > aEncryptedDataHeader ( n_ConstHeaderSize +
-                                                     rData->aInitVector.getLength() +
-                                                     rData->aSalt.getLength() +
-                                                     rData->aDigest.getLength() +
-                                                     aWriteBuffer.getLength() );
-        sal_Int8 * pHeader = aEncryptedDataHeader.getArray();
-        StaticFillHeader ( rData, rEntry.nSize, pHeader );
-        memcpy ( pHeader, aWriteBuffer.getConstArray(), aWriteBuffer.getLength() );
-
-        // dump old buffer and point aWriteBuffer to the new one with the header
-        aWriteBuffer = aEncryptedDataHeader;
-    }
-    return Reference < XInputStream > ( new XMemoryStream ( aWriteBuffer ) );
-}
-#endif
-Reference < XInputStream > ZipFile::createUnbufferedStream(
-            SotMutexHolderRef aMutexHolder,
-            ZipEntry & rEntry,
-            const rtl::Reference < EncryptionData > &rData,
-=======
 uno::Reference< XInputStream > ZipFile::createUnbufferedStream(
             SotMutexHolderRef aMutexHolder,
             ZipEntry & rEntry,
             const ::rtl::Reference< EncryptionData > &rData,
->>>>>>> e19358aa
             sal_Int8 nStreamMode,
             sal_Bool bIsEncrypted,
             ::rtl::OUString aMediaType )
@@ -685,13 +539,8 @@
     return new ZipEnumeration ( aEntries );
 }
 
-<<<<<<< HEAD
-Reference< XInputStream > SAL_CALL ZipFile::getInputStream( ZipEntry& rEntry,
-        const rtl::Reference < EncryptionData > &rData,
-=======
 uno::Reference< XInputStream > SAL_CALL ZipFile::getInputStream( ZipEntry& rEntry,
         const ::rtl::Reference< EncryptionData > &rData,
->>>>>>> e19358aa
         sal_Bool bIsEncrypted,
         SotMutexHolderRef aMutexHolder )
     throw(IOException, ZipException, RuntimeException)
@@ -708,11 +557,7 @@
 
     // if we have a digest, then this file is an encrypted one and we should
     // check if we can decrypt it or not
-<<<<<<< HEAD
-    if ( bIsEncrypted && rData.is() && rData->aDigest.getLength() )
-=======
     if ( bIsEncrypted && rData.is() && rData->m_aDigest.getLength() )
->>>>>>> e19358aa
         bNeedRawStream = !hasValidPassword ( rEntry, rData );
 
     return createUnbufferedStream ( aMutexHolder,
@@ -722,13 +567,8 @@
                                     bIsEncrypted );
 }
 
-<<<<<<< HEAD
-Reference< XInputStream > SAL_CALL ZipFile::getDataStream( ZipEntry& rEntry,
-        const rtl::Reference < EncryptionData > &rData,
-=======
 uno::Reference< XInputStream > SAL_CALL ZipFile::getDataStream( ZipEntry& rEntry,
         const ::rtl::Reference< EncryptionData > &rData,
->>>>>>> e19358aa
         sal_Bool bIsEncrypted,
         SotMutexHolderRef aMutexHolder )
     throw ( packages::WrongPasswordException,
@@ -749,13 +589,8 @@
         // in case no digest is provided there is no way
         // to detect password correctness
         if ( !rData.is() )
-<<<<<<< HEAD
             throw ZipException( OUString(RTL_CONSTASCII_USTRINGPARAM( "Encrypted stream without encryption data!\n" )),
-                                Reference< XInterface >() );
-=======
-            throw ZipException( OUString::createFromAscii( "Encrypted stream without encryption data!\n" ),
                                 uno::Reference< XInterface >() );
->>>>>>> e19358aa
 
         // if we have a digest, then this file is an encrypted one and we should
         // check if we can decrypt it or not
@@ -773,13 +608,8 @@
                                     bIsEncrypted );
 }
 
-<<<<<<< HEAD
-Reference< XInputStream > SAL_CALL ZipFile::getRawData( ZipEntry& rEntry,
-        const rtl::Reference < EncryptionData > &rData,
-=======
 uno::Reference< XInputStream > SAL_CALL ZipFile::getRawData( ZipEntry& rEntry,
         const ::rtl::Reference< EncryptionData >& rData,
->>>>>>> e19358aa
         sal_Bool bIsEncrypted,
         SotMutexHolderRef aMutexHolder )
     throw(IOException, ZipException, RuntimeException)
@@ -794,11 +624,7 @@
 
 uno::Reference< XInputStream > SAL_CALL ZipFile::getWrappedRawStream(
         ZipEntry& rEntry,
-<<<<<<< HEAD
-        const rtl::Reference < EncryptionData > &rData,
-=======
         const ::rtl::Reference< EncryptionData >& rData,
->>>>>>> e19358aa
         const ::rtl::OUString& aMediaType,
         SotMutexHolderRef aMutexHolder )
     throw ( packages::NoEncryptionException,
