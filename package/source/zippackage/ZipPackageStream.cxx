/* -*- Mode: C++; tab-width: 4; indent-tabs-mode: nil; c-basic-offset: 4 -*- */
/*************************************************************************
 *
 * DO NOT ALTER OR REMOVE COPYRIGHT NOTICES OR THIS FILE HEADER.
 *
 * Copyright 2000, 2010 Oracle and/or its affiliates.
 *
 * OpenOffice.org - a multi-platform office productivity suite
 *
 * This file is part of OpenOffice.org.
 *
 * OpenOffice.org is free software: you can redistribute it and/or modify
 * it under the terms of the GNU Lesser General Public License version 3
 * only, as published by the Free Software Foundation.
 *
 * OpenOffice.org is distributed in the hope that it will be useful,
 * but WITHOUT ANY WARRANTY; without even the implied warranty of
 * MERCHANTABILITY or FITNESS FOR A PARTICULAR PURPOSE.  See the
 * GNU Lesser General Public License version 3 for more details
 * ( a copy is included in the LICENSE file that accompanied this code ).
 *
 * You should have received a copy of the GNU Lesser General Public License
 * version 3 along with OpenOffice.org.  If not, see
 * <http://www.openoffice.org/license.html>
 * for a copy of the LGPLv3 License.
 *
 ************************************************************************/

// MARKER( update_precomp.py ): autogen include statement, do not remove
#include "precompiled_package.hxx"
#include <com/sun/star/packages/zip/ZipConstants.hpp>
#include <com/sun/star/embed/StorageFormats.hpp>
#include <com/sun/star/packages/zip/ZipIOException.hpp>
#include <com/sun/star/io/XInputStream.hpp>
#include <com/sun/star/io/XOutputStream.hpp>
#include <com/sun/star/io/XStream.hpp>
#include <com/sun/star/io/XSeekable.hpp>
#include <com/sun/star/xml/crypto/DigestID.hpp>
#include <com/sun/star/xml/crypto/CipherID.hpp>


#include <ZipPackageStream.hxx>
#include <ZipPackage.hxx>
#include <ZipFile.hxx>
#include <EncryptedDataHeader.hxx>
#include <osl/diagnose.h>
#include "wrapstreamforshare.hxx"

#include <comphelper/seekableinput.hxx>
#include <comphelper/storagehelper.hxx>

#include <rtl/instance.hxx>

#include <PackageConstants.hxx>

using namespace com::sun::star::packages::zip::ZipConstants;
using namespace com::sun::star::packages::zip;
using namespace com::sun::star::uno;
using namespace com::sun::star::lang;
using namespace com::sun::star;
using namespace cppu;

using rtl::OUString;
namespace { struct lcl_CachedImplId : public rtl::Static< Sequence < sal_Int8 >, lcl_CachedImplId > {}; }

const ::com::sun::star::uno::Sequence < sal_Int8 >& ZipPackageStream::static_getImplementationId()
{
    return lcl_CachedImplId::get();
}

ZipPackageStream::ZipPackageStream ( ZipPackage & rNewPackage,
                                    const uno::Reference< XMultiServiceFactory >& xFactory,
                                    sal_Bool bAllowRemoveOnInsert )
: m_xFactory( xFactory )
, rZipPackage( rNewPackage )
, bToBeCompressed ( sal_True )
, bToBeEncrypted ( sal_False )
, bHaveOwnKey ( sal_False )
, bIsEncrypted ( sal_False )
, m_nImportedStartKeyAlgorithm( 0 )
, m_nImportedEncryptionAlgorithm( 0 )
, m_nImportedChecksumAlgorithm( 0 )
, m_nImportedDerivedKeySize( 0 )
, m_nStreamMode( PACKAGE_STREAM_NOTSET )
, m_nMagicalHackPos( 0 )
, m_nMagicalHackSize( 0 )
, m_bHasSeekable( sal_False )
, m_bCompressedIsSetFromOutside( sal_False )
, m_bFromManifest( sal_False )
, m_bUseWinEncoding( false )
{
    OSL_ENSURE( m_xFactory.is(), "No factory is provided to ZipPackageStream!\n" );

    this->mbAllowRemoveOnInsert = bAllowRemoveOnInsert;

    SetFolder ( sal_False );
    aEntry.nVersion     = -1;
    aEntry.nFlag        = 0;
    aEntry.nMethod      = -1;
    aEntry.nTime        = -1;
    aEntry.nCrc         = -1;
    aEntry.nCompressedSize  = -1;
    aEntry.nSize        = -1;
    aEntry.nOffset      = -1;
    aEntry.nPathLen     = -1;
    aEntry.nExtraLen    = -1;

    Sequence < sal_Int8 > &rCachedImplId = lcl_CachedImplId::get();
    if ( !rCachedImplId.getLength() )
        rCachedImplId = getImplementationId();
}

ZipPackageStream::~ZipPackageStream( void )
{
}

void ZipPackageStream::setZipEntryOnLoading( const ZipEntry &rInEntry )
{
    aEntry.nVersion = rInEntry.nVersion;
    aEntry.nFlag = rInEntry.nFlag;
    aEntry.nMethod = rInEntry.nMethod;
    aEntry.nTime = rInEntry.nTime;
    aEntry.nCrc = rInEntry.nCrc;
    aEntry.nCompressedSize = rInEntry.nCompressedSize;
    aEntry.nSize = rInEntry.nSize;
    aEntry.nOffset = rInEntry.nOffset;
    aEntry.sPath = rInEntry.sPath;
    aEntry.nPathLen = rInEntry.nPathLen;
    aEntry.nExtraLen = rInEntry.nExtraLen;

    if ( aEntry.nMethod == STORED )
        bToBeCompressed = sal_False;
}

//--------------------------------------------------------------------------
void ZipPackageStream::CloseOwnStreamIfAny()
{
    if ( xStream.is() )
    {
        xStream->closeInput();
        xStream = uno::Reference< io::XInputStream >();
        m_bHasSeekable = sal_False;
    }
}

//--------------------------------------------------------------------------
uno::Reference< io::XInputStream > ZipPackageStream::GetOwnSeekStream()
{
    if ( !m_bHasSeekable && xStream.is() )
    {
        // The package component requires that every stream either be FROM a package or it must support XSeekable!
        // The only exception is a nonseekable stream that is provided only for storing, if such a stream
        // is accessed before commit it MUST be wrapped.
        // Wrap the stream in case it is not seekable
        xStream = ::comphelper::OSeekableInputWrapper::CheckSeekableCanWrap( xStream, m_xFactory );
        uno::Reference< io::XSeekable > xSeek( xStream, UNO_QUERY );
        if ( !xSeek.is() )
            throw RuntimeException( ::rtl::OUString( RTL_CONSTASCII_USTRINGPARAM( OSL_LOG_PREFIX "The stream must support XSeekable!" ) ),
                                    uno::Reference< XInterface >() );

        m_bHasSeekable = sal_True;
    }

    return xStream;
}

//--------------------------------------------------------------------------
uno::Reference< io::XInputStream > ZipPackageStream::GetRawEncrStreamNoHeaderCopy()
{
    if ( m_nStreamMode != PACKAGE_STREAM_RAW || !GetOwnSeekStream().is() )
        throw io::IOException( ::rtl::OUString( RTL_CONSTASCII_USTRINGPARAM( OSL_LOG_PREFIX ) ), uno::Reference< uno::XInterface >() );

    if ( m_xBaseEncryptionData.is() )
        throw ZipIOException( ::rtl::OUString( RTL_CONSTASCII_USTRINGPARAM( OSL_LOG_PREFIX "Encrypted stream without encryption data!\n" ) ),
                            uno::Reference< XInterface >() );

    uno::Reference< io::XSeekable > xSeek( GetOwnSeekStream(), UNO_QUERY );
    if ( !xSeek.is() )
        throw ZipIOException( ::rtl::OUString( RTL_CONSTASCII_USTRINGPARAM( OSL_LOG_PREFIX "The stream must be seekable!\n" ) ),
                            uno::Reference< XInterface >() );

    // skip header
    xSeek->seek( n_ConstHeaderSize + getInitialisationVector().getLength() +
                    getSalt().getLength() + getDigest().getLength() );

    // create temporary stream
    uno::Reference < io::XOutputStream > xTempOut(
                        m_xFactory->createInstance( ::rtl::OUString( RTL_CONSTASCII_USTRINGPARAM( "com.sun.star.io.TempFile" ) ) ),
                        uno::UNO_QUERY );
    uno::Reference < io::XInputStream > xTempIn( xTempOut, UNO_QUERY );
    uno::Reference < io::XSeekable > xTempSeek( xTempOut, UNO_QUERY );
    if ( !xTempOut.is() || !xTempIn.is() || !xTempSeek.is() )
        throw io::IOException( ::rtl::OUString( RTL_CONSTASCII_USTRINGPARAM( OSL_LOG_PREFIX ) ), uno::Reference< uno::XInterface >() );

    // copy the raw stream to the temporary file starting from the current position
    ::comphelper::OStorageHelper::CopyInputToOutput( GetOwnSeekStream(), xTempOut );
    xTempOut->closeOutput();
    xTempSeek->seek( 0 );

    return xTempIn;
}

//--------------------------------------------------------------------------
sal_Int32 ZipPackageStream::GetEncryptionAlgorithm() const
{
    return m_nImportedEncryptionAlgorithm ? m_nImportedEncryptionAlgorithm : rZipPackage.GetEncAlgID();
}

//--------------------------------------------------------------------------
sal_Int32 ZipPackageStream::GetBlockSize() const
{
    return GetEncryptionAlgorithm() == ::com::sun::star::xml::crypto::CipherID::AES_CBC_W3C_PADDING ? 16 : 8;
}

//--------------------------------------------------------------------------
::rtl::Reference< EncryptionData > ZipPackageStream::GetEncryptionData( bool bUseWinEncoding )
{
    ::rtl::Reference< EncryptionData > xResult;
    if ( m_xBaseEncryptionData.is() )
        xResult = new EncryptionData(
            *m_xBaseEncryptionData,
            GetEncryptionKey( bUseWinEncoding ),
            GetEncryptionAlgorithm(),
            m_nImportedChecksumAlgorithm ? m_nImportedChecksumAlgorithm : rZipPackage.GetChecksumAlgID(),
            m_nImportedDerivedKeySize ? m_nImportedDerivedKeySize : rZipPackage.GetDefaultDerivedKeySize(),
            GetStartKeyGenID() );

    return xResult;
}

//--------------------------------------------------------------------------
void ZipPackageStream::SetBaseEncryptionData( const ::rtl::Reference< BaseEncryptionData >& xData )
{
    m_xBaseEncryptionData = xData;
}

//--------------------------------------------------------------------------
uno::Sequence< sal_Int8 > ZipPackageStream::GetEncryptionKey( bool bUseWinEncoding )
{
    uno::Sequence< sal_Int8 > aResult;
    sal_Int32 nKeyGenID = GetStartKeyGenID();
    bUseWinEncoding = ( bUseWinEncoding || m_bUseWinEncoding );

    if ( bHaveOwnKey && m_aStorageEncryptionKeys.getLength() )
    {
        ::rtl::OUString aNameToFind;
        if ( nKeyGenID == xml::crypto::DigestID::SHA256 )
            aNameToFind = PACKAGE_ENCRYPTIONDATA_SHA256UTF8;
        else if ( nKeyGenID == xml::crypto::DigestID::SHA1 )
        {
            aNameToFind = bUseWinEncoding ? PACKAGE_ENCRYPTIONDATA_SHA1MS1252 : PACKAGE_ENCRYPTIONDATA_SHA1UTF8;
        }
        else
            throw uno::RuntimeException( ::rtl::OUString( RTL_CONSTASCII_USTRINGPARAM( OSL_LOG_PREFIX "No expected key is provided!" ) ), uno::Reference< uno::XInterface >() );

        for ( sal_Int32 nInd = 0; nInd < m_aStorageEncryptionKeys.getLength(); nInd++ )
            if ( m_aStorageEncryptionKeys[nInd].Name.equals( aNameToFind ) )
                m_aStorageEncryptionKeys[nInd].Value >>= aResult;

        // empty keys are not allowed here
        // so it is not important whether there is no key, or the key is empty, it is an error
        if ( !aResult.getLength() )
            throw uno::RuntimeException( ::rtl::OUString( RTL_CONSTASCII_USTRINGPARAM( OSL_LOG_PREFIX "No expected key is provided!" ) ), uno::Reference< uno::XInterface >() );
    }
    else
        aResult = m_aEncryptionKey;

    if ( !aResult.getLength() || !bHaveOwnKey )
        aResult = rZipPackage.GetEncryptionKey();

    return aResult;
}

//--------------------------------------------------------------------------
sal_Int32 ZipPackageStream::GetStartKeyGenID()
{
    // generally should all the streams use the same Start Key
    // but if raw copy without password takes place, we should preserve the imported algorithm
    return m_nImportedStartKeyAlgorithm ? m_nImportedStartKeyAlgorithm : rZipPackage.GetStartKeyGenID();
}

//--------------------------------------------------------------------------
uno::Reference< io::XInputStream > ZipPackageStream::TryToGetRawFromDataStream( sal_Bool bAddHeaderForEncr )
{
    if ( m_nStreamMode != PACKAGE_STREAM_DATA || !GetOwnSeekStream().is() || ( bAddHeaderForEncr && !bToBeEncrypted ) )
        throw packages::NoEncryptionException( ::rtl::OUString( RTL_CONSTASCII_USTRINGPARAM( OSL_LOG_PREFIX ) ), uno::Reference< uno::XInterface >() );

    Sequence< sal_Int8 > aKey;

    if ( bToBeEncrypted )
    {
        aKey = GetEncryptionKey();
        if ( !aKey.getLength() )
            throw packages::NoEncryptionException( ::rtl::OUString( RTL_CONSTASCII_USTRINGPARAM( OSL_LOG_PREFIX ) ), uno::Reference< uno::XInterface >() );
    }

    try
    {
        // create temporary file
        uno::Reference < io::XStream > xTempStream(
                            m_xFactory->createInstance ( ::rtl::OUString( RTL_CONSTASCII_USTRINGPARAM( "com.sun.star.io.TempFile" ) ) ),
                            uno::UNO_QUERY );
        if ( !xTempStream.is() )
            throw io::IOException( ::rtl::OUString( RTL_CONSTASCII_USTRINGPARAM( OSL_LOG_PREFIX ) ), uno::Reference< uno::XInterface >() );

        // create a package based on it
        ZipPackage* pPackage = new ZipPackage( m_xFactory );
        uno::Reference< XSingleServiceFactory > xPackageAsFactory( static_cast< XSingleServiceFactory* >( pPackage ) );
        if ( !xPackageAsFactory.is() )
            throw RuntimeException( ::rtl::OUString( RTL_CONSTASCII_USTRINGPARAM( OSL_LOG_PREFIX ) ), uno::Reference< uno::XInterface >() );

        Sequence< Any > aArgs( 1 );
        aArgs[0] <<= xTempStream;
        pPackage->initialize( aArgs );

        // create a new package stream
        uno::Reference< XDataSinkEncrSupport > xNewPackStream( xPackageAsFactory->createInstance(), UNO_QUERY );
        if ( !xNewPackStream.is() )
            throw RuntimeException( ::rtl::OUString( RTL_CONSTASCII_USTRINGPARAM( OSL_LOG_PREFIX ) ), uno::Reference< uno::XInterface >() );

        xNewPackStream->setDataStream( static_cast< io::XInputStream* >(
                                                    new WrapStreamForShare( GetOwnSeekStream(), rZipPackage.GetSharedMutexRef() ) ) );

        uno::Reference< XPropertySet > xNewPSProps( xNewPackStream, UNO_QUERY );
        if ( !xNewPSProps.is() )
            throw RuntimeException( ::rtl::OUString( RTL_CONSTASCII_USTRINGPARAM( OSL_LOG_PREFIX ) ), uno::Reference< uno::XInterface >() );

        // copy all the properties of this stream to the new stream
        xNewPSProps->setPropertyValue( ::rtl::OUString( RTL_CONSTASCII_USTRINGPARAM( "MediaType" ) ), makeAny( sMediaType ) );
        xNewPSProps->setPropertyValue( ::rtl::OUString( RTL_CONSTASCII_USTRINGPARAM( "Compressed" ) ), makeAny( bToBeCompressed ) );
        if ( bToBeEncrypted )
        {
            xNewPSProps->setPropertyValue( ::rtl::OUString( RTL_CONSTASCII_USTRINGPARAM( ENCRYPTION_KEY_PROPERTY ) ), makeAny( aKey ) );
            xNewPSProps->setPropertyValue( ::rtl::OUString( RTL_CONSTASCII_USTRINGPARAM( "Encrypted" ) ), makeAny( sal_True ) );
        }

        // insert a new stream in the package
        uno::Reference< XUnoTunnel > xTunnel;
        Any aRoot = pPackage->getByHierarchicalName( ::rtl::OUString( RTL_CONSTASCII_USTRINGPARAM( "/" ) ) );
        aRoot >>= xTunnel;
        uno::Reference< container::XNameContainer > xRootNameContainer( xTunnel, UNO_QUERY );
        if ( !xRootNameContainer.is() )
            throw RuntimeException( ::rtl::OUString( RTL_CONSTASCII_USTRINGPARAM( OSL_LOG_PREFIX ) ), uno::Reference< uno::XInterface >() );

        uno::Reference< XUnoTunnel > xNPSTunnel( xNewPackStream, UNO_QUERY );
        xRootNameContainer->insertByName( ::rtl::OUString( RTL_CONSTASCII_USTRINGPARAM( "dummy" ) ), makeAny( xNPSTunnel ) );

        // commit the temporary package
        pPackage->commitChanges();

        // get raw stream from the temporary package
        uno::Reference< io::XInputStream > xInRaw;
        if ( bAddHeaderForEncr )
            xInRaw = xNewPackStream->getRawStream();
        else
            xInRaw = xNewPackStream->getPlainRawStream();

        // create another temporary file
        uno::Reference < io::XOutputStream > xTempOut(
                            m_xFactory->createInstance ( ::rtl::OUString( RTL_CONSTASCII_USTRINGPARAM( "com.sun.star.io.TempFile" ) ) ),
                            uno::UNO_QUERY );
        uno::Reference < io::XInputStream > xTempIn( xTempOut, UNO_QUERY );
        uno::Reference < io::XSeekable > xTempSeek( xTempOut, UNO_QUERY );
        if ( !xTempOut.is() || !xTempIn.is() || !xTempSeek.is() )
            throw io::IOException( ::rtl::OUString( RTL_CONSTASCII_USTRINGPARAM( OSL_LOG_PREFIX ) ), uno::Reference< uno::XInterface >() );

        // copy the raw stream to the temporary file
        ::comphelper::OStorageHelper::CopyInputToOutput( xInRaw, xTempOut );
        xTempOut->closeOutput();
        xTempSeek->seek( 0 );

        // close raw stream, package stream and folder
        xInRaw = uno::Reference< io::XInputStream >();
        xNewPSProps = uno::Reference< XPropertySet >();
        xNPSTunnel = uno::Reference< XUnoTunnel >();
        xNewPackStream = uno::Reference< XDataSinkEncrSupport >();
        xTunnel = uno::Reference< XUnoTunnel >();
        xRootNameContainer = uno::Reference< container::XNameContainer >();

        // return the stream representing the first temporary file
        return xTempIn;
    }
    catch ( RuntimeException& )
    {
        throw;
    }
    catch ( Exception& )
    {
    }

    throw io::IOException( ::rtl::OUString( RTL_CONSTASCII_USTRINGPARAM( OSL_LOG_PREFIX ) ), uno::Reference< uno::XInterface >() );
}

//--------------------------------------------------------------------------
sal_Bool ZipPackageStream::ParsePackageRawStream()
{
    OSL_ENSURE( GetOwnSeekStream().is(), "A stream must be provided!\n" );

    if ( !GetOwnSeekStream().is() )
        return sal_False;

    sal_Bool bOk = sal_False;

    ::rtl::Reference< BaseEncryptionData > xTempEncrData;
    sal_Int32 nMagHackSize = 0;
    Sequence < sal_Int8 > aHeader ( 4 );

    try
    {
        if ( GetOwnSeekStream()->readBytes ( aHeader, 4 ) == 4 )
        {
            const sal_Int8 *pHeader = aHeader.getConstArray();
            sal_uInt32 nHeader = ( pHeader [0] & 0xFF )       |
                                 ( pHeader [1] & 0xFF ) << 8  |
                                 ( pHeader [2] & 0xFF ) << 16 |
                                 ( pHeader [3] & 0xFF ) << 24;
            if ( nHeader == n_ConstHeader )
            {
                // this is one of our god-awful, but extremely devious hacks, everyone cheer
                xTempEncrData = new BaseEncryptionData;

                ::rtl::OUString aMediaType;
                sal_Int32 nEncAlgorithm = 0;
                sal_Int32 nChecksumAlgorithm = 0;
                sal_Int32 nDerivedKeySize = 0;
                sal_Int32 nStartKeyGenID = 0;
                if ( ZipFile::StaticFillData( xTempEncrData, nEncAlgorithm, nChecksumAlgorithm, nDerivedKeySize, nStartKeyGenID, nMagHackSize, aMediaType, GetOwnSeekStream() ) )
                {
                    // We'll want to skip the data we've just read, so calculate how much we just read
                    // and remember it
                    m_nMagicalHackPos = n_ConstHeaderSize + xTempEncrData->m_aSalt.getLength()
                                                        + xTempEncrData->m_aInitVector.getLength()
                                                        + xTempEncrData->m_aDigest.getLength()
                                                        + aMediaType.getLength() * sizeof( sal_Unicode );
                    m_nImportedEncryptionAlgorithm = nEncAlgorithm;
                    m_nImportedChecksumAlgorithm = nChecksumAlgorithm;
                    m_nImportedDerivedKeySize = nDerivedKeySize;
                    m_nImportedStartKeyAlgorithm = nStartKeyGenID;
                    m_nMagicalHackSize = nMagHackSize;
                    sMediaType = aMediaType;

                    bOk = sal_True;
                }
            }
        }
    }
    catch( Exception& )
    {
    }

    if ( !bOk )
    {
        // the provided stream is not a raw stream
        return sal_False;
    }

    m_xBaseEncryptionData = xTempEncrData;
    SetIsEncrypted ( sal_True );
    // it's already compressed and encrypted
    bToBeEncrypted = bToBeCompressed = sal_False;

    return sal_True;
}

void ZipPackageStream::SetPackageMember( sal_Bool bNewValue )
{
    if ( bNewValue )
    {
        m_nStreamMode = PACKAGE_STREAM_PACKAGEMEMBER;
        m_nMagicalHackPos = 0;
        m_nMagicalHackSize = 0;
    }
    else if ( m_nStreamMode == PACKAGE_STREAM_PACKAGEMEMBER )
        m_nStreamMode = PACKAGE_STREAM_NOTSET; // must be reset
}

// XActiveDataSink
//--------------------------------------------------------------------------
void SAL_CALL ZipPackageStream::setInputStream( const uno::Reference< io::XInputStream >& aStream )
        throw( RuntimeException )
{
    // if seekable access is required the wrapping will be done on demand
    xStream = aStream;
    m_nImportedEncryptionAlgorithm = 0;
    m_bHasSeekable = sal_False;
    SetPackageMember ( sal_False );
    aEntry.nTime = -1;
    m_nStreamMode = PACKAGE_STREAM_DETECT;
}

//--------------------------------------------------------------------------
uno::Reference< io::XInputStream > SAL_CALL ZipPackageStream::getRawData()
        throw( RuntimeException )
{
    try
    {
        if ( IsPackageMember() )
        {
            return rZipPackage.getZipFile().getRawData( aEntry, GetEncryptionData(), bIsEncrypted, rZipPackage.GetSharedMutexRef() );
        }
        else if ( GetOwnSeekStream().is() )
        {
            return new WrapStreamForShare( GetOwnSeekStream(), rZipPackage.GetSharedMutexRef() );
        }
        else
            return uno::Reference < io::XInputStream > ();
    }
    catch ( ZipException & )//rException )
    {
        OSL_FAIL( "ZipException thrown" );//rException.Message);
        return uno::Reference < io::XInputStream > ();
    }
    catch ( Exception & )
    {
        OSL_FAIL( "Exception is thrown during stream wrapping!\n" );
        return uno::Reference < io::XInputStream > ();
    }
}

//--------------------------------------------------------------------------
uno::Reference< io::XInputStream > SAL_CALL ZipPackageStream::getInputStream()
        throw( RuntimeException )
{
    try
    {
        if ( IsPackageMember() )
        {
            return rZipPackage.getZipFile().getInputStream( aEntry, GetEncryptionData(), bIsEncrypted, rZipPackage.GetSharedMutexRef() );
        }
        else if ( GetOwnSeekStream().is() )
        {
            return new WrapStreamForShare( GetOwnSeekStream(), rZipPackage.GetSharedMutexRef() );
        }
        else
            return uno::Reference < io::XInputStream > ();
    }
    catch ( ZipException & )//rException )
    {
        OSL_FAIL( "ZipException thrown" );//rException.Message);
        return uno::Reference < io::XInputStream > ();
    }
    catch ( Exception & )
    {
        OSL_FAIL( "Exception is thrown during stream wrapping!\n" );
        return uno::Reference < io::XInputStream > ();
    }
}

// XDataSinkEncrSupport
//--------------------------------------------------------------------------
uno::Reference< io::XInputStream > SAL_CALL ZipPackageStream::getDataStream()
        throw ( packages::WrongPasswordException,
                io::IOException,
                RuntimeException )
{
    // There is no stream attached to this object
    if ( m_nStreamMode == PACKAGE_STREAM_NOTSET )
        return uno::Reference< io::XInputStream >();

    // this method can not be used together with old approach
    if ( m_nStreamMode == PACKAGE_STREAM_DETECT )
        throw packages::zip::ZipIOException( ::rtl::OUString( RTL_CONSTASCII_USTRINGPARAM( OSL_LOG_PREFIX ) ), uno::Reference< uno::XInterface >() );

    if ( IsPackageMember() )
    {
        uno::Reference< io::XInputStream > xResult;
        try
        {
            xResult = rZipPackage.getZipFile().getDataStream( aEntry, GetEncryptionData(), bIsEncrypted, rZipPackage.GetSharedMutexRef() );
        }
        catch( packages::WrongPasswordException& )
        {
            // workaround for the encrypted documents generated with the old OOo1.x bug.
            if ( rZipPackage.GetStartKeyGenID() == xml::crypto::DigestID::SHA1 && !m_bUseWinEncoding )
            {
                xResult = rZipPackage.getZipFile().getDataStream( aEntry, GetEncryptionData( true ), bIsEncrypted, rZipPackage.GetSharedMutexRef() );
                m_bUseWinEncoding = true;
            }
            else
                throw;
        }
        return xResult;
    }
    else if ( m_nStreamMode == PACKAGE_STREAM_RAW )
        return ZipFile::StaticGetDataFromRawStream( m_xFactory, GetOwnSeekStream(), GetEncryptionData() );
    else if ( GetOwnSeekStream().is() )
    {
        return new WrapStreamForShare( GetOwnSeekStream(), rZipPackage.GetSharedMutexRef() );
    }
    else
        return uno::Reference< io::XInputStream >();
}

//--------------------------------------------------------------------------
uno::Reference< io::XInputStream > SAL_CALL ZipPackageStream::getRawStream()
        throw ( packages::NoEncryptionException,
                io::IOException,
                uno::RuntimeException )
{
    // There is no stream attached to this object
    if ( m_nStreamMode == PACKAGE_STREAM_NOTSET )
        return uno::Reference< io::XInputStream >();

    // this method can not be used together with old approach
    if ( m_nStreamMode == PACKAGE_STREAM_DETECT )
        throw packages::zip::ZipIOException( ::rtl::OUString( RTL_CONSTASCII_USTRINGPARAM( OSL_LOG_PREFIX ) ), uno::Reference< uno::XInterface >() );

    if ( IsPackageMember() )
    {
        if ( !bIsEncrypted || !GetEncryptionData().is() )
            throw packages::NoEncryptionException( ::rtl::OUString( RTL_CONSTASCII_USTRINGPARAM( OSL_LOG_PREFIX ) ), uno::Reference< uno::XInterface >() );

        return rZipPackage.getZipFile().getWrappedRawStream( aEntry, GetEncryptionData(), sMediaType, rZipPackage.GetSharedMutexRef() );
    }
    else if ( GetOwnSeekStream().is() )
    {
        if ( m_nStreamMode == PACKAGE_STREAM_RAW )
        {
            return new WrapStreamForShare( GetOwnSeekStream(), rZipPackage.GetSharedMutexRef() );
        }
        else if ( m_nStreamMode == PACKAGE_STREAM_DATA && bToBeEncrypted )
            return TryToGetRawFromDataStream( sal_True );
    }

    throw packages::NoEncryptionException( ::rtl::OUString( RTL_CONSTASCII_USTRINGPARAM( OSL_LOG_PREFIX ) ), uno::Reference< uno::XInterface >() );
}


//--------------------------------------------------------------------------
void SAL_CALL ZipPackageStream::setDataStream( const uno::Reference< io::XInputStream >& aStream )
        throw ( io::IOException,
                RuntimeException )
{
    setInputStream( aStream );
    m_nStreamMode = PACKAGE_STREAM_DATA;
}

//--------------------------------------------------------------------------
void SAL_CALL ZipPackageStream::setRawStream( const uno::Reference< io::XInputStream >& aStream )
        throw ( packages::EncryptionNotAllowedException,
                packages::NoRawFormatException,
                io::IOException,
                RuntimeException )
{
    // wrap the stream in case it is not seekable
    uno::Reference< io::XInputStream > xNewStream = ::comphelper::OSeekableInputWrapper::CheckSeekableCanWrap( aStream, m_xFactory );
    uno::Reference< io::XSeekable > xSeek( xNewStream, UNO_QUERY );
    if ( !xSeek.is() )
        throw RuntimeException( ::rtl::OUString( RTL_CONSTASCII_USTRINGPARAM( OSL_LOG_PREFIX "The stream must support XSeekable!" ) ),
                                    uno::Reference< XInterface >() );

    xSeek->seek( 0 );
    uno::Reference< io::XInputStream > xOldStream = xStream;
    xStream = xNewStream;
    if ( !ParsePackageRawStream() )
    {
        xStream = xOldStream;
        throw packages::NoRawFormatException( ::rtl::OUString( RTL_CONSTASCII_USTRINGPARAM( OSL_LOG_PREFIX ) ), uno::Reference< uno::XInterface >() );
    }

    // the raw stream MUST have seekable access
    m_bHasSeekable = sal_True;

    SetPackageMember ( sal_False );
    aEntry.nTime = -1;
    m_nStreamMode = PACKAGE_STREAM_RAW;
}

//--------------------------------------------------------------------------
uno::Reference< io::XInputStream > SAL_CALL ZipPackageStream::getPlainRawStream()
        throw ( io::IOException,
                uno::RuntimeException )
{
    // There is no stream attached to this object
    if ( m_nStreamMode == PACKAGE_STREAM_NOTSET )
        return uno::Reference< io::XInputStream >();

    // this method can not be used together with old approach
    if ( m_nStreamMode == PACKAGE_STREAM_DETECT )
        throw packages::zip::ZipIOException( ::rtl::OUString( RTL_CONSTASCII_USTRINGPARAM( OSL_LOG_PREFIX ) ), uno::Reference< uno::XInterface >() );

    if ( IsPackageMember() )
    {
        return rZipPackage.getZipFile().getRawData( aEntry, GetEncryptionData(), bIsEncrypted, rZipPackage.GetSharedMutexRef() );
    }
    else if ( GetOwnSeekStream().is() )
    {
        if ( m_nStreamMode == PACKAGE_STREAM_RAW )
        {
            // the header should not be returned here
            return GetRawEncrStreamNoHeaderCopy();
        }
        else if ( m_nStreamMode == PACKAGE_STREAM_DATA )
            return TryToGetRawFromDataStream( sal_False );
    }

    return uno::Reference< io::XInputStream >();
}

// XUnoTunnel

//--------------------------------------------------------------------------
sal_Int64 SAL_CALL ZipPackageStream::getSomething( const Sequence< sal_Int8 >& aIdentifier )
    throw( RuntimeException )
{
    sal_Int64 nMe = 0;
    if ( aIdentifier.getLength() == 16 &&
         0 == rtl_compareMemory( static_getImplementationId().getConstArray(), aIdentifier.getConstArray(), 16 ) )
        nMe = reinterpret_cast < sal_Int64 > ( this );
    return nMe;
}

// XPropertySet
//--------------------------------------------------------------------------
void SAL_CALL ZipPackageStream::setPropertyValue( const OUString& aPropertyName, const Any& aValue )
        throw( beans::UnknownPropertyException, beans::PropertyVetoException, IllegalArgumentException, WrappedTargetException, RuntimeException )
{
    if ( aPropertyName.equalsAsciiL( RTL_CONSTASCII_STRINGPARAM( "MediaType" )) )
    {
        if ( rZipPackage.getFormat() != embed::StorageFormats::PACKAGE && rZipPackage.getFormat() != embed::StorageFormats::OFOPXML )
            throw beans::PropertyVetoException( ::rtl::OUString( RTL_CONSTASCII_USTRINGPARAM( OSL_LOG_PREFIX ) ), uno::Reference< uno::XInterface >() );

        if ( aValue >>= sMediaType )
        {
            if ( sMediaType.getLength() > 0 )
            {
                if ( sMediaType.indexOf ( OUString( RTL_CONSTASCII_USTRINGPARAM ( "text" ) ) ) != -1
                 || sMediaType.equals( OUString( RTL_CONSTASCII_USTRINGPARAM ( "application/vnd.sun.star.oleobject" ) ) ) )
                    bToBeCompressed = sal_True;
                else if ( !m_bCompressedIsSetFromOutside )
                    bToBeCompressed = sal_False;
            }
        }
        else
            throw IllegalArgumentException( ::rtl::OUString( RTL_CONSTASCII_USTRINGPARAM( OSL_LOG_PREFIX "MediaType must be a string!\n" ) ),
                                            uno::Reference< XInterface >(),
                                            2 );

    }
    else if ( aPropertyName.equalsAsciiL( RTL_CONSTASCII_STRINGPARAM( "Size" ) ) )
    {
        if ( !( aValue >>= aEntry.nSize ) )
            throw IllegalArgumentException( ::rtl::OUString( RTL_CONSTASCII_USTRINGPARAM( OSL_LOG_PREFIX "Wrong type for Size property!\n" ) ),
                                            uno::Reference< XInterface >(),
                                            2 );
    }
    else if ( aPropertyName.equalsAsciiL( RTL_CONSTASCII_STRINGPARAM( "Encrypted" ) ) )
    {
        if ( rZipPackage.getFormat() != embed::StorageFormats::PACKAGE )
            throw beans::PropertyVetoException( ::rtl::OUString( RTL_CONSTASCII_USTRINGPARAM( OSL_LOG_PREFIX ) ), uno::Reference< uno::XInterface >() );

        sal_Bool bEnc = sal_False;
        if ( aValue >>= bEnc )
        {
            // In case of new raw stream, the stream must not be encrypted on storing
            if ( bEnc && m_nStreamMode == PACKAGE_STREAM_RAW )
                throw IllegalArgumentException( ::rtl::OUString( RTL_CONSTASCII_USTRINGPARAM( OSL_LOG_PREFIX "Raw stream can not be encrypted on storing" ) ),
                                                uno::Reference< XInterface >(),
                                                2 );

            bToBeEncrypted = bEnc;
            if ( bToBeEncrypted && !m_xBaseEncryptionData.is() )
                m_xBaseEncryptionData = new BaseEncryptionData;
        }
        else
            throw IllegalArgumentException( ::rtl::OUString( RTL_CONSTASCII_USTRINGPARAM( OSL_LOG_PREFIX "Wrong type for Encrypted property!\n" ) ),
                                            uno::Reference< XInterface >(),
                                            2 );

    }
    else if ( aPropertyName.equalsAsciiL( RTL_CONSTASCII_STRINGPARAM( ENCRYPTION_KEY_PROPERTY ) ) )
    {
        if ( rZipPackage.getFormat() != embed::StorageFormats::PACKAGE )
            throw beans::PropertyVetoException( ::rtl::OUString( RTL_CONSTASCII_USTRINGPARAM( OSL_LOG_PREFIX ) ), uno::Reference< uno::XInterface >() );

        uno::Sequence< sal_Int8 > aNewKey;

        if ( !( aValue >>= aNewKey ) )
        {
            OUString sTempString;
            if ( ( aValue >>= sTempString ) )
            {
                sal_Int32 nPathLength = sTempString.getLength();
                Sequence < sal_Int8 > aSequence ( nPathLength );
                sal_Int8 *pArray = aSequence.getArray();
                const sal_Unicode *pChar = sTempString.getStr();
                for ( sal_Int16 i = 0; i < nPathLength; i++ )
                    pArray[i] = static_cast < const sal_Int8 > ( pChar[i] );
                aNewKey = aSequence;
            }
            else
                throw IllegalArgumentException( ::rtl::OUString( RTL_CONSTASCII_USTRINGPARAM( OSL_LOG_PREFIX "Wrong type for EncryptionKey property!\n" ) ),
                                                uno::Reference< XInterface >(),
                                                2 );
        }

        if ( aNewKey.getLength() )
        {
            if ( !m_xBaseEncryptionData.is() )
                m_xBaseEncryptionData = new BaseEncryptionData;

            m_aEncryptionKey = aNewKey;
            // In case of new raw stream, the stream must not be encrypted on storing
            bHaveOwnKey = sal_True;
            if ( m_nStreamMode != PACKAGE_STREAM_RAW )
                bToBeEncrypted = sal_True;
        }
        else
        {
            bHaveOwnKey = sal_False;
            m_aEncryptionKey.realloc( 0 );
        }

        m_aStorageEncryptionKeys.realloc( 0 );
    }
    else if ( aPropertyName.equalsAsciiL( RTL_CONSTASCII_STRINGPARAM( STORAGE_ENCRYPTION_KEYS_PROPERTY ) ) )
    {
        if ( rZipPackage.getFormat() != embed::StorageFormats::PACKAGE )
            throw beans::PropertyVetoException( ::rtl::OUString( RTL_CONSTASCII_USTRINGPARAM( OSL_LOG_PREFIX ) ), uno::Reference< uno::XInterface >() );

        uno::Sequence< beans::NamedValue > aKeys;
        if ( !( aValue >>= aKeys ) )
        {
                throw IllegalArgumentException( ::rtl::OUString( RTL_CONSTASCII_USTRINGPARAM( OSL_LOG_PREFIX "Wrong type for StorageEncryptionKeys property!\n" ) ),
                                                uno::Reference< XInterface >(),
                                                2 );
        }

        if ( aKeys.getLength() )
        {
            if ( !m_xBaseEncryptionData.is() )
                m_xBaseEncryptionData = new BaseEncryptionData;

            m_aStorageEncryptionKeys = aKeys;

            // In case of new raw stream, the stream must not be encrypted on storing
            bHaveOwnKey = sal_True;
            if ( m_nStreamMode != PACKAGE_STREAM_RAW )
                bToBeEncrypted = sal_True;
        }
        else
        {
            bHaveOwnKey = sal_False;
            m_aStorageEncryptionKeys.realloc( 0 );
        }

        m_aEncryptionKey.realloc( 0 );
    }
    else if ( aPropertyName.equalsAsciiL ( RTL_CONSTASCII_STRINGPARAM ( "Compressed" ) ) )
    {
        sal_Bool bCompr = sal_False;

        if ( aValue >>= bCompr )
        {
            // In case of new raw stream, the stream must not be encrypted on storing
            if ( bCompr && m_nStreamMode == PACKAGE_STREAM_RAW )
                throw IllegalArgumentException( ::rtl::OUString( RTL_CONSTASCII_USTRINGPARAM( OSL_LOG_PREFIX "Raw stream can not be encrypted on storing" ) ),
                                                uno::Reference< XInterface >(),
                                                2 );

            bToBeCompressed = bCompr;
            m_bCompressedIsSetFromOutside = sal_True;
        }
        else
            throw IllegalArgumentException( ::rtl::OUString( RTL_CONSTASCII_USTRINGPARAM( OSL_LOG_PREFIX "Wrong type for Compressed property!\n" ) ),
                                            uno::Reference< XInterface >(),
                                            2 );
    }
    else
        throw beans::UnknownPropertyException( ::rtl::OUString( RTL_CONSTASCII_USTRINGPARAM( OSL_LOG_PREFIX ) ), uno::Reference< uno::XInterface >() );
}

//--------------------------------------------------------------------------
Any SAL_CALL ZipPackageStream::getPropertyValue( const OUString& PropertyName )
        throw( beans::UnknownPropertyException, WrappedTargetException, RuntimeException )
{
    Any aAny;
    if ( PropertyName.equalsAsciiL( RTL_CONSTASCII_STRINGPARAM( "MediaType" ) ) )
    {
        aAny <<= sMediaType;
        return aAny;
    }
    else if ( PropertyName.equalsAsciiL( RTL_CONSTASCII_STRINGPARAM ( "Size" ) ) )
    {
        aAny <<= aEntry.nSize;
        return aAny;
    }
    else if ( PropertyName.equalsAsciiL( RTL_CONSTASCII_STRINGPARAM ( "Encrypted" ) ) )
    {
        aAny <<= ((m_nStreamMode == PACKAGE_STREAM_RAW) ? sal_True : bToBeEncrypted);
        return aAny;
    }
    else if ( PropertyName.equalsAsciiL( RTL_CONSTASCII_STRINGPARAM ( "WasEncrypted" ) ) )
    {
        aAny <<= bIsEncrypted;
        return aAny;
    }
    else if ( PropertyName.equalsAsciiL( RTL_CONSTASCII_STRINGPARAM ( "Compressed" ) ) )
    {
        aAny <<= bToBeCompressed;
        return aAny;
    }
    else if ( PropertyName.equalsAsciiL( RTL_CONSTASCII_STRINGPARAM( ENCRYPTION_KEY_PROPERTY ) ) )
    {
        aAny <<= m_aEncryptionKey;
        return aAny;
    }
    else if ( PropertyName.equalsAsciiL( RTL_CONSTASCII_STRINGPARAM( STORAGE_ENCRYPTION_KEYS_PROPERTY ) ) )
    {
<<<<<<< HEAD
        aAny <<= (!xEncryptionData.is() ? Sequence < sal_Int8 > () : xEncryptionData->aKey);
=======
        aAny <<= m_aStorageEncryptionKeys;
>>>>>>> 84d9f0ce
        return aAny;
    }
    else
        throw beans::UnknownPropertyException( ::rtl::OUString( RTL_CONSTASCII_USTRINGPARAM( OSL_LOG_PREFIX ) ), uno::Reference< uno::XInterface >() );
}

//--------------------------------------------------------------------------
void ZipPackageStream::setSize ( const sal_Int32 nNewSize )
{
    if ( aEntry.nCompressedSize != nNewSize )
        aEntry.nMethod = DEFLATED;
    aEntry.nSize = nNewSize;
}
//--------------------------------------------------------------------------
OUString ZipPackageStream::getImplementationName()
    throw ( RuntimeException )
{
    return OUString ( RTL_CONSTASCII_USTRINGPARAM ( "ZipPackageStream" ) );
}

//--------------------------------------------------------------------------
Sequence< OUString > ZipPackageStream::getSupportedServiceNames()
    throw ( RuntimeException )
{
    Sequence< OUString > aNames( 1 );
    aNames[0] = OUString( RTL_CONSTASCII_USTRINGPARAM ( "com.sun.star.packages.PackageStream" ) );
    return aNames;
}
//--------------------------------------------------------------------------
sal_Bool SAL_CALL ZipPackageStream::supportsService( OUString const & rServiceName )
    throw ( RuntimeException )
{
    return rServiceName == getSupportedServiceNames()[0];
}

/* vim:set shiftwidth=4 softtabstop=4 expandtab: */<|MERGE_RESOLUTION|>--- conflicted
+++ resolved
@@ -907,11 +907,7 @@
     }
     else if ( PropertyName.equalsAsciiL( RTL_CONSTASCII_STRINGPARAM( STORAGE_ENCRYPTION_KEYS_PROPERTY ) ) )
     {
-<<<<<<< HEAD
-        aAny <<= (!xEncryptionData.is() ? Sequence < sal_Int8 > () : xEncryptionData->aKey);
-=======
         aAny <<= m_aStorageEncryptionKeys;
->>>>>>> 84d9f0ce
         return aAny;
     }
     else
