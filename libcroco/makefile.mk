#*************************************************************************
#
# DO NOT ALTER OR REMOVE COPYRIGHT NOTICES OR THIS FILE HEADER.
# 
# Copyright 2000, 2010 Oracle and/or its affiliates.
#
# OpenOffice.org - a multi-platform office productivity suite
#
# This file is part of OpenOffice.org.
#
# OpenOffice.org is free software: you can redistribute it and/or modify
# it under the terms of the GNU Lesser General Public License version 3
# only, as published by the Free Software Foundation.
#
# OpenOffice.org is distributed in the hope that it will be useful,
# but WITHOUT ANY WARRANTY; without even the implied warranty of
# MERCHANTABILITY or FITNESS FOR A PARTICULAR PURPOSE.  See the
# GNU Lesser General Public License version 3 for more details
# (a copy is included in the LICENSE file that accompanied this code).
#
# You should have received a copy of the GNU Lesser General Public License
# version 3 along with OpenOffice.org.  If not, see
# <http://www.openoffice.org/license.html>
# for a copy of the LGPLv3 License.
#
#*************************************************************************

PRJ=.

PRJNAME=libcroco
TARGET=so_libcroco

# --- Settings -----------------------------------------------------

.INCLUDE :	settings.mk

.IF "$(SYSTEM_LIBCROCO)" == "YES"
all:
	@echo "An already available installation of libcroco should exist on your system."
	@echo "Therefore the version provided here does not need to be built in addition."
.ENDIF

# --- Files --------------------------------------------------------

LIBCROCOVERSION=0.6.2

TARFILE_NAME=$(PRJNAME)-$(LIBCROCOVERSION)
TARFILE_MD5=0611e099e807210cf738dcb41425d104

PATCH_FILES=
CONFIGURE_DIR=

.IF "$(OS)"=="MACOSX"
CONFIGURE_ACTION=./configure --prefix=$(SRC_ROOT)/$(PRJNAME)/$(MISC) \
                 CPPFLAGS="$(EXTRA_CDEFS)" \
                 CFLAGS="$(ARCH_FLAGS) $(EXTRA_CFLAGS) -I$(SOLARINCDIR)/external -I$(SOLARINCDIR)/external/glib-2.0" \
                 LDFLAGS="-L$(SOLARLIBDIR) $(EXTRA_LINKFLAGS) -Wl,-dylib_file,@loader_path/libgmodule-2.0.0.dylib:$(SOLARLIBDIR)/libgmodule-2.0.0.dylib" \
                 GLIB2_CFLAGS="-I$(SOLARINCDIR)/external/glib-2.0" \
                 GLIB2_LIBS="-lgio-2.0 -lgobject-2.0 -lgthread-2.0 -lglib-2.0 -lintl" \
<<<<<<< HEAD
                 LIBXML2_CFLAGS="$(LIBXML_CFLAGS)" \
                 LIBXML2_LIBS="$(LIBXML_LIBS)"

CONFIGURE_FLAGS=$(eq,$(OS),MACOSX CPPFLAGS="$(EXTRA_CDEFS)" $(NULL))
                
=======
                 LIBXML2_CFLAGS="$(LIBXML_CFLAGS)" LIBXML2_LIBS="$(LIBXML_LIBS)"

.IF "$(CROSS_COMPILING)"=="YES"
CONFIGURE_FLAGS+=--build=$(BUILD_PLATFORM) --host=$(HOST_PLATFORM)
.ENDIF

>>>>>>> 1d84afcf
BUILD_ACTION=$(AUGMENT_LIBRARY_PATH) \
             $(GNUMAKE)
BUILD_DIR=$(CONFIGURE_DIR)

EXTRPATH=LOADER
OUT2LIB+=src/.libs/libcroco-0.6.3.0.1.dylib

OUT2INC+=src/cr-additional-sel.h
OUT2INC+=src/cr-input.h
OUT2INC+=src/cr-rgb.h
OUT2INC+=src/cr-stylesheet.h
OUT2INC+=src/cr-attr-sel.h
OUT2INC+=src/cr-num.h
OUT2INC+=src/cr-sel-eng.h
OUT2INC+=src/cr-term.h
OUT2INC+=src/cr-cascade.h
OUT2INC+=src/cr-om-parser.h
OUT2INC+=src/cr-selector.h
OUT2INC+=src/cr-tknzr.h
OUT2INC+=src/cr-declaration.h
OUT2INC+=src/cr-parser.h
OUT2INC+=src/cr-simple-sel.h
OUT2INC+=src/cr-token.h
OUT2INC+=src/cr-doc-handler.h
OUT2INC+=src/cr-parsing-location.h
OUT2INC+=src/cr-statement.h
OUT2INC+=src/cr-utils.h
OUT2INC+=src/cr-enc-handler.h
OUT2INC+=src/cr-prop-list.h
OUT2INC+=src/cr-string.h
OUT2INC+=src/libcroco-config.h
OUT2INC+=src/cr-fonts.h
OUT2INC+=src/cr-pseudo.h
OUT2INC+=src/cr-style.h
OUT2INC+=src/libcroco.h
.ELIF "$(OS)"=="WNT"

BUILD_ACTION=dmake
BUILD_DIR=$(CONFIGURE_DIR)$/src
PATCH_FILES=libcroco-0.6.2.patch
ADDITIONAL_FILES=\
    src$/makefile.mk

OUT2INC+=src$/cr-additional-sel.h
OUT2INC+=src$/cr-input.h
OUT2INC+=src$/cr-rgb.h
OUT2INC+=src$/cr-stylesheet.h
OUT2INC+=src$/cr-attr-sel.h
OUT2INC+=src$/cr-num.h
OUT2INC+=src$/cr-sel-eng.h
OUT2INC+=src$/cr-term.h
OUT2INC+=src$/cr-cascade.h
OUT2INC+=src$/cr-om-parser.h
OUT2INC+=src$/cr-selector.h
OUT2INC+=src$/cr-tknzr.h
OUT2INC+=src$/cr-declaration.h
OUT2INC+=src$/cr-parser.h
OUT2INC+=src$/cr-simple-sel.h
OUT2INC+=src$/cr-token.h
OUT2INC+=src$/cr-doc-handler.h
OUT2INC+=src$/cr-parsing-location.h
OUT2INC+=src$/cr-statement.h
OUT2INC+=src$/cr-utils.h
OUT2INC+=src$/cr-enc-handler.h
OUT2INC+=src$/cr-prop-list.h
OUT2INC+=src$/cr-string.h
OUT2INC+=src$/libcroco-config.h
OUT2INC+=src$/cr-fonts.h
OUT2INC+=src$/cr-pseudo.h
OUT2INC+=src$/cr-style.h
OUT2INC+=src$/libcroco.h
.ELSE

.ENDIF

# --- Targets ------------------------------------------------------

.INCLUDE : set_ext.mk
.INCLUDE : target.mk
.INCLUDE : tg_ext.mk
<|MERGE_RESOLUTION|>--- conflicted
+++ resolved
@@ -57,20 +57,13 @@
                  LDFLAGS="-L$(SOLARLIBDIR) $(EXTRA_LINKFLAGS) -Wl,-dylib_file,@loader_path/libgmodule-2.0.0.dylib:$(SOLARLIBDIR)/libgmodule-2.0.0.dylib" \
                  GLIB2_CFLAGS="-I$(SOLARINCDIR)/external/glib-2.0" \
                  GLIB2_LIBS="-lgio-2.0 -lgobject-2.0 -lgthread-2.0 -lglib-2.0 -lintl" \
-<<<<<<< HEAD
                  LIBXML2_CFLAGS="$(LIBXML_CFLAGS)" \
                  LIBXML2_LIBS="$(LIBXML_LIBS)"
-
-CONFIGURE_FLAGS=$(eq,$(OS),MACOSX CPPFLAGS="$(EXTRA_CDEFS)" $(NULL))
-                
-=======
-                 LIBXML2_CFLAGS="$(LIBXML_CFLAGS)" LIBXML2_LIBS="$(LIBXML_LIBS)"
 
 .IF "$(CROSS_COMPILING)"=="YES"
 CONFIGURE_FLAGS+=--build=$(BUILD_PLATFORM) --host=$(HOST_PLATFORM)
 .ENDIF
 
->>>>>>> 1d84afcf
 BUILD_ACTION=$(AUGMENT_LIBRARY_PATH) \
              $(GNUMAKE)
 BUILD_DIR=$(CONFIGURE_DIR)
