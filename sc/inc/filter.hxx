/* -*- Mode: C++; tab-width: 4; indent-tabs-mode: nil; c-basic-offset: 4 -*- */
/*************************************************************************
 *
 * DO NOT ALTER OR REMOVE COPYRIGHT NOTICES OR THIS FILE HEADER.
 *
 * Copyright 2000, 2010 Oracle and/or its affiliates.
 *
 * OpenOffice.org - a multi-platform office productivity suite
 *
 * This file is part of OpenOffice.org.
 *
 * OpenOffice.org is free software: you can redistribute it and/or modify
 * it under the terms of the GNU Lesser General Public License version 3
 * only, as published by the Free Software Foundation.
 *
 * OpenOffice.org is distributed in the hope that it will be useful,
 * but WITHOUT ANY WARRANTY; without even the implied warranty of
 * MERCHANTABILITY or FITNESS FOR A PARTICULAR PURPOSE.  See the
 * GNU Lesser General Public License version 3 for more details
 * (a copy is included in the LICENSE file that accompanied this code).
 *
 * You should have received a copy of the GNU Lesser General Public License
 * version 3 along with OpenOffice.org.  If not, see
 * <http://www.openoffice.org/license.html>
 * for a copy of the LGPLv3 License.
 *
 ************************************************************************/

#ifndef SC_FILTER_HXX
#define SC_FILTER_HXX

#include <tools/string.hxx>
#include <rtl/textenc.h>

#define ENABLE_LOTUS123_EXPORT 0

class SfxMedium;
class SvStream;

class ScAddress;
class ScDocument;
class ScRange;
class SvNumberFormatter;

<<<<<<< HEAD
// return values im-/export filter  (ULONG)

typedef ULONG FltError;
=======
// Return-Werte Im-/Exportfilter    (sal_uLong)

typedef sal_uLong FltError;
//enum FltError {
>>>>>>> ce6308e4

#define eERR_OK         ERRCODE_NONE                // no error
#define eERR_OPEN       SCERR_IMPORT_OPEN           // ...
#define eERR_UNBEK      SCERR_IMPORT_UNKNOWN        // unknown error, historical meaning
#define eERR_NOMEM      SCERR_IMPORT_OUTOFMEM       // out of memory
#define eERR_UNKN_WK    SCERR_IMPORT_UNKNOWN_WK     // unknown WK? format (Lotus 1-2-3)
#define eERR_FORMAT     SCERR_IMPORT_FORMAT         // format error during reading (no formula error!)
#define eERR_NI         SCERR_IMPORT_NI             // filter not implemented
#define eERR_UNKN_BIFF  SCERR_IMPORT_UNKNOWN_BIFF   // unknown BIFF format (Excel)
#define eERR_NI_BIFF    SCERR_IMPORT_NI_BIFF        // not implemented BIFF format
#define eERR_FILEPASSWD SCERR_IMPORT_FILEPASSWD     // file password protected
#define eERR_INTERN     SCERR_IMPORT_INTERNAL       // internal error
#define eERR_RNGOVRFLW  SCWARN_IMPORT_RANGE_OVERFLOW// overflow of cell coordinates
                                                    // table restricted to valid area (?)
// more error codes: s. scerrors.hxx

// for import
enum EXCIMPFORMAT { EIF_AUTO, EIF_BIFF5, EIF_BIFF8, EIF_BIFF_LE4 };

// for export
enum ExportFormatLotus { ExpWK1, ExpWK3, ExpWK4 };
enum ExportFormatExcel { ExpBiff2, ExpBiff3, ExpBiff4, ExpBiff4W, ExpBiff5, ExpBiff8, Exp2007Xml };


// options for DIF im-/export (combine with '|')
#define SC_DIFOPT_PLAIN     0x00000000
#define SC_DIFOPT_DATE      0x00000001
#define SC_DIFOPT_TIME      0x00000002
#define SC_DIFOPT_CURRENCY  0x00000004

#define SC_DIFOPT_EXCEL     (SC_DIFOPT_DATE|SC_DIFOPT_TIME|SC_DIFOPT_CURRENCY)

// These are implemented inside the scfilt library and lazy loaded

class ScRTFImport;
class ScHTMLImport;

class ScEEAbsImport {
  public:
    virtual ~ScEEAbsImport() {}
    virtual sal_uLong   Read( SvStream& rStream, const String& rBaseURL ) = 0;
    virtual ScRange GetRange() = 0;
    virtual void    WriteToDocument(
        sal_Bool bSizeColsRows = sal_False, double nOutputFactor = 1.0,
        SvNumberFormatter* pFormatter = NULL, bool bConvertDate = true ) = 0;
};

class ScFormatFilterPlugin {
  public:
    // various import filters
    virtual FltError ScImportLotus123( SfxMedium&, ScDocument*, CharSet eSrc = RTL_TEXTENCODING_DONTKNOW ) = 0;
    virtual FltError ScImportQuattroPro( SfxMedium &rMedium, ScDocument *pDoc ) = 0;
    virtual FltError ScImportExcel( SfxMedium&, ScDocument*, const EXCIMPFORMAT ) = 0;
        // eFormat == EIF_AUTO  -> matching filter is used automatically
        // eFormat == EIF_BIFF5 -> only Biff5 stream is read sucessfully (in an Excel97 doc, too)
        // eFormat == EIF_BIFF8 -> only Biff8 stream is read sucessfully (only in Excel97 docs)
        // eFormat == EIF_BIFF_LE4 -> only non storage files _might_ be read sucessfully
    virtual FltError ScImportStarCalc10( SvStream&, ScDocument* ) = 0;
    virtual FltError ScImportDif( SvStream&, ScDocument*, const ScAddress& rInsPos,
                 const CharSet eSrc = RTL_TEXTENCODING_DONTKNOW, sal_uInt32 nDifOption = SC_DIFOPT_EXCEL ) = 0;
    virtual FltError ScImportRTF( SvStream&, const String& rBaseURL, ScDocument*, ScRange& rRange ) = 0;
    virtual FltError ScImportHTML( SvStream&, const String& rBaseURL, ScDocument*, ScRange& rRange, double nOutputFactor = 1.0,
                                   sal_Bool bCalcWidthHeight = sal_True, SvNumberFormatter* pFormatter = NULL, bool bConvertDate = true ) = 0;

    // various import helpers
    virtual ScEEAbsImport *CreateRTFImport( ScDocument* pDoc, const ScRange& rRange ) = 0;
    virtual ScEEAbsImport *CreateHTMLImport( ScDocument* pDocP, const String& rBaseURL, const ScRange& rRange, sal_Bool bCalcWidthHeight ) = 0;
    virtual String         GetHTMLRangeNameList( ScDocument* pDoc, const String& rOrigName ) = 0;

    // various export filters
#if ENABLE_LOTUS123_EXPORT
    virtual FltError ScExportLotus123( SvStream&, ScDocument*, ExportFormatLotus, CharSet eDest ) = 0;
#endif
    virtual FltError ScExportExcel5( SfxMedium&, ScDocument*, ExportFormatExcel eFormat, CharSet eDest ) = 0;
    virtual FltError ScExportDif( SvStream&, ScDocument*, const ScAddress& rOutPos, const CharSet eDest,
                                 sal_uInt32 nDifOption = SC_DIFOPT_EXCEL ) = 0;
    virtual FltError ScExportDif( SvStream&, ScDocument*, const ScRange& rRange, const CharSet eDest,
                 sal_uInt32 nDifOption = SC_DIFOPT_EXCEL ) = 0;
    virtual FltError ScExportHTML( SvStream&, const String& rBaseURL, ScDocument*, const ScRange& rRange, const CharSet eDest, sal_Bool bAll,
                  const String& rStreamPath, String& rNonConvertibleChars ) = 0;
    virtual FltError ScExportRTF( SvStream&, ScDocument*, const ScRange& rRange, const CharSet eDest ) = 0;
};

// scfilt plugin symbol
extern "C" {
  ScFormatFilterPlugin * SAL_CALL ScFilterCreate(void);
}

class ScFormatFilter {
    public:
    static ScFormatFilterPlugin &Get();
};

#endif

/* vim:set shiftwidth=4 softtabstop=4 expandtab: */<|MERGE_RESOLUTION|>--- conflicted
+++ resolved
@@ -42,16 +42,9 @@
 class ScRange;
 class SvNumberFormatter;
 
-<<<<<<< HEAD
-// return values im-/export filter  (ULONG)
-
-typedef ULONG FltError;
-=======
-// Return-Werte Im-/Exportfilter    (sal_uLong)
+// return values im-/export filter  (sal_uLong)
 
 typedef sal_uLong FltError;
-//enum FltError {
->>>>>>> ce6308e4
 
 #define eERR_OK         ERRCODE_NONE                // no error
 #define eERR_OPEN       SCERR_IMPORT_OPEN           // ...
@@ -95,7 +88,7 @@
     virtual sal_uLong   Read( SvStream& rStream, const String& rBaseURL ) = 0;
     virtual ScRange GetRange() = 0;
     virtual void    WriteToDocument(
-        sal_Bool bSizeColsRows = sal_False, double nOutputFactor = 1.0,
+        sal_Bool bSizeColsRows = false, double nOutputFactor = 1.0,
         SvNumberFormatter* pFormatter = NULL, bool bConvertDate = true ) = 0;
 };
 
