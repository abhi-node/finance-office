--- conflicted
+++ resolved
@@ -120,9 +120,9 @@
                             TYPEINFO();
                             ScProtectionAttr();
                             ScProtectionAttr(   sal_Bool bProtect,
-                                                sal_Bool bHFormula = sal_False,
-                                                sal_Bool bHCell = sal_False,
-                                                sal_Bool bHPrint = sal_False);
+                                                sal_Bool bHFormula = false,
+                                                sal_Bool bHCell = false,
+                                                sal_Bool bHPrint = false);
                             ScProtectionAttr( const ScProtectionAttr& );
                             ~ScProtectionAttr();
 
@@ -136,25 +136,10 @@
 
     virtual int             operator==( const SfxPoolItem& ) const;
     virtual SfxPoolItem*    Clone( SfxItemPool *pPool = 0 ) const;
-<<<<<<< HEAD
-    virtual SfxPoolItem*    Create( SvStream& rStream, USHORT nVer ) const;
-
-    virtual bool            QueryValue( com::sun::star::uno::Any& rVal, BYTE nMemberId = 0 ) const;
-    virtual bool            PutValue( const com::sun::star::uno::Any& rVal, BYTE nMemberId = 0 );
-
-            BOOL            GetProtection() const { return bProtection; }
-            BOOL            SetProtection( BOOL bProtect);
-            BOOL            GetHideFormula() const { return bHideFormula; }
-            BOOL            SetHideFormula( BOOL bHFormula);
-            BOOL            GetHideCell() const { return bHideCell; }
-            BOOL            SetHideCell( BOOL bHCell);
-            BOOL            GetHidePrint() const { return bHidePrint; }
-            BOOL            SetHidePrint( BOOL bHPrint);
-=======
     virtual SfxPoolItem*    Create( SvStream& rStream, sal_uInt16 nVer ) const;
 
-    virtual sal_Bool            QueryValue( com::sun::star::uno::Any& rVal, sal_uInt8 nMemberId = 0 ) const;
-    virtual sal_Bool            PutValue( const com::sun::star::uno::Any& rVal, sal_uInt8 nMemberId = 0 );
+    virtual bool            QueryValue( com::sun::star::uno::Any& rVal, sal_uInt8 nMemberId = 0 ) const;
+    virtual bool            PutValue( const com::sun::star::uno::Any& rVal, sal_uInt8 nMemberId = 0 );
 
             sal_Bool            GetProtection() const { return bProtection; }
             sal_Bool            SetProtection( sal_Bool bProtect);
@@ -164,7 +149,6 @@
             sal_Bool            SetHideCell( sal_Bool bHCell);
             sal_Bool            GetHidePrint() const { return bHidePrint; }
             sal_Bool            SetHidePrint( sal_Bool bHPrint);
->>>>>>> ce6308e4
     inline  ScProtectionAttr& operator=(const ScProtectionAttr& rProtection)
             {
                 bProtection = rProtection.bProtection;
@@ -216,13 +200,8 @@
     sal_uInt16  nFlags;
 };
 
-<<<<<<< HEAD
-inline ScRangeItem::ScRangeItem( const USHORT nWhichP )
+inline ScRangeItem::ScRangeItem( const sal_uInt16 nWhichP )
     :   SfxPoolItem( nWhichP ), nFlags( SCR_INVALID ) // == invalid area
-=======
-inline ScRangeItem::ScRangeItem( const sal_uInt16 nWhichP )
-    :   SfxPoolItem( nWhichP ), nFlags( SCR_INVALID ) // == ungueltige Area
->>>>>>> ce6308e4
 {
 }
 
@@ -253,10 +232,6 @@
 
     inline  ScTableListItem( const sal_uInt16 nWhich );
             ScTableListItem( const ScTableListItem& rCpy );
-<<<<<<< HEAD
-=======
-//UNUSED2008-05  ScTableListItem( const sal_uInt16 nWhich, const List& rList );
->>>>>>> ce6308e4
             ~ScTableListItem();
 
     ScTableListItem& operator=( const ScTableListItem &rCpy );
@@ -270,12 +245,6 @@
                                                  const IntlWrapper* pIntl = 0 ) const;
     virtual SfxPoolItem*        Clone( SfxItemPool *pPool = 0 ) const;
 
-<<<<<<< HEAD
-=======
-//UNUSED2009-05 sal_Bool    GetTableList( List& aList ) const;
-//UNUSED2009-05 void    SetTableList( const List& aList );
-
->>>>>>> ce6308e4
 public:
     sal_uInt16  nCount;
     SCTAB*  pTabArr;
@@ -310,13 +279,8 @@
 
     virtual SfxPoolItem*    Create( SvStream& rStream, sal_uInt16 nVer ) const;
 
-<<<<<<< HEAD
-    virtual bool            QueryValue( com::sun::star::uno::Any& rVal, BYTE nMemberId = 0 ) const;
-    virtual bool            PutValue( const com::sun::star::uno::Any& rVal, BYTE nMemberId = 0 );
-=======
-    virtual sal_Bool            QueryValue( com::sun::star::uno::Any& rVal, sal_uInt8 nMemberId = 0 ) const;
-    virtual sal_Bool            PutValue( const com::sun::star::uno::Any& rVal, sal_uInt8 nMemberId = 0 );
->>>>>>> ce6308e4
+    virtual bool            QueryValue( com::sun::star::uno::Any& rVal, sal_uInt8 nMemberId = 0 ) const;
+    virtual bool            PutValue( const com::sun::star::uno::Any& rVal, sal_uInt8 nMemberId = 0 );
 
     const EditTextObject* GetLeftArea() const       { return pLeftArea; }
     const EditTextObject* GetCenterArea() const     { return pCenterArea; }
@@ -421,13 +385,8 @@
                                     XubString& rText,
                                     const IntlWrapper* = 0 ) const;
 
-<<<<<<< HEAD
-    virtual bool                QueryValue( ::com::sun::star::uno::Any& rAny, BYTE nMemberId = 0 ) const;
-    virtual bool                PutValue( const ::com::sun::star::uno::Any& rAny, BYTE nMemberId = 0 );
-=======
-    virtual sal_Bool                QueryValue( ::com::sun::star::uno::Any& rAny, sal_uInt8 nMemberId = 0 ) const;
-    virtual sal_Bool                PutValue( const ::com::sun::star::uno::Any& rAny, sal_uInt8 nMemberId = 0 );
->>>>>>> ce6308e4
+    virtual bool                QueryValue( ::com::sun::star::uno::Any& rAny, sal_uInt8 nMemberId = 0 ) const;
+    virtual bool                PutValue( const ::com::sun::star::uno::Any& rAny, sal_uInt8 nMemberId = 0 );
 
 private:
     sal_uInt16                  mnWidth;
