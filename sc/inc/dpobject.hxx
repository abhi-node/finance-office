--- conflicted
+++ resolved
@@ -289,17 +289,10 @@
 
     String      CreateNewName( USHORT nMin = 1 ) const;
 
-
-<<<<<<< HEAD
-=======
     void FreeTable(ScDPObject* pDPObj);
     SC_DLLPUBLIC bool InsertNewTable(ScDPObject* pDPObj);
 
     bool        HasDPTable(SCCOL nCol, SCROW nRow, SCTAB nTab) const;
-
-    ScDPCacheCell* getCacheCellFromPool(const ScDPCacheCell& rCell);
-    void clearCacheCellPool();
->>>>>>> 25b005cb
 };
 
 
