--- conflicted
+++ resolved
@@ -413,15 +413,9 @@
 public:
     SC_DLLPUBLIC sal_uLong          GetCellCount() const;       // all cells
     SCSIZE          GetCellCount(SCTAB nTab, SCCOL nCol) const;
-<<<<<<< HEAD
-    ULONG           GetCodeCount() const;       // RPN-Code in formulas
-    DECL_LINK( GetUserDefinedColor, USHORT * );
-                                                                // number formatter
-=======
     sal_uLong           GetCodeCount() const;       // RPN-Code in formulas
     DECL_LINK( GetUserDefinedColor, sal_uInt16 * );
-                                                                // Numberformatter
->>>>>>> 378c75a7
+                                                                // number formatter
 
 public:
     SC_DLLPUBLIC                ScDocument( ScDocumentMode eMode = SCDOCMODE_DOCUMENT,
