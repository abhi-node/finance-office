/*************************************************************************
 *
 * DO NOT ALTER OR REMOVE COPYRIGHT NOTICES OR THIS FILE HEADER.
 *
 * Copyright 2000, 2010 Oracle and/or its affiliates.
 *
 * OpenOffice.org - a multi-platform office productivity suite
 *
 * This file is part of OpenOffice.org.
 *
 * OpenOffice.org is free software: you can redistribute it and/or modify
 * it under the terms of the GNU Lesser General Public License version 3
 * only, as published by the Free Software Foundation.
 *
 * OpenOffice.org is distributed in the hope that it will be useful,
 * but WITHOUT ANY WARRANTY; without even the implied warranty of
 * MERCHANTABILITY or FITNESS FOR A PARTICULAR PURPOSE.  See the
 * GNU Lesser General Public License version 3 for more details
 * (a copy is included in the LICENSE file that accompanied this code).
 *
 * You should have received a copy of the GNU Lesser General Public License
 * version 3 along with OpenOffice.org.  If not, see
 * <http://www.openoffice.org/license.html>
 * for a copy of the LGPLv3 License.
 *
 ************************************************************************/
#ifndef SC_SC_HRC
#define SC_SC_HRC

#ifndef _SFX_HRC
#include <sfx2/sfx.hrc>      // ->#include <solar.hrc>
#endif

#ifndef _SVX_DIALOGS_HRC
#include <svx/dialogs.hrc>  // ->Svx-IDs
#endif

#define VAR_ARGS                30 // variable Parameter in scfuncs.src

#define RID_HANDLEBITMAP        10005

// Bereiche ------------------------------------------------------------------

#define SC_VIEW_START           (SID_SC_START)
#define SC_VIEW_END             (SID_SC_START + 99)
#define SC_MESSAGE_START        (SID_SC_START + 100)
#define SC_MESSAGE_END          (SID_SC_START + 199)
#define SC_FUNCTION_START       (SID_SC_START + 200)
#define SC_FUNCTION_END         (SID_SC_START + 299)
#define SC_PARAM_START          (SID_SC_START + 300)
#define SC_PARAM_END            (SID_SC_START + 399)

//  kompatibel zu frueher bleiben:
#define SC_RESOURCE_START       (RID_APP_START+5000)
#define SC_RESOURCE_END         (RID_APP_END)

// ---------------------------------------------------------------------------
// Hilfe IDs -----------------------------------------------------------------
//  Calc hat einen Bereich von 2000 IDs
//  Die Funktionen brauchen 11*90 = 990 IDs

#define HID_SC_FUNC_START       (HID_SC_START + 0)
#define HID_INSWIN_START        (HID_SC_START + 1000)
#define HID_SC_SHEET_START      (HID_SC_START + 1010)
#define HID_SC_SHELL_START      (HID_SC_START + 1030)
#define HID_SC_WIN_START        (HID_SC_START + 1050)
#define HID_SC_CONTROL_START    (HID_SC_START + 1070)
#define HID_SC_DLG_START        (HID_SC_START + 1100)
#define HID_SC_TOOLBOX_START    (HID_SC_START + 1170)
#define HID_SC_MENU_START       (HID_SC_START + 1180)
#define HID_SC_OTHER_START      (HID_SC_START + 1230)
#define HID_SC_AAI_FUNCS_START  (HID_SC_START + 1300)       // Analysis Addin Functions
#define HID_SC_DAI_FUNCS_START  (HID_SC_START + 1420)       // DateFunc Addin Functions

// ---------------------------------------------------------------------------

#define HID_INSWIN_POS          (HID_INSWIN_START + 0 )
#define HID_INSWIN_CALC         (HID_INSWIN_START + 1 )
#define HID_INSWIN_CANCEL       (HID_INSWIN_START + 2 )
#define HID_INSWIN_OK           (HID_INSWIN_START + 3 )
#define HID_INSWIN_SUMME        (HID_INSWIN_START + 4 )
#define HID_INSWIN_FUNC         (HID_INSWIN_START + 5 )
#define HID_INSWIN_INPUT        (HID_INSWIN_START + 6 )

// Hilfe IDs fuer Vorlagen ---------------------------------------------------
#define HID_SC_SHEET_CELL_STD   (HID_SC_SHEET_START +0 )
#define HID_SC_SHEET_CELL_ERG   (HID_SC_SHEET_START +1 )
#define HID_SC_SHEET_CELL_ERG1  (HID_SC_SHEET_START +2 )
#define HID_SC_SHEET_CELL_UEB   (HID_SC_SHEET_START +3 )
#define HID_SC_SHEET_CELL_UEB1  (HID_SC_SHEET_START +4 )
#define HID_SC_SHEET_PAGE_STD   (HID_SC_SHEET_START +10 )
#define HID_SC_SHEET_PAGE_REP   (HID_SC_SHEET_START +11 )

// Hilfe IDs fuer Shells (Helferlein) (max.20) -------------------------------
#define HID_SCSHELL_APP         (HID_SC_SHELL_START +0 )
#define HID_SCSHELL_DOCSH       (HID_SC_SHELL_START +1 )
#define HID_SCSHELL_DRAWSH      (HID_SC_SHELL_START +2 )
#define HID_SCSHELL_DRTXTOB     (HID_SC_SHELL_START +3 )
#define HID_SCSHELL_PIVOTSH     (HID_SC_SHELL_START +4 )
#define HID_SCSHELL_PREVWSH     (HID_SC_SHELL_START +5 )
#define HID_SCSHELL_TABVWSH     (HID_SC_SHELL_START +6 )
#define HID_SCSHELL_AUDIT       (HID_SC_SHELL_START +7 )
#define HID_SCSHELL_DRAWFORMSH  (HID_SC_SHELL_START +8 )
#define HID_SCSHELL_CELLSH      (HID_SC_SHELL_START +9 )
#define HID_SCSHELL_FORMATSH    (HID_SC_SHELL_START +10)
#define HID_SCSHELL_OLEOBEJCTSH (HID_SC_SHELL_START +11)
#define HID_SCSHELL_CHARTSH     (HID_SC_SHELL_START +12)
#define HID_SCSHELL_GRAPHIC     (HID_SC_SHELL_START +13)
#define HID_SCSHELL_PAGEBREAK   (HID_SC_SHELL_START +14)
#define HID_SCSHELL_MEDIA       (HID_SC_SHELL_START +15)

// Hilfe IDs fuer Dokumentfenster --------------------------------------------
#define HID_SC_WIN_GRIDWIN      ( HID_SC_WIN_START )
#define HID_SC_WIN_PREVIEW      ( HID_SC_WIN_START + 1 )

// Hilfe IDs fuer einzelne Controls (max.30) ---------------------------------
//  Kopf/Fusszeilen Editfenster: Header/Footer links/rechts links/mitte/rechts
#define HID_SC_HF_HLL           ( HID_SC_CONTROL_START + 0 )
#define HID_SC_HF_HLC           ( HID_SC_CONTROL_START + 1 )
#define HID_SC_HF_HLR           ( HID_SC_CONTROL_START + 2 )
#define HID_SC_HF_HRL           ( HID_SC_CONTROL_START + 3 )
#define HID_SC_HF_HRC           ( HID_SC_CONTROL_START + 4 )
#define HID_SC_HF_HRR           ( HID_SC_CONTROL_START + 5 )
#define HID_SC_HF_FLL           ( HID_SC_CONTROL_START + 6 )
#define HID_SC_HF_FLC           ( HID_SC_CONTROL_START + 7 )
#define HID_SC_HF_FLR           ( HID_SC_CONTROL_START + 8 )
#define HID_SC_HF_FRL           ( HID_SC_CONTROL_START + 9 )
#define HID_SC_HF_FRC           ( HID_SC_CONTROL_START + 10 )
#define HID_SC_HF_FRR           ( HID_SC_CONTROL_START + 11 )
//  "Spalten" in Teilergebnissen: Gruppe 1/2/3 - nicht mehr!
//#define HID_SC_SUBT_COLS_1        ( HID_SC_CONTROL_START + 12 )
//#define HID_SC_SUBT_COLS_2        ( HID_SC_CONTROL_START + 13 )
//#define HID_SC_SUBT_COLS_3        ( HID_SC_CONTROL_START + 14 )
//  Eintraege im Navigator
#define HID_SC_NAVIPI_ENTRIES   ( HID_SC_CONTROL_START + 15 )
#define HID_SC_NAVIPI_ROW       ( HID_SC_CONTROL_START + 16 )
#define HID_SC_NAVIPI_COL       ( HID_SC_CONTROL_START + 17 )
#define HID_SC_NAVIPI_DOC       ( HID_SC_CONTROL_START + 18 )
#define HID_SC_NAVIPI_DATA      ( HID_SC_CONTROL_START + 19 )
#define HID_SC_NAVIPI_UP        ( HID_SC_CONTROL_START + 20 )
#define HID_SC_NAVIPI_DOWN      ( HID_SC_CONTROL_START + 21 )
#define HID_SC_NAVIPI_ZOOM      ( HID_SC_CONTROL_START + 22 )
#define HID_SC_NAVIPI_ROOT      ( HID_SC_CONTROL_START + 23 )
#define HID_SC_NAVIPI_SCEN      ( HID_SC_CONTROL_START + 24 )
#define HID_SC_NAVIPI_DROP      ( HID_SC_CONTROL_START + 25 )
//  Teilergebnisse
#define HID_SC_SUBT_GROUP       ( HID_SC_CONTROL_START + 26 )
#define HID_SC_SUBT_COLS        ( HID_SC_CONTROL_START + 27 )
#define HID_SC_SUBT_FUNC        ( HID_SC_CONTROL_START + 28 )
//
#define HID_SC_NAVIPI_TOOLBOX   ( HID_SC_CONTROL_START + 29 )
//  Bereich ist voll!

// Hilfe IDs fuer Dialoge / Pages (max.70) -----------------------------------
#define HID_SC_AUTOFORMAT       (HID_SC_DLG_START )
#define HID_SC_PIVOTFILTER      (HID_SC_DLG_START +1 )
#define HID_SC_INPORTOPT        (HID_SC_DLG_START +2 )
#define HID_SC_PIVOTSUBT        (HID_SC_DLG_START +3 )
#define HID_SC_FORM_ARGS        (HID_SC_DLG_START +4 )
#define HID_SCPAGE_SORT_FIELDS  (HID_SC_DLG_START +5 )
#define HID_SCPAGE_SORT_OPTIONS (HID_SC_DLG_START +6 )
#define HID_SCPAGE_SUBT_OPTIONS (HID_SC_DLG_START +7 )
#define HID_SCPAGE_SUBT_GROUP   (HID_SC_DLG_START +8 )
#define HID_SCPAGE_PROTECTION   (HID_SC_DLG_START +9 )
#define HID_SCPAGE_VIEW         (HID_SC_DLG_START +10 )
#define HID_SCPAGE_CALC         (HID_SC_DLG_START +11 )
#define HID_SCPAGE_USERLISTS    (HID_SC_DLG_START +12 )
#define HID_SCPAGE_HFEDIT       (HID_SC_DLG_START +13 )
#define HID_SCPAGE_AREAS        (HID_SC_DLG_START +14 )
#define HID_SCPAGE_TABLE        (HID_SC_DLG_START +15 )
#define HID_SCPAGE_PRINT        (HID_SC_DLG_START +16 )

#define HID_SCPAGE_SUBT_GROUP1  (HID_SC_DLG_START +17 )
#define HID_SCPAGE_SUBT_GROUP2  (HID_SC_DLG_START +18 )
#define HID_SCPAGE_SUBT_GROUP3  (HID_SC_DLG_START +19 )

#define HID_SCPAGE_HFED_HL      (HID_SC_DLG_START +20 )
#define HID_SCPAGE_HFED_HR      (HID_SC_DLG_START +21 )
#define HID_SCPAGE_HFED_FL      (HID_SC_DLG_START +22 )
#define HID_SCPAGE_HFED_FR      (HID_SC_DLG_START +23 )

#define HID_SCPAGE_CONTENT      (HID_SC_DLG_START +24 )
#define HID_SCPAGE_LAYOUT       (HID_SC_DLG_START +25 )
#define HID_SCPAGE_INPUT        (HID_SC_DLG_START +26 )

#define HID_SC_NAVIGATOR        (HID_SC_DLG_START +27 )

#define HID_SC_MTRIN_VAL        (HID_SC_DLG_START +28 )
#define HID_SC_MTRIN_DEF        (HID_SC_DLG_START +29 )
#define HID_SC_SELENTRY_LIST    (HID_SC_DLG_START +30 )
#define HID_SC_GROUP_COLS       (HID_SC_DLG_START +31 )
#define HID_SC_GROUP_ROWS       (HID_SC_DLG_START +32 )

#define HID_SC_HF_TEXT          (HID_SC_DLG_START +33 )
#define HID_SC_HF_FILE          (HID_SC_DLG_START +34 )
#define HID_SC_HF_TABLE         (HID_SC_DLG_START +35 )
#define HID_SC_HF_PAGE          (HID_SC_DLG_START +36 )
#define HID_SC_HF_PAGES         (HID_SC_DLG_START +37 )
#define HID_SC_HF_DATE          (HID_SC_DLG_START +38 )
#define HID_SC_HF_TIME          (HID_SC_DLG_START +39 )

#define HID_SC_HEADER_EDIT      (HID_SC_DLG_START +40 )
#define HID_SC_FOOTER_EDIT      (HID_SC_DLG_START +41 )

#define HID_SC_SCENWIN_TOP      (HID_SC_DLG_START +42 )
#define HID_SC_SCENWIN_BOTTOM   (HID_SC_DLG_START +43 )

#define HID_SC_INPUTWIN         (HID_SC_DLG_START +44 )

#define HID_SC_RENAME_NAME      (HID_SC_DLG_START +45 )
#define HID_SC_APPEND_NAME      (HID_SC_DLG_START +46 )

//  Funktionsautopilot: nur als Unique-IDs
#define HID_SC_FAP_PAGE         (HID_SC_DLG_START +47 )
#define HID_SC_FAP_EDIT1        (HID_SC_DLG_START +48 )
#define HID_SC_FAP_EDIT2        (HID_SC_DLG_START +49 )
#define HID_SC_FAP_EDIT3        (HID_SC_DLG_START +50 )
#define HID_SC_FAP_EDIT4        (HID_SC_DLG_START +51 )

#define HID_SC_ADD_AUTOFMT      (HID_SC_DLG_START +52 )
#define HID_SC_AUTOFMT_NAME     (HID_SC_DLG_START +53 )

#define HID_SC_DROPMODE_URL     (HID_SC_DLG_START +54 )
#define HID_SC_DROPMODE_LINK    (HID_SC_DLG_START +55 )
#define HID_SC_DROPMODE_COPY    (HID_SC_DLG_START +56 )

#define HID_SC_FAP_STRUCT       (HID_SC_DLG_START +57 )
#define HID_SC_ASCII_TABCTR     (HID_SC_DLG_START +58 )

#define HID_SC_SCENARIO_DELETE  (HID_SC_DLG_START +59 )
#define HID_SC_SCENARIO_EDIT    (HID_SC_DLG_START +60 )

#define HID_SCDLG_FORMULA       (HID_SC_DLG_START +61 )
#define HID_SCDLG_CONDFORMAT    (HID_SC_DLG_START +62 )
#define HID_COLROWNAMERANGES    (HID_SC_DLG_START +63 )

#define HID_FUNCTION_BOX        (HID_SC_DLG_START +64 )
#define HID_SCPAGE_OPREDLINE    (HID_SC_DLG_START +65 )
#define HID_SC_REDLIN_CTR       (HID_SC_DLG_START +66 )

//Kopf/FusszeilenDlg: Contextmenue fuer Dateiname
#define HID_FCOMMAND_TITEL      (HID_SC_DLG_START +67 )
#define HID_FCOMMAND_FILENAME   (HID_SC_DLG_START +68 )
#define HID_FCOMMAND_PATH       (HID_SC_DLG_START +69 )


// Hilfe IDs fuer Objekt- und Werkzeugleisten (max.10) -----------------------

#define HID_SC_TOOLBOX_TOOLS    ( HID_SC_TOOLBOX_START )
#define HID_SC_TOOLBOX_TABLE    ( HID_SC_TOOLBOX_START + 1 )
#define HID_SC_TOOLBOX_DRAW     ( HID_SC_TOOLBOX_START + 2 )
#define HID_SC_TOOLBOX_DRTEXT   ( HID_SC_TOOLBOX_START + 3 )
#define HID_SC_TOOLBOX_PREVIEW  ( HID_SC_TOOLBOX_START + 4 )

//  wrong group - HID_SC_DLG_START is full
#define HID_SC_RENAME_AUTOFMT   ( HID_SC_TOOLBOX_START + 5 )
#define HID_SC_REN_AFMT_NAME    ( HID_SC_TOOLBOX_START + 6 )

#define HID_SC_TOOLBOX_GRAPHIC  ( HID_SC_TOOLBOX_START + 7 )

#define HID_CHG_PROTECT         ( HID_SC_TOOLBOX_START + 8 )

#define HID_SC_RENAME_OBJECT    ( HID_SC_TOOLBOX_START + 9 )

#define HID_SC_REN_AFMT_DLG     ( HID_SC_TOOLBOX_START + 10 )

// Hilfe IDs fuer Submenus (max.50) ------------------------------------------
#define HID_SCMENU_EDIT         ( HID_SC_MENU_START )
#define HID_SCMENU_FILL         ( HID_SC_MENU_START + 1 )
#define HID_SCMENU_DELBREAK     ( HID_SC_MENU_START + 2 )
#define HID_SCMENU_VIEW         ( HID_SC_MENU_START + 3 )
#define HID_SCMENU_TOOLBARS     ( HID_SC_MENU_START + 4 )
#define HID_SCMENU_INSERT       ( HID_SC_MENU_START + 5 )
#define HID_SCMENU_INSBREAK     ( HID_SC_MENU_START + 6 )
#define HID_SCMENU_NAME         ( HID_SC_MENU_START + 7 )
#define HID_SCMENU_GRAPHIC      ( HID_SC_MENU_START + 8 )
#define HID_SCMENU_DATA         ( HID_SC_MENU_START + 9 )
#define HID_SCMENU_FILTER       ( HID_SC_MENU_START + 10 )
#define HID_SCMENU_OUTLINE      ( HID_SC_MENU_START + 11 )
#define HID_SCMENU_PIVOT        ( HID_SC_MENU_START + 12 )
#define HID_SCMENU_EXTRA        ( HID_SC_MENU_START + 13 )
#define HID_SCMENU_SPELLING     ( HID_SC_MENU_START + 14 )
#define HID_SCMENU_AUDIT        ( HID_SC_MENU_START + 15 )
#define HID_SCMENU_PROTECT      ( HID_SC_MENU_START + 16 )
#define HID_SCMENU_CELLCONT     ( HID_SC_MENU_START + 17 )
#define HID_SCMENU_ROW          ( HID_SC_MENU_START + 18 )
#define HID_SCMENU_COL          ( HID_SC_MENU_START + 19 )
#define HID_SCMENU_TAB          ( HID_SC_MENU_START + 20 )
#define HID_SCMENU_MERGE        ( HID_SC_MENU_START + 21 )
#define HID_SCMENU_AREA         ( HID_SC_MENU_START + 22 )
#define HID_SCMENU_OBJMIRROR    ( HID_SC_MENU_START + 23 )
#define HID_SCMENU_OBJARRANGE   ( HID_SC_MENU_START + 24 )
#define HID_SCMENU_ANCHOR       ( HID_SC_MENU_START + 25 )
#define HID_SCMENU_SENDTO       ( HID_SC_MENU_START + 26 )
#define HID_SCMENU_CHANGES      ( HID_SC_MENU_START + 27 )

#define HID_SC_FAP_BTN_FX1      ( HID_SC_MENU_START + 28 )
#define HID_SC_FAP_BTN_FX2      ( HID_SC_MENU_START + 29 )
#define HID_SC_FAP_BTN_FX3      ( HID_SC_MENU_START + 30 )
#define HID_SC_FAP_BTN_FX4      ( HID_SC_MENU_START + 31 )
#define HID_SC_FAP_BTN_REF1     ( HID_SC_MENU_START + 32 )
#define HID_SC_FAP_BTN_REF2     ( HID_SC_MENU_START + 33 )
#define HID_SC_FAP_BTN_REF3     ( HID_SC_MENU_START + 34 )
#define HID_SC_FAP_BTN_REF4     ( HID_SC_MENU_START + 35 )
#define HID_SC_FAP_FORMULA      ( HID_SC_MENU_START + 36 )

#define HID_SC_SORT_ACTION      ( HID_SC_MENU_START + 37 )
#define HID_SC_SORT_AUTHOR      ( HID_SC_MENU_START + 38 )
#define HID_SC_SORT_DATE        ( HID_SC_MENU_START + 39 )
#define HID_SC_SORT_COMMENT     ( HID_SC_MENU_START + 40 )
#define HID_SORT_POSITION       ( HID_SC_MENU_START + 41 )
#define HID_SC_CHANGES_COMMENT  ( HID_SC_MENU_START + 42 )
#define HID_SC_FUNCTIONLIST     ( HID_SC_MENU_START + 43 )
#define HID_SCPAGE_OPTLOAD      ( HID_SC_MENU_START + 44 )
#define HID_PASSWD_TABLE        ( HID_SC_MENU_START + 45 )
#define HID_PASSWD_DOC          ( HID_SC_MENU_START + 46 )

#define HID_DATAPILOT_TYPE      ( HID_SC_MENU_START + 47 )
#define HID_DATAPILOT_DATABASE  ( HID_SC_MENU_START + 48 )
#define HID_DATAPILOT_SERVICE   ( HID_SC_MENU_START + 49 )

// Other help IDs (max.70) ---------------------------------------------------
#define HID_SCDLG_LINKAREAURL   ( HID_SC_OTHER_START )
#define HID_SCMENU_EDIT_TABLE   ( HID_SC_OTHER_START + 1 )

#define HID_SELECTTABLES        ( HID_SC_OTHER_START + 2 )
#define HID_SC_REPLCELLSWARN    ( HID_SC_OTHER_START + 3 )

// data pilot layout dialog
#define HID_SC_DPLAY_PAGE       ( HID_SC_OTHER_START + 4 )
#define HID_SC_DPLAY_COLUMN     ( HID_SC_OTHER_START + 5 )
#define HID_SC_DPLAY_ROW        ( HID_SC_OTHER_START + 6 )
#define HID_SC_DPLAY_DATA       ( HID_SC_OTHER_START + 7 )
#define HID_SC_DPLAY_SELECT     ( HID_SC_OTHER_START + 8 )

#define HID_SC_DRAW_RENAME      ( HID_SC_OTHER_START + 9 )

#define HID_SC_DPDATAFIELD      ( HID_SC_OTHER_START + 10 )
#define HID_SC_DPSUBT_OPT       ( HID_SC_OTHER_START + 11 )
#define HID_SC_DPSUBT_HIDE      ( HID_SC_OTHER_START + 12 )
#define HID_SC_DPNUMGROUP       ( HID_SC_OTHER_START + 13 )
#define HID_SC_DPDATEGROUP      ( HID_SC_OTHER_START + 14 )
#define HID_SC_DPDATEGROUP_LB   ( HID_SC_OTHER_START + 15 )
#define HID_SC_DPSHOWDETAIL     ( HID_SC_OTHER_START + 16 )

// #i68101#
#define HID_SC_TITLE_DESCRIPTION_OBJECT ( HID_SC_OTHER_START + 17 )

#define HID_SC_SOLVEROPTIONS    ( HID_SC_OTHER_START + 18 )
#define HID_SC_SOLVEROPTIONS_LB ( HID_SC_OTHER_START + 19 )
#define HID_SC_SOLVER_INTEGER   ( HID_SC_OTHER_START + 20 )
#define HID_SC_SOLVER_DOUBLE    ( HID_SC_OTHER_START + 21 )
#define HID_SC_SOLVER_PROGRESS  ( HID_SC_OTHER_START + 22 )
#define HID_SC_SOLVER_NOSOLUTION ( HID_SC_OTHER_START + 23 )
#define HID_SC_SOLVER_SUCCESS   ( HID_SC_OTHER_START + 24 )

#define HID_SCDLG_CONFLICTS     ( HID_SC_OTHER_START + 25 )

#define HID_SC_HF_HL_DEFINED    ( HID_SC_OTHER_START + 26 )
#define HID_SC_HF_HR_DEFINED    ( HID_SC_OTHER_START + 27 )
#define HID_SC_HF_FL_DEFINED    ( HID_SC_OTHER_START + 28 )
#define HID_SC_HF_FR_DEFINED    ( HID_SC_OTHER_START + 29 )

// Analysis Addin Functions (max.120) ----------------------------------------
#define HID_AAI_FUNC_WORKDAY        ( HID_SC_AAI_FUNCS_START )
#define HID_AAI_FUNC_YEARFRAC       ( HID_SC_AAI_FUNCS_START + 1 )
#define HID_AAI_FUNC_EDATE          ( HID_SC_AAI_FUNCS_START + 2 )
#define HID_AAI_FUNC_WEEKNUM        ( HID_SC_AAI_FUNCS_START + 3 )
#define HID_AAI_FUNC_EOMONTH        ( HID_SC_AAI_FUNCS_START + 4 )
#define HID_AAI_FUNC_NETWORKDAYS    ( HID_SC_AAI_FUNCS_START + 5 )
#define HID_AAI_FUNC_AMORDEGRC      ( HID_SC_AAI_FUNCS_START + 6 )
#define HID_AAI_FUNC_AMORLINC       ( HID_SC_AAI_FUNCS_START + 7 )
#define HID_AAI_FUNC_ACCRINT        ( HID_SC_AAI_FUNCS_START + 8 )
#define HID_AAI_FUNC_ACCRINTM       ( HID_SC_AAI_FUNCS_START + 9 )
#define HID_AAI_FUNC_RECEIVED       ( HID_SC_AAI_FUNCS_START + 10 )
#define HID_AAI_FUNC_DISC           ( HID_SC_AAI_FUNCS_START + 11 )
#define HID_AAI_FUNC_DURATION       ( HID_SC_AAI_FUNCS_START + 12 )
#define HID_AAI_FUNC_EFFECT         ( HID_SC_AAI_FUNCS_START + 13 )
#define HID_AAI_FUNC_CUMPRINC       ( HID_SC_AAI_FUNCS_START + 14 )
#define HID_AAI_FUNC_CUMIPMT        ( HID_SC_AAI_FUNCS_START + 15 )
#define HID_AAI_FUNC_PRICE          ( HID_SC_AAI_FUNCS_START + 16 )
#define HID_AAI_FUNC_PRICEDISC      ( HID_SC_AAI_FUNCS_START + 17 )
#define HID_AAI_FUNC_PRICEMAT       ( HID_SC_AAI_FUNCS_START + 18 )
#define HID_AAI_FUNC_MDURATION      ( HID_SC_AAI_FUNCS_START + 19 )
#define HID_AAI_FUNC_NOMINAL        ( HID_SC_AAI_FUNCS_START + 20 )
#define HID_AAI_FUNC_DOLLARFR       ( HID_SC_AAI_FUNCS_START + 21 )
#define HID_AAI_FUNC_DOLLARDE       ( HID_SC_AAI_FUNCS_START + 22 )
#define HID_AAI_FUNC_YIELD          ( HID_SC_AAI_FUNCS_START + 23 )
#define HID_AAI_FUNC_YIELDDISC      ( HID_SC_AAI_FUNCS_START + 24 )
#define HID_AAI_FUNC_YIELDMAT       ( HID_SC_AAI_FUNCS_START + 25 )
#define HID_AAI_FUNC_TBILLEQ        ( HID_SC_AAI_FUNCS_START + 26 )
#define HID_AAI_FUNC_TBILLPRICE     ( HID_SC_AAI_FUNCS_START + 27 )
#define HID_AAI_FUNC_TBILLYIELD     ( HID_SC_AAI_FUNCS_START + 28 )
#define HID_AAI_FUNC_ODDFPRICE      ( HID_SC_AAI_FUNCS_START + 29 )
#define HID_AAI_FUNC_ODDFYIELD      ( HID_SC_AAI_FUNCS_START + 30 )
#define HID_AAI_FUNC_ODDLPRICE      ( HID_SC_AAI_FUNCS_START + 31 )
#define HID_AAI_FUNC_ODDLYIELD      ( HID_SC_AAI_FUNCS_START + 32 )
#define HID_AAI_FUNC_XIRR           ( HID_SC_AAI_FUNCS_START + 33 )
#define HID_AAI_FUNC_XNPV           ( HID_SC_AAI_FUNCS_START + 34 )
#define HID_AAI_FUNC_INTRATE        ( HID_SC_AAI_FUNCS_START + 35 )
#define HID_AAI_FUNC_COUPNCD        ( HID_SC_AAI_FUNCS_START + 36 )
#define HID_AAI_FUNC_COUPDAYS       ( HID_SC_AAI_FUNCS_START + 37 )
#define HID_AAI_FUNC_COUPDAYSNC     ( HID_SC_AAI_FUNCS_START + 38 )
#define HID_AAI_FUNC_COUPDAYBS      ( HID_SC_AAI_FUNCS_START + 39 )
#define HID_AAI_FUNC_COUPPCD        ( HID_SC_AAI_FUNCS_START + 40 )
#define HID_AAI_FUNC_COUPNUM        ( HID_SC_AAI_FUNCS_START + 41 )
#define HID_AAI_FUNC_FVSCHEDULE     ( HID_SC_AAI_FUNCS_START + 42 )
#define HID_AAI_FUNC_ISEVEN         ( HID_SC_AAI_FUNCS_START + 43 )
#define HID_AAI_FUNC_ISODD          ( HID_SC_AAI_FUNCS_START + 44 )
#define HID_AAI_FUNC_GCD            ( HID_SC_AAI_FUNCS_START + 45 )
#define HID_AAI_FUNC_LCM            ( HID_SC_AAI_FUNCS_START + 46 )
#define HID_AAI_FUNC_MULTINOMIAL    ( HID_SC_AAI_FUNCS_START + 47 )
#define HID_AAI_FUNC_SERIESSUM      ( HID_SC_AAI_FUNCS_START + 48 )
#define HID_AAI_FUNC_QUOTIENT       ( HID_SC_AAI_FUNCS_START + 49 )
#define HID_AAI_FUNC_MROUND         ( HID_SC_AAI_FUNCS_START + 50 )
#define HID_AAI_FUNC_SQRTPI         ( HID_SC_AAI_FUNCS_START + 51 )
#define HID_AAI_FUNC_RANDBETWEEN    ( HID_SC_AAI_FUNCS_START + 52 )
#define HID_AAI_FUNC_BESSELI        ( HID_SC_AAI_FUNCS_START + 53 )
#define HID_AAI_FUNC_BESSELJ        ( HID_SC_AAI_FUNCS_START + 54 )
#define HID_AAI_FUNC_BESSELK        ( HID_SC_AAI_FUNCS_START + 55 )
#define HID_AAI_FUNC_BESSELY        ( HID_SC_AAI_FUNCS_START + 56 )
#define HID_AAI_FUNC_BIN2DEC        ( HID_SC_AAI_FUNCS_START + 57 )
#define HID_AAI_FUNC_BIN2HEX        ( HID_SC_AAI_FUNCS_START + 58 )
#define HID_AAI_FUNC_BIN2OCT        ( HID_SC_AAI_FUNCS_START + 59 )
#define HID_AAI_FUNC_DELTA          ( HID_SC_AAI_FUNCS_START + 60 )
#define HID_AAI_FUNC_DEC2BIN        ( HID_SC_AAI_FUNCS_START + 61 )
#define HID_AAI_FUNC_DEC2HEX        ( HID_SC_AAI_FUNCS_START + 62 )
#define HID_AAI_FUNC_DEC2OCT        ( HID_SC_AAI_FUNCS_START + 63 )
#define HID_AAI_FUNC_ERF            ( HID_SC_AAI_FUNCS_START + 64 )
#define HID_AAI_FUNC_ERFC           ( HID_SC_AAI_FUNCS_START + 65 )
#define HID_AAI_FUNC_GESTEP         ( HID_SC_AAI_FUNCS_START + 66 )
#define HID_AAI_FUNC_HEX2BIN        ( HID_SC_AAI_FUNCS_START + 67 )
#define HID_AAI_FUNC_HEX2DEC        ( HID_SC_AAI_FUNCS_START + 68 )
#define HID_AAI_FUNC_HEX2OCT        ( HID_SC_AAI_FUNCS_START + 69 )
#define HID_AAI_FUNC_IMABS          ( HID_SC_AAI_FUNCS_START + 70 )
#define HID_AAI_FUNC_IMAGINARY      ( HID_SC_AAI_FUNCS_START + 71 )
#define HID_AAI_FUNC_IMPOWER        ( HID_SC_AAI_FUNCS_START + 72 )
#define HID_AAI_FUNC_IMARGUMENT     ( HID_SC_AAI_FUNCS_START + 73 )
#define HID_AAI_FUNC_IMCOS          ( HID_SC_AAI_FUNCS_START + 74 )
#define HID_AAI_FUNC_IMDIV          ( HID_SC_AAI_FUNCS_START + 75 )
#define HID_AAI_FUNC_IMEXP          ( HID_SC_AAI_FUNCS_START + 76 )
#define HID_AAI_FUNC_IMCONJUGATE    ( HID_SC_AAI_FUNCS_START + 77 )
#define HID_AAI_FUNC_IMLN           ( HID_SC_AAI_FUNCS_START + 78 )
#define HID_AAI_FUNC_IMLOG10        ( HID_SC_AAI_FUNCS_START + 79 )
#define HID_AAI_FUNC_IMLOG2         ( HID_SC_AAI_FUNCS_START + 80 )
#define HID_AAI_FUNC_IMPRODUCT      ( HID_SC_AAI_FUNCS_START + 81 )
#define HID_AAI_FUNC_IMREAL         ( HID_SC_AAI_FUNCS_START + 82 )
#define HID_AAI_FUNC_IMSIN          ( HID_SC_AAI_FUNCS_START + 83 )
#define HID_AAI_FUNC_IMSUB          ( HID_SC_AAI_FUNCS_START + 84 )
#define HID_AAI_FUNC_IMSUM          ( HID_SC_AAI_FUNCS_START + 85 )
#define HID_AAI_FUNC_IMSQRT         ( HID_SC_AAI_FUNCS_START + 86 )
#define HID_AAI_FUNC_COMPLEX        ( HID_SC_AAI_FUNCS_START + 87 )
#define HID_AAI_FUNC_OCT2BIN        ( HID_SC_AAI_FUNCS_START + 88 )
#define HID_AAI_FUNC_OCT2DEZ        ( HID_SC_AAI_FUNCS_START + 89 )
#define HID_AAI_FUNC_OCT2HEX        ( HID_SC_AAI_FUNCS_START + 90 )
#define HID_AAI_FUNC_CONVERT        ( HID_SC_AAI_FUNCS_START + 91 )
#define HID_AAI_FUNC_FACTDOUBLE     ( HID_SC_AAI_FUNCS_START + 92 )

// DateFunc Addin Functions (max.20) -----------------------------------------
#define HID_DAI_FUNC_DAYSINMONTH    ( HID_SC_DAI_FUNCS_START )
#define HID_DAI_FUNC_DAYSINYEAR     ( HID_SC_DAI_FUNCS_START + 1 )
#define HID_DAI_FUNC_WEEKSINYEAR    ( HID_SC_DAI_FUNCS_START + 2 )
#define HID_DAI_FUNC_DIFFMONTHS     ( HID_SC_DAI_FUNCS_START + 3 )
#define HID_DAI_FUNC_DIFFWEEKS      ( HID_SC_DAI_FUNCS_START + 4 )
#define HID_DAI_FUNC_DIFFYEARS      ( HID_SC_DAI_FUNCS_START + 5 )
#define HID_DAI_FUNC_ROT13          ( HID_SC_DAI_FUNCS_START + 6 )

// Ende Hilfe IDs ------------------------------------------------------------
// ---------------------------------------------------------------------------

// View-Funktionen (max. 100) ------------------------------------------------

#define FID_TESTFUNC0           (SC_VIEW_START)
#define FID_TESTFUNC1           (SC_VIEW_START + 1)
#define FID_TESTFUNC2           (SC_VIEW_START + 2)
#define FID_TESTFUNC3           (SC_VIEW_START + 3)
#define FID_TESTFUNC4           (SC_VIEW_START + 4)
#define FID_TESTFUNC5           (SC_VIEW_START + 5)
#define FID_TESTFUNC6           (SC_VIEW_START + 6)
#define FID_TESTFUNC7           (SC_VIEW_START + 7)
#define FID_TESTFUNC8           (SC_VIEW_START + 8)
#define FID_TESTFUNC9           (SC_VIEW_START + 9)
#define FID_SCALESTATUS         (SC_VIEW_START + 10)
#define FID_COLOR               (SC_VIEW_START + 11)
//aus sfx: #define SID_REPAINT              (SC_VIEW_START + 12)
#define SID_UPDATECHART         (SC_VIEW_START + 13)
#define FID_MARKLEFT            (SC_VIEW_START + 14)
#define FID_MARKRIGHT           (SC_VIEW_START + 15)
#define FID_MARKUP              (SC_VIEW_START + 16)
#define FID_MARKDOWN            (SC_VIEW_START + 17)
#define FID_MARKPAGEUP          (SC_VIEW_START + 18)
#define FID_MARKPAGEDOWN        (SC_VIEW_START + 19)

// Slot-IDs fuer Attribute:

#define SID_SCATTR_HOR_JUSTIFY  (SC_VIEW_START + 30)    // Alignment-Page
#define SID_SCATTR_VER_JUSTIFY  (SC_VIEW_START + 31)
#define SID_SCATTR_MARGIN       (SC_VIEW_START + 32)
#define SID_SCATTR_STACKED      (SC_VIEW_START + 33)
#define SID_SCATTR_LINEBREAK    (SC_VIEW_START + 35)
#define SID_SCATTR_PROTECTION   (SC_VIEW_START + 36)    // Protection-Page

// sonstige Slot-IDs:

#define SID_SCUSERLISTS         (SC_VIEW_START + 37)    // Benutzerdef.Listen
#define RES_TBX_DUMMY           (SC_VIEW_START + 38)    // Dummy-Item
#define SID_SCVIEWOPTIONS       (SC_VIEW_START + 39)
#define SID_SCDOCOPTIONS        (SC_VIEW_START + 40)

// Cursorbewegungen als Properties:

#define SID_CURRENTCELL         (SC_VIEW_START + 41)
#define SID_CURRENTTAB          (SC_VIEW_START + 42)
#define SID_CURRENTDOC          (SC_VIEW_START + 43)
#define SID_CURRENTOBJECT       (SC_VIEW_START + 44)

// Slot-IDs fuer spez. ToolBox-Funktionen:

#define SID_NUMBER_CURRENCY     (SC_VIEW_START + 45)
#define SID_NUMBER_PERCENT      (SC_VIEW_START + 46)

// "Slot" Ids fuer Eingabezeilen Images:
#define SID_INPUT_FUNCTION      (SC_VIEW_START + 47)
#define SID_INPUT_SUM           (SC_VIEW_START + 48)
#define SID_INPUT_EQUAL         (SC_VIEW_START + 49)
#define SID_INPUT_CANCEL        (SC_VIEW_START + 50)
#define SID_INPUT_OK            (SC_VIEW_START + 51)

#define SID_NUMBER_STANDARD     (SC_VIEW_START + 52)
#define SID_NUMBER_DATE         (SC_VIEW_START + 53)
#define SID_NUMBER_TWODEC       (SC_VIEW_START + 54)
#define SID_NUMBER_SCIENTIFIC   (SC_VIEW_START + 55)
#define SID_NUMBER_TIME         (SC_VIEW_START + 56)
#define SID_NUMBER_INCDEC       (SC_VIEW_START + 57)
#define SID_NUMBER_DECDEC       (SC_VIEW_START + 58)

// Sonstiges:
#define SID_LINKS               (SC_VIEW_START + 60)
#define SID_INSERT_SIMAGE       (SC_VIEW_START + 61)
#define SID_INSERT_SCHART       (SC_VIEW_START + 62)
#define SID_INSERT_SMATH        (SC_VIEW_START + 63)
#define SID_STANDARD_FONTS      (SC_VIEW_START + 64)
#define SID_MIRROR_VERTICAL     (SC_VIEW_START + 65)
#define SID_MIRROR_HORIZONTAL   (SC_VIEW_START + 66)
#define SID_CELL_FORMAT_RESET   (SC_VIEW_START + 67)
#define SID_SCPRINTOPTIONS      (SC_VIEW_START + 68)
#define SID_WINDOW_SPLIT        (SC_VIEW_START + 69)
#define SID_WINDOW_FIX          (SC_VIEW_START + 70)
#ifdef SID_DRAW_CHART
#undef SID_DRAW_CHART
#endif
#define SID_DRAW_CHART          (SC_VIEW_START + 71)
#define SID_UPDATETABLINKS      (SC_VIEW_START + 72)

//TabPage Eingabe
#define SID_SC_INPUT_SELECTION          (SC_VIEW_START + 73)
#define SID_SC_INPUT_SELECTIONPOS       (SC_VIEW_START + 74)
#define SID_SC_INPUT_EDITMODE           (SC_VIEW_START + 75)
#define SID_SC_INPUT_FMT_EXPAND         (SC_VIEW_START + 76)
#define SID_SC_INPUT_RANGEFINDER        (SC_VIEW_START + 77)
#define SID_SC_INPUT_REF_EXPAND         (SC_VIEW_START + 78)
#define SID_SC_INPUT_MARK_HEADER        (SC_VIEW_START + 79)

#define SID_REIMPORT_AFTER_LOAD (SC_VIEW_START + 80)
#define SID_DRAW_NOTEEDIT       (SC_VIEW_START + 81)

#define SID_CHOOSE_DESIGN       (SC_VIEW_START + 82)
#define SID_EURO_CONVERTER      (SC_VIEW_START + 83)
//#define SID_CHG_PROTECT         (SC_VIEW_START + 84)      -> moved to SVX
#define SID_EXTERNAL_SOURCE     (SC_VIEW_START + 85)

#define SID_SC_INPUT_TEXTWYSIWYG        (SC_VIEW_START + 86)

#define SID_ENABLE_HYPHENATION          (SC_VIEW_START + 87)

#define SID_RENAME_OBJECT               (SC_VIEW_START + 88)
#define SID_FOCUS_INPUTLINE             (SC_VIEW_START + 89)
#define SID_SELECT_TABLES               (SC_VIEW_START + 90)

// #97776# new entry "Filter..." in DP popup menu
#define SID_DP_FILTER                   (SC_VIEW_START + 91)

// #101160# Replace cell contents warning
#define SID_SC_INPUT_REPLCELLSWARN      (SC_VIEW_START + 92)

// additional IDs for list/range validity
#define FID_VALID_LISTTYPE              (SC_VIEW_START + 93)

// #i68101# ID for changing Title & Descriptopn of an Object
#define SID_TITLE_DESCRIPTION_OBJECT    (SC_VIEW_START + 94)

// #i59082# assign macro to shape
#define SID_ASSIGNMACRO                 (SC_VIEW_START + 95)

#ifdef ISSUE66550_HLINK_FOR_SHAPES
// #i66550# hyperlinks in shapes
#define SID_DRAW_HLINK_EDIT             (SC_VIEW_START + 96)
#define SID_DRAW_HLINK_DELETE           (SC_VIEW_START + 97)
#endif

// "Zoom / Synchronize sheets" in options dialog
#define SID_SC_OPT_SYNCZOOM             (SC_VIEW_START + 98)

// NOTE: last valid ID is (SC_VIEW_START + 99)

// Nachrichten -------------------------------------------------------------

#define FID_INPUTLINE_STATUS    (SC_MESSAGE_START)
#define FID_INPUTLINE_ENTER     (SC_MESSAGE_START + 1)
#define FID_REPAINT             (SC_MESSAGE_START + 2)
#define FID_DATACHANGED         (SC_MESSAGE_START + 3)
#define FID_REFMODECHANGED      (SC_MESSAGE_START + 4)
#define FID_KILLEDITVIEW        (SC_MESSAGE_START + 5)
#define SID_SOLVE               (SC_MESSAGE_START + 6)
#define FID_FONT_SELECTED       (SC_MESSAGE_START + 7)
#define FID_FILTER_OK           (SC_MESSAGE_START + 8)
#define SC_HINT_DRWLAYER_NEW    (SC_MESSAGE_START + 9)
#define SID_TABDELETED          (SC_MESSAGE_START + 10)
#define FID_INPUTLINE_MATRIX    (SC_MESSAGE_START + 11)
#define SID_DLG_RETOK           (SC_MESSAGE_START + 12)
#define FID_ANYDATACHANGED      (SC_MESSAGE_START + 13)
#define SID_STATUS_DOCPOS       (SC_MESSAGE_START + 14)
#define SID_STATUS_PAGESTYLE    (SC_MESSAGE_START + 15)
#define SID_STATUS_SELMODE      (SC_MESSAGE_START + 16)
#define FID_KILLEDITVIEW_NOPAINT (SC_MESSAGE_START + 17)
#define SID_DLG_MATRIX          (SC_MESSAGE_START + 18)
#define SC_HINT_DBAREAS_CHANGED (SC_MESSAGE_START + 19)
#define SC_HINT_AREAS_CHANGED   (SC_MESSAGE_START + 20)
#define SC_HINT_TABLES_CHANGED  (SC_MESSAGE_START + 21)

#define SID_STATUS_SELMODE_ERG  (SC_MESSAGE_START + 22)
#define SID_STATUS_SELMODE_ERW  (SC_MESSAGE_START + 23)
#define SID_STATUS_SELMODE_NORM (SC_MESSAGE_START + 24)

#define SID_CHART_SOURCE        (SC_MESSAGE_START + 25)
#define SID_CHART_NAME          (SC_MESSAGE_START + 26)
#define SID_CHART_ADDSOURCE     (SC_MESSAGE_START + 27)

#define SID_AUTO_STYLE          (SC_MESSAGE_START + 28)

#define FID_INPUTLINE_BLOCK     (SC_MESSAGE_START + 29)

#define SID_STATUS_SUM          (SC_MESSAGE_START + 30)

#define SC_HINT_DRAW_CHANGED    (SC_MESSAGE_START + 31)
#define SC_HINT_DOCNAME_CHANGED (SC_MESSAGE_START + 32)
#define SC_HINT_AREALINKS_CHANGED (SC_MESSAGE_START + 33)
#define SC_HINT_SHOWRANGEFINDER (SC_MESSAGE_START + 34)
#define SC_HINT_DOC_SAVED       (SC_MESSAGE_START + 35)
#define SC_HINT_FORCESETTAB     (SC_MESSAGE_START + 36)

// Nachricht zum Oeffnen von Dialogen:
#define SID_OPENDLG_CONSOLIDATE     (SC_MESSAGE_START + 50)
#define SID_OPENDLG_PIVOTTABLE      (SC_MESSAGE_START + 51)
#define SID_OPENDLG_FUNCTION        (SC_MESSAGE_START + 52)
#define SID_OPENDLG_SOLVE           (SC_MESSAGE_START + 53)
#define SID_OPENDLG_TABOP           (SC_MESSAGE_START + 54)
//#define SID_OPENDLG_CHART         (SC_MESSAGE_START + 55)
#define SID_OPENDLG_EDITFUNCTION    (SC_MESSAGE_START + 56)
#define SID_OPENDLG_ARGUMENT        (SC_MESSAGE_START + 57)
//#define SID_OPENDLG_MODCHART      (SC_MESSAGE_START + 58)
#define SID_OPENDLG_CONDFRMT        (SC_MESSAGE_START + 59)
#define SID_OPENDLG_OPTSOLVER       (SC_MESSAGE_START + 60)
//<!--Added by PengYunQuan for Validity Cell Range Picker
#define SID_VALIDITY_REFERENCE      (SC_MESSAGE_START + 61)
//-->Added by PengYunQuan for Validity Cell Range Picker
#define SC_HINT_NAVIGATOR_UPDATEALL  (SC_MESSAGE_START + 65)

// Funktionen ------------------------------------------------------------


//#define FID_PRINT_PREVIEW     (SC_FUNCTION_START)
#define FID_DOC_MANAGER         (SC_FUNCTION_START + 1)
#define FID_CURSOR_ENTER        (SC_FUNCTION_START + 2)
#define SID_MAIL                (SC_FUNCTION_START + 3)
#define FILE_MENU_END           (SC_FUNCTION_START + 20)

#define EDIT_MENU_START         (FILE_MENU_END)
#define FID_DELETE_CELLCONTENTS (EDIT_MENU_START + 1)
#define FID_DELETE_CELL         (EDIT_MENU_START + 2)
#define FID_DELETE_TABLE        (EDIT_MENU_START + 3)
#define FID_FILL_TO_BOTTOM      (EDIT_MENU_START + 4)
#define FID_FILL_TO_RIGHT       (EDIT_MENU_START + 5)
#define FID_FILL_TO_TOP         (EDIT_MENU_START + 6)
#define FID_FILL_TO_LEFT        (EDIT_MENU_START + 7)
#define FID_FILL_TAB            (EDIT_MENU_START + 8)
#define FID_FILL_SERIES         (EDIT_MENU_START + 9)
#define FID_SEARCH_REPLACE_DLG  (EDIT_MENU_START + 10)
#define FID_EDIT_OBJECT         (EDIT_MENU_START + 11)
#define SID_SC_NAVIGATOR        (EDIT_MENU_START + 12)
#define SID_SC_WIZARD           (EDIT_MENU_START + 13)
#define SID_SC_EDIT_OBJECT      (EDIT_MENU_START + 14)
#define SID_HFEDIT              (EDIT_MENU_START + 15)

#define SID_DEL_ROWS            (EDIT_MENU_START + 16)//JN
#define SID_DEL_COLS            (EDIT_MENU_START + 17)//JN

//#define   FID_CHG_RECORD          (EDIT_MENU_START + 18)  -> moved to SVX
#define FID_CHG_SHOW            (EDIT_MENU_START + 19)

#define EDIT_MENU_END           (EDIT_MENU_START + 20)
#define VIEW_MENU_START         (EDIT_MENU_END)

#define FID_TOGGLEOBJECT        (VIEW_MENU_START)
#define FID_TOGGLEINPUTLINE     (VIEW_MENU_START + 1)
#define FID_TOGGLEHEADERS       (VIEW_MENU_START + 2)
#define FID_SCALE               (VIEW_MENU_START + 4)
#define FID_TOGGLESYNTAX        (VIEW_MENU_START + 5)
#define FID_SCREEN_OPTIONS      (VIEW_MENU_START + 6)
#define FID_PAGEBREAKMODE       (VIEW_MENU_START + 7)
#define FID_FUNCTION_BOX        (VIEW_MENU_START + 8)
#define FID_NORMALVIEWMODE      (VIEW_MENU_START + 9)
#define FID_TOGGLEFORMULA       (VIEW_MENU_START + 10)
// Compare/Merge jetzt aus Sfx
//#define FID_CHG_COMPARE       (VIEW_MENU_START + 16)// DANGER DIRTY ID
//#define FID_CHG_MERGE         (VIEW_MENU_START + 17)// DANGER DIRTY ID
#define FID_CHG_ACCEPT          (VIEW_MENU_START + 18)// DANGER DIRTY ID
#define FID_CHG_COMMENT         (VIEW_MENU_START + 19)// DANGER DIRTY ID
#define VIEW_MENU_END           (VIEW_MENU_START + 20)

#define INSERT_MENU_START       (VIEW_MENU_END)
#define FID_PAGEBREAK           (INSERT_MENU_START)
#define FID_INS_ROWBRK          (INSERT_MENU_START + 1)
#define FID_INS_COLBRK          (INSERT_MENU_START + 2)
#define FID_DEL_ROWBRK          (INSERT_MENU_START + 3)
#define FID_DEL_COLBRK          (INSERT_MENU_START + 4)
#define FID_INS_CELL_CONTENTS   (INSERT_MENU_START + 5)
#define FID_INS_CELL            (INSERT_MENU_START + 6)
#define FID_INS_ROW             (INSERT_MENU_START + 7)
#define FID_INS_COLUMN          (INSERT_MENU_START + 8)
#define FID_INS_TABLE           (INSERT_MENU_START + 9)
#define SID_INS_FUNCTION        (INSERT_MENU_START + 10)
#define FID_DEFINE_NAME         (INSERT_MENU_START + 11)
#define FID_INSERT_NAME         (INSERT_MENU_START + 12)
#define FID_USE_NAME            (INSERT_MENU_START + 13)
#define FID_APPLY_NAME          (INSERT_MENU_START + 14)
#define FID_INS_TABLE_EXT       (INSERT_MENU_START + 15)
//#define SID_CHARMAP               (INSERT_MENU_START + 15)//!!! kommt von sfx
//aus sfx: #define SID_INSERT_POSTIT       (INSERT_MENU_START + 16)
#define SID_INSERT_CLIPART      (INSERT_MENU_START + 17) //!!! sollte vom Svx kommen
#define FID_INS_CELLSDOWN       (INSERT_MENU_START + 18)
#define FID_INS_CELLSRIGHT      (INSERT_MENU_START + 19)
#define INSERT_MENU_END         (INSERT_MENU_START + 20)

#define FORMAT_MENU_START       (INSERT_MENU_END)
#define FID_CELL_FORMAT         (FORMAT_MENU_START)
#define FID_ROW_HEIGHT          (FORMAT_MENU_START + 1)
#define FID_ROW_OPT_HEIGHT      (FORMAT_MENU_START + 2)
#define FID_ROW_HIDE            (FORMAT_MENU_START + 3)
#define FID_ROW_SHOW            (FORMAT_MENU_START + 4)
#define FID_COL_WIDTH           (FORMAT_MENU_START + 5)
#define FID_COL_OPT_WIDTH       (FORMAT_MENU_START + 6)
#define FID_COL_HIDE            (FORMAT_MENU_START + 7)
#define FID_COL_SHOW            (FORMAT_MENU_START + 8)
#define FID_TABLE_HIDE          (FORMAT_MENU_START + 9)
#define FID_TABLE_SHOW          (FORMAT_MENU_START + 10)
#define FID_CONDITIONAL_FORMAT  (FORMAT_MENU_START + 11)
#define SID_SCSTYLES            (FORMAT_MENU_START + 12)
#define FID_MERGE_ON            (FORMAT_MENU_START + 13)
#define FID_MERGE_OFF           (FORMAT_MENU_START + 14)
#define SID_FORMATPAGE          (FORMAT_MENU_START + 15)
#define SID_TEXT_STANDARD       (FORMAT_MENU_START + 16)
#define SID_DRAWTEXT_ATTR_DLG   (FORMAT_MENU_START + 17)
#define FID_TABLE_VISIBLE       (FORMAT_MENU_START + 18)
#define FID_COL_OPT_DIRECT      (FORMAT_MENU_START + 19)
#define FORMAT_MENU_END         (FORMAT_MENU_START + 20)

#define EXTRA_MENU_START        (FORMAT_MENU_END)
#define FID_VOICE_CONTROL       (EXTRA_MENU_START + 1)
#define SID_RECALC_TITLE        (EXTRA_MENU_START + 2)
#define FID_AUTO_CALC           (EXTRA_MENU_START + 3)
#define FID_RECALC              (EXTRA_MENU_START + 4)
#define FID_UPDATE_DIAGRAMS     (EXTRA_MENU_START + 5)
#define FID_PROTECT_TABLE       (EXTRA_MENU_START + 6)
#define FID_PROTECT_DOC         (EXTRA_MENU_START + 7)
#define SID_EDIT_MACRO          (EXTRA_MENU_START + 8)
#define SID_SCOPTIONS           (EXTRA_MENU_START + 9)
#define SID_MACRO_CHOOSER       (EXTRA_MENU_START + 10)
#define SID_SHARE_DOC           (EXTRA_MENU_START + 11)
#define SID_SCENARIOS           (EXTRA_MENU_START + 12)
#define SID_ADD_IN_MANAGER      (EXTRA_MENU_START + 13)
#define SID_PIVOT_RECALC        (EXTRA_MENU_START + 14)
#define SID_PIVOT_KILL          (EXTRA_MENU_START + 15)

// hier falsch, aber erstmal
#define SID_SC_HELP_PI          (EXTRA_MENU_START + 16)
#define SID_SC_SHOW_KEYBOARD_HELP (EXTRA_MENU_START + 17)

#define FID_HARD_RECALC         (EXTRA_MENU_START + 18)
#define FID_AUTOCOMPLETE        (EXTRA_MENU_START + 19)

#define EXTRA_MENU_END          (EXTRA_MENU_START + 20)

#define DATA_MENU_START         (EXTRA_MENU_END)
#define SID_DEFINE_DBNAME       (DATA_MENU_START)
#define SID_SELECT_DB           (DATA_MENU_START + 1)
#define SID_SORT                (DATA_MENU_START + 2)
#define SID_FILTER              (DATA_MENU_START + 3)
#define SID_SPECIAL_FILTER      (DATA_MENU_START + 4)
#define SID_AUTO_FILTER         (DATA_MENU_START + 5)
#define SID_UNFILTER            (DATA_MENU_START + 6)
#define SID_QUERY               (DATA_MENU_START + 7)
#define SID_SUBTOTALS           (DATA_MENU_START + 8)
//aus sfx: #define SID_OUTLINE_HIDE        (DATA_MENU_START + 9)
//aus sfx: #define SID_OUTLINE_SHOW        (DATA_MENU_START + 10)
//aus sfx: #define SID_OUTLINE_MAKE        (DATA_MENU_START + 11)
//aus sfx: #define SID_OUTLINE_REMOVE      (DATA_MENU_START + 12)
#define SID_AUTO_OUTLINE        (DATA_MENU_START + 13)
//aus sfx: #define SID_OUTLINE_DELETEALL   (DATA_MENU_START + 14)
#define SID_IMPORT_DATA         (DATA_MENU_START + 15)
#define SID_REIMPORT_DATA       (DATA_MENU_START + 16)
#define SID_PIVOT_TABLE         (DATA_MENU_START + 17)
#define SID_TABOP               (DATA_MENU_START + 18)
#define SID_TEXT_TO_COLUMNS     (DATA_MENU_START + 19)
#define SID_CONSOLIDATE         (DATA_MENU_START + 20)
#define SID_AUTOFILTER_HIDE     (DATA_MENU_START + 21)

#define SID_SBA_IMPORT          (DATA_MENU_START + 22)

#define SID_SORT_DESCENDING     (DATA_MENU_START + 23)
#define SID_SORT_ASCENDING      (DATA_MENU_START + 24)
//
//
#define DATA_MENU_END           (DATA_MENU_START + 25)

#define TAB_POPUP_START         (DATA_MENU_END)
#define RID_POPUP_TAB           (TAB_POPUP_START)
#define FID_TAB_MENU_RENAME     (TAB_POPUP_START+1)
#define FID_TAB_RENAME          (TAB_POPUP_START+2)
#define FID_TAB_MOVE            (TAB_POPUP_START+3)
#define FID_TAB_SELECTALL       (TAB_POPUP_START+4)
#define FID_TAB_APPEND          (TAB_POPUP_START+5)
#define FID_TAB_INDEX           (TAB_POPUP_START+6)
#define FID_TAB_RTL             (TAB_POPUP_START+7)
#define FID_TAB_DESELECTALL     (TAB_POPUP_START+8)
<<<<<<< HEAD
#define FID_TAB_MENU_SET_TAB_BG_COLOR (TAB_POPUP_START + 9)
#define FID_TAB_SET_TAB_BG_COLOR      (TAB_POPUP_START + 10)
=======
#define FID_TAB_EVENTS          (TAB_POPUP_START+9)
>>>>>>> 8491a3a4

#define TAB_POPUP_END           (TAB_POPUP_START + 20)

#define OBJBAR_FORMAT_START     (TAB_POPUP_END)
#define SID_ALIGNLEFT           (OBJBAR_FORMAT_START+6)
#define SID_ALIGNRIGHT          (OBJBAR_FORMAT_START+7)
#define SID_ALIGNCENTERHOR      (OBJBAR_FORMAT_START+8)
#define SID_ALIGNBLOCK          (OBJBAR_FORMAT_START+9)
#define SID_ALIGNTOP            (OBJBAR_FORMAT_START+10)
#define SID_ALIGNBOTTOM         (OBJBAR_FORMAT_START+11)
#define SID_ALIGNCENTERVER      (OBJBAR_FORMAT_START+12)
#define SID_SELECT_SCENARIO     (OBJBAR_FORMAT_START+13)

#define SID_V_ALIGNCELL         (OBJBAR_FORMAT_START+14)
#define SID_H_ALIGNCELL         (OBJBAR_FORMAT_START+15)

#define OBJBAR_FORMAT_END       (OBJBAR_FORMAT_START+20)

#define RID_INPUTBAR_START      (OBJBAR_FORMAT_END)
#define SID_INPUT_WINDOW        (RID_INPUTBAR_START)
#define RID_INPUTBAR_END        (RID_INPUTBAR_START+1)

#define DRAW_BAR_START          (RID_INPUTBAR_END)
#define SID_DRAWTOABOVE         (DRAW_BAR_START+15)
#define SID_DRAWTOBELOW         (DRAW_BAR_START+16)
//#define SID_GROUP             (DRAW_BAR_START+17)
//#define SID_UNGROUP               (DRAW_BAR_START+18)
#define SID_FRAMETOTOP          (DRAW_BAR_START+19)
#define SID_FRAMETOBOTTOM       (DRAW_BAR_START+20)
//aus sfx: #define SID_FRAME_UP         (DRAW_BAR_START+21)
//aus sfx: #define SID_FRAME_DOWN           (DRAW_BAR_START+22)
#define SID_TOOL_TEXT           (DRAW_BAR_START+23)
#define SID_ANCHOR_PAGE         (DRAW_BAR_START+24)
#define SID_ANCHOR_CELL         (DRAW_BAR_START+25)
#define SID_ANCHOR_TOGGLE       (DRAW_BAR_START+26)
#define SID_ORIGINALSIZE        (DRAW_BAR_START+27)

#define DRAW_BAR_END            (DRAW_BAR_START+50)

#define DRAWTEXTBAR_START       (DRAW_BAR_END)
#define SID_TEXT_LINESPACING_1  (DRAWTEXTBAR_START)
#define SID_TEXT_LINESPACING_2  (DRAWTEXTBAR_START+1)
#define SID_TEXT_LINESPACING_3  (DRAWTEXTBAR_START+2)
#define DRAWTEXTBAR_END         (DRAWTEXTBAR_START+20)

#define DETECTIVE_START         (DRAWTEXTBAR_END)
#define SID_DETECTIVE_ADD_PRED  (DETECTIVE_START)
#define SID_DETECTIVE_DEL_PRED  (DETECTIVE_START+1)
#define SID_DETECTIVE_ADD_SUCC  (DETECTIVE_START+2)
#define SID_DETECTIVE_DEL_SUCC  (DETECTIVE_START+3)
#define SID_DETECTIVE_ADD_ERR   (DETECTIVE_START+4)
#define SID_DETECTIVE_DEL_ALL   (DETECTIVE_START+5)

#define SID_DETECTIVE_FILLMODE  (DETECTIVE_START+6)
#define SID_FILL_ADD_PRED       (DETECTIVE_START+7)
#define SID_FILL_DEL_PRED       (DETECTIVE_START+8)
#define SID_FILL_ADD_SUCC       (DETECTIVE_START+9)
#define SID_FILL_DEL_SUCC       (DETECTIVE_START+10)
#define SID_FILL_NONE           (DETECTIVE_START+11)
#define SID_FILL_SELECT         (DETECTIVE_START+12)

#define SID_DETECTIVE_INVALID   (DETECTIVE_START+13)

#define SID_DETECTIVE_REFRESH   (DETECTIVE_START+14)
#define SID_DETECTIVE_AUTO      (DETECTIVE_START+15)

#define DETECTIVE_END           (DETECTIVE_START+20)

#define SID_API_SLOTS           (DETECTIVE_END)
//aus sfx: #define SID_ENTER_STRING     (SID_API_SLOTS)
#define SID_INSERT_MATRIX       (SID_API_SLOTS+1)

#define SID_DELETE_NOTE         (SID_API_SLOTS+2)


#define SID_PREVIEW_START       (SID_API_SLOTS+20)
#define SID_PREVIEW_NEXT        (SID_PREVIEW_START)
#define SID_PREVIEW_PREVIOUS    (SID_PREVIEW_START+1)
#define SID_PREVIEW_FIRST       (SID_PREVIEW_START+2)
#define SID_PREVIEW_LAST        (SID_PREVIEW_START+3)
#define SID_PREVIEW_GOTO        (SID_PREVIEW_START+4)
#define SID_PREVIEW_ZOOMIN      (SID_PREVIEW_START+5)
#define SID_PREVIEW_ZOOMOUT     (SID_PREVIEW_START+6)
#define SID_PREVIEW_CLOSE       (SID_PREVIEW_START+7)
#define SID_PREVIEW_MARGIN      (SID_PREVIEW_START+8)
#define SID_PREVIEW_SCALINGFACTOR   (SID_PREVIEW_START+9)
#define SID_PREVIEW_END         (SID_PREVIEW_START+20)

//aus sfx: #define SID_KEYFUNC_START        (SID_PREVIEW_END+5)
#define SID_CURSORDOWN_SEL      (SID_KEYFUNC_START + 0)
#define SID_CURSORUP_SEL        (SID_KEYFUNC_START + 1)
#define SID_CURSORLEFT_SEL      (SID_KEYFUNC_START + 2)
#define SID_CURSORRIGHT_SEL     (SID_KEYFUNC_START + 3)
#define SID_CURSORPAGEDOWN_SEL  (SID_KEYFUNC_START + 4)
#define SID_CURSORPAGEUP_SEL    (SID_KEYFUNC_START + 5)

#define SID_CURSORPAGELEFT_     (SID_KEYFUNC_START + 6)
#define SID_CURSORPAGELEFT_SEL  (SID_KEYFUNC_START + 7)
#define SID_CURSORPAGERIGHT_    (SID_KEYFUNC_START + 8)
#define SID_CURSORPAGERIGHT_SEL (SID_KEYFUNC_START + 9)

#define SID_CURSORTOPOFFILE_SEL (SID_KEYFUNC_START + 10)
#define SID_CURSORENDOFFILE_SEL (SID_KEYFUNC_START + 11)
#define SID_CURSORHOME_SEL      (SID_KEYFUNC_START + 12)
#define SID_CURSOREND_SEL       (SID_KEYFUNC_START + 13)
#define SID_CURSORBLKUP         (SID_KEYFUNC_START + 14)
#define SID_CURSORBLKDOWN       (SID_KEYFUNC_START + 15)
#define SID_CURSORBLKLEFT       (SID_KEYFUNC_START + 16)
#define SID_CURSORBLKRIGHT      (SID_KEYFUNC_START + 17)
#define SID_CURSORBLKUP_SEL     (SID_KEYFUNC_START + 18)
#define SID_CURSORBLKDOWN_SEL   (SID_KEYFUNC_START + 19)
#define SID_CURSORBLKLEFT_SEL   (SID_KEYFUNC_START + 20)
#define SID_CURSORBLKRIGHT_SEL  (SID_KEYFUNC_START + 21)

#define SID_NEXT_TABLE          (SID_KEYFUNC_START + 22)
#define SID_PREV_TABLE          (SID_KEYFUNC_START + 23)

#define SID_NEXT_UNPROTECT      (SID_KEYFUNC_START + 24)
#define SID_PREV_UNPROTECT      (SID_KEYFUNC_START + 25)

#define SID_SELECT_COL          (SID_KEYFUNC_START + 26)
#define SID_SELECT_ROW          (SID_KEYFUNC_START + 27)
#define SID_SELECT_NONE         (SID_KEYFUNC_START + 28)
#define SID_ALIGNCURSOR         (SID_KEYFUNC_START + 29)
#define SID_MARKDATAAREA        (SID_KEYFUNC_START + 30)
#define SID_SETINPUTMODE        (SID_KEYFUNC_START + 31)
#define SID_DELETE_CONTENTS     (SID_KEYFUNC_START + 32)

#define SID_MARKAREA            (SID_KEYFUNC_START + 33)

#define SID_AUTOFILL            (SID_KEYFUNC_START + 34)
#define FID_FILL_AUTO           (SID_KEYFUNC_START + 35)
#define SID_CANCEL              (SID_KEYFUNC_START + 36)

#define SID_CURSORENTERUP       (SID_KEYFUNC_START + 37)
#define SID_CURSORENTERDOWN     (SID_KEYFUNC_START + 38)

#define SID_MARKARRAYFORMULA    (SID_KEYFUNC_START + 39)

#define SID_NEXT_TABLE_SEL      (SID_KEYFUNC_START + 40)
#define SID_PREV_TABLE_SEL      (SID_KEYFUNC_START + 41)

#define SID_KEYFUNC_END         (SID_KEYFUNC_START + 50)

#define SID_NEW_SLOTS           (SID_KEYFUNC_END)
#define SID_NEW_SLOTS_END       (SID_NEW_SLOTS+100)

#define SID_NEW_TABLENAME       (SID_NEW_SLOTS+1)
#define SID_COL_START           (SID_NEW_SLOTS+2)
#define SID_ROW_START           (SID_NEW_SLOTS+3)
#define SID_COL_END             (SID_NEW_SLOTS+4)
#define SID_ROW_END             (SID_NEW_SLOTS+5)
#define SID_KEEP_MARK           (SID_NEW_SLOTS+6)
#define SID_FILL_DIR            (SID_NEW_SLOTS+7)
#define SID_FILL_COUNT          (SID_NEW_SLOTS+8)
#define SID_WITH_UNDO           (SID_NEW_SLOTS+9)
#define FID_MERGE_TOGGLE        (SID_NEW_SLOTS+10)
//aus sfx: #define SID_ATTR_SECIALCHAR      (SID_NEW_SLOTS+10)
#define SID_ATTR_ROWHEADERS     (SID_NEW_SLOTS+11)
#define SID_ATTR_COLHEADERS     (SID_NEW_SLOTS+12)

#define SID_SC_CELLS            (SID_NEW_SLOTS+13)
#define SID_SC_RANGE            (SID_NEW_SLOTS+14)
#define SID_SC_SELECTION        (SID_NEW_SLOTS+15)
#define SID_SC_CELLTEXT         (SID_NEW_SLOTS+16)

#define SID_SC_NAME_TITLE       (SID_NEW_SLOTS+17)

#define SID_SC_ACTIVECELL       (SID_NEW_SLOTS+18)
#define SID_SC_ACTIVETAB        (SID_NEW_SLOTS+19)
#define SID_RANGE_ROW           (SID_NEW_SLOTS+20)
#define SID_RANGE_COL           (SID_NEW_SLOTS+21)
#define SID_RANGE_TABLE         (SID_NEW_SLOTS+22)
#define SID_RANGE_VALUE         (SID_NEW_SLOTS+23)
#define SID_RANGE_FORMULA       (SID_NEW_SLOTS+24)
#define SID_RANGE_TEXT          (SID_NEW_SLOTS+25)
#define SID_RANGE_TEXTVALUE     (SID_NEW_SLOTS+26)
#define SID_TABLE_ACTIVATE      (SID_NEW_SLOTS+27)
#define SID_TABLES_GET          (SID_NEW_SLOTS+28)
#define SID_PROP_INTERIOR       (SID_NEW_SLOTS+29)
#define SID_PROP_FONT           (SID_NEW_SLOTS+30)

#define SID_DEFINE_PRINTAREA        (SID_NEW_SLOTS+31)
#define SID_DELETE_PRINTAREA        (SID_NEW_SLOTS+32)
#define SID_CHANGE_PRINTAREA        (SID_NEW_SLOTS+33)
#define SID_OPENDLG_EDIT_PRINTAREA  (SID_NEW_SLOTS+34)

#define SID_OLE_OBJECT          (SID_NEW_SLOTS+35)
#define SID_OLE_ACTIVATE        (SID_NEW_SLOTS+36)
#define SID_OLE_DEACTIVATE      (SID_NEW_SLOTS+37)

#define SID_TOGGLE_REL          (SID_NEW_SLOTS+38)
#define SID_DATA_SELECT         (SID_NEW_SLOTS+39)

//  Suchen & Ersetzen
#define FID_SEARCH              (SID_NEW_SLOTS+40)
#define FID_REPEAT_SEARCH       (SID_NEW_SLOTS+41)
#define FID_REPLACE             (SID_NEW_SLOTS+42)
#define FID_SEARCH_ALL          (SID_NEW_SLOTS+43)
#define FID_REPLACE_ALL         (SID_NEW_SLOTS+44)
#define FID_SEARCH_COUNT        (SID_NEW_SLOTS+45)

#define SID_SC_SETTEXT          (SID_NEW_SLOTS+46)
#define SID_RANGE_ADDRESS       (SID_NEW_SLOTS+47)
#define SID_RANGE_OFFSET        (SID_NEW_SLOTS+48)
#define SID_NUMBER_FORMAT       (SID_NEW_SLOTS+49)

#define SID_OLE_SELECT          (SID_NEW_SLOTS+50)
#define SID_SC_ACTIVEOBJECT     (SID_NEW_SLOTS+51)

#define SID_RANGE_NOTETEXT      (SID_NEW_SLOTS+52)
#define FID_INSERT_FILE         (SID_NEW_SLOTS+53)

#define FID_VALIDATION          (SID_NEW_SLOTS+54)

//  Slots fuer Toolbox Controller in der Werkzeugleiste
#define SID_TBXCTL_INSERT       (SID_NEW_SLOTS+55)
#define SID_TBXCTL_INSCELLS     (SID_NEW_SLOTS+56)
#define SID_TBXCTL_INSOBJ       (SID_NEW_SLOTS+57)

#define SID_DEFINE_COLROWNAMERANGES (SID_NEW_SLOTS+58)

#define FID_NOTE_VISIBLE        (SID_NEW_SLOTS+59)

//  Items fuer Gueltigkeit
#define FID_VALID_MODE          (SID_NEW_SLOTS+60)
#define FID_VALID_CONDMODE      (SID_NEW_SLOTS+61)
#define FID_VALID_VALUE1        (SID_NEW_SLOTS+62)
#define FID_VALID_VALUE2        (SID_NEW_SLOTS+63)
#define FID_VALID_BLANK         (SID_NEW_SLOTS+64)
#define FID_VALID_SHOWHELP      (SID_NEW_SLOTS+65)
#define FID_VALID_HELPTITLE     (SID_NEW_SLOTS+66)
#define FID_VALID_HELPTEXT      (SID_NEW_SLOTS+67)
#define FID_VALID_SHOWERR       (SID_NEW_SLOTS+68)
#define FID_VALID_ERRSTYLE      (SID_NEW_SLOTS+69)
#define FID_VALID_ERRTITLE      (SID_NEW_SLOTS+70)
#define FID_VALID_ERRTEXT       (SID_NEW_SLOTS+71)

#define SID_REFRESH_DBAREA      (SID_NEW_SLOTS+72)
#define SID_RANGE_REGION        (SID_NEW_SLOTS+73)

#define FID_FOCUS_POSWND        (SID_NEW_SLOTS+74)

//  einzelne Slots fuer verschiedene Unterstreich-Arten (Popup-Menu)
#define SID_ULINE_VAL_NONE      (SID_NEW_SLOTS+75)
#define SID_ULINE_VAL_SINGLE    (SID_NEW_SLOTS+76)
#define SID_ULINE_VAL_DOUBLE    (SID_NEW_SLOTS+77)
#define SID_ULINE_VAL_DOTTED    (SID_NEW_SLOTS+78)

#define FID_DEL_MANUALBREAKS    (SID_NEW_SLOTS+79)
#define SID_ADD_PRINTAREA       (SID_NEW_SLOTS+80)
#define FID_ADJUST_PRINTZOOM    (SID_NEW_SLOTS+81)
#define FID_RESET_PRINTZOOM     (SID_NEW_SLOTS+82)

#define SID_TABLES_COUNT        (SID_NEW_SLOTS+83)
#define SID_ACTIVE_OBJ_NAME     (SID_NEW_SLOTS+84)
#define SID_OBJECT_LEFT         (SID_NEW_SLOTS+85)
#define SID_OBJECT_TOP          (SID_NEW_SLOTS+86)
#define SID_OBJECT_WIDTH        (SID_NEW_SLOTS+87)
#define SID_OBJECT_HEIGHT       (SID_NEW_SLOTS+88)

#define SID_PIVOT_CREATE        (SID_NEW_SLOTS+89)
#define SID_PIVOT_FIELDS        (SID_NEW_SLOTS+90)
#define SID_PFIELD_NAME         (SID_NEW_SLOTS+91)
#define SID_PFIELD_ORIENTATION  (SID_NEW_SLOTS+92)
#define SID_PFIELD_FUNCTION     (SID_NEW_SLOTS+93)
#define SID_PIVOT_GET           (SID_NEW_SLOTS+94)

#define SID_DELETE_SCENARIO     (SID_NEW_SLOTS+95)
#define SID_EDIT_SCENARIO       (SID_NEW_SLOTS+96)

// idl Parameter ---------------------------------------------------------

//aus sfx: #define FN_PARAM_1               (SC_PARAM_START)
//aus sfx: #define FN_PARAM_2               (SC_PARAM_START+1)
//aus sfx: #define FN_PARAM_3               (SC_PARAM_START+2)
//aus sfx: #define FN_PARAM_4               (SC_PARAM_START+3)
//aus sfx: #define FN_PARAM_5               (SC_PARAM_START+4)
//aus sfx: #define FN_PARAM_6               (SC_PARAM_START+5)
//aus sfx: #define FN_PARAM_7               (SC_PARAM_START+6)
//aus sfx: #define FN_PARAM_8               (SC_PARAM_START+7)
#define FN_PARAM_9              (FN_PARAM_8+1)

#define SID_SORT_BYROW          (SC_PARAM_START)
#define SID_SORT_HASHEADER      (SC_PARAM_START+1)
#define SID_SORT_CASESENS       (SC_PARAM_START+2)
#define SID_SORT_ATTRIBS        (SC_PARAM_START+3)
#define SID_SORT_USERDEF        (SC_PARAM_START+4)

// Resourcen -------------------------------------------------------------

#define RID_OBJECTBAR_APP       (SC_RESOURCE_START)
#define RID_OBJECTBAR_FORMAT    (SC_RESOURCE_START+1)
#define RID_OBJECTBAR_INPUT     (SC_RESOURCE_START+2)
#define RID_POPUP_CELLS         (SC_RESOURCE_START+3)
#define RID_POPUP_DRAW          (SC_RESOURCE_START+4)
#define RID_TEXT_TOOLBOX        (SC_RESOURCE_START+5)
#define RID_OBJECTBAR_PREVIEW   (SC_RESOURCE_START+6)
#define RID_POPUP_PREVIEW       (SC_RESOURCE_START+7)
#define RID_POPUP_OLE           (SC_RESOURCE_START+8)
#define RID_POPUP_CHART         (SC_RESOURCE_START+9)
//#define RID_ANCHORBITMAP      (SC_RESOURCE_START+10)
//#define RID_GRAYANCHORBITMAP  (SC_RESOURCE_START+11)
#define RID_OUTLINEBITMAPS      (SC_RESOURCE_START+12)
#define RID_DRAW_WIN            (SC_RESOURCE_START+13)
#define RID_CNTRLR_WIN          (SC_RESOURCE_START+14)
#define RID_GLOBSTR             (SC_RESOURCE_START+15)
#define RID_ALIGNMENT_WIN       (SC_RESOURCE_START+19)
#define RID_SCFUNCTIONS         (SC_RESOURCE_START+20)
#define RID_POPUP_PIVOT         (SC_RESOURCE_START+21)
#define RID_IMGLIST_INPUTWIN    (SC_RESOURCE_START+22)
#define RID_ERRHDLSC            (SC_RESOURCE_START+23)
#define RID_POPUP_GRAPHIC       (SC_RESOURCE_START+24)
#define RID_POPUP_DRAWTEXT      (SC_RESOURCE_START+29)
#define RID_MN_FORMAT_ALGN      (SC_RESOURCE_START+30)
#define RID_MN_FORMAT_STYLE     (SC_RESOURCE_START+31)
#define RID_MN_FORMAT_LINESPACE (SC_RESOURCE_START+32)
#define RID_POPUP_EDIT          (SC_RESOURCE_START+33)
#define RID_POPUP_AUDIT         (SC_RESOURCE_START+34)
#define RID_OBJECTBAR_TOOLS     (SC_RESOURCE_START+35)
// free
// free
#define RID_TBXCTL_INSERT       (SC_RESOURCE_START+38)
#define RID_TBXCTL_INSCELLS     (SC_RESOURCE_START+39)
#define RID_TBXCTL_INSOBJ       (SC_RESOURCE_START+40)
// free
// free
#define RID_SC_FUNCTION_DESCRIPTIONS1   (SC_RESOURCE_START+43)
#define RID_SC_FUNCTION_DESCRIPTIONS2   (SC_RESOURCE_START+44)
#define RID_POPUP_CONTROL       (SC_RESOURCE_START+45)
#define RID_POPUP_PAGEBREAK     (SC_RESOURCE_START+46)
// free
#define RID_POPUP_DRAWFORM      (SC_RESOURCE_START+48)
#define RID_SC_ADDIN_ROT13      (SC_RESOURCE_START+50)
#define RID_SC_ADDIN_DFA        (SC_RESOURCE_START+51)
#define RID_IMAGELIST_NAVCONT   (SC_RESOURCE_START+52)
#define RID_DRAW_OBJECTBAR      (SC_RESOURCE_START+53)
#define RID_GRAPHIC_OBJECTBAR   (SC_RESOURCE_START+54)
// free
// free
#define RID_IMAGELIST_H_NAVCONT (SC_RESOURCE_START+57)
#define RID_OUTLINEBITMAPS_H    (SC_RESOURCE_START+58)
#define RID_MEDIA_OBJECTBAR     (SC_RESOURCE_START+60)
#define RID_POPUP_MEDIA         (SC_RESOURCE_START+61)
#define RID_FUNCTION_CATEGORIES (SC_RESOURCE_START+62)

#define STR_START               (SC_RESOURCE_START+100)
#define STR_ROWHEIGHT           (STR_START)
#define STR_ROWHEIGHT_TITLE     (STR_START + 1)
#define STR_OPT_ROWHEIGHT       (STR_START + 2)
#define STR_OPT_ROWHEIGHT_TITLE (STR_START + 3)
#define STR_COLWIDTH            (STR_START + 4)
#define STR_COLWIDTH_TITLE      (STR_START + 5)
#define STR_OPT_COLWIDTH        (STR_START + 6)
#define STR_OPT_COLWIDTH_TITLE  (STR_START + 7)
#define SCSTR_UNDEFINED         (STR_START + 8)
#define SCSTR_NONAME            (STR_START + 9)
#define SCSTR_NONE              (STR_START + 10)
#define SCSTR_EMPTY             (STR_START + 11)
#define SCSTR_NOTEMPTY          (STR_START + 12)
#define SCSTR_COLUMN            (STR_START + 13)
#define SCSTR_ROW               (STR_START + 14)
#define SCSTR_NEW               (STR_START + 15)
#define SCSTR_ADD               (STR_START + 16)
#define SCSTR_REMOVE            (STR_START + 17)
#define SCSTR_CANCEL            (STR_START + 18)
#define SCSTR_MODIFY            (STR_START + 19)
#define SCSTR_SHOWTABLE         (STR_START + 20)
#define SCSTR_HIDDENTABLES      (STR_START + 21)
#define SCSTR_SELECTDB          (STR_START + 22)
#define SCSTR_AREAS             (STR_START + 23)
#define SCSTR_TABLE             (STR_START + 24)
#define SCSTR_NAME              (STR_START + 25)
#define SCSTR_INSTABLE          (STR_START + 26)
#define SCSTR_APDTABLE          (STR_START + 27)
#define SCSTR_RENAMETAB         (STR_START + 28)
#define STR_INSERTGRAPHIC       (STR_START + 29)
//#define STR_BASIC_IDE           (STR_START + 30)
#define SCSTR_APPLICATION       (STR_START + 31)
#define SCSTR_DOCSHELL          (STR_START + 32)
#define SCSTR_TABVIEWSHELL      (STR_START + 33)
#define SCSTR_EDITSHELL         (STR_START + 34)
#define SCSTR_DRAWSHELL         (STR_START + 35)
#define SCSTR_DRAWTEXTSHELL     (STR_START + 36)
#define SCSTR_NEWTABLE          (STR_START + 37)
#define SCSTR_PREVIEWSHELL      (STR_START + 38)

#define SCSTR_PROTECTDOC        (STR_START + 39)
#define SCSTR_UNPROTECTDOC      (STR_START + 40)
#define SCSTR_PROTECTTAB        (STR_START + 41)
#define SCSTR_UNPROTECTTAB      (STR_START + 42)
#define SCSTR_PASSWORD          (STR_START + 43)
#define SCSTR_PASSWORDOPT       (STR_START + 44)
#define SCSTR_WRONGPASSWORD     (STR_START + 45)

#define SCSTR_PIVOTSHELL        (STR_START + 46)
#define SCSTR_END               (STR_START + 47)
#define SCSTR_STAT_PRINT        (STR_START + 48)

#define SCSTR_UNKNOWN           (STR_START + 49)
#define SCSTR_CHAR_ATTRS        (STR_START + 50)
#define SCSTR_ALL               (STR_START + 51)
#define SCSTR_STDFILTER         (STR_START + 52)

// Cfg-Item-Namen
#define SCSTR_CFG_APP           (STR_START + 53)
#define SCSTR_CFG_DOC           (STR_START + 54)
#define SCSTR_CFG_VIEW          (STR_START + 55)
#define SCSTR_CFG_SPELLCHECK    (STR_START + 56)
#define SCSTR_CFG_PRINT         (STR_START + 57)

#define SCSTR_AUDITSHELL        (STR_START + 58)

#define SCSTR_CHARSET_USER      (STR_START + 59)
#define SCSTR_COLUMN_USER       (STR_START + 60)
#define SCSTR_FIELDSEP          (STR_START + 61)
#define SCSTR_TEXTSEP           (STR_START + 62)

#define SCSTR_30_APPLICATION    (STR_START + 63)
#define SCSTR_30_LONG_DOCNAME   (STR_START + 64)

#define SCSTR_CFG_INPUT         (STR_START + 65)

#define SCSTR_TOP10FILTER       (STR_START + 66)

#define SCSTR_CFG_NAVIPI        (STR_START + 67)

#define SCSTR_40_APPLICATION    (STR_START + 68)
#define SCSTR_40_LONG_DOCNAME   (STR_START + 69)

#define SCSTR_DRAWFORMSHELL     (STR_START + 70)
#define SCSTR_CELLSHELL         (STR_START + 71)
#define SCSTR_FORMATSHELL       (STR_START + 72)
#define SCSTR_OLEOBJECTSHELL    (STR_START + 73)
#define SCSTR_CHARTSHELL        (STR_START + 74)
#define SCSTR_GRAPHICSHELL      (STR_START + 75)
#define SCSTR_PAGEBREAKSHELL    (STR_START + 76)

#define SCSTR_GRFILTER_OPENERROR     (STR_START + 77)
#define SCSTR_GRFILTER_IOERROR       (STR_START + 78)
#define SCSTR_GRFILTER_FORMATERROR   (STR_START + 79)
#define SCSTR_GRFILTER_VERSIONERROR  (STR_START + 80)
#define SCSTR_GRFILTER_FILTERERROR   (STR_START + 81)
#define SCSTR_GRFILTER_TOOBIG        (STR_START + 82)
#define SCSTR_UNDO_GRAFFILTER        (STR_START + 83)

#define SCSTR_50_APPLICATION    (STR_START + 84)
#define SCSTR_50_LONG_DOCNAME   (STR_START + 85)
#define SCSTR_CHG_PROTECT       (STR_START + 86)
#define SCSTR_CHG_UNPROTECT     (STR_START + 87)

// #98185#
#define STR_CAPTION_DEFAULT_TEXT    (STR_START + 88)

// dialog: Select Sheets
#define STR_DLG_SELECTTABLES_TITLE  (STR_START + 89)
#define STR_DLG_SELECTTABLES_LBNAME (STR_START + 90)

// #101160# Replace cell contents warning
#define STR_REPLCELLSWARN           (STR_START + 91)

#define SCSTR_DPFUNCLISTBOX         (STR_START + 92)
#define STR_PRINT_NOTHING           (STR_START + 93)
#define SCSTR_ALLFILTER             (STR_START + 94)
#define SCSTR_MOREBTN_MOREOPTIONS   (STR_START + 95)
#define SCSTR_MOREBTN_FEWEROPTIONS   (STR_START + 96)

// Items

#define SCSTR_HOR_JUSTIFY_LEFT      (STR_START + 100)
#define SCSTR_HOR_JUSTIFY_CENTER    (STR_START + 101)
#define SCSTR_HOR_JUSTIFY_RIGHT     (STR_START + 102)
#define SCSTR_HOR_JUSTIFY_BLOCK     (STR_START + 103)
#define SCSTR_HOR_JUSTIFY_REPEAT    (STR_START + 104)
#define SCSTR_HOR_JUSTIFY_STANDARD  (STR_START + 105)
#define SCSTR_VER_JUSTIFY_TOP       (STR_START + 106)
#define SCSTR_VER_JUSTIFY_CENTER    (STR_START + 107)
#define SCSTR_VER_JUSTIFY_BOTTOM    (STR_START + 108)
#define SCSTR_VER_JUSTIFY_STANDARD  (STR_START + 109)
#define SCSTR_ORIENTATION_TOPBOTTOM (STR_START + 110)
#define SCSTR_ORIENTATION_BOTTOMTOP (STR_START + 111)
#define SCSTR_ORIENTATION_STANDARD  (STR_START + 112)

// Accessibility ------------------------------------

// CSV import
#define STR_ACC_CSVRULER_NAME       (STR_START + 150)
#define STR_ACC_CSVRULER_DESCR      (STR_START + 151)
#define STR_ACC_CSVGRID_NAME        (STR_START + 152)
#define STR_ACC_CSVGRID_DESCR       (STR_START + 153)

// Document
#define STR_ACC_DOC_NAME            (STR_START + 154)
#define STR_ACC_DOC_DESCR           (STR_START + 155)
#define STR_ACC_TABLE_NAME          (STR_START + 156)
#define STR_ACC_TABLE_DESCR         (STR_START + 157)
#define STR_ACC_CELL_NAME           (STR_START + 158)
#define STR_ACC_CELL_DESCR          (STR_START + 159)
// Preview
#define STR_ACC_PREVIEWDOC_NAME     (STR_START + 160)
#define STR_ACC_PREVIEWDOC_DESCR    (STR_START + 161)
#define STR_ACC_HEADERCELL_NAME     (STR_START + 162)
#define STR_ACC_HEADERCELL_DESCR    (STR_START + 163)
#define STR_ACC_LEFTAREA_NAME       (STR_START + 164)
#define STR_ACC_LEFTAREA_DESCR      (STR_START + 165)
#define STR_ACC_CENTERAREA_NAME     (STR_START + 166)
#define STR_ACC_CENTERAREA_DESCR    (STR_START + 167)
#define STR_ACC_RIGHTAREA_NAME      (STR_START + 168)
#define STR_ACC_RIGHTAREA_DESCR     (STR_START + 169)
#define STR_ACC_HEADER_NAME         (STR_START + 170)
#define STR_ACC_HEADER_DESCR        (STR_START + 171)
#define STR_ACC_FOOTER_NAME         (STR_START + 172)
#define STR_ACC_FOOTER_DESCR        (STR_START + 173)

// Editline
#define STR_ACC_EDITLINE_NAME       (STR_START + 174)
#define STR_ACC_EDITLINE_DESCR      (STR_START + 175)

// EditCell
#define STR_ACC_EDITCELL_NAME       (STR_START + 176)
#define STR_ACC_EDITCELL_DESCR      (STR_START + 177)

// DataPilot
#define STR_ACC_DATAPILOT_ROW_DESCR (STR_START + 178)
#define STR_ACC_DATAPILOT_COL_DESCR (STR_START + 179)
#define STR_ACC_DATAPILOT_DATA_DESCR (STR_START + 180)
#define STR_ACC_DATAPILOT_SEL_DESCR (STR_START + 181)

// --------------------------------------------------

#define SCSTR_HUMAN_SCDOC_NAME      (STR_START + 210)
#define SCSTR_SHORT_SCDOC_NAME      (STR_START + 211)
#define SCSTR_LONG_SCDOC_NAME       (STR_START + 212)

#define SCSTR_CLPBRD_CLEAR          (STR_START + 213)

#define SCSTR_FORMULA_AUTOCORRECTION    (STR_START + 214)

#define SCSTR_RENAMEOBJECT          (STR_START + 215)

#define SCSTR_PRINT_OPTIONS     (STR_START+216)

// Navigator - in der Reihenfolge wie SC_CONTENT_...
#define SCSTR_CONTENT_ROOT      (STR_START + 250)
#define SCSTR_CONTENT_TABLE     (STR_START + 251)
#define SCSTR_CONTENT_RANGENAME (STR_START + 252)
#define SCSTR_CONTENT_DBAREA    (STR_START + 253)
#define SCSTR_CONTENT_GRAPHIC   (STR_START + 254)
#define SCSTR_CONTENT_OLEOBJECT (STR_START + 255)
#define SCSTR_CONTENT_NOTE      (STR_START + 256)
#define SCSTR_CONTENT_AREALINK  (STR_START + 257)
#define SCSTR_CONTENT_DRAWING   (STR_START + 258)
//  hier ein wenig Platz fuer Erweiterungen

// Eingabezeile, Quickhelp-Strings (HelpText jetzt per HelpId aus Hilfe)
#define SCSTR_QHELP_INPUTWND    (STR_START + 307)
#define SCSTR_QHELP_POSWND      (STR_START + 308)
#define SCSTR_QHELP_BTNCALC     (STR_START + 309)
#define SCSTR_QHELP_BTNOK       (STR_START + 310)
#define SCSTR_QHELP_BTNCANCEL   (STR_START + 311)
#define SCSTR_QHELP_BTNSUM      (STR_START + 312)
#define SCSTR_QHELP_BTNEQUAL    (STR_START + 313)

// Validator
#define SCSTR_VALID_MINIMUM     (STR_START + 314)
#define SCSTR_VALID_MAXIMUM     (STR_START + 315)
#define SCSTR_VALID_VALUE       (STR_START + 316)
#define SCSTR_VALID_RANGE       (STR_START + 317)
#define SCSTR_VALID_LIST        (STR_START + 318)

// Formulator
#define SCSTR_FUDB              (STR_START + 389)
#define SCSTR_FUDATE            (STR_START + 390)
#define SCSTR_FUFIN             (STR_START + 391)
#define SCSTR_FUINFO            (STR_START + 392)
#define SCSTR_FULOG             (STR_START + 393)
#define SCSTR_FUMATHS           (STR_START + 394)
#define SCSTR_FUSTAT            (STR_START + 395)
#define SCSTR_FUTAB             (STR_START + 396)
#define SCSTR_FUTEXT            (STR_START + 397)
//
#define SCSTR_COMPILER_STRINGS  (STR_START + 398)
#define SCSTR_FILTER_STRINGS    (STR_START + 399)
#define SCSTR_COMPILER_INTL_STR (STR_START + 400)

// Media shell
#define SCSTR_MEDIASHELL        (STR_START + 401)

#define RID_SCSTR_ONCLICK       (STR_START + 402)

#define SCSTR_SET_TAB_BG_COLOR  (STR_START + 403)
#define SCSTR_NO_TAB_BG_COLOR   (STR_START + 404)

#define STR_END                 (SCSTR_NO_TAB_BG_COLOR)

#define BMP_START               (STR_END)

// Navigator
// not used anymore: RID_BMP_EXPAND, RID_BMP_COLLAPSE
//#define    RID_BMP_EXPAND          (BMP_START)
//#define    RID_BMP_COLLAPSE        (BMP_START + 1)
#define RID_IMG_DROP_URL        (BMP_START + 2)
#define RID_IMG_DROP_LINK       (BMP_START + 3)
#define RID_IMG_DROP_COPY       (BMP_START + 4)
#define RID_IMG_H_DROP_URL      (BMP_START + 5)
#define RID_IMG_H_DROP_LINK     (BMP_START + 6)
#define RID_IMG_H_DROP_COPY     (BMP_START + 7)
#define RID_IMG_SELECT_CURRENT   (BMP_START + 8)
#define RID_IMG_UNSELECT_CURRENT (BMP_START + 9)

#define RID_SCPTR_PIVOTCOL      (BMP_START + 81)
#define RID_SCPTR_PIVOTROW      (BMP_START + 82)
#define RID_SCPTR_DETECTIVE     (BMP_START + 83)
#define RID_SCPTR_CHART         (BMP_START + 84)

#define RID_SCICN_DOCUMENT      (BMP_START + 95)
#define RID_SCICN_TEMPLATE      (BMP_START + 96)
#define RID_SCICN_SC10DOC       (BMP_START + 97)

#define BMP_END                 (BMP_START + 100)

#define SC_DIALOGS_START        (BMP_END)
#define RID_SCDLG_ATTR          (SC_DIALOGS_START)
#define RID_SCPAGE_NUMBER       (SC_DIALOGS_START + 1)
#define RID_SCPAGE_ALIGNMENT    (SC_DIALOGS_START + 2)
#define RID_SCPAGE_PROTECTION   (SC_DIALOGS_START + 3)
#define RID_SCDLG_SORT          (SC_DIALOGS_START + 5)
#define RID_SCPAGE_SORT_FIELDS  (SC_DIALOGS_START + 6)
#define RID_SCPAGE_SORT_OPTIONS (SC_DIALOGS_START + 7)
#define RID_SCDLG_FILTER        (SC_DIALOGS_START + 8)
#define RID_SCDLG_SPEC_FILTER   (SC_DIALOGS_START + 9)
#define RID_SCMISCDLGS          (SC_DIALOGS_START + 10)
#define RID_SCDLG_DELCELL       (SC_DIALOGS_START + 11)
#define RID_SCDLG_INSCELL       (SC_DIALOGS_START + 12)
#define RID_SCDLG_DELCONT       (SC_DIALOGS_START + 13)
#define RID_SCDLG_INSCONT       (SC_DIALOGS_START + 14)
#define RID_SCDLG_MOVETAB       (SC_DIALOGS_START + 15)
#define RID_SCDLG_STRINPUT      (SC_DIALOGS_START + 16)
#define RID_SCDLG_MTRINPUT      (SC_DIALOGS_START + 17)
#define RID_SCDLG_SELENTRY      (SC_DIALOGS_START + 18)
#define RID_SCDLG_FILLSERIES    (SC_DIALOGS_START + 19)
#define RID_SCDLG_AUTOFORMAT    (SC_DIALOGS_START + 20)
#define RID_SCDLG_GROUP         (SC_DIALOGS_START + 21)
#define RID_SCDLG_NAMES         (SC_DIALOGS_START + 22)
#define RID_SCDLG_DBNAMES       (SC_DIALOGS_START + 23)
#define RID_SCDLG_PRINTOPTIONS  (SC_DIALOGS_START + 24)
#define RID_SCPAGE_PRINTOPTIONS (SC_DIALOGS_START + 25)
#define RID_SCDLG_SOLVER        (SC_DIALOGS_START + 26)
#define RID_SCDLG_SUBTOTALS     (SC_DIALOGS_START + 27)
#define RID_SUBTBASE            (SC_DIALOGS_START + 28)
#define RID_SCPAGE_SUBT_OPTIONS (SC_DIALOGS_START + 29)
#define RID_SCDLG_OPTIONS       (SC_DIALOGS_START + 30)
#define RID_SCPAGE_USERLISTS    (SC_DIALOGS_START + 31)
#define RID_SCDLG_PIVOTFILTER   (SC_DIALOGS_START + 33)
#define RID_SCDLG_PIVOT_LAYOUT  (SC_DIALOGS_START + 34)
#define RID_SCDLG_CONSOLIDATE   (SC_DIALOGS_START + 35)
#define RID_SCTBXWND_SCENARIO   (SC_DIALOGS_START + 36)
#define RID_SCDLG_FORMULATOR    (SC_DIALOGS_START + 37)
#define RID_SCDLG_PIVOTSUBT     (SC_DIALOGS_START + 38)
#define RID_SCDLG_NEWSCENARIO   (SC_DIALOGS_START + 39)
#define RID_SCDLG_FORMULA       (SC_DIALOGS_START + 40)
#define RID_SCDLG_ARGUMENTS     (SC_DIALOGS_START + 41)
#define RID_SCDLG_INSERT_TABLE  (SC_DIALOGS_START + 42)
#define RID_SCPAGE_TABLE        (SC_DIALOGS_START + 43)
#define RID_SCPAGE_AREAS        (SC_DIALOGS_START + 44)
#define RID_SCDLG_STYLES_START  (SC_DIALOGS_START + 45)
#define RID_SCDLG_STYLES_CHAR   (SC_DIALOGS_START + 45)
#define RID_SCDLG_STYLES_PAR    (SC_DIALOGS_START + 46)
#define RID_SCDLG_STYLES_FRAME  (SC_DIALOGS_START + 47)
#define RID_SCDLG_STYLES_PAGE   (SC_DIALOGS_START + 48)
#define RID_SCDLG_STYLES_END    (SC_DIALOGS_START + 48)
#define RID_HFBASE              (SC_DIALOGS_START + 49)
#define RID_SCDLG_HFEDIT        (SC_DIALOGS_START + 50)
#define RID_SCDLG_HFEDIT_ALL    (SC_DIALOGS_START + 51)
#define RID_SCDLG_HFED_HEADER   (SC_DIALOGS_START + 52)
#define RID_SCDLG_HFED_FOOTER   (SC_DIALOGS_START + 53)
#define RID_SCBTN_HFEDIT        (SC_DIALOGS_START + 54)
#define RID_SCPAGE_VIEW         (SC_DIALOGS_START + 55)
#define RID_SCPAGE_CALC         (SC_DIALOGS_START + 56)
#define RID_SCDLG_NAVIGATOR     (SC_DIALOGS_START + 57)
#define RID_SCDLG_TABOP         (SC_DIALOGS_START + 58)
#define RID_SCDLG_IMPORTOPT     (SC_DIALOGS_START + 59)
#define RID_POPUP_ROWHEADER     (SC_DIALOGS_START + 60)
#define RID_POPUP_COLHEADER     (SC_DIALOGS_START + 61)
#define RID_SCDLG_HFEDIT_SHDR   (SC_DIALOGS_START + 62)
#define RID_SCDLG_HFEDIT_SFTR   (SC_DIALOGS_START + 63)
#define RID_SCDLG_HFEDIT_LEFTHEADER     (SC_DIALOGS_START + 64)
#define RID_SCDLG_HFEDIT_RIGHTHEADER    (SC_DIALOGS_START + 65)
#define RID_SCDLG_HFEDIT_LEFTFOOTER     (SC_DIALOGS_START + 66)
#define RID_SCDLG_HFEDIT_RIGHTFOOTER    (SC_DIALOGS_START + 67)
#define RID_SCDLG_HFEDIT_HEADER         (SC_DIALOGS_START + 68)
#define RID_SCDLG_HFEDIT_FOOTER         (SC_DIALOGS_START + 69)
#define RID_SCPAGE_PRINT                (SC_DIALOGS_START + 70)
#define RID_SCDLG_COLORROW              (SC_DIALOGS_START + 71)
#define RID_SCDLG_NAMES_PASTE           (SC_DIALOGS_START + 72)
#define RID_SCDLG_NAMES_CREATE          (SC_DIALOGS_START + 73)
#define RID_SCDLG_NAMES_APPLY           (SC_DIALOGS_START + 74) //NYI

#define RID_SCDLG_CHAR                  (SC_DIALOGS_START + 76)
#define RID_SCDLG_PARAGRAPH             (SC_DIALOGS_START + 77)
//#define RID_SCDLG_CHARTRANGE          (SC_DIALOGS_START + 78)

#define RID_SCPAGE_STAT                 (SC_DIALOGS_START + 79)
#define RID_SCDLG_CHARTCOLROW           (SC_DIALOGS_START + 80)
#define RID_SCDLG_AREAS                 (SC_DIALOGS_START + 81)

#define RID_SCDLG_EDITCHAR              (SC_DIALOGS_START + 82)

    //  Popup fuer Statusbar-Controller
#define RID_POPUP_SUMCTL                (SC_DIALOGS_START + 83)
#define RID_SUMCTL_SUM                  (SC_DIALOGS_START + 84)
#define RID_SUMCTL_MIN                  (SC_DIALOGS_START + 85)
#define RID_SUMCTL_MAX                  (SC_DIALOGS_START + 86)
#define RID_SUMCTL_COUNT                (SC_DIALOGS_START + 87)
#define RID_SUMCTL_COUNT2               (SC_DIALOGS_START + 88)
#define RID_SUMCTL_AVG                  (SC_DIALOGS_START + 89)
#define RID_SUMCTL_NONE                 (SC_DIALOGS_START + 90)

#define RID_SCDLG_ASCII                 (SC_DIALOGS_START + 91)

    //  Popup fuer Drop-Modus im Navigator
#define RID_POPUP_DROPMODE              (SC_DIALOGS_START + 92)
#define RID_DROPMODE_URL                (SC_DIALOGS_START + 93)
#define RID_DROPMODE_LINK               (SC_DIALOGS_START + 94)
#define RID_DROPMODE_COPY               (SC_DIALOGS_START + 95)
#define RID_SCDLG_CONDFORMAT            (SC_DIALOGS_START + 96)

#define RID_SCPAGE_SUBT_GROUP1          (SC_DIALOGS_START + 97)
#define RID_SCPAGE_SUBT_GROUP2          (SC_DIALOGS_START + 98)
#define RID_SCPAGE_SUBT_GROUP3          (SC_DIALOGS_START + 99)

#define RID_SCPAGE_HFED_HL              (SC_DIALOGS_START + 100)
#define RID_SCPAGE_HFED_HR              (SC_DIALOGS_START + 101)
#define RID_SCPAGE_HFED_FL              (SC_DIALOGS_START + 102)
#define RID_SCPAGE_HFED_FR              (SC_DIALOGS_START + 103)

// Ableitungen von RID_SCDLG_MTRINPUT
#define RID_SCDLG_COL_MAN               (SC_DIALOGS_START + 104)
#define RID_SCDLG_COL_OPT               (SC_DIALOGS_START + 105)
#define RID_SCDLG_ROW_MAN               (SC_DIALOGS_START + 106)
#define RID_SCDLG_ROW_OPT               (SC_DIALOGS_START + 107)

// Ableitungen von RID_SCDLG_SELENTRY
#define RID_SCDLG_SELECTDB              (SC_DIALOGS_START + 108)
#define RID_SCDLG_SHOW_TAB              (SC_DIALOGS_START + 109)

// Ableitungen von RID_SCDLG_GROUP
#define RID_SCDLG_GRP_MAKE              (SC_DIALOGS_START + 110)
#define RID_SCDLG_GRP_KILL              (SC_DIALOGS_START + 111)

#define RID_SCDLG_COLROWNAMERANGES      (SC_DIALOGS_START + 112)

#define RID_SCPAGE_CONTENT              (SC_DIALOGS_START + 113)
#define RID_SCPAGE_LAYOUT               (SC_DIALOGS_START + 114)
#define RID_SCPAGE_INPUT                (SC_DIALOGS_START + 115)

#define RID_SCTAB_PARAMETER             (SC_DIALOGS_START + 116)
#define RID_SCTAB_FUNCTION              (SC_DIALOGS_START + 117)
#define RID_SCTAB_STRUCT                (SC_DIALOGS_START + 118)

#define RID_SCDLG_CHANGES               (SC_DIALOGS_START + 119)

#define RID_POPUP_NAVIPI_SCENARIO       (SC_DIALOGS_START + 120)
#define RID_NAVIPI_SCENARIO_DELETE      (SC_DIALOGS_START + 121)
#define RID_NAVIPI_SCENARIO_EDIT        (SC_DIALOGS_START + 122)

#define RID_SCDLG_HIGHLIGHT_CHANGES     (SC_DIALOGS_START + 123)
#define RID_SCPAGE_OPREDLINE            (SC_DIALOGS_START + 124)

#define RID_SCDLG_SIMPLEREF             (SC_DIALOGS_START + 125)
#define WID_SIMPLE_REF                  (SC_DIALOGS_START + 126)
#define RID_POPUP_CHANGES               (SC_DIALOGS_START + 127)
#define RID_SCPAGE_OPTLOAD              (SC_DIALOGS_START + 128)

#define RID_SCDLG_DAPITYPE              (SC_DIALOGS_START + 129)
#define RID_SCDLG_DAPISERVICE           (SC_DIALOGS_START + 130)
#define RID_SCDLG_DAPIDATA              (SC_DIALOGS_START + 131)

#define RID_SCDLG_LINKAREA              (SC_DIALOGS_START + 132)
#define RID_SCDLG_DPDATAFIELD           (SC_DIALOGS_START + 133)
#define RID_SCDLG_DPSUBTOTAL_OPT        (SC_DIALOGS_START + 134)
#define RID_SCDLG_DPNUMGROUP            (SC_DIALOGS_START + 135)
#define RID_SCDLG_DPDATEGROUP           (SC_DIALOGS_START + 136)
#define RID_SCDLG_DPSHOWDETAIL          (SC_DIALOGS_START + 137)
#define RID_SCDLG_OPTSOLVER             (SC_DIALOGS_START + 138)
#define RID_SCDLG_SOLVEROPTIONS         (SC_DIALOGS_START + 139)
#define RID_SCDLG_SOLVER_INTEGER        (SC_DIALOGS_START + 140)
#define RID_SCDLG_SOLVER_DOUBLE         (SC_DIALOGS_START + 141)
#define RID_SCDLG_SOLVER_PROGRESS       (SC_DIALOGS_START + 142)
#define RID_SCDLG_SOLVER_NOSOLUTION     (SC_DIALOGS_START + 143)
#define RID_SCDLG_SOLVER_SUCCESS        (SC_DIALOGS_START + 144)

#define RID_SCDLG_CONFLICTS             (SC_DIALOGS_START + 145)
#define RID_SCDLG_SHAREDOCUMENT         (SC_DIALOGS_START + 146)
#define RID_SCDLG_SORT_WARNING          (SC_DIALOGS_START + 147)
#define RID_SCDLG_TABPROTECTION         (SC_DIALOGS_START + 148)
#define RID_SCDLG_DOCPROTECTION         (SC_DIALOGS_START + 149)
#define RID_SCDLG_RETYPEPASS            (SC_DIALOGS_START + 150)
#define RID_SCDLG_RETYPEPASS_INPUT      (SC_DIALOGS_START + 151)
#define RID_SCDLG_TEXT_IMPORT_OPTIONS   (SC_DIALOGS_START + 152)
#define RID_POPUP_FILTER                (SC_DIALOGS_START + 153)
#define RID_SCDLG_TAB_BG_COLOR          (SC_DIALOGS_START + 154)

#define SC_DIALOGS_END                  (SC_DIALOGS_START + 155)

#ifndef STD_MASKCOLOR
#define STD_MASKCOLOR Color { Red = 0xFF00; Green = 0x0000; Blue = 0xFF00; }
#endif

// mask color for high contrast
#define SC_HC_MASKCOLOR STD_MASKCOLOR

#define MID_1   1
#define MID_2   2
#define MID_3   3
#define MID_4   4

#endif

<|MERGE_RESOLUTION|>--- conflicted
+++ resolved
@@ -833,12 +833,9 @@
 #define FID_TAB_INDEX           (TAB_POPUP_START+6)
 #define FID_TAB_RTL             (TAB_POPUP_START+7)
 #define FID_TAB_DESELECTALL     (TAB_POPUP_START+8)
-<<<<<<< HEAD
 #define FID_TAB_MENU_SET_TAB_BG_COLOR (TAB_POPUP_START + 9)
 #define FID_TAB_SET_TAB_BG_COLOR      (TAB_POPUP_START + 10)
-=======
-#define FID_TAB_EVENTS          (TAB_POPUP_START+9)
->>>>>>> 8491a3a4
+#define FID_TAB_EVENTS          (TAB_POPUP_START+11)
 
 #define TAB_POPUP_END           (TAB_POPUP_START + 20)
 
