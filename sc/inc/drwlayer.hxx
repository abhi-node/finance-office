/* -*- Mode: C++; tab-width: 4; indent-tabs-mode: nil; c-basic-offset: 4 -*- */
/*************************************************************************
 *
 * DO NOT ALTER OR REMOVE COPYRIGHT NOTICES OR THIS FILE HEADER.
 *
 * Copyright 2000, 2010 Oracle and/or its affiliates.
 *
 * OpenOffice.org - a multi-platform office productivity suite
 *
 * This file is part of OpenOffice.org.
 *
 * OpenOffice.org is free software: you can redistribute it and/or modify
 * it under the terms of the GNU Lesser General Public License version 3
 * only, as published by the Free Software Foundation.
 *
 * OpenOffice.org is distributed in the hope that it will be useful,
 * but WITHOUT ANY WARRANTY; without even the implied warranty of
 * MERCHANTABILITY or FITNESS FOR A PARTICULAR PURPOSE.  See the
 * GNU Lesser General Public License version 3 for more details
 * (a copy is included in the LICENSE file that accompanied this code).
 *
 * You should have received a copy of the GNU Lesser General Public License
 * version 3 along with OpenOffice.org.  If not, see
 * <http://www.openoffice.org/license.html>
 * for a copy of the LGPLv3 License.
 *
 ************************************************************************/

#ifndef SC_DRWLAYER_HXX
#define SC_DRWLAYER_HXX

#include <vcl/graph.hxx>
#include <svx/fmmodel.hxx>
#include <svx/svdundo.hxx>
#include "global.hxx"

class ScDocument;
class SfxViewShell;
class SfxObjectShell;
class ScDrawObjData;
class ScIMapInfo;
class ScMacroInfo;
class IMapObject;
class ScMarkData;
class SdrOle2Obj;
class ScRange;
class ScAddress;

// -----------------------------------------------------------------------

class ScTabDeletedHint : public SfxHint
{
private:
    SCTAB   nTab;
public:
            TYPEINFO();
            ScTabDeletedHint( SCTAB nTabNo = SCTAB_MAX );
    virtual ~ScTabDeletedHint();

    SCTAB   GetTab()    { return nTab; }
};

class ScTabSizeChangedHint : public SfxHint
{
private:
    SCTAB   nTab;
public:
            TYPEINFO();
            ScTabSizeChangedHint( SCTAB nTabNo = SCTAB_MAX );
    virtual ~ScTabSizeChangedHint();

    SCTAB   GetTab()    { return nTab; }
};

// -----------------------------------------------------------------------
//
//  Adjusting of detective UserData and draw undo's both have to be in SdrUndoGroup;
//  therefore derived from SdrUndoAction

class ScUndoObjData : public SdrUndoObj
{
private:
    ScAddress   aOldStt;
    ScAddress   aOldEnd;
    ScAddress   aNewStt;
    ScAddress   aNewEnd;
    sal_Bool        bHasNew;
public:
                ScUndoObjData( SdrObject* pObj, const ScAddress& rOS, const ScAddress& rOE,
                                                const ScAddress& rNS, const ScAddress& rNE );
                ~ScUndoObjData();

    virtual void     Undo();
    virtual void     Redo();
};

// -----------------------------------------------------------------------

class SC_DLLPUBLIC ScDrawLayer : public FmFormModel
{
private:
    String          aName;
    ScDocument*     pDoc;
    SdrUndoGroup*   pUndoGroup;
    sal_Bool            bRecording;
    sal_Bool            bAdjustEnabled;
    sal_Bool            bHyphenatorSet;

private:
    void            MoveCells( SCTAB nTab, SCCOL nCol1,SCROW nRow1, SCCOL nCol2,SCROW nRow2,
                                SCsCOL nDx,SCsROW nDy, bool bUpdateNoteCaptionPos );

    void            RecalcPos( SdrObject* pObj, ScDrawObjData& rData, bool bNegativePage, bool bUpdateNoteCaptionPos );

public:
                    ScDrawLayer( ScDocument* pDocument, const String& rName );
    virtual         ~ScDrawLayer();

    virtual SdrPage*  AllocPage(bool bMasterPage);
    virtual SdrModel* AllocModel() const;
    virtual void    SetChanged( sal_Bool bFlg = sal_True );

    virtual Window* GetCurDocViewWin();
    virtual SvStream* GetDocumentStream(SdrDocumentStreamInfo& rStreamInfo) const;

    virtual SdrLayerID GetControlExportLayerId( const SdrObject & ) const;

<<<<<<< HEAD
    BOOL            HasObjects() const;
=======
//REMOVE        void            ReleasePictureStorage();

    sal_Bool            HasObjects() const;
>>>>>>> ce6308e4

    sal_Bool            ScAddPage( SCTAB nTab );
    void            ScRemovePage( SCTAB nTab );
    void            ScRenamePage( SCTAB nTab, const String& rNewName );
<<<<<<< HEAD
    void            ScMovePage( USHORT nOldPos, USHORT nNewPos );
                    // incl. content, bAlloc=FALSE -> only content
    void            ScCopyPage( USHORT nOldPos, USHORT nNewPos, BOOL bAlloc );
=======
    void            ScMovePage( sal_uInt16 nOldPos, sal_uInt16 nNewPos );
                    // inkl. Inhalt, bAlloc=sal_False -> nur Inhalt
    void            ScCopyPage( sal_uInt16 nOldPos, sal_uInt16 nNewPos, sal_Bool bAlloc );
>>>>>>> ce6308e4

    ScDocument*     GetDocument() const { return pDoc; }

    void            UpdateBasic();              // set DocShell Basic in DrawPages
    void            UseHyphenator();

    sal_Bool            GetPrintArea( ScRange& rRange, sal_Bool bSetHor, sal_Bool bSetVer ) const;

                    //      automatic adjustments

    void            EnableAdjust( sal_Bool bSet = sal_True )    { bAdjustEnabled = bSet; }

    void            BeginCalcUndo();
    SdrUndoGroup*   GetCalcUndo();
    sal_Bool            IsRecording() const         { return bRecording; }
    void            AddCalcUndo( SdrUndoAction* pUndo );

    void            MoveArea( SCTAB nTab, SCCOL nCol1,SCROW nRow1, SCCOL nCol2,SCROW nRow2,
<<<<<<< HEAD
                                SCsCOL nDx,SCsROW nDy, BOOL bInsDel, bool bUpdateNoteCaptionPos = true );

    BOOL            HasObjectsInRows( SCTAB nTab, SCROW nStartRow, SCROW nEndRow );
=======
                                SCsCOL nDx,SCsROW nDy, sal_Bool bInsDel, bool bUpdateNoteCaptionPos = true );
    void            WidthChanged( SCTAB nTab, SCCOL nCol, long nDifTwips );
    void            HeightChanged( SCTAB nTab, SCROW nRow, long nDifTwips );

        sal_Bool            HasObjectsInRows( SCTAB nTab, SCROW nStartRow, SCROW nEndRow, bool bIncludeNotes = true );
>>>>>>> ce6308e4

    void            DeleteObjectsInArea( SCTAB nTab, SCCOL nCol1,SCROW nRow1,
                                            SCCOL nCol2,SCROW nRow2 );
    void            DeleteObjectsInSelection( const ScMarkData& rMark );

    void            CopyToClip( ScDocument* pClipDoc, SCTAB nTab, const Rectangle& rRange );
    void            CopyFromClip( ScDrawLayer* pClipModel,
                                    SCTAB nSourceTab, const Rectangle& rSourceRange,
                                    const ScAddress& rDestPos, const Rectangle& rDestRange );

    void            SetPageSize( sal_uInt16 nPageNo, const Size& rSize, bool bUpdateNoteCaptionPos = true );

                    //  mirror or move between positive and negative positions for RTL
    void            MirrorRTL( SdrObject* pObj );
    static void     MirrorRectRTL( Rectangle& rRect );      // for bounding rectangles etc.

    /** Returns the rectangle for the passed cell address in 1/100 mm.
        @param bMergedCell  True = regards merged cells. False = use single column/row size. */
    static Rectangle GetCellRect( ScDocument& rDoc, const ScAddress& rPos, bool bMergedCell );

                    //  GetVisibleName: name for navigator etc: GetPersistName or GetName
                    //  (ChartListenerCollection etc. must use GetPersistName directly)
    static String   GetVisibleName( SdrObject* pObj );

    SdrObject*      GetNamedObject( const String& rName, sal_uInt16 nId, SCTAB& rFoundTab ) const;
                    // if pnCounter != NULL, the search for a name starts with this index + 1,
                    // and the index really used is returned.
    String          GetNewGraphicName( long* pnCounter = NULL ) const;
    void            EnsureGraphicNames();

    static void             SetPageAnchored( SdrObject& );
    static void             SetCellAnchored( SdrObject&, const ScDrawObjData &rAnchor );
    static void             SetCellAnchoredFromPosition( SdrObject &rObj, const ScDocument &rDoc, SCTAB nTab );
    static void             UpdateCellAnchorFromPositionEnd( SdrObject &rObj, const ScDocument &rDoc, SCTAB nTab );
    static ScAnchorType     GetAnchorType( const SdrObject& );

<<<<<<< HEAD
    // positions for detektive lines
    static ScDrawObjData* GetObjData( SdrObject* pObj, BOOL bCreate=FALSE );
=======
    // Positionen fuer Detektivlinien
    static ScDrawObjData* GetObjData( SdrObject* pObj, sal_Bool bCreate=sal_False );
>>>>>>> ce6308e4

    // The sheet information in ScDrawObjData isn't updated when sheets are inserted/deleted.
    // Use this method to get an object with positions on the specified sheet (should be the
    // sheet on which the object is inserted).
    static ScDrawObjData* GetObjDataTab( SdrObject* pObj, SCTAB nTab );

    /** Returns true, if the passed object is the caption of a cell note. */
    static bool     IsNoteCaption( SdrObject* pObj );

    /** Returns the object data, if the passed object is a cell note caption. */
    static ScDrawObjData* GetNoteCaptionData( SdrObject* pObj, SCTAB nTab );

    // Image-Map
    static ScIMapInfo* GetIMapInfo( SdrObject* pObj );

    static IMapObject* GetHitIMapObject( SdrObject* pObject,
                            const Point& rWinPoint, const Window& rCmpWnd );

    static ScMacroInfo* GetMacroInfo( SdrObject* pObj, sal_Bool bCreate = sal_False );

private:
    static SfxObjectShell* pGlobalDrawPersist;          // for AllocModel
public:
    static void     SetGlobalDrawPersist(SfxObjectShell* pPersist);
protected:
    virtual ::com::sun::star::uno::Reference< ::com::sun::star::uno::XInterface > createUnoModel();
};


#endif


/* vim:set shiftwidth=4 softtabstop=4 expandtab: */<|MERGE_RESOLUTION|>--- conflicted
+++ resolved
@@ -125,26 +125,14 @@
 
     virtual SdrLayerID GetControlExportLayerId( const SdrObject & ) const;
 
-<<<<<<< HEAD
-    BOOL            HasObjects() const;
-=======
-//REMOVE        void            ReleasePictureStorage();
-
     sal_Bool            HasObjects() const;
->>>>>>> ce6308e4
 
     sal_Bool            ScAddPage( SCTAB nTab );
     void            ScRemovePage( SCTAB nTab );
     void            ScRenamePage( SCTAB nTab, const String& rNewName );
-<<<<<<< HEAD
-    void            ScMovePage( USHORT nOldPos, USHORT nNewPos );
+    void            ScMovePage( sal_uInt16 nOldPos, sal_uInt16 nNewPos );
                     // incl. content, bAlloc=FALSE -> only content
-    void            ScCopyPage( USHORT nOldPos, USHORT nNewPos, BOOL bAlloc );
-=======
-    void            ScMovePage( sal_uInt16 nOldPos, sal_uInt16 nNewPos );
-                    // inkl. Inhalt, bAlloc=sal_False -> nur Inhalt
     void            ScCopyPage( sal_uInt16 nOldPos, sal_uInt16 nNewPos, sal_Bool bAlloc );
->>>>>>> ce6308e4
 
     ScDocument*     GetDocument() const { return pDoc; }
 
@@ -163,17 +151,9 @@
     void            AddCalcUndo( SdrUndoAction* pUndo );
 
     void            MoveArea( SCTAB nTab, SCCOL nCol1,SCROW nRow1, SCCOL nCol2,SCROW nRow2,
-<<<<<<< HEAD
-                                SCsCOL nDx,SCsROW nDy, BOOL bInsDel, bool bUpdateNoteCaptionPos = true );
-
-    BOOL            HasObjectsInRows( SCTAB nTab, SCROW nStartRow, SCROW nEndRow );
-=======
                                 SCsCOL nDx,SCsROW nDy, sal_Bool bInsDel, bool bUpdateNoteCaptionPos = true );
-    void            WidthChanged( SCTAB nTab, SCCOL nCol, long nDifTwips );
-    void            HeightChanged( SCTAB nTab, SCROW nRow, long nDifTwips );
-
-        sal_Bool            HasObjectsInRows( SCTAB nTab, SCROW nStartRow, SCROW nEndRow, bool bIncludeNotes = true );
->>>>>>> ce6308e4
+
+    sal_Bool            HasObjectsInRows( SCTAB nTab, SCROW nStartRow, SCROW nEndRow );
 
     void            DeleteObjectsInArea( SCTAB nTab, SCCOL nCol1,SCROW nRow1,
                                             SCCOL nCol2,SCROW nRow2 );
@@ -210,13 +190,8 @@
     static void             UpdateCellAnchorFromPositionEnd( SdrObject &rObj, const ScDocument &rDoc, SCTAB nTab );
     static ScAnchorType     GetAnchorType( const SdrObject& );
 
-<<<<<<< HEAD
     // positions for detektive lines
-    static ScDrawObjData* GetObjData( SdrObject* pObj, BOOL bCreate=FALSE );
-=======
-    // Positionen fuer Detektivlinien
-    static ScDrawObjData* GetObjData( SdrObject* pObj, sal_Bool bCreate=sal_False );
->>>>>>> ce6308e4
+    static ScDrawObjData* GetObjData( SdrObject* pObj, sal_Bool bCreate=false );
 
     // The sheet information in ScDrawObjData isn't updated when sheets are inserted/deleted.
     // Use this method to get an object with positions on the specified sheet (should be the
@@ -235,7 +210,7 @@
     static IMapObject* GetHitIMapObject( SdrObject* pObject,
                             const Point& rWinPoint, const Window& rCmpWnd );
 
-    static ScMacroInfo* GetMacroInfo( SdrObject* pObj, sal_Bool bCreate = sal_False );
+    static ScMacroInfo* GetMacroInfo( SdrObject* pObj, sal_Bool bCreate = false );
 
 private:
     static SfxObjectShell* pGlobalDrawPersist;          // for AllocModel
