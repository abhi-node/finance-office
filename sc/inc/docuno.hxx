--- conflicted
+++ resolved
@@ -75,11 +75,8 @@
 class SvxFmDrawPage;
 class SvxDrawPage;
 class ScRangeList;
-<<<<<<< HEAD
 class ScPrintUIOptions;
-=======
 class ScSheetSaveData;
->>>>>>> 407a8940
 
 class SC_DLLPUBLIC ScModelObj : public SfxBaseModel,
                     public com::sun::star::sheet::XSpreadsheetDocument,
@@ -115,13 +112,9 @@
     ::cppu::OInterfaceContainerHelper maChangesListeners;
 
     BOOL                    FillRenderMarkData( const com::sun::star::uno::Any& aSelection,
-<<<<<<< HEAD
                                                 const com::sun::star::uno::Sequence< com::sun::star::beans::PropertyValue >& rOptions,
                                                 ScMarkData& rMark, ScPrintSelectionStatus& rStatus, String& rPagesStr ) const;
-=======
-                                                ScMarkData& rMark, ScPrintSelectionStatus& rStatus ) const;
     com::sun::star::uno::Reference<com::sun::star::uno::XAggregation> GetFormatter();
->>>>>>> 407a8940
 
     rtl::OUString           maBuildId;
 protected:
