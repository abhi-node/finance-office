--- conflicted
+++ resolved
@@ -135,27 +135,8 @@
  */
 class SC_DLLPUBLIC ScMatrix
 {
-<<<<<<< HEAD
     ScMatrixImpl*   pImpl;
     mutable size_t  nRefCnt;    // reference count
-=======
-    ScMatrixValue*  pMat;
-    ScMatValType*   mnValType;
-    sal_uLong           mnNonValue; // how many strings and empties
-    ScInterpreter*  pErrorInterpreter;
-    mutable sal_uLong   nRefCnt;    // reference count
-    SCSIZE          nColCount;
-    SCSIZE          nRowCount;
-    bool            mbCloneIfConst;     // Whether the matrix is cloned with a CloneIfConst() call.
-
-    void ResetIsString();
-    void DeleteIsString();
-    void CreateMatrix( SCSIZE nC, SCSIZE nR);
-    void Clear();
-
-    // pStr may be NULL, bFlag MUST NOT be 0
-    void PutStringEntry( const String* pStr, sal_uInt8 bFlag, SCSIZE nIndex );
->>>>>>> ce6308e4
 
     // only delete via Delete()
     ~ScMatrix();
@@ -164,11 +145,6 @@
     ScMatrix( const ScMatrix& );
     ScMatrix& operator=( const ScMatrix&);
 
-<<<<<<< HEAD
-=======
-    void SetErrorAtInterpreter( sal_uInt16 nError) const;
-
->>>>>>> ce6308e4
 public:
     enum DensityType
     {
@@ -311,20 +287,9 @@
     void PutString( const String& rStr, SCSIZE nC, SCSIZE nR);
     void PutString( const String& rStr, SCSIZE nIndex);
     void PutEmpty( SCSIZE nC, SCSIZE nR);
-<<<<<<< HEAD
     /// Jump FALSE without path
     void PutEmptyPath( SCSIZE nC, SCSIZE nR);
-    void PutError( USHORT nErrorCode, SCSIZE nC, SCSIZE nR );
-=======
-    void PutEmpty( SCSIZE nIndex);
-    /// Jump sal_False without path
-    void PutEmptyPath( SCSIZE nC, SCSIZE nR);
-    void PutEmptyPath( SCSIZE nIndex);
-    void PutError( sal_uInt16 nErrorCode, SCSIZE nC, SCSIZE nR )
-        { PutDouble( CreateDoubleError( nErrorCode ), nC, nR ); }
-    void PutError( sal_uInt16 nErrorCode, SCSIZE nIndex )
-        { PutDouble( CreateDoubleError( nErrorCode ), nIndex ); }
->>>>>>> ce6308e4
+    void PutError( sal_uInt16 nErrorCode, SCSIZE nC, SCSIZE nR );
     void PutBoolean( bool bVal, SCSIZE nC, SCSIZE nR);
 
     void FillDouble( double fVal,
@@ -335,41 +300,17 @@
         @ATTENTION: MUST NOT be used if the element is a string!
                     Use GetErrorIfNotString() instead if not sure.
         @returns 0 if no error, else one of err... constants */
-<<<<<<< HEAD
-    USHORT GetError( SCSIZE nC, SCSIZE nR) const;
-=======
     sal_uInt16 GetError( SCSIZE nC, SCSIZE nR) const;
-    sal_uInt16 GetError( SCSIZE nIndex) const
-        { return pMat[nIndex].GetError(); }
->>>>>>> ce6308e4
 
     /** Use in ScInterpreter to obtain the error code, if any.
         @returns 0 if no error or string element, else one of err... constants */
     sal_uInt16 GetErrorIfNotString( SCSIZE nC, SCSIZE nR) const
         { return IsValue( nC, nR) ? GetError( nC, nR) : 0; }
-<<<<<<< HEAD
-=======
-    sal_uInt16 GetErrorIfNotString( SCSIZE nIndex) const
-        { return IsValue( nIndex) ? GetError( nIndex) : 0; }
->>>>>>> ce6308e4
 
     /// @return 0.0 if empty or empty path, else value or DoubleError.
     double GetDouble( SCSIZE nC, SCSIZE nR) const;
     /// @return 0.0 if empty or empty path, else value or DoubleError.
-<<<<<<< HEAD
     double GetDouble( SCSIZE nIndex) const;
-=======
-    double GetDouble( SCSIZE nIndex) const
-    {
-        if ( pErrorInterpreter )
-        {
-            sal_uInt16 nError = GetDoubleErrorValue( pMat[nIndex].fVal);
-            if ( nError )
-                SetErrorAtInterpreter( nError);
-        }
-        return pMat[nIndex].fVal;
-    }
->>>>>>> ce6308e4
 
     /// @return empty string if empty or empty path, else string content.
     const String& GetString( SCSIZE nC, SCSIZE nR) const;
@@ -387,105 +328,31 @@
     ScMatrixValue Get( SCSIZE nC, SCSIZE nR) const;
 
     /// @return <TRUE/> if string or empty or empty path, in fact non-value.
-<<<<<<< HEAD
-    BOOL IsString( SCSIZE nIndex ) const;
+    sal_Bool IsString( SCSIZE nIndex ) const;
 
     /// @return <TRUE/> if string or empty or empty path, in fact non-value.
-    BOOL IsString( SCSIZE nC, SCSIZE nR ) const;
+    sal_Bool IsString( SCSIZE nC, SCSIZE nR ) const;
 
     /// @return <TRUE/> if empty or empty path.
-    BOOL IsEmpty( SCSIZE nC, SCSIZE nR ) const;
+    sal_Bool IsEmpty( SCSIZE nC, SCSIZE nR ) const;
 
     /// @return <TRUE/> if empty path.
-    BOOL IsEmptyPath( SCSIZE nC, SCSIZE nR ) const;
+    sal_Bool IsEmptyPath( SCSIZE nC, SCSIZE nR ) const;
 
     /// @return <TRUE/> if value or boolean.
-    BOOL IsValue( SCSIZE nIndex ) const;
+    sal_Bool IsValue( SCSIZE nIndex ) const;
 
     /// @return <TRUE/> if value or boolean.
-    BOOL IsValue( SCSIZE nC, SCSIZE nR ) const;
+    sal_Bool IsValue( SCSIZE nC, SCSIZE nR ) const;
 
     /// @return <TRUE/> if value or boolean or empty or empty path.
-    BOOL IsValueOrEmpty( SCSIZE nC, SCSIZE nR ) const;
+    sal_Bool IsValueOrEmpty( SCSIZE nC, SCSIZE nR ) const;
 
     /// @return <TRUE/> if boolean.
-    BOOL IsBoolean( SCSIZE nC, SCSIZE nR ) const;
+    sal_Bool IsBoolean( SCSIZE nC, SCSIZE nR ) const;
 
     /// @return <TRUE/> if entire matrix is numeric, including booleans, with no strings or empties
-    BOOL IsNumeric() const;
-=======
-    sal_Bool IsString( SCSIZE nIndex ) const
-        { return mnValType && IsNonValueType( mnValType[nIndex]); }
-
-    /// @return <TRUE/> if string or empty or empty path, in fact non-value.
-    sal_Bool IsString( SCSIZE nC, SCSIZE nR ) const
-    {
-        ValidColRowReplicated( nC, nR );
-        return mnValType && IsNonValueType( mnValType[ nC * nRowCount + nR ]);
-    }
-
-    /// @return <TRUE/> if empty or empty path.
-    sal_Bool IsEmpty( SCSIZE nIndex ) const
-        { return mnValType && ((mnValType[nIndex] & SC_MATVAL_EMPTY) == SC_MATVAL_EMPTY); }
-
-    /// @return <TRUE/> if empty or empty path.
-    sal_Bool IsEmpty( SCSIZE nC, SCSIZE nR ) const
-    {
-        ValidColRowReplicated( nC, nR );
-        return mnValType && ((mnValType[ nC * nRowCount + nR ] & SC_MATVAL_EMPTY) == SC_MATVAL_EMPTY);
-    }
-
-    /// @return <TRUE/> if empty path.
-    sal_Bool IsEmptyPath( SCSIZE nC, SCSIZE nR ) const
-    {
-        ValidColRowReplicated( nC, nR );
-        return mnValType && ((mnValType[ nC * nRowCount + nR ] & SC_MATVAL_EMPTYPATH) == SC_MATVAL_EMPTYPATH);
-    }
-
-    /// @return <TRUE/> if empty path.
-    sal_Bool IsEmptyPath( SCSIZE nIndex ) const
-        { return mnValType && ((mnValType[nIndex] & SC_MATVAL_EMPTYPATH) == SC_MATVAL_EMPTYPATH); }
-
-    /// @return <TRUE/> if value or boolean.
-    sal_Bool IsValue( SCSIZE nIndex ) const
-        { return !mnValType || IsValueType( mnValType[nIndex]); }
-
-    /// @return <TRUE/> if value or boolean.
-    sal_Bool IsValue( SCSIZE nC, SCSIZE nR ) const
-    {
-        ValidColRowReplicated( nC, nR );
-        return !mnValType || IsValueType( mnValType[ nC * nRowCount + nR ]);
-    }
-
-    /// @return <TRUE/> if value or boolean or empty or empty path.
-    sal_Bool IsValueOrEmpty( SCSIZE nIndex ) const
-        { return !mnValType || IsValueType( mnValType[nIndex] ) ||
-            ((mnValType[nIndex] & SC_MATVAL_EMPTY) == SC_MATVAL_EMPTY); }
-
-    /// @return <TRUE/> if value or boolean or empty or empty path.
-    sal_Bool IsValueOrEmpty( SCSIZE nC, SCSIZE nR ) const
-    {
-        ValidColRowReplicated( nC, nR );
-        return !mnValType || IsValueType( mnValType[ nC * nRowCount + nR ]) ||
-            ((mnValType[ nC * nRowCount + nR ] & SC_MATVAL_EMPTY) ==
-             SC_MATVAL_EMPTY);
-    }
-
-    /// @return <TRUE/> if boolean.
-    sal_Bool IsBoolean( SCSIZE nIndex ) const
-        { return mnValType && IsBooleanType( mnValType[nIndex]); }
-
-    /// @return <TRUE/> if boolean.
-    sal_Bool IsBoolean( SCSIZE nC, SCSIZE nR ) const
-    {
-        ValidColRowReplicated( nC, nR );
-        return mnValType && IsBooleanType( mnValType[ nC * nRowCount + nR ]);
-    }
-
-    /// @return <TRUE/> if entire matrix is numeric, including booleans, with no strings or empties
-    sal_Bool IsNumeric() const
-        { return 0 == mnNonValue; }
->>>>>>> ce6308e4
+    sal_Bool IsNumeric() const;
 
     void MatTrans( ScMatrix& mRes) const;
     void MatCopy ( ScMatrix& mRes) const;
