/* -*- Mode: C++; tab-width: 4; indent-tabs-mode: nil; c-basic-offset: 4 -*- */
/*************************************************************************
 *
 * DO NOT ALTER OR REMOVE COPYRIGHT NOTICES OR THIS FILE HEADER.
 *
 * Copyright 2000, 2010 Oracle and/or its affiliates.
 *
 * OpenOffice.org - a multi-platform office productivity suite
 *
 * This file is part of OpenOffice.org.
 *
 * OpenOffice.org is free software: you can redistribute it and/or modify
 * it under the terms of the GNU Lesser General Public License version 3
 * only, as published by the Free Software Foundation.
 *
 * OpenOffice.org is distributed in the hope that it will be useful,
 * but WITHOUT ANY WARRANTY; without even the implied warranty of
 * MERCHANTABILITY or FITNESS FOR A PARTICULAR PURPOSE.  See the
 * GNU Lesser General Public License version 3 for more details
 * (a copy is included in the LICENSE file that accompanied this code).
 *
 * You should have received a copy of the GNU Lesser General Public License
 * version 3 along with OpenOffice.org.  If not, see
 * <http://www.openoffice.org/license.html>
 * for a copy of the LGPLv3 License.
 *
 ************************************************************************/

#ifndef SC_SCPATATR_HXX
#define SC_SCPATATR_HXX

#include <svl/poolitem.hxx>
#include <svl/itemset.hxx>
#include <unotools/fontcvt.hxx>
#include <editeng/svxenum.hxx>
#include "scdllapi.h"

class Font;
class OutputDevice;
class Fraction;
class ScStyleSheet;
class SvNumberFormatter;
class ScDocument;


//  how to treat COL_AUTO in GetFont:

enum ScAutoFontColorMode
{
    SC_AUTOCOL_RAW,         // COL_AUTO is returned
    SC_AUTOCOL_BLACK,       // always use black
    SC_AUTOCOL_PRINT,       // black or white, depending on background
    SC_AUTOCOL_DISPLAY,     // from style settings, or black/white if needed
    SC_AUTOCOL_IGNOREFONT,  // like DISPLAY, but ignore stored font color (assume COL_AUTO)
    SC_AUTOCOL_IGNOREBACK,  // like DISPLAY, but ignore stored background color (use configured color)
    SC_AUTOCOL_IGNOREALL    // like DISPLAY, but ignore stored font and background colors
};


class SC_DLLPUBLIC ScPatternAttr: public SfxSetItem
{
    String*         pName;
    ScStyleSheet*   pStyle;
public:
    static ScDocument* pDoc;
                            ScPatternAttr(SfxItemSet* pItemSet, const String& rStyleName);
                            ScPatternAttr(SfxItemSet* pItemSet, ScStyleSheet* pStyleSheet = NULL);
                            ScPatternAttr(SfxItemPool* pItemPool);
                            ScPatternAttr(const ScPatternAttr& rPatternAttr);

                            ~ScPatternAttr();

    virtual SfxPoolItem*    Clone( SfxItemPool *pPool = 0 ) const;
    virtual SfxPoolItem*    Create(SvStream& rStream, sal_uInt16 nVersion) const;
    virtual SvStream&       Store(SvStream& rStream, sal_uInt16 nItemVersion) const;

    virtual int             operator==(const SfxPoolItem& rCmp) const;

    const SfxPoolItem&      GetItem( sal_uInt16 nWhichP ) const
                                        { return GetItemSet().Get(nWhichP); }

    static const SfxPoolItem& GetItem( sal_uInt16 nWhich, const SfxItemSet& rItemSet, const SfxItemSet* pCondSet );
    const SfxPoolItem&      GetItem( sal_uInt16 nWhich, const SfxItemSet* pCondSet ) const;

<<<<<<< HEAD
                            // pWhich are no ranges, but single IDs, 0-terminated
    BOOL                    HasItemsSet( const USHORT* pWhich ) const;
    void                    ClearItems( const USHORT* pWhich );
=======
                            // pWhich sind keine Ranges, sondern einzelne IDs, 0-terminiert
    sal_Bool                    HasItemsSet( const sal_uInt16* pWhich ) const;
    void                    ClearItems( const sal_uInt16* pWhich );
>>>>>>> ce6308e4

    void                    DeleteUnchanged( const ScPatternAttr* pOldAttrs );

    static SvxCellOrientation GetCellOrientation( const SfxItemSet& rItemSet, const SfxItemSet* pCondSet = 0 );
    SvxCellOrientation      GetCellOrientation( const SfxItemSet* pCondSet = 0 ) const;

    /** Static helper function to fill a font object from the passed item set. */
    static void             GetFont( Font& rFont, const SfxItemSet& rItemSet,
                                        ScAutoFontColorMode eAutoMode,
                                        OutputDevice* pOutDev = NULL,
                                        const Fraction* pScale = NULL,
                                        const SfxItemSet* pCondSet = NULL,
                                        sal_uInt8 nScript = 0, const Color* pBackConfigColor = NULL,
                                        const Color* pTextConfigColor = NULL );
    /** Fills a font object from the own item set. */
    void                    GetFont( Font& rFont, ScAutoFontColorMode eAutoMode,
                                        OutputDevice* pOutDev = NULL,
                                        const Fraction* pScale = NULL,
                                        const SfxItemSet* pCondSet = NULL,
                                        sal_uInt8 nScript = 0, const Color* pBackConfigColor = NULL,
                                        const Color* pTextConfigColor = NULL ) const;

    /** Converts all Calc items contained in rSrcSet to edit engine items and puts them into rEditSet. */
    static void             FillToEditItemSet( SfxItemSet& rEditSet, const SfxItemSet& rSrcSet, const SfxItemSet* pCondSet = NULL );
    /** Converts all Calc items contained in the own item set to edit engine items and puts them into pEditSet. */
    void                    FillEditItemSet( SfxItemSet* pEditSet, const SfxItemSet* pCondSet = NULL ) const;

    /** Converts all edit engine items contained in rEditSet to Calc items and puts them into rDestSet. */
    static void             GetFromEditItemSet( SfxItemSet& rDestSet, const SfxItemSet& rEditSet );
    /** Converts all edit engine items contained in pEditSet to Calc items and puts them into the own item set. */
    void                    GetFromEditItemSet( const SfxItemSet* pEditSet );

    void                    FillEditParaItems( SfxItemSet* pSet ) const;

    ScPatternAttr*          PutInPool( ScDocument* pDestDoc, ScDocument* pSrcDoc ) const;

    void                    SetStyleSheet(ScStyleSheet* pNewStyle);
    const ScStyleSheet*     GetStyleSheet() const  { return pStyle; }
    const String*           GetStyleName() const;
    void                    UpdateStyleSheet();
    void                    StyleToName();

    sal_Bool                    IsVisible() const;
    sal_Bool                    IsVisibleEqual( const ScPatternAttr& rOther ) const;

                            /** If font is an old symbol font StarBats/StarMath
                                with text encoding RTL_TEXTENC_SYMBOL */
    sal_Bool                    IsSymbolFont() const;

<<<<<<< HEAD
    ULONG                   GetNumberFormat( SvNumberFormatter* ) const;
    ULONG                   GetNumberFormat( SvNumberFormatter* pFormatter,
=======
//UNUSED2008-05                          /** Create a FontToSubsFontConverter if needed for
//UNUSED2008-05                              this pattern, else return 0.
//UNUSED2008-05
//UNUSED2008-05                              @param nFlags is the bit mask which shall be
//UNUSED2008-05                              used for CreateFontToSubsFontConverter().
//UNUSED2008-05
//UNUSED2008-05                              The converter must be destroyed by the caller
//UNUSED2008-05                              using DestroyFontToSubsFontConverter() which
//UNUSED2008-05                              should be accomplished using the
//UNUSED2008-05                              ScFontToSubsFontConverter_AutoPtr
//UNUSED2008-05                           */
//UNUSED2008-05  FontToSubsFontConverter GetSubsFontConverter( sal_uLong nFlags ) const;

    sal_uLong                   GetNumberFormat( SvNumberFormatter* ) const;
    sal_uLong                   GetNumberFormat( SvNumberFormatter* pFormatter,
>>>>>>> ce6308e4
                                                const SfxItemSet* pCondSet ) const;

    long                    GetRotateVal( const SfxItemSet* pCondSet ) const;
    sal_uInt8                   GetRotateDir( const SfxItemSet* pCondSet ) const;
};


class ScFontToSubsFontConverter_AutoPtr
{
            FontToSubsFontConverter h;

            void                    release()
                                    {
                                        if ( h )
                                            DestroyFontToSubsFontConverter( h );
                                    }

                                // prevent usage
                                ScFontToSubsFontConverter_AutoPtr( const ScFontToSubsFontConverter_AutoPtr& );
    ScFontToSubsFontConverter_AutoPtr& operator=( const ScFontToSubsFontConverter_AutoPtr& );

public:
                                ScFontToSubsFontConverter_AutoPtr()
                                    : h(0)
                                    {}
                                ~ScFontToSubsFontConverter_AutoPtr()
                                    {
                                        release();
                                    }

    ScFontToSubsFontConverter_AutoPtr& operator=( FontToSubsFontConverter hN )
                                    {
                                        release();
                                        h = hN;
                                        return *this;
                                    }

            operator FontToSubsFontConverter() const
                                    { return h; }
};


#endif

/* vim:set shiftwidth=4 softtabstop=4 expandtab: */<|MERGE_RESOLUTION|>--- conflicted
+++ resolved
@@ -82,15 +82,9 @@
     static const SfxPoolItem& GetItem( sal_uInt16 nWhich, const SfxItemSet& rItemSet, const SfxItemSet* pCondSet );
     const SfxPoolItem&      GetItem( sal_uInt16 nWhich, const SfxItemSet* pCondSet ) const;
 
-<<<<<<< HEAD
                             // pWhich are no ranges, but single IDs, 0-terminated
-    BOOL                    HasItemsSet( const USHORT* pWhich ) const;
-    void                    ClearItems( const USHORT* pWhich );
-=======
-                            // pWhich sind keine Ranges, sondern einzelne IDs, 0-terminiert
     sal_Bool                    HasItemsSet( const sal_uInt16* pWhich ) const;
     void                    ClearItems( const sal_uInt16* pWhich );
->>>>>>> ce6308e4
 
     void                    DeleteUnchanged( const ScPatternAttr* pOldAttrs );
 
@@ -140,26 +134,8 @@
                                 with text encoding RTL_TEXTENC_SYMBOL */
     sal_Bool                    IsSymbolFont() const;
 
-<<<<<<< HEAD
-    ULONG                   GetNumberFormat( SvNumberFormatter* ) const;
-    ULONG                   GetNumberFormat( SvNumberFormatter* pFormatter,
-=======
-//UNUSED2008-05                          /** Create a FontToSubsFontConverter if needed for
-//UNUSED2008-05                              this pattern, else return 0.
-//UNUSED2008-05
-//UNUSED2008-05                              @param nFlags is the bit mask which shall be
-//UNUSED2008-05                              used for CreateFontToSubsFontConverter().
-//UNUSED2008-05
-//UNUSED2008-05                              The converter must be destroyed by the caller
-//UNUSED2008-05                              using DestroyFontToSubsFontConverter() which
-//UNUSED2008-05                              should be accomplished using the
-//UNUSED2008-05                              ScFontToSubsFontConverter_AutoPtr
-//UNUSED2008-05                           */
-//UNUSED2008-05  FontToSubsFontConverter GetSubsFontConverter( sal_uLong nFlags ) const;
-
     sal_uLong                   GetNumberFormat( SvNumberFormatter* ) const;
     sal_uLong                   GetNumberFormat( SvNumberFormatter* pFormatter,
->>>>>>> ce6308e4
                                                 const SfxItemSet* pCondSet ) const;
 
     long                    GetRotateVal( const SfxItemSet* pCondSet ) const;
