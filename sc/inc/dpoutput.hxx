--- conflicted
+++ resolved
@@ -144,11 +144,7 @@
     void            Output();           //! Refresh?
     ScRange         GetOutputRange( sal_Int32 nRegionType = ::com::sun::star::sheet::DataPilotOutputRangeType::WHOLE );
     long            GetHeaderRows();
-<<<<<<< HEAD
     bool            HasError();         // range overflow or exception from source
-=======
-    sal_Bool            HasError();         // range overflow or exception from source
->>>>>>> ce6308e4
 
     void            GetPositionData(const ScAddress& rPos, ::com::sun::star::sheet::DataPilotTablePositionData& rPosData);
 
