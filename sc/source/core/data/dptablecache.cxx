/* -*- Mode: C++; tab-width: 4; indent-tabs-mode: nil; c-basic-offset: 4 -*- */
/*************************************************************************
 *
 * DO NOT ALTER OR REMOVE COPYRIGHT NOTICES OR THIS FILE HEADER.
 *
 * Copyright IBM Corporation 2009.
 * Copyright 2009 by Sun Microsystems, Inc.
 *
 * OpenOffice.org - a multi-platform office productivity suite
 *
 * This file is part of OpenOffice.org.
 *
 * OpenOffice.org is free software: you can redistribute it and/or modify
 * it under the terms of the GNU Lesser General Public License version 3
 * only, as published by the Free Software Foundation.
 *
 * OpenOffice.org is distributed in the hope that it will be useful,
 * but WITHOUT ANY WARRANTY; without even the implied warranty of
 * MERCHANTABILITY or FITNESS FOR A PARTICULAR PURPOSE.  See the
 * GNU Lesser General Public License version 3 for more details
 * (a copy is included in the LICENSE file that accompanied this code).
 *
 * You should have received a copy of the GNU Lesser General Public License
 * version 3 along with OpenOffice.org.  If not, see
 * <http://www.openoffice.org/license.html>
 * for a copy of the LGPLv3 License.
 *
 ************************************************************************/
// MARKER(update_precomp.py): autogen include statement, do not remove
#include "precompiled_sc.hxx"

#include "dptablecache.hxx"
#include "document.hxx"
#include "cell.hxx"
#include "globstr.hrc"

#include <rtl/math.hxx>
#include "queryparam.hxx"
#include "dpglobal.hxx"
#include "dptabdat.hxx"

#include "docoptio.hxx"
#include <unotools/textsearch.hxx>

#include <com/sun/star/sdbc/DataType.hpp>
#include <com/sun/star/sdbc/XRow.hpp>
#include <com/sun/star/sdbc/XRowSet.hpp>
#include <com/sun/star/sdbc/XResultSetMetaData.hpp>
#include <com/sun/star/sdbc/XResultSetMetaDataSupplier.hpp>

const double D_TIMEFACTOR = 86400.0;

using namespace ::com::sun::star;

using ::com::sun::star::uno::Exception;
using ::com::sun::star::uno::Reference;
using ::com::sun::star::uno::UNO_QUERY;
using ::com::sun::star::uno::UNO_QUERY_THROW;
using ::std::vector;

namespace {

bool lcl_isDate( ULONG nNumType )
{
<<<<<<< HEAD
    return ((nNumType & NUMBERFORMAT_DATE) != 0) ? 1 : 0;
}

bool lcl_Search( const ScDPCache::DataListType& list, const ::std::vector<SCROW>& rOrder, const ScDPItemData& item, SCROW& rIndex)
{
    rIndex = list.size();
    bool bFound = false;
    SCROW nLo = 0;
    SCROW nHi = list.size() - 1;
    SCROW nIndex;
    long nCompare;
    while (nLo <= nHi)
    {
        nIndex = (nLo + nHi) / 2;
        nCompare = ScDPItemData::Compare( list[rOrder[nIndex]], item );
        if (nCompare < 0)
            nLo = nIndex + 1;
        else
=======
    sal_Bool lcl_isDate( sal_uLong nNumType )
    {
        return ( (nNumType & NUMBERFORMAT_DATE) != 0 )? 1:0 ;
    }

    sal_Bool lcl_Search( const std::vector<ScDPItemData*>& list, const ::std::vector<SCROW>& rOrder, const ScDPItemData& item, SCROW& rIndex)
    {
        rIndex = list.size();
        sal_Bool bFound = sal_False;
        SCROW nLo = 0;
        SCROW nHi = list.size() - 1;
        SCROW nIndex;
        long nCompare;
        while (nLo <= nHi)
>>>>>>> ce6308e4
        {
            nHi = nIndex - 1;
            if (nCompare == 0)
            {
<<<<<<< HEAD
                bFound = true;
                nLo = nIndex;
=======
                nHi = nIndex - 1;
                if (nCompare == 0)
                {
                    bFound = sal_True;
                    nLo = nIndex;
                }
>>>>>>> ce6308e4
            }
        }
    }
    rIndex = nLo;
    return bFound;
}

ScDPItemData* lcl_GetItemValue(
    const Reference<sdbc::XRow>& xRow, sal_Int32 nType, long nCol, const Date& rNullDate)
{
    short nNumType = NUMBERFORMAT_NUMBER;
    try
    {
        String rStr = xRow->getString(nCol);
        double fValue = 0.0;
        switch (nType)
        {
            case sdbc::DataType::BIT:
            case sdbc::DataType::BOOLEAN:
<<<<<<< HEAD
            {
                nNumType = NUMBERFORMAT_LOGICAL;
                fValue  = xRow->getBoolean(nCol) ? 1 : 0;
                return new ScDPItemData( rStr, fValue,true,nNumType);
            }
=======
                {
                    nNumType = NUMBERFORMAT_LOGICAL;
                    fValue  = xRow->getBoolean(nCol) ? 1 : 0;
                    return new ScDPItemData( rStr, fValue,sal_True,nNumType);
                }
                //break;

>>>>>>> ce6308e4
            case sdbc::DataType::TINYINT:
            case sdbc::DataType::SMALLINT:
            case sdbc::DataType::INTEGER:
            case sdbc::DataType::BIGINT:
            case sdbc::DataType::FLOAT:
            case sdbc::DataType::REAL:
            case sdbc::DataType::DOUBLE:
            case sdbc::DataType::NUMERIC:
            case sdbc::DataType::DECIMAL:
<<<<<<< HEAD
            {
                //! do the conversion here?
                fValue = xRow->getDouble(nCol);
                return new ScDPItemData( rStr, fValue,true);
            }
            case sdbc::DataType::DATE:
            {
                nNumType = NUMBERFORMAT_DATE;
=======
                {
                    //! do the conversion here?
                    fValue = xRow->getDouble(nCol);
                    return new ScDPItemData( rStr, fValue,sal_True);
                }
                //break;

            case sdbc::DataType::DATE:
                {
                    nNumType = NUMBERFORMAT_DATE;

                    util::Date aDate = xRow->getDate(nCol);
                    fValue = Date(aDate.Day, aDate.Month, aDate.Year) - rNullDate;
                    return new ScDPItemData( rStr, fValue, sal_True, nNumType );
                }
                //break;
>>>>>>> ce6308e4

                util::Date aDate = xRow->getDate(nCol);
                fValue = Date(aDate.Day, aDate.Month, aDate.Year) - rNullDate;
                return new ScDPItemData( rStr, fValue, true, nNumType );
            }
            case sdbc::DataType::TIME:
<<<<<<< HEAD
            {
                nNumType = NUMBERFORMAT_TIME;
=======
                {
                    nNumType = NUMBERFORMAT_TIME;

                    util::Time aTime = xRow->getTime(nCol);
                    fValue = ( aTime.Hours * 3600 + aTime.Minutes * 60 +
                        aTime.Seconds + aTime.HundredthSeconds / 100.0 ) / D_TIMEFACTOR;
                    return new ScDPItemData( rStr,fValue, sal_True, nNumType );
                }
                //break;
>>>>>>> ce6308e4

                util::Time aTime = xRow->getTime(nCol);
                fValue = ( aTime.Hours * 3600 + aTime.Minutes * 60 +
                           aTime.Seconds + aTime.HundredthSeconds / 100.0 ) / D_TIMEFACTOR;
                return new ScDPItemData( rStr,fValue, true, nNumType );
            }
            case sdbc::DataType::TIMESTAMP:
            {
                nNumType = NUMBERFORMAT_DATETIME;

<<<<<<< HEAD
                util::DateTime aStamp = xRow->getTimestamp(nCol);
                fValue = ( Date( aStamp.Day, aStamp.Month, aStamp.Year ) - rNullDate ) +
                         ( aStamp.Hours * 3600 + aStamp.Minutes * 60 +
                           aStamp.Seconds + aStamp.HundredthSeconds / 100.0 ) / D_TIMEFACTOR;
                return new ScDPItemData( rStr,fValue, true, nNumType );
            }
=======
                    util::DateTime aStamp = xRow->getTimestamp(nCol);
                    fValue = ( Date( aStamp.Day, aStamp.Month, aStamp.Year ) - rNullDate ) +
                        ( aStamp.Hours * 3600 + aStamp.Minutes * 60 +
                        aStamp.Seconds + aStamp.HundredthSeconds / 100.0 ) / D_TIMEFACTOR;
                    return new ScDPItemData( rStr,fValue, sal_True, nNumType );
                }
                //break;
>>>>>>> ce6308e4
            case sdbc::DataType::CHAR:
            case sdbc::DataType::VARCHAR:
            case sdbc::DataType::LONGVARCHAR:
            case sdbc::DataType::SQLNULL:
            case sdbc::DataType::BINARY:
            case sdbc::DataType::VARBINARY:
            case sdbc::DataType::LONGVARBINARY:
            default:
                return new ScDPItemData ( rStr );
        }
    }
    catch (uno::Exception&)
    {
    }

    return NULL;
}
<<<<<<< HEAD

}

ScDPItemData::ScDPItemData(const String& rS, double fV, bool bHV, const ULONG nNumFormatP, bool bData) :
    nNumFormat( nNumFormatP ), aString(rS), fValue(fV),
    mbFlag( (MK_VAL*!!bHV) | (MK_DATA*!!bData) | (MK_ERR*!!false) | (MK_DATE*!!lcl_isDate( nNumFormat ) ) )
{
}

ScDPItemData::ScDPItemData(ScDocument* pDoc, SCROW nRow, USHORT nCol, USHORT nDocTab) :
    nNumFormat( 0 ), fValue(0.0), mbFlag( 0 )
=======
// Wang Xu Ming -- 12/23/2008
//Refactor cache data
ScDPItemData::ScDPItemData( const String& rS, double fV/* = 0.0*/, sal_Bool bHV/* = sal_False*/, const sal_uLong nNumFormatP /*= 0*/ , sal_Bool bData/* = sal_True*/) :
nNumFormat( nNumFormatP ), aString(rS), fValue(fV),
mbFlag( (MK_VAL*!!bHV) | (MK_DATA*!!bData) | (MK_ERR*!!sal_False) | (MK_DATE*!!lcl_isDate( nNumFormat ) ) )
{
}

ScDPItemData::ScDPItemData( ScDocument* pDoc, SCROW nRow, sal_uInt16 nCol, sal_uInt16 nDocTab  ):
        nNumFormat( 0 ), fValue(0.0), mbFlag( 0 )
>>>>>>> ce6308e4
{
    String aDocStr;
    pDoc->GetString( nCol, nRow, nDocTab, aDocStr );

    SvNumberFormatter* pFormatter = pDoc->GetFormatTable();

    ScAddress aPos( nCol, nRow, nDocTab );
    ScBaseCell* pCell = pDoc->GetCell( aPos );

    if ( pCell && pCell->GetCellType() == CELLTYPE_FORMULA && ((ScFormulaCell*)pCell)->GetErrCode() )
    {
<<<<<<< HEAD
        SetString ( aDocStr );
=======
        SetString ( aDocStr );      //[SODC_19347] add liyi
        //bErr = sal_True;              //[SODC_19347] del liyi
>>>>>>> ce6308e4
        mbFlag |= MK_ERR;
    }
    else if ( pDoc->HasValueData( nCol, nRow, nDocTab ) )
    {
        double fVal = pDoc->GetValue(ScAddress(nCol, nRow, nDocTab));
        sal_uLong nFormat = NUMBERFORMAT_NUMBER;
        if ( pFormatter )
            nFormat = pFormatter->GetType( pDoc->GetNumberFormat( ScAddress( nCol, nRow, nDocTab ) ) );
        aString = aDocStr;
        fValue = fVal;
        mbFlag |= MK_VAL|MK_DATA;
        nNumFormat = pDoc->GetNumberFormat( ScAddress( nCol, nRow, nDocTab ) );
        lcl_isDate( nFormat ) ? ( mbFlag |= MK_DATE ) : (mbFlag &= ~MK_DATE);
    }
    else if ( pDoc->HasData( nCol,nRow, nDocTab ) )
        SetString ( aDocStr );
}

<<<<<<< HEAD
bool ScDPItemData::IsCaseInsEqual( const ScDPItemData& r ) const
{
=======
sal_Bool ScDPItemData::IsCaseInsEqual( const ScDPItemData& r ) const
{ //TODO: indified Date?
>>>>>>> ce6308e4
    //! pass Transliteration?
    //! inline?
    return IsValue() ? ( r.IsValue() && rtl::math::approxEqual( fValue, r.fValue ) ) :
                       ( !r.IsValue() &&
                        ScGlobal::GetpTransliteration()->isEqual( aString, r.aString ) );
}

size_t ScDPItemData::Hash() const
{
    if ( IsValue() )
        return (size_t) rtl::math::approxFloor( fValue );
    else
        // If we do unicode safe case insensitive hash we can drop
        // ScDPItemData::operator== and use ::IsCasInsEqual
        return rtl_ustr_hashCode_WithLength( aString.GetBuffer(), aString.Len() );
}

<<<<<<< HEAD
bool ScDPItemData::operator==( const ScDPItemData& r ) const
=======
sal_Bool ScDPItemData::operator==( const ScDPItemData& r ) const
>>>>>>> ce6308e4
{
    if ( IsValue() )
    {
        if( (HasDatePart() != r.HasDatePart())  || (HasDatePart() && mnDatePart != r.mnDatePart) )
<<<<<<< HEAD
            return false;
=======
            return sal_False;
>>>>>>> ce6308e4

        if ( IsDate() != r.IsDate() )
<<<<<<< HEAD
            return false;
        else if ( r.IsValue() )
            return rtl::math::approxEqual( fValue, r.fValue );
        else
            return false;
    }
    else if ( r.IsValue() )
        return false;
=======
            return sal_False;
      else
        if ( r.IsValue() )
            return rtl::math::approxEqual( fValue, r.fValue );
        else
            return sal_False;
// End Comments
    }
    else if ( r.IsValue() )
        return sal_False;
>>>>>>> ce6308e4
    else
        // need exact equality until we have a safe case insensitive string hash
        return aString == r.aString;
}

sal_Int32 ScDPItemData::Compare( const ScDPItemData& rA,
                                 const ScDPItemData& rB )
{
    if ( rA.IsValue() )
    {
        if ( rB.IsValue() )
        {
            if ( rtl::math::approxEqual( rA.fValue, rB.fValue ) )
            {
                if ( rA.IsDate() == rB.IsDate() )
                    return 0;
                else
                    return rA.IsDate() ? 1: -1;
            }
            else if ( rA.fValue < rB.fValue )
                return -1;
            else
                return 1;
        }
        else
            return -1;           // values first
    }
    else if ( rB.IsValue() )
        return 1;                // values first
    else
        return ScGlobal::GetCollator()->compareString( rA.aString, rB.aString );
}

#if OSL_DEBUG_LEVEL > 1
void    ScDPItemData::dump() const
{
    DBG_TRACE1( "Numberformat= %o",  nNumFormat );
    DBG_TRACESTR(aString );
    DBG_TRACE1( "fValue= %f", fValue );
    DBG_TRACE1( "mbFlag= %d", mbFlag);
}
#endif

TypedStrData* ScDPItemData::CreateTypeString( )
{
    if ( IsValue() )
        return new TypedStrData( aString, fValue, SC_STRTYPE_VALUE );
    else
        return new TypedStrData( aString );
}

sal_uInt8 ScDPItemData::GetType() const
{
    if ( IsHasErr() )
        return SC_VALTYPE_ERROR;
    else if ( !IsHasData() )
        return SC_VALTYPE_EMPTY;
    else if ( IsValue())
        return SC_VALTYPE_VALUE;
    else
        return SC_VALTYPE_STRING;
}

<<<<<<< HEAD
bool ScDPItemData::IsHasData() const
=======
sal_Bool ScDPItemData::IsHasData() const
>>>>>>> ce6308e4
{
    return !!(mbFlag&MK_DATA);
}

<<<<<<< HEAD
bool ScDPItemData::IsHasErr() const
=======
sal_Bool ScDPItemData::IsHasErr() const
>>>>>>> ce6308e4
{
    return !!(mbFlag&MK_ERR);
}

<<<<<<< HEAD
bool ScDPItemData::IsValue() const
=======
sal_Bool ScDPItemData::IsValue() const
>>>>>>> ce6308e4
{
    return !!(mbFlag&MK_VAL);
}

String ScDPItemData::GetString() const
{
    return aString;
}

double ScDPItemData::GetValue() const
{
    return fValue;
}
sal_uLong  ScDPItemData::GetNumFormat() const
{
    return nNumFormat;
}

<<<<<<< HEAD
bool ScDPItemData::HasStringData() const
{
    return IsHasData()&&!IsHasErr()&&!IsValue();
}

bool ScDPItemData::IsDate() const
{
    return !!(mbFlag&MK_DATE);
}

bool ScDPItemData::HasDatePart() const
{
    return !!(mbFlag&MK_DATEPART);
}

void ScDPItemData::SetDate( bool b )
=======
sal_Bool ScDPItemData::HasStringData() const

{
    return IsHasData()&&!IsHasErr()&&!IsValue();
}
sal_Bool ScDPItemData::IsDate() const
{
    return !!(mbFlag&MK_DATE);
}
sal_Bool ScDPItemData::HasDatePart() const
{
    return !!(mbFlag&MK_DATEPART);
}
void ScDPItemData::SetDate( sal_Bool b )
>>>>>>> ce6308e4
{
    b ? ( mbFlag |= MK_DATE ) : ( mbFlag &= ~MK_DATE );
}

// -----------------------------------------------------------------------
//class ScDPTableDataCache
//To cache the pivot table data source

<<<<<<< HEAD
bool ScDPCache::operator== ( const ScDPCache& r ) const
=======
sal_Bool ScDPTableDataCache::operator== ( const ScDPTableDataCache& r ) const
>>>>>>> ce6308e4
{
    if ( GetColumnCount() == r.GetColumnCount() )
    {
        for ( SCCOL i = 0 ; i < GetColumnCount(); i++ )
        {   //check dim names
            if ( GetDimensionName( i ) != r.GetDimensionName( i ) )
<<<<<<< HEAD
                return false;
            //check rows count
            if ( GetRowCount() != r.GetRowCount() )
                return false;
=======
                return sal_False;
            //check rows count
            if ( GetRowCount() != r.GetRowCount() )
                return sal_False;
>>>>>>> ce6308e4
            //check dim member values
            size_t nMembersCount = GetDimMemberValues( i ).size();
            if ( GetDimMemberValues( i ).size() == r. GetDimMemberValues( i ).size() )
            {
                for ( size_t j = 0; j < nMembersCount; j++ )
                {
                    if ( GetDimMemberValues(i)[j] == r.GetDimMemberValues(i)[j] )
                        continue;
                    else
<<<<<<< HEAD
                        return false;
                }
            }
            else
                return false;
            //check source table index
            for ( SCROW k=0 ; k < GetRowCount(); k ++ )
            {
                if ( GetItemDataId( i, k, false ) == r.GetItemDataId( i,k,false) )
                    continue;
                else
                    return false;
            }
        }
    }
    return true;
=======
                        return sal_False;
                }
            }
            else
                return sal_False;
            //check source table index
            for ( SCROW k=0 ; k < GetRowCount(); k ++ )
            {
                if ( GetItemDataId( i, k, sal_False ) == r.GetItemDataId( i,k,sal_False) )
                    continue;
                else
                    return sal_False;
            }
        }
    }
    return sal_True;
>>>>>>> ce6308e4
}

ScDPCache::ScDPCache(ScDocument* pDoc) :
    mpDoc( pDoc ),
    mnColumnCount ( 0 )
{
}

ScDPCache::~ScDPCache()
{
<<<<<<< HEAD
}

bool ScDPCache::IsValid() const
{
    return !maTableDataValues.empty() && !maSourceData.empty() && mnColumnCount > 0;
=======
    if ( IsValid() )
    {
// Wang Xu Ming -- 2/17/2009
// Performance issue
        sal_uInt16 nCol;
        for (  nCol=0; nCol < GetColumnCount() ; nCol++ )
        {
            for ( sal_uLong row = 0 ;  row < mpTableDataValues[nCol].size(); row++ )
                delete mpTableDataValues[nCol][row];
        }
        for ( nCol =0; nCol < mrLabelNames.size(); nCol++ )
                delete mrLabelNames[nCol];
// End Comments

        mnColumnCount = 0;
        delete [] mpTableDataValues;
        mpTableDataValues = NULL;
        delete [] mpSourceData;
        mpSourceData = NULL;
        delete [] mpGlobalOrder;
        mpGlobalOrder = NULL;
        delete [] mpIndexOrder;
        mpIndexOrder = NULL;
    }
}

// -----------------------------------------------------------------------
void ScDPTableDataCache::AddRow( ScDPItemData* pRow, sal_uInt16 nCount )
{
    DBG_ASSERT( pRow , " empty pointer" );
    if ( !mrLabelNames.size() )
    {
        mnColumnCount= nCount;
        mpTableDataValues = new std::vector<ScDPItemData*>[ mnColumnCount ];
        mpSourceData      = new std::vector<SCROW>[ mnColumnCount ];
        mpGlobalOrder     = new std::vector<SCROW>[ mnColumnCount ];
        mpIndexOrder      = new std::vector<SCROW>[ mnColumnCount ];

        for ( sal_uInt16 i = 0; i < nCount ; i ++ )
            AddLabel( new ScDPItemData( pRow[i] ) );
    }
    else
    {
        for ( sal_uInt16 i = 0; i < nCount && i < mnColumnCount; i ++ )
            AddData( i, new ScDPItemData( pRow[i] ) );
    }
>>>>>>> ce6308e4
}

namespace {

/**
 * While the macro interpret level is incremented, the formula cells are
 * (semi-)guaranteed to be interpreted.
 */
class MacroInterpretIncrementer
{
public:
    MacroInterpretIncrementer(ScDocument* pDoc) :
        mpDoc(pDoc)
    {
        mpDoc->IncMacroInterpretLevel();
    }
    ~MacroInterpretIncrementer()
    {
        mpDoc->DecMacroInterpretLevel();
    }
private:
    ScDocument* mpDoc;
};

}

bool ScDPCache::InitFromDoc(ScDocument* pDoc, const ScRange& rRange)
{
    // Make sure the formula cells within the data range are interpreted
    // during this call, for this method may be called from the interpretation
    // of GETPIVOTDATA, which disables nested formula interpretation without
    // increasing the macro level.
    MacroInterpretIncrementer aMacroInc(pDoc);

    SCROW nStartRow = rRange.aStart.Row();  // start of data
    SCROW nEndRow = rRange.aEnd.Row();
    sal_uInt16 nStartCol = rRange.aStart.Col();
    sal_uInt16 nEndCol = rRange.aEnd.Col();
    sal_uInt16 nDocTab = rRange.aStart.Tab();

    mnColumnCount = nEndCol - nStartCol + 1;
    if ( IsValid() )
    {
<<<<<<< HEAD
        maTableDataValues.clear();
        maSourceData.clear();
        maGlobalOrder.clear();
        maIndexOrder.clear();
        maLabelNames.clear();
=======
        for ( sal_uInt16 nCol=0; nCol < nOldColumCount ; nCol++ )
        {
            for ( sal_uLong row = 0 ;  row < mpTableDataValues[nCol].size(); row++ )
                delete mpTableDataValues[nCol][row];
            delete mrLabelNames[nCol];
        }
        delete [] mpTableDataValues;
        delete [] mpSourceData;
        delete [] mpGlobalOrder;
        delete [] mpIndexOrder;
        mrLabelNames.clear();
>>>>>>> ce6308e4
    }

    maTableDataValues.reserve(mnColumnCount);
    maSourceData.reserve(mnColumnCount);
    maGlobalOrder.reserve(mnColumnCount);
    maIndexOrder.reserve(mnColumnCount);
    for (long i = 0; i < mnColumnCount; ++i)
    {
        maTableDataValues.push_back(new DataListType);
        maSourceData.push_back(new vector<SCROW>());
        maGlobalOrder.push_back(new vector<SCROW>());
        maIndexOrder.push_back(new vector<SCROW>());
    }
    //check valid
    for ( SCROW nRow = nStartRow; nRow <= nEndRow; nRow ++ )
    {
        for ( sal_uInt16 nCol = nStartCol; nCol <= nEndCol; nCol++ )
        {
            if ( nRow == nStartRow )
                AddLabel( new ScDPItemData( pDoc, nRow, nCol, nDocTab  ) );
            else
                AddData( nCol - nStartCol, new ScDPItemData( pDoc, nRow, nCol, nDocTab  ) );
        }
    }
<<<<<<< HEAD
    return true;
=======
    return sal_True;
>>>>>>> ce6308e4
}

bool ScDPCache::InitFromDataBase (const Reference<sdbc::XRowSet>& xRowSet, const Date& rNullDate)
{
    if (!xRowSet.is())
        // Dont' even waste time to go any further.
        return false;
    try
    {
        Reference<sdbc::XResultSetMetaDataSupplier> xMetaSupp(xRowSet, UNO_QUERY_THROW);
        Reference<sdbc::XResultSetMetaData> xMeta = xMetaSupp->getMetaData();
        if (!xMeta.is())
            return false;

<<<<<<< HEAD
        mnColumnCount = xMeta->getColumnCount();
        if (IsValid())
        {
            maTableDataValues.clear();
            maSourceData.clear();
            maGlobalOrder.clear();
            maIndexOrder.clear();
            maLabelNames.clear();
=======
       long nOldColumCount = mnColumnCount;
    mnColumnCount = xMeta->getColumnCount();
    if ( IsValid() )
    {
        for ( sal_uInt16 nCol=0; nCol < nOldColumCount ; nCol++ )
        {
            for ( sal_uLong row = 0 ;  row < mpTableDataValues[nCol].size(); row++ )
                delete mpTableDataValues[nCol][row];
            delete mrLabelNames[nCol];
>>>>>>> ce6308e4
        }
        // Get column titles and types.
        maLabelNames.reserve(mnColumnCount);

        maTableDataValues.reserve(mnColumnCount);
        maSourceData.reserve(mnColumnCount);
        maGlobalOrder.reserve(mnColumnCount);
        maIndexOrder.reserve(mnColumnCount);
        for (long i = 0; i < mnColumnCount; ++i)
        {
            maTableDataValues.push_back(new DataListType);
            maSourceData.push_back(new vector<SCROW>());
            maGlobalOrder.push_back(new vector<SCROW>());
            maIndexOrder.push_back(new vector<SCROW>());
        }

        std::vector<sal_Int32> aColTypes(mnColumnCount);

        for (sal_Int32 nCol = 0; nCol < mnColumnCount; ++nCol)
        {
            String aColTitle = xMeta->getColumnLabel(nCol+1);
            aColTypes[nCol]  = xMeta->getColumnType(nCol+1);
            AddLabel( new ScDPItemData( aColTitle) );
        }

        // Now get the data rows.
        Reference<sdbc::XRow> xRow(xRowSet, UNO_QUERY_THROW);
        xRowSet->first();
        do
        {
            for (sal_Int32 nCol = 0; nCol < mnColumnCount; ++nCol)
            {
                ScDPItemData * pNew =  lcl_GetItemValue( xRow, aColTypes[nCol], nCol+1, rNullDate );
                if (pNew)
                    AddData(nCol , pNew);
            }
        }
        while (xRowSet->next());

        xRowSet->beforeFirst();

        return true;
    }
    catch (const Exception&)
    {
        return false;
    }
}
<<<<<<< HEAD

ULONG ScDPCache::GetDimNumType( SCCOL nDim) const
=======
// -----------------------------------------------------------------------
sal_uLong ScDPTableDataCache::GetDimNumType( SCCOL nDim) const
>>>>>>> ce6308e4
{
    DBG_ASSERT( IsValid(), "  IsValid() == false " );
    DBG_ASSERT( nDim < mnColumnCount && nDim >=0, " dimention out of bound " );
    if ( maTableDataValues[nDim].size()==0 )
        return NUMBERFORMAT_UNDEFINED;
    else
        return GetNumType(maTableDataValues[nDim][0].nNumFormat);
}

<<<<<<< HEAD
bool ScDPCache::ValidQuery( SCROW nRow, const ScQueryParam &rParam, bool *pSpecial)
{
    if (!rParam.GetEntry(0).bDoQuery)
        return true;
    bool bMatchWholeCell = mpDoc->GetDocOptions().IsMatchWholeCell();

    //---------------------------------------------------------------

    const SCSIZE nFixedBools = 32;
    bool aBool[nFixedBools];
    bool aTest[nFixedBools];
    SCSIZE nEntryCount = rParam.GetEntryCount();
    bool* pPasst = ( nEntryCount <= nFixedBools ? &aBool[0] : new bool[nEntryCount] );
    bool* pTest = ( nEntryCount <= nFixedBools ? &aTest[0] : new bool[nEntryCount] );

    long    nPos = -1;
    SCSIZE  i    = 0;
    CollatorWrapper* pCollator = (rParam.bCaseSens ? ScGlobal::GetCaseCollator() :
                                  ScGlobal::GetCollator() );
    ::utl::TransliterationWrapper* pTransliteration = (rParam.bCaseSens ?
                                                       ScGlobal::GetCaseTransliteration() : ScGlobal::GetpTransliteration());

    while ((i < nEntryCount) && rParam.GetEntry(i).bDoQuery)
    {
        ScQueryEntry& rEntry = rParam.GetEntry(i);
        // we can only handle one single direct query
        // #i115431# nField in QueryParam is the sheet column, not the field within the source range
        SCCOL nQueryCol = (SCCOL)rEntry.nField;
        if ( nQueryCol < rParam.nCol1 )
            nQueryCol = rParam.nCol1;
        if ( nQueryCol > rParam.nCol2 )
            nQueryCol = rParam.nCol2;
        SCCOL nSourceField = nQueryCol - rParam.nCol1;
        SCROW nId = GetItemDataId( nSourceField, nRow, FALSE );
        const ScDPItemData* pCellData = GetItemDataById( nSourceField, nId );

        bool bOk = false;
        bool bTestEqual = false;

        if (pSpecial && pSpecial[i])
        {
            if (rEntry.nVal == SC_EMPTYFIELDS)
                bOk = ! pCellData->IsHasData();
            else // if (rEntry.nVal == SC_NONEMPTYFIELDS)
                bOk =  pCellData->IsHasData();
        }
        else if (!rEntry.bQueryByString && pCellData->IsValue())
        {   // by Value
            double nCellVal = pCellData->GetValue();

            switch (rEntry.eOp)
            {
                case SC_EQUAL :
                    bOk = ::rtl::math::approxEqual( nCellVal, rEntry.nVal );
                    break;
                case SC_LESS :
                    bOk = (nCellVal < rEntry.nVal) && !::rtl::math::approxEqual( nCellVal, rEntry.nVal );
                    break;
                case SC_GREATER :
                    bOk = (nCellVal > rEntry.nVal) && !::rtl::math::approxEqual( nCellVal, rEntry.nVal );
                    break;
                case SC_LESS_EQUAL :
                    bOk = (nCellVal < rEntry.nVal) || ::rtl::math::approxEqual( nCellVal, rEntry.nVal );
                    break;
                case SC_GREATER_EQUAL :
                    bOk = (nCellVal > rEntry.nVal) || ::rtl::math::approxEqual( nCellVal, rEntry.nVal );
                    break;
                case SC_NOT_EQUAL :
                    bOk = !::rtl::math::approxEqual( nCellVal, rEntry.nVal );
                    break;
                default:
                    bOk= false;
                    break;
=======
// -----------------------------------------------------------------------
bool ScDPTableDataCache::ValidQuery( SCROW nRow, const ScQueryParam &rParam, sal_Bool *pSpecial)
{ //Copied and modified from ScTable::ValidQuery
        if (!rParam.GetEntry(0).bDoQuery)
            return sal_True;
        sal_Bool    bMatchWholeCell = mpDoc->GetDocOptions().IsMatchWholeCell();

        //---------------------------------------------------------------

        const SCSIZE nFixedBools = 32;
        sal_Bool aBool[nFixedBools];
        sal_Bool aTest[nFixedBools];
        SCSIZE nEntryCount = rParam.GetEntryCount();
        sal_Bool* pPasst = ( nEntryCount <= nFixedBools ? &aBool[0] : new sal_Bool[nEntryCount] );
        sal_Bool* pTest = ( nEntryCount <= nFixedBools ? &aTest[0] : new sal_Bool[nEntryCount] );

        long    nPos = -1;
        SCSIZE  i    = 0;
        CollatorWrapper* pCollator = (rParam.bCaseSens ? ScGlobal::GetCaseCollator() :
            ScGlobal::GetCollator() );
        ::utl::TransliterationWrapper* pTransliteration = (rParam.bCaseSens ?
            ScGlobal::GetCaseTransliteration() : ScGlobal::GetpTransliteration());

        while ( (i < nEntryCount) && rParam.GetEntry(i).bDoQuery )
        {
            ScQueryEntry& rEntry = rParam.GetEntry(i);
            // we can only handle one single direct query
            // #i115431# nField in QueryParam is the sheet column, not the field within the source range
            SCCOL nQueryCol = (SCCOL)rEntry.nField;
            if ( nQueryCol < rParam.nCol1 )
                nQueryCol = rParam.nCol1;
            if ( nQueryCol > rParam.nCol2 )
                nQueryCol = rParam.nCol2;
            SCCOL nSourceField = nQueryCol - rParam.nCol1;
            SCROW nId = GetItemDataId( nSourceField, nRow, sal_False );
            const ScDPItemData* pCellData = GetItemDataById( nSourceField, nId );

            sal_Bool bOk = sal_False;
            sal_Bool bTestEqual = sal_False;

            if ( pSpecial && pSpecial[i] )
            {
                if (rEntry.nVal == SC_EMPTYFIELDS)
                    bOk = ! pCellData->IsHasData();
                else // if (rEntry.nVal == SC_NONEMPTYFIELDS)
                    bOk =  pCellData->IsHasData();
            }
            else if ( !rEntry.bQueryByString && pCellData->IsValue() )
            {   // by Value
                double nCellVal = pCellData->GetValue();

                switch (rEntry.eOp)
                {
                    case SC_EQUAL :
                        bOk = ::rtl::math::approxEqual( nCellVal, rEntry.nVal );
                        break;
                    case SC_LESS :
                        bOk = (nCellVal < rEntry.nVal) && !::rtl::math::approxEqual( nCellVal, rEntry.nVal );
                        break;
                    case SC_GREATER :
                        bOk = (nCellVal > rEntry.nVal) && !::rtl::math::approxEqual( nCellVal, rEntry.nVal );
                        break;
                    case SC_LESS_EQUAL :
                        bOk = (nCellVal < rEntry.nVal) || ::rtl::math::approxEqual( nCellVal, rEntry.nVal );
                        break;
                    case SC_GREATER_EQUAL :
                        bOk = (nCellVal > rEntry.nVal) || ::rtl::math::approxEqual( nCellVal, rEntry.nVal );
                        break;
                    case SC_NOT_EQUAL :
                        bOk = !::rtl::math::approxEqual( nCellVal, rEntry.nVal );
                        break;
                                 default:
                                    bOk= sal_False;
                                    break;
                }
>>>>>>> ce6308e4
            }
        }
        else if ((rEntry.eOp == SC_EQUAL || rEntry.eOp == SC_NOT_EQUAL)
                 || (rEntry.bQueryByString
                     && pCellData->HasStringData() )
                )
        {   // by String
            String  aCellStr = pCellData->GetString();

<<<<<<< HEAD
            bool bRealRegExp = (rParam.bRegExp && ((rEntry.eOp == SC_EQUAL)
                                                   || (rEntry.eOp == SC_NOT_EQUAL)));
            bool bTestRegExp = false;
            if (bRealRegExp || bTestRegExp)
            {
                xub_StrLen nStart = 0;
                xub_StrLen nEnd   = aCellStr.Len();
                bool bMatch = (bool) rEntry.GetSearchTextPtr( rParam.bCaseSens )
                              ->SearchFrwrd( aCellStr, &nStart, &nEnd );
                // from 614 on, nEnd is behind the found text
                if (bMatch && bMatchWholeCell
                    && (nStart != 0 || nEnd != aCellStr.Len()))
                    bMatch = false;    // RegExp must match entire cell string
                if (bRealRegExp)
                    bOk = ((rEntry.eOp == SC_NOT_EQUAL) ? !bMatch : bMatch);
                else
                    bTestEqual = bMatch;
            }
            if (!bRealRegExp)
            {
                if (rEntry.eOp == SC_EQUAL || rEntry.eOp == SC_NOT_EQUAL)
=======
                sal_Bool bRealRegExp = (rParam.bRegExp && ((rEntry.eOp == SC_EQUAL)
                    || (rEntry.eOp == SC_NOT_EQUAL)));
                sal_Bool bTestRegExp = sal_False;
                if ( bRealRegExp || bTestRegExp )
                {
                    xub_StrLen nStart = 0;
                    xub_StrLen nEnd   = aCellStr.Len();
                    sal_Bool bMatch = (sal_Bool) rEntry.GetSearchTextPtr( rParam.bCaseSens )
                        ->SearchFrwrd( aCellStr, &nStart, &nEnd );
                    // from 614 on, nEnd is behind the found text
                    if ( bMatch && bMatchWholeCell
                            && (nStart != 0 || nEnd != aCellStr.Len()) )
                        bMatch = sal_False;    // RegExp must match entire cell string
                    if ( bRealRegExp )
                        bOk = ((rEntry.eOp == SC_NOT_EQUAL) ? !bMatch : bMatch);
                    else
                        bTestEqual = bMatch;
                }
                if ( !bRealRegExp )
>>>>>>> ce6308e4
                {
                    if (bMatchWholeCell)
                    {
                        bOk = pTransliteration->isEqual( aCellStr, *rEntry.pStr );
                        String aStr = *rEntry.pStr;
                        sal_Bool bHasStar = sal_False;
                        xub_StrLen nIndex;
                        if (( nIndex = aStr.Search('*') ) != STRING_NOTFOUND)
                            bHasStar = sal_True;
                        if (bHasStar && (nIndex>0))
                        {
                            for (i=0;(i<nIndex) && (i< aCellStr.Len()) ; i++)
                            {
                                if (aCellStr.GetChar( (USHORT)i ) == aStr.GetChar((USHORT) i ))
                                {
<<<<<<< HEAD
                                    bOk=1;
                                }
                                else
                                {
                                    bOk=0;
                                    break;
=======
                                    if(aCellStr.GetChar( (sal_uInt16)i ) == aStr.GetChar((sal_uInt16) i ))
                                    {
                                        bOk=1;
                                    }
                                    else
                                    {
                                        bOk=0;
                                        break;
                                    }
>>>>>>> ce6308e4
                                }
                            }
                        }
                    }
                    else
                    {
                        ::com::sun::star::uno::Sequence< sal_Int32 > xOff;
                        String aCell( pTransliteration->transliterate(
                                                                     aCellStr, ScGlobal::eLnge, 0, aCellStr.Len(),
                                                                     &xOff ) );
                        String aQuer( pTransliteration->transliterate(
                                                                     *rEntry.pStr, ScGlobal::eLnge, 0, rEntry.pStr->Len(),
                                                                     &xOff ) );
                        bOk = (aCell.Search( aQuer ) != STRING_NOTFOUND);
                    }
                    if (rEntry.eOp == SC_NOT_EQUAL)
                        bOk = !bOk;
                }
                else
                {   // use collator here because data was probably sorted
                    sal_Int32 nCompare = pCollator->compareString(
                                                                 aCellStr, *rEntry.pStr );
                    switch (rEntry.eOp)
                    {
                        case SC_LESS :
                            bOk = (nCompare < 0);
                            break;
                        case SC_GREATER :
                            bOk = (nCompare > 0);
                            break;
                        case SC_LESS_EQUAL :
                            bOk = (nCompare <= 0);
                            break;
                        case SC_GREATER_EQUAL :
                            bOk = (nCompare >= 0);
                            break;
                        case SC_NOT_EQUAL:
                            DBG_ASSERT( false , "SC_NOT_EQUAL");
                            break;
                        case SC_TOPVAL:
                        case SC_BOTVAL:
                        case SC_TOPPERC:
                        case SC_BOTPERC:
                        default:
                            break;
                    }
                }
            }
        }

        if (nPos == -1)
        {
            nPos++;
            pPasst[nPos] = bOk;
            pTest[nPos] = bTestEqual;
        }
        else
        {
            if (rEntry.eConnect == SC_AND)
            {
                pPasst[nPos] = pPasst[nPos] && bOk;
                pTest[nPos] = pTest[nPos] && bTestEqual;
            }
            else
            {
                nPos++;
                pPasst[nPos] = bOk;
                pTest[nPos] = bTestEqual;
            }
        }
        i++;
    }

    for (long j=1; j <= nPos; j++)
    {
        pPasst[0] = pPasst[0] || pPasst[j];
        pTest[0] = pTest[0] || pTest[j];
    }

<<<<<<< HEAD
    bool bRet = pPasst[0];
    if (pPasst != &aBool[0])
        delete [] pPasst;
    if (pTest != &aTest[0])
        delete [] pTest;
=======
        sal_Bool bRet = pPasst[0];
        if ( pPasst != &aBool[0] )
            delete [] pPasst;
        if ( pTest != &aTest[0] )
            delete [] pTest;
>>>>>>> ce6308e4

    return bRet;
}

bool ScDPCache::IsRowEmpty( SCROW nRow ) const
{
    return mbEmptyRow[ nRow ];
}

<<<<<<< HEAD
bool ScDPCache::IsEmptyMember( SCROW nRow, USHORT nColumn ) const
{
    return !GetItemDataById( nColumn, GetItemDataId( nColumn, nRow, false ) )->IsHasData();
}

bool ScDPCache::AddData(long nDim, ScDPItemData* pitemData)
=======
// -----------------------------------------------------------------------
bool ScDPTableDataCache::IsEmptyMember( SCROW nRow, sal_uInt16 nColumn ) const
{
    return !GetItemDataById( nColumn, GetItemDataId( nColumn, nRow, sal_False ) )->IsHasData();
}

sal_Bool ScDPTableDataCache::AddData(long nDim, ScDPItemData* pitemData)
>>>>>>> ce6308e4
{
    DBG_ASSERT( IsValid(), "  IsValid() == false " );
    DBG_ASSERT( nDim < mnColumnCount && nDim >=0 , "dimension out of bound" );
    SCROW nIndex = 0;

<<<<<<< HEAD
    bool bInserted = false;
=======
    sal_Bool    bInserted = sal_False;
>>>>>>> ce6308e4

    pitemData->SetDate( lcl_isDate( GetNumType( pitemData->nNumFormat ) ) );

    if ( !lcl_Search( maTableDataValues[nDim], maGlobalOrder[nDim], *pitemData, nIndex ) )
    {
<<<<<<< HEAD
        maTableDataValues[nDim].push_back( pitemData );
        maGlobalOrder[nDim].insert( maGlobalOrder[nDim].begin()+nIndex, maTableDataValues[nDim].size()-1  );
        DBG_ASSERT( (size_t) maGlobalOrder[nDim][nIndex] == maTableDataValues[nDim].size()-1 ,"ScDPTableDataCache::AddData ");
        maSourceData[nDim].push_back( maTableDataValues[nDim].size()-1 );
        bInserted = true;
=======
        mpTableDataValues[nDim].push_back( pitemData );
        mpGlobalOrder[nDim].insert( mpGlobalOrder[nDim].begin()+nIndex, mpTableDataValues[nDim].size()-1  );
        DBG_ASSERT( (size_t) mpGlobalOrder[nDim][nIndex] == mpTableDataValues[nDim].size()-1 ,"ScDPTableDataCache::AddData ");
        mpSourceData[nDim].push_back( mpTableDataValues[nDim].size()-1 );
        bInserted = sal_True;
>>>>>>> ce6308e4
    }
    else
        maSourceData[nDim].push_back( maGlobalOrder[nDim][nIndex] );
//init empty row tag
    size_t nCurRow = maSourceData[nDim].size() - 1;

    while ( mbEmptyRow.size() <= nCurRow )
<<<<<<< HEAD
        mbEmptyRow.push_back( true );

    if ( pitemData->IsHasData() )
        mbEmptyRow[ nCurRow ] = false;
=======
        mbEmptyRow.push_back( sal_True );

    if ( pitemData->IsHasData() )
        mbEmptyRow[ nCurRow ] = sal_False;
>>>>>>> ce6308e4

    if ( !bInserted )
        delete pitemData;

<<<<<<< HEAD
    return true;
}


String ScDPCache::GetDimensionName( USHORT nColumn ) const
{
    DBG_ASSERT(nColumn < maLabelNames.size()-1 , "ScDPTableDataCache::GetDimensionName");
    DBG_ASSERT(maLabelNames.size() == static_cast <USHORT> (mnColumnCount+1), "ScDPTableDataCache::GetDimensionName");

    if ( static_cast<size_t>(nColumn+1) < maLabelNames.size() )
=======
    return sal_True;
}


String ScDPTableDataCache::GetDimensionName( sal_uInt16 nColumn ) const
{
    DBG_ASSERT( /* nColumn>=0 && */ nColumn < mrLabelNames.size()-1 , "ScDPTableDataCache::GetDimensionName");
    DBG_ASSERT( mrLabelNames.size() == static_cast <sal_uInt16> (mnColumnCount+1), "ScDPTableDataCache::GetDimensionName");
    if ( static_cast<size_t>(nColumn+1) < mrLabelNames.size() )
>>>>>>> ce6308e4
    {
        return maLabelNames[nColumn+1].aString;
    }
    else
        return String();
}

void ScDPCache::AddLabel(ScDPItemData *pData)
{
    DBG_ASSERT( IsValid(), "  IsValid() == false " );

    if ( maLabelNames.size() == 0 )
        maLabelNames.push_back( new ScDPItemData(ScGlobal::GetRscString(STR_PIVOT_DATA)) );

    //reset name if needed
    String strNewName = pData->aString;
<<<<<<< HEAD
    bool bFound = false;
=======
    sal_Bool bFound = sal_False;
>>>>>>> ce6308e4
    long nIndex = 1;
    do
    {
        for ( long i= maLabelNames.size()-1; i>=0; i-- )
        {
            if( maLabelNames[i].aString == strNewName )
            {
                strNewName  =  pData->aString;
                strNewName += String::CreateFromInt32( nIndex );
                nIndex ++ ;
<<<<<<< HEAD
                bFound = true;
=======
                bFound = sal_True;
>>>>>>> ce6308e4
            }
        }
        bFound = !bFound;
    }
    while ( !bFound );

    pData->aString = strNewName;
    maLabelNames.push_back( pData );
}

<<<<<<< HEAD
SCROW ScDPCache::GetItemDataId(USHORT nDim, SCROW nRow, bool bRepeatIfEmpty) const
{
=======
SCROW ScDPTableDataCache::GetItemDataId(sal_uInt16 nDim, SCROW nRow, sal_Bool bRepeatIfEmpty) const
{ //
>>>>>>> ce6308e4
    DBG_ASSERT( IsValid(), "  IsValid() == false " );
    DBG_ASSERT( /* nDim >= 0 && */ nDim < mnColumnCount, "ScDPTableDataCache::GetItemDataId " );

    if ( bRepeatIfEmpty )
    {
        while ( nRow >0 && !maTableDataValues[nDim][ maSourceData[nDim][nRow] ].IsHasData() )
            --nRow;
    }

    return maSourceData[nDim][nRow];
}

const ScDPItemData* ScDPCache::GetItemDataById(long nDim, SCROW nId) const
{
    if ( nId >= GetRowCount()  )
        return maAdditionalData.getData( nId - GetRowCount() );

    if (  (size_t)nId >= maTableDataValues[nDim].size() || nDim >= mnColumnCount  || nId < 0  )
        return NULL;
    else
        return &maTableDataValues[nDim][nId];
}

SCROW ScDPCache::GetRowCount() const
{
    if ( IsValid() )
        return maSourceData[0].size();
    else
        return 0;
}

const ScDPCache::DataListType& ScDPCache::GetDimMemberValues(SCCOL nDim) const
{
    DBG_ASSERT( nDim>=0 && nDim < mnColumnCount ," nDim < mnColumnCount ");
    return maTableDataValues[nDim];
}

SCROW ScDPCache::GetSortedItemDataId(SCCOL nDim, SCROW nOrder) const
{
    DBG_ASSERT ( IsValid(), "IsValid");
    DBG_ASSERT( nDim>=0 && nDim < mnColumnCount,  "nDim < mnColumnCount");
    DBG_ASSERT( nOrder >= 0 && (size_t) nOrder < maGlobalOrder[nDim].size(), "nOrder < mpGlobalOrder[nDim].size()" );

    return maGlobalOrder[nDim][nOrder];
}

<<<<<<< HEAD
ULONG ScDPCache::GetNumType(ULONG nFormat) const
=======
sal_uLong ScDPTableDataCache::GetNumType(sal_uLong nFormat) const
>>>>>>> ce6308e4
{
    SvNumberFormatter* pFormatter = mpDoc->GetFormatTable();
    sal_uLong nType = NUMBERFORMAT_NUMBER;
    if ( pFormatter )
        nType = pFormatter->GetType( nFormat );
    return nType;
}

<<<<<<< HEAD
ULONG ScDPCache::GetNumberFormat( long nDim ) const
=======
sal_uLong ScDPTableDataCache::GetNumberFormat( long nDim ) const
>>>>>>> ce6308e4
{
    if ( nDim >= mnColumnCount )
        return 0;
    if ( maTableDataValues[nDim].size()==0 )
        return 0;
    else
        return maTableDataValues[nDim][0].nNumFormat;
}

<<<<<<< HEAD
bool ScDPCache::IsDateDimension( long nDim ) const
=======
sal_Bool ScDPTableDataCache::IsDateDimension( long nDim ) const
>>>>>>> ce6308e4
{
    if ( nDim >= mnColumnCount )
        return false;
    else if ( maTableDataValues[nDim].size()==0 )
        return false;
    else
        return maTableDataValues[nDim][0].IsDate();

}

SCROW ScDPCache::GetDimMemberCount( SCCOL nDim ) const
{
    DBG_ASSERT( nDim>=0 && nDim < mnColumnCount ," ScDPTableDataCache::GetDimMemberCount : out of bound ");
    return maTableDataValues[nDim].size();
}

const ScDPItemData* ScDPCache::GetSortedItemData(SCCOL nDim, SCROW nOrder) const
{
    SCROW n = GetSortedItemDataId( nDim, nOrder );
    return GetItemDataById( nDim, n );
}

SCCOL ScDPCache::GetDimensionIndex(String sName) const
{
    for (size_t i = 1; i < maLabelNames.size(); ++i)
    {
        if ( maLabelNames[i].GetString() == sName )
            return (SCCOL)(i-1);
    }
    return -1;
}

SCROW ScDPCache::GetIdByItemData(long nDim, String sItemData ) const
{
    if ( nDim < mnColumnCount && nDim >=0 )
    {
        for (size_t i = 0; i < maTableDataValues[nDim].size(); ++i)
        {
            if ( maTableDataValues[nDim][i].GetString() == sItemData )
                return i;
        }
    }

    ScDPItemData rData ( sItemData );
    return  GetRowCount() +maAdditionalData.getDataId(rData);
}

SCROW ScDPCache::GetIdByItemData( long nDim, const ScDPItemData& rData  ) const
{
    if ( nDim < mnColumnCount && nDim >=0 )
    {
        for (size_t i = 0; i < maTableDataValues[nDim].size(); ++i)
        {
            if ( maTableDataValues[nDim][i] == rData )
                return i;
        }
    }
    return  GetRowCount() + maAdditionalData.getDataId(rData);
}

SCROW ScDPCache::GetAdditionalItemID ( String sItemData ) const
{
    ScDPItemData rData ( sItemData );
    return GetAdditionalItemID( rData );
}

SCROW ScDPCache::GetAdditionalItemID( const ScDPItemData& rData ) const
{
    return GetRowCount() + maAdditionalData.insertData( rData );
}


SCROW ScDPCache::GetOrder(long nDim, SCROW nIndex) const
{
    DBG_ASSERT( IsValid(), "  IsValid() == false " );
    DBG_ASSERT( nDim >=0 && nDim < mnColumnCount, "ScDPTableDataCache::GetOrder : out of bound" );

    if ( maIndexOrder[nDim].size() !=  maGlobalOrder[nDim].size() )
    { //not inited
        SCROW nRow  = 0;
        maIndexOrder[nDim].resize(maGlobalOrder[nDim].size(), 0);
        for (size_t i = 0 ; i < maGlobalOrder[nDim].size(); ++i)
        {
            nRow = maGlobalOrder[nDim][i];
            maIndexOrder[nDim][nRow] = i;
        }
    }

    DBG_ASSERT( nIndex>=0 && (size_t)nIndex < maIndexOrder[nDim].size() , "ScDPTableDataCache::GetOrder");
    return maIndexOrder[nDim][nIndex];
}

ScDocument* ScDPCache::GetDoc() const
{
    return mpDoc;
};

long ScDPCache::GetColumnCount() const
{
    return mnColumnCount;
}

/* vim:set shiftwidth=4 softtabstop=4 expandtab: */<|MERGE_RESOLUTION|>--- conflicted
+++ resolved
@@ -60,9 +60,8 @@
 
 namespace {
 
-bool lcl_isDate( ULONG nNumType )
-{
-<<<<<<< HEAD
+bool lcl_isDate( sal_uLong nNumType )
+{
     return ((nNumType & NUMBERFORMAT_DATE) != 0) ? 1 : 0;
 }
 
@@ -81,37 +80,12 @@
         if (nCompare < 0)
             nLo = nIndex + 1;
         else
-=======
-    sal_Bool lcl_isDate( sal_uLong nNumType )
-    {
-        return ( (nNumType & NUMBERFORMAT_DATE) != 0 )? 1:0 ;
-    }
-
-    sal_Bool lcl_Search( const std::vector<ScDPItemData*>& list, const ::std::vector<SCROW>& rOrder, const ScDPItemData& item, SCROW& rIndex)
-    {
-        rIndex = list.size();
-        sal_Bool bFound = sal_False;
-        SCROW nLo = 0;
-        SCROW nHi = list.size() - 1;
-        SCROW nIndex;
-        long nCompare;
-        while (nLo <= nHi)
->>>>>>> ce6308e4
         {
             nHi = nIndex - 1;
             if (nCompare == 0)
             {
-<<<<<<< HEAD
                 bFound = true;
                 nLo = nIndex;
-=======
-                nHi = nIndex - 1;
-                if (nCompare == 0)
-                {
-                    bFound = sal_True;
-                    nLo = nIndex;
-                }
->>>>>>> ce6308e4
             }
         }
     }
@@ -131,21 +105,11 @@
         {
             case sdbc::DataType::BIT:
             case sdbc::DataType::BOOLEAN:
-<<<<<<< HEAD
             {
                 nNumType = NUMBERFORMAT_LOGICAL;
                 fValue  = xRow->getBoolean(nCol) ? 1 : 0;
                 return new ScDPItemData( rStr, fValue,true,nNumType);
             }
-=======
-                {
-                    nNumType = NUMBERFORMAT_LOGICAL;
-                    fValue  = xRow->getBoolean(nCol) ? 1 : 0;
-                    return new ScDPItemData( rStr, fValue,sal_True,nNumType);
-                }
-                //break;
-
->>>>>>> ce6308e4
             case sdbc::DataType::TINYINT:
             case sdbc::DataType::SMALLINT:
             case sdbc::DataType::INTEGER:
@@ -155,7 +119,6 @@
             case sdbc::DataType::DOUBLE:
             case sdbc::DataType::NUMERIC:
             case sdbc::DataType::DECIMAL:
-<<<<<<< HEAD
             {
                 //! do the conversion here?
                 fValue = xRow->getDouble(nCol);
@@ -164,44 +127,14 @@
             case sdbc::DataType::DATE:
             {
                 nNumType = NUMBERFORMAT_DATE;
-=======
-                {
-                    //! do the conversion here?
-                    fValue = xRow->getDouble(nCol);
-                    return new ScDPItemData( rStr, fValue,sal_True);
-                }
-                //break;
-
-            case sdbc::DataType::DATE:
-                {
-                    nNumType = NUMBERFORMAT_DATE;
-
-                    util::Date aDate = xRow->getDate(nCol);
-                    fValue = Date(aDate.Day, aDate.Month, aDate.Year) - rNullDate;
-                    return new ScDPItemData( rStr, fValue, sal_True, nNumType );
-                }
-                //break;
->>>>>>> ce6308e4
 
                 util::Date aDate = xRow->getDate(nCol);
                 fValue = Date(aDate.Day, aDate.Month, aDate.Year) - rNullDate;
                 return new ScDPItemData( rStr, fValue, true, nNumType );
             }
             case sdbc::DataType::TIME:
-<<<<<<< HEAD
             {
                 nNumType = NUMBERFORMAT_TIME;
-=======
-                {
-                    nNumType = NUMBERFORMAT_TIME;
-
-                    util::Time aTime = xRow->getTime(nCol);
-                    fValue = ( aTime.Hours * 3600 + aTime.Minutes * 60 +
-                        aTime.Seconds + aTime.HundredthSeconds / 100.0 ) / D_TIMEFACTOR;
-                    return new ScDPItemData( rStr,fValue, sal_True, nNumType );
-                }
-                //break;
->>>>>>> ce6308e4
 
                 util::Time aTime = xRow->getTime(nCol);
                 fValue = ( aTime.Hours * 3600 + aTime.Minutes * 60 +
@@ -212,22 +145,12 @@
             {
                 nNumType = NUMBERFORMAT_DATETIME;
 
-<<<<<<< HEAD
                 util::DateTime aStamp = xRow->getTimestamp(nCol);
                 fValue = ( Date( aStamp.Day, aStamp.Month, aStamp.Year ) - rNullDate ) +
                          ( aStamp.Hours * 3600 + aStamp.Minutes * 60 +
                            aStamp.Seconds + aStamp.HundredthSeconds / 100.0 ) / D_TIMEFACTOR;
                 return new ScDPItemData( rStr,fValue, true, nNumType );
             }
-=======
-                    util::DateTime aStamp = xRow->getTimestamp(nCol);
-                    fValue = ( Date( aStamp.Day, aStamp.Month, aStamp.Year ) - rNullDate ) +
-                        ( aStamp.Hours * 3600 + aStamp.Minutes * 60 +
-                        aStamp.Seconds + aStamp.HundredthSeconds / 100.0 ) / D_TIMEFACTOR;
-                    return new ScDPItemData( rStr,fValue, sal_True, nNumType );
-                }
-                //break;
->>>>>>> ce6308e4
             case sdbc::DataType::CHAR:
             case sdbc::DataType::VARCHAR:
             case sdbc::DataType::LONGVARCHAR:
@@ -245,30 +168,17 @@
 
     return NULL;
 }
-<<<<<<< HEAD
-
-}
-
-ScDPItemData::ScDPItemData(const String& rS, double fV, bool bHV, const ULONG nNumFormatP, bool bData) :
+
+}
+
+ScDPItemData::ScDPItemData(const String& rS, double fV, bool bHV, const sal_uLong nNumFormatP, bool bData) :
     nNumFormat( nNumFormatP ), aString(rS), fValue(fV),
     mbFlag( (MK_VAL*!!bHV) | (MK_DATA*!!bData) | (MK_ERR*!!false) | (MK_DATE*!!lcl_isDate( nNumFormat ) ) )
 {
 }
 
-ScDPItemData::ScDPItemData(ScDocument* pDoc, SCROW nRow, USHORT nCol, USHORT nDocTab) :
+ScDPItemData::ScDPItemData(ScDocument* pDoc, SCROW nRow, sal_uInt16 nCol, sal_uInt16 nDocTab) :
     nNumFormat( 0 ), fValue(0.0), mbFlag( 0 )
-=======
-// Wang Xu Ming -- 12/23/2008
-//Refactor cache data
-ScDPItemData::ScDPItemData( const String& rS, double fV/* = 0.0*/, sal_Bool bHV/* = sal_False*/, const sal_uLong nNumFormatP /*= 0*/ , sal_Bool bData/* = sal_True*/) :
-nNumFormat( nNumFormatP ), aString(rS), fValue(fV),
-mbFlag( (MK_VAL*!!bHV) | (MK_DATA*!!bData) | (MK_ERR*!!sal_False) | (MK_DATE*!!lcl_isDate( nNumFormat ) ) )
-{
-}
-
-ScDPItemData::ScDPItemData( ScDocument* pDoc, SCROW nRow, sal_uInt16 nCol, sal_uInt16 nDocTab  ):
-        nNumFormat( 0 ), fValue(0.0), mbFlag( 0 )
->>>>>>> ce6308e4
 {
     String aDocStr;
     pDoc->GetString( nCol, nRow, nDocTab, aDocStr );
@@ -280,12 +190,7 @@
 
     if ( pCell && pCell->GetCellType() == CELLTYPE_FORMULA && ((ScFormulaCell*)pCell)->GetErrCode() )
     {
-<<<<<<< HEAD
         SetString ( aDocStr );
-=======
-        SetString ( aDocStr );      //[SODC_19347] add liyi
-        //bErr = sal_True;              //[SODC_19347] del liyi
->>>>>>> ce6308e4
         mbFlag |= MK_ERR;
     }
     else if ( pDoc->HasValueData( nCol, nRow, nDocTab ) )
@@ -304,13 +209,8 @@
         SetString ( aDocStr );
 }
 
-<<<<<<< HEAD
 bool ScDPItemData::IsCaseInsEqual( const ScDPItemData& r ) const
 {
-=======
-sal_Bool ScDPItemData::IsCaseInsEqual( const ScDPItemData& r ) const
-{ //TODO: indified Date?
->>>>>>> ce6308e4
     //! pass Transliteration?
     //! inline?
     return IsValue() ? ( r.IsValue() && rtl::math::approxEqual( fValue, r.fValue ) ) :
@@ -328,23 +228,14 @@
         return rtl_ustr_hashCode_WithLength( aString.GetBuffer(), aString.Len() );
 }
 
-<<<<<<< HEAD
 bool ScDPItemData::operator==( const ScDPItemData& r ) const
-=======
-sal_Bool ScDPItemData::operator==( const ScDPItemData& r ) const
->>>>>>> ce6308e4
 {
     if ( IsValue() )
     {
         if( (HasDatePart() != r.HasDatePart())  || (HasDatePart() && mnDatePart != r.mnDatePart) )
-<<<<<<< HEAD
             return false;
-=======
-            return sal_False;
->>>>>>> ce6308e4
 
         if ( IsDate() != r.IsDate() )
-<<<<<<< HEAD
             return false;
         else if ( r.IsValue() )
             return rtl::math::approxEqual( fValue, r.fValue );
@@ -353,18 +244,6 @@
     }
     else if ( r.IsValue() )
         return false;
-=======
-            return sal_False;
-      else
-        if ( r.IsValue() )
-            return rtl::math::approxEqual( fValue, r.fValue );
-        else
-            return sal_False;
-// End Comments
-    }
-    else if ( r.IsValue() )
-        return sal_False;
->>>>>>> ce6308e4
     else
         // need exact equality until we have a safe case insensitive string hash
         return aString == r.aString;
@@ -428,29 +307,17 @@
         return SC_VALTYPE_STRING;
 }
 
-<<<<<<< HEAD
 bool ScDPItemData::IsHasData() const
-=======
-sal_Bool ScDPItemData::IsHasData() const
->>>>>>> ce6308e4
 {
     return !!(mbFlag&MK_DATA);
 }
 
-<<<<<<< HEAD
 bool ScDPItemData::IsHasErr() const
-=======
-sal_Bool ScDPItemData::IsHasErr() const
->>>>>>> ce6308e4
 {
     return !!(mbFlag&MK_ERR);
 }
 
-<<<<<<< HEAD
 bool ScDPItemData::IsValue() const
-=======
-sal_Bool ScDPItemData::IsValue() const
->>>>>>> ce6308e4
 {
     return !!(mbFlag&MK_VAL);
 }
@@ -469,7 +336,6 @@
     return nNumFormat;
 }
 
-<<<<<<< HEAD
 bool ScDPItemData::HasStringData() const
 {
     return IsHasData()&&!IsHasErr()&&!IsValue();
@@ -486,22 +352,6 @@
 }
 
 void ScDPItemData::SetDate( bool b )
-=======
-sal_Bool ScDPItemData::HasStringData() const
-
-{
-    return IsHasData()&&!IsHasErr()&&!IsValue();
-}
-sal_Bool ScDPItemData::IsDate() const
-{
-    return !!(mbFlag&MK_DATE);
-}
-sal_Bool ScDPItemData::HasDatePart() const
-{
-    return !!(mbFlag&MK_DATEPART);
-}
-void ScDPItemData::SetDate( sal_Bool b )
->>>>>>> ce6308e4
 {
     b ? ( mbFlag |= MK_DATE ) : ( mbFlag &= ~MK_DATE );
 }
@@ -510,28 +360,17 @@
 //class ScDPTableDataCache
 //To cache the pivot table data source
 
-<<<<<<< HEAD
 bool ScDPCache::operator== ( const ScDPCache& r ) const
-=======
-sal_Bool ScDPTableDataCache::operator== ( const ScDPTableDataCache& r ) const
->>>>>>> ce6308e4
 {
     if ( GetColumnCount() == r.GetColumnCount() )
     {
         for ( SCCOL i = 0 ; i < GetColumnCount(); i++ )
         {   //check dim names
             if ( GetDimensionName( i ) != r.GetDimensionName( i ) )
-<<<<<<< HEAD
                 return false;
             //check rows count
             if ( GetRowCount() != r.GetRowCount() )
                 return false;
-=======
-                return sal_False;
-            //check rows count
-            if ( GetRowCount() != r.GetRowCount() )
-                return sal_False;
->>>>>>> ce6308e4
             //check dim member values
             size_t nMembersCount = GetDimMemberValues( i ).size();
             if ( GetDimMemberValues( i ).size() == r. GetDimMemberValues( i ).size() )
@@ -541,7 +380,6 @@
                     if ( GetDimMemberValues(i)[j] == r.GetDimMemberValues(i)[j] )
                         continue;
                     else
-<<<<<<< HEAD
                         return false;
                 }
             }
@@ -558,24 +396,6 @@
         }
     }
     return true;
-=======
-                        return sal_False;
-                }
-            }
-            else
-                return sal_False;
-            //check source table index
-            for ( SCROW k=0 ; k < GetRowCount(); k ++ )
-            {
-                if ( GetItemDataId( i, k, sal_False ) == r.GetItemDataId( i,k,sal_False) )
-                    continue;
-                else
-                    return sal_False;
-            }
-        }
-    }
-    return sal_True;
->>>>>>> ce6308e4
 }
 
 ScDPCache::ScDPCache(ScDocument* pDoc) :
@@ -586,60 +406,11 @@
 
 ScDPCache::~ScDPCache()
 {
-<<<<<<< HEAD
 }
 
 bool ScDPCache::IsValid() const
 {
     return !maTableDataValues.empty() && !maSourceData.empty() && mnColumnCount > 0;
-=======
-    if ( IsValid() )
-    {
-// Wang Xu Ming -- 2/17/2009
-// Performance issue
-        sal_uInt16 nCol;
-        for (  nCol=0; nCol < GetColumnCount() ; nCol++ )
-        {
-            for ( sal_uLong row = 0 ;  row < mpTableDataValues[nCol].size(); row++ )
-                delete mpTableDataValues[nCol][row];
-        }
-        for ( nCol =0; nCol < mrLabelNames.size(); nCol++ )
-                delete mrLabelNames[nCol];
-// End Comments
-
-        mnColumnCount = 0;
-        delete [] mpTableDataValues;
-        mpTableDataValues = NULL;
-        delete [] mpSourceData;
-        mpSourceData = NULL;
-        delete [] mpGlobalOrder;
-        mpGlobalOrder = NULL;
-        delete [] mpIndexOrder;
-        mpIndexOrder = NULL;
-    }
-}
-
-// -----------------------------------------------------------------------
-void ScDPTableDataCache::AddRow( ScDPItemData* pRow, sal_uInt16 nCount )
-{
-    DBG_ASSERT( pRow , " empty pointer" );
-    if ( !mrLabelNames.size() )
-    {
-        mnColumnCount= nCount;
-        mpTableDataValues = new std::vector<ScDPItemData*>[ mnColumnCount ];
-        mpSourceData      = new std::vector<SCROW>[ mnColumnCount ];
-        mpGlobalOrder     = new std::vector<SCROW>[ mnColumnCount ];
-        mpIndexOrder      = new std::vector<SCROW>[ mnColumnCount ];
-
-        for ( sal_uInt16 i = 0; i < nCount ; i ++ )
-            AddLabel( new ScDPItemData( pRow[i] ) );
-    }
-    else
-    {
-        for ( sal_uInt16 i = 0; i < nCount && i < mnColumnCount; i ++ )
-            AddData( i, new ScDPItemData( pRow[i] ) );
-    }
->>>>>>> ce6308e4
 }
 
 namespace {
@@ -683,25 +454,11 @@
     mnColumnCount = nEndCol - nStartCol + 1;
     if ( IsValid() )
     {
-<<<<<<< HEAD
         maTableDataValues.clear();
         maSourceData.clear();
         maGlobalOrder.clear();
         maIndexOrder.clear();
         maLabelNames.clear();
-=======
-        for ( sal_uInt16 nCol=0; nCol < nOldColumCount ; nCol++ )
-        {
-            for ( sal_uLong row = 0 ;  row < mpTableDataValues[nCol].size(); row++ )
-                delete mpTableDataValues[nCol][row];
-            delete mrLabelNames[nCol];
-        }
-        delete [] mpTableDataValues;
-        delete [] mpSourceData;
-        delete [] mpGlobalOrder;
-        delete [] mpIndexOrder;
-        mrLabelNames.clear();
->>>>>>> ce6308e4
     }
 
     maTableDataValues.reserve(mnColumnCount);
@@ -726,11 +483,7 @@
                 AddData( nCol - nStartCol, new ScDPItemData( pDoc, nRow, nCol, nDocTab  ) );
         }
     }
-<<<<<<< HEAD
     return true;
-=======
-    return sal_True;
->>>>>>> ce6308e4
 }
 
 bool ScDPCache::InitFromDataBase (const Reference<sdbc::XRowSet>& xRowSet, const Date& rNullDate)
@@ -745,7 +498,6 @@
         if (!xMeta.is())
             return false;
 
-<<<<<<< HEAD
         mnColumnCount = xMeta->getColumnCount();
         if (IsValid())
         {
@@ -754,17 +506,6 @@
             maGlobalOrder.clear();
             maIndexOrder.clear();
             maLabelNames.clear();
-=======
-       long nOldColumCount = mnColumnCount;
-    mnColumnCount = xMeta->getColumnCount();
-    if ( IsValid() )
-    {
-        for ( sal_uInt16 nCol=0; nCol < nOldColumCount ; nCol++ )
-        {
-            for ( sal_uLong row = 0 ;  row < mpTableDataValues[nCol].size(); row++ )
-                delete mpTableDataValues[nCol][row];
-            delete mrLabelNames[nCol];
->>>>>>> ce6308e4
         }
         // Get column titles and types.
         maLabelNames.reserve(mnColumnCount);
@@ -813,13 +554,8 @@
         return false;
     }
 }
-<<<<<<< HEAD
-
-ULONG ScDPCache::GetDimNumType( SCCOL nDim) const
-=======
-// -----------------------------------------------------------------------
-sal_uLong ScDPTableDataCache::GetDimNumType( SCCOL nDim) const
->>>>>>> ce6308e4
+
+sal_uLong ScDPCache::GetDimNumType( SCCOL nDim) const
 {
     DBG_ASSERT( IsValid(), "  IsValid() == false " );
     DBG_ASSERT( nDim < mnColumnCount && nDim >=0, " dimention out of bound " );
@@ -829,7 +565,6 @@
         return GetNumType(maTableDataValues[nDim][0].nNumFormat);
 }
 
-<<<<<<< HEAD
 bool ScDPCache::ValidQuery( SCROW nRow, const ScQueryParam &rParam, bool *pSpecial)
 {
     if (!rParam.GetEntry(0).bDoQuery)
@@ -863,7 +598,7 @@
         if ( nQueryCol > rParam.nCol2 )
             nQueryCol = rParam.nCol2;
         SCCOL nSourceField = nQueryCol - rParam.nCol1;
-        SCROW nId = GetItemDataId( nSourceField, nRow, FALSE );
+        SCROW nId = GetItemDataId( nSourceField, nRow, false );
         const ScDPItemData* pCellData = GetItemDataById( nSourceField, nId );
 
         bool bOk = false;
@@ -903,83 +638,6 @@
                 default:
                     bOk= false;
                     break;
-=======
-// -----------------------------------------------------------------------
-bool ScDPTableDataCache::ValidQuery( SCROW nRow, const ScQueryParam &rParam, sal_Bool *pSpecial)
-{ //Copied and modified from ScTable::ValidQuery
-        if (!rParam.GetEntry(0).bDoQuery)
-            return sal_True;
-        sal_Bool    bMatchWholeCell = mpDoc->GetDocOptions().IsMatchWholeCell();
-
-        //---------------------------------------------------------------
-
-        const SCSIZE nFixedBools = 32;
-        sal_Bool aBool[nFixedBools];
-        sal_Bool aTest[nFixedBools];
-        SCSIZE nEntryCount = rParam.GetEntryCount();
-        sal_Bool* pPasst = ( nEntryCount <= nFixedBools ? &aBool[0] : new sal_Bool[nEntryCount] );
-        sal_Bool* pTest = ( nEntryCount <= nFixedBools ? &aTest[0] : new sal_Bool[nEntryCount] );
-
-        long    nPos = -1;
-        SCSIZE  i    = 0;
-        CollatorWrapper* pCollator = (rParam.bCaseSens ? ScGlobal::GetCaseCollator() :
-            ScGlobal::GetCollator() );
-        ::utl::TransliterationWrapper* pTransliteration = (rParam.bCaseSens ?
-            ScGlobal::GetCaseTransliteration() : ScGlobal::GetpTransliteration());
-
-        while ( (i < nEntryCount) && rParam.GetEntry(i).bDoQuery )
-        {
-            ScQueryEntry& rEntry = rParam.GetEntry(i);
-            // we can only handle one single direct query
-            // #i115431# nField in QueryParam is the sheet column, not the field within the source range
-            SCCOL nQueryCol = (SCCOL)rEntry.nField;
-            if ( nQueryCol < rParam.nCol1 )
-                nQueryCol = rParam.nCol1;
-            if ( nQueryCol > rParam.nCol2 )
-                nQueryCol = rParam.nCol2;
-            SCCOL nSourceField = nQueryCol - rParam.nCol1;
-            SCROW nId = GetItemDataId( nSourceField, nRow, sal_False );
-            const ScDPItemData* pCellData = GetItemDataById( nSourceField, nId );
-
-            sal_Bool bOk = sal_False;
-            sal_Bool bTestEqual = sal_False;
-
-            if ( pSpecial && pSpecial[i] )
-            {
-                if (rEntry.nVal == SC_EMPTYFIELDS)
-                    bOk = ! pCellData->IsHasData();
-                else // if (rEntry.nVal == SC_NONEMPTYFIELDS)
-                    bOk =  pCellData->IsHasData();
-            }
-            else if ( !rEntry.bQueryByString && pCellData->IsValue() )
-            {   // by Value
-                double nCellVal = pCellData->GetValue();
-
-                switch (rEntry.eOp)
-                {
-                    case SC_EQUAL :
-                        bOk = ::rtl::math::approxEqual( nCellVal, rEntry.nVal );
-                        break;
-                    case SC_LESS :
-                        bOk = (nCellVal < rEntry.nVal) && !::rtl::math::approxEqual( nCellVal, rEntry.nVal );
-                        break;
-                    case SC_GREATER :
-                        bOk = (nCellVal > rEntry.nVal) && !::rtl::math::approxEqual( nCellVal, rEntry.nVal );
-                        break;
-                    case SC_LESS_EQUAL :
-                        bOk = (nCellVal < rEntry.nVal) || ::rtl::math::approxEqual( nCellVal, rEntry.nVal );
-                        break;
-                    case SC_GREATER_EQUAL :
-                        bOk = (nCellVal > rEntry.nVal) || ::rtl::math::approxEqual( nCellVal, rEntry.nVal );
-                        break;
-                    case SC_NOT_EQUAL :
-                        bOk = !::rtl::math::approxEqual( nCellVal, rEntry.nVal );
-                        break;
-                                 default:
-                                    bOk= sal_False;
-                                    break;
-                }
->>>>>>> ce6308e4
             }
         }
         else if ((rEntry.eOp == SC_EQUAL || rEntry.eOp == SC_NOT_EQUAL)
@@ -989,7 +647,6 @@
         {   // by String
             String  aCellStr = pCellData->GetString();
 
-<<<<<<< HEAD
             bool bRealRegExp = (rParam.bRegExp && ((rEntry.eOp == SC_EQUAL)
                                                    || (rEntry.eOp == SC_NOT_EQUAL)));
             bool bTestRegExp = false;
@@ -1011,33 +668,12 @@
             if (!bRealRegExp)
             {
                 if (rEntry.eOp == SC_EQUAL || rEntry.eOp == SC_NOT_EQUAL)
-=======
-                sal_Bool bRealRegExp = (rParam.bRegExp && ((rEntry.eOp == SC_EQUAL)
-                    || (rEntry.eOp == SC_NOT_EQUAL)));
-                sal_Bool bTestRegExp = sal_False;
-                if ( bRealRegExp || bTestRegExp )
-                {
-                    xub_StrLen nStart = 0;
-                    xub_StrLen nEnd   = aCellStr.Len();
-                    sal_Bool bMatch = (sal_Bool) rEntry.GetSearchTextPtr( rParam.bCaseSens )
-                        ->SearchFrwrd( aCellStr, &nStart, &nEnd );
-                    // from 614 on, nEnd is behind the found text
-                    if ( bMatch && bMatchWholeCell
-                            && (nStart != 0 || nEnd != aCellStr.Len()) )
-                        bMatch = sal_False;    // RegExp must match entire cell string
-                    if ( bRealRegExp )
-                        bOk = ((rEntry.eOp == SC_NOT_EQUAL) ? !bMatch : bMatch);
-                    else
-                        bTestEqual = bMatch;
-                }
-                if ( !bRealRegExp )
->>>>>>> ce6308e4
                 {
                     if (bMatchWholeCell)
                     {
                         bOk = pTransliteration->isEqual( aCellStr, *rEntry.pStr );
                         String aStr = *rEntry.pStr;
-                        sal_Bool bHasStar = sal_False;
+                        sal_Bool bHasStar = false;
                         xub_StrLen nIndex;
                         if (( nIndex = aStr.Search('*') ) != STRING_NOTFOUND)
                             bHasStar = sal_True;
@@ -1045,26 +681,14 @@
                         {
                             for (i=0;(i<nIndex) && (i< aCellStr.Len()) ; i++)
                             {
-                                if (aCellStr.GetChar( (USHORT)i ) == aStr.GetChar((USHORT) i ))
+                                if (aCellStr.GetChar( (sal_uInt16)i ) == aStr.GetChar((sal_uInt16) i ))
                                 {
-<<<<<<< HEAD
                                     bOk=1;
                                 }
                                 else
                                 {
                                     bOk=0;
                                     break;
-=======
-                                    if(aCellStr.GetChar( (sal_uInt16)i ) == aStr.GetChar((sal_uInt16) i ))
-                                    {
-                                        bOk=1;
-                                    }
-                                    else
-                                    {
-                                        bOk=0;
-                                        break;
-                                    }
->>>>>>> ce6308e4
                                 }
                             }
                         }
@@ -1144,19 +768,11 @@
         pTest[0] = pTest[0] || pTest[j];
     }
 
-<<<<<<< HEAD
     bool bRet = pPasst[0];
     if (pPasst != &aBool[0])
         delete [] pPasst;
     if (pTest != &aTest[0])
         delete [] pTest;
-=======
-        sal_Bool bRet = pPasst[0];
-        if ( pPasst != &aBool[0] )
-            delete [] pPasst;
-        if ( pTest != &aTest[0] )
-            delete [] pTest;
->>>>>>> ce6308e4
 
     return bRet;
 }
@@ -1166,50 +782,28 @@
     return mbEmptyRow[ nRow ];
 }
 
-<<<<<<< HEAD
-bool ScDPCache::IsEmptyMember( SCROW nRow, USHORT nColumn ) const
+bool ScDPCache::IsEmptyMember( SCROW nRow, sal_uInt16 nColumn ) const
 {
     return !GetItemDataById( nColumn, GetItemDataId( nColumn, nRow, false ) )->IsHasData();
 }
 
 bool ScDPCache::AddData(long nDim, ScDPItemData* pitemData)
-=======
-// -----------------------------------------------------------------------
-bool ScDPTableDataCache::IsEmptyMember( SCROW nRow, sal_uInt16 nColumn ) const
-{
-    return !GetItemDataById( nColumn, GetItemDataId( nColumn, nRow, sal_False ) )->IsHasData();
-}
-
-sal_Bool ScDPTableDataCache::AddData(long nDim, ScDPItemData* pitemData)
->>>>>>> ce6308e4
 {
     DBG_ASSERT( IsValid(), "  IsValid() == false " );
     DBG_ASSERT( nDim < mnColumnCount && nDim >=0 , "dimension out of bound" );
     SCROW nIndex = 0;
 
-<<<<<<< HEAD
     bool bInserted = false;
-=======
-    sal_Bool    bInserted = sal_False;
->>>>>>> ce6308e4
 
     pitemData->SetDate( lcl_isDate( GetNumType( pitemData->nNumFormat ) ) );
 
     if ( !lcl_Search( maTableDataValues[nDim], maGlobalOrder[nDim], *pitemData, nIndex ) )
     {
-<<<<<<< HEAD
         maTableDataValues[nDim].push_back( pitemData );
         maGlobalOrder[nDim].insert( maGlobalOrder[nDim].begin()+nIndex, maTableDataValues[nDim].size()-1  );
         DBG_ASSERT( (size_t) maGlobalOrder[nDim][nIndex] == maTableDataValues[nDim].size()-1 ,"ScDPTableDataCache::AddData ");
         maSourceData[nDim].push_back( maTableDataValues[nDim].size()-1 );
         bInserted = true;
-=======
-        mpTableDataValues[nDim].push_back( pitemData );
-        mpGlobalOrder[nDim].insert( mpGlobalOrder[nDim].begin()+nIndex, mpTableDataValues[nDim].size()-1  );
-        DBG_ASSERT( (size_t) mpGlobalOrder[nDim][nIndex] == mpTableDataValues[nDim].size()-1 ,"ScDPTableDataCache::AddData ");
-        mpSourceData[nDim].push_back( mpTableDataValues[nDim].size()-1 );
-        bInserted = sal_True;
->>>>>>> ce6308e4
     }
     else
         maSourceData[nDim].push_back( maGlobalOrder[nDim][nIndex] );
@@ -1217,43 +811,24 @@
     size_t nCurRow = maSourceData[nDim].size() - 1;
 
     while ( mbEmptyRow.size() <= nCurRow )
-<<<<<<< HEAD
         mbEmptyRow.push_back( true );
 
     if ( pitemData->IsHasData() )
         mbEmptyRow[ nCurRow ] = false;
-=======
-        mbEmptyRow.push_back( sal_True );
-
-    if ( pitemData->IsHasData() )
-        mbEmptyRow[ nCurRow ] = sal_False;
->>>>>>> ce6308e4
 
     if ( !bInserted )
         delete pitemData;
 
-<<<<<<< HEAD
     return true;
 }
 
 
-String ScDPCache::GetDimensionName( USHORT nColumn ) const
+String ScDPCache::GetDimensionName( sal_uInt16 nColumn ) const
 {
     DBG_ASSERT(nColumn < maLabelNames.size()-1 , "ScDPTableDataCache::GetDimensionName");
-    DBG_ASSERT(maLabelNames.size() == static_cast <USHORT> (mnColumnCount+1), "ScDPTableDataCache::GetDimensionName");
+    DBG_ASSERT(maLabelNames.size() == static_cast <sal_uInt16> (mnColumnCount+1), "ScDPTableDataCache::GetDimensionName");
 
     if ( static_cast<size_t>(nColumn+1) < maLabelNames.size() )
-=======
-    return sal_True;
-}
-
-
-String ScDPTableDataCache::GetDimensionName( sal_uInt16 nColumn ) const
-{
-    DBG_ASSERT( /* nColumn>=0 && */ nColumn < mrLabelNames.size()-1 , "ScDPTableDataCache::GetDimensionName");
-    DBG_ASSERT( mrLabelNames.size() == static_cast <sal_uInt16> (mnColumnCount+1), "ScDPTableDataCache::GetDimensionName");
-    if ( static_cast<size_t>(nColumn+1) < mrLabelNames.size() )
->>>>>>> ce6308e4
     {
         return maLabelNames[nColumn+1].aString;
     }
@@ -1270,11 +845,7 @@
 
     //reset name if needed
     String strNewName = pData->aString;
-<<<<<<< HEAD
     bool bFound = false;
-=======
-    sal_Bool bFound = sal_False;
->>>>>>> ce6308e4
     long nIndex = 1;
     do
     {
@@ -1285,11 +856,7 @@
                 strNewName  =  pData->aString;
                 strNewName += String::CreateFromInt32( nIndex );
                 nIndex ++ ;
-<<<<<<< HEAD
                 bFound = true;
-=======
-                bFound = sal_True;
->>>>>>> ce6308e4
             }
         }
         bFound = !bFound;
@@ -1300,13 +867,8 @@
     maLabelNames.push_back( pData );
 }
 
-<<<<<<< HEAD
-SCROW ScDPCache::GetItemDataId(USHORT nDim, SCROW nRow, bool bRepeatIfEmpty) const
-{
-=======
-SCROW ScDPTableDataCache::GetItemDataId(sal_uInt16 nDim, SCROW nRow, sal_Bool bRepeatIfEmpty) const
-{ //
->>>>>>> ce6308e4
+SCROW ScDPCache::GetItemDataId(sal_uInt16 nDim, SCROW nRow, bool bRepeatIfEmpty) const
+{
     DBG_ASSERT( IsValid(), "  IsValid() == false " );
     DBG_ASSERT( /* nDim >= 0 && */ nDim < mnColumnCount, "ScDPTableDataCache::GetItemDataId " );
 
@@ -1353,11 +915,7 @@
     return maGlobalOrder[nDim][nOrder];
 }
 
-<<<<<<< HEAD
-ULONG ScDPCache::GetNumType(ULONG nFormat) const
-=======
-sal_uLong ScDPTableDataCache::GetNumType(sal_uLong nFormat) const
->>>>>>> ce6308e4
+sal_uLong ScDPCache::GetNumType(sal_uLong nFormat) const
 {
     SvNumberFormatter* pFormatter = mpDoc->GetFormatTable();
     sal_uLong nType = NUMBERFORMAT_NUMBER;
@@ -1366,11 +924,7 @@
     return nType;
 }
 
-<<<<<<< HEAD
-ULONG ScDPCache::GetNumberFormat( long nDim ) const
-=======
-sal_uLong ScDPTableDataCache::GetNumberFormat( long nDim ) const
->>>>>>> ce6308e4
+sal_uLong ScDPCache::GetNumberFormat( long nDim ) const
 {
     if ( nDim >= mnColumnCount )
         return 0;
@@ -1380,11 +934,7 @@
         return maTableDataValues[nDim][0].nNumFormat;
 }
 
-<<<<<<< HEAD
 bool ScDPCache::IsDateDimension( long nDim ) const
-=======
-sal_Bool ScDPTableDataCache::IsDateDimension( long nDim ) const
->>>>>>> ce6308e4
 {
     if ( nDim >= mnColumnCount )
         return false;
