/* -*- Mode: C++; tab-width: 4; indent-tabs-mode: nil; c-basic-offset: 4 -*- */
/*************************************************************************
 *
 * DO NOT ALTER OR REMOVE COPYRIGHT NOTICES OR THIS FILE HEADER.
 *
 * Copyright 2000, 2010 Oracle and/or its affiliates.
 *
 * OpenOffice.org - a multi-platform office productivity suite
 *
 * This file is part of OpenOffice.org.
 *
 * OpenOffice.org is free software: you can redistribute it and/or modify
 * it under the terms of the GNU Lesser General Public License version 3
 * only, as published by the Free Software Foundation.
 *
 * OpenOffice.org is distributed in the hope that it will be useful,
 * but WITHOUT ANY WARRANTY; without even the implied warranty of
 * MERCHANTABILITY or FITNESS FOR A PARTICULAR PURPOSE.  See the
 * GNU Lesser General Public License version 3 for more details
 * (a copy is included in the LICENSE file that accompanied this code).
 *
 * You should have received a copy of the GNU Lesser General Public License
 * version 3 along with OpenOffice.org.  If not, see
 * <http://www.openoffice.org/license.html>
 * for a copy of the LGPLv3 License.
 *
 ************************************************************************/

// MARKER(update_precomp.py): autogen include statement, do not remove
#include "precompiled_sc.hxx"




// INCLUDE ---------------------------------------------------------------

#include <algorithm>
#include <vector>
#include <set>
#include <boost/unordered_set.hpp>
#include <boost/unordered_map.hpp>

#include <tools/debug.hxx>
#include <rtl/math.hxx>
#include <svl/itemprop.hxx>
#include <svl/intitem.hxx>
#include <vcl/svapp.hxx>

#include "scitems.hxx"
#include "document.hxx"
#include "docpool.hxx"
#include "patattr.hxx"
#include "cell.hxx"

#include "dptabsrc.hxx"
#include "dptabres.hxx"
#include "dptabdat.hxx"
#include "global.hxx"
#include "collect.hxx"
#include "datauno.hxx"      // ScDataUnoConversion
#include "miscuno.hxx"
#include "unonames.hxx"

#include <com/sun/star/beans/PropertyAttribute.hpp>
#include <com/sun/star/sheet/DataPilotFieldFilter.hpp>
#include <com/sun/star/sheet/DataPilotFieldOrientation.hpp>
#include <com/sun/star/sheet/DataPilotFieldFilter.hpp>
#include <com/sun/star/sheet/DataPilotFieldReferenceType.hpp>
#include <com/sun/star/sheet/DataPilotFieldSortMode.hpp>
#include <com/sun/star/sheet/DataPilotFieldAutoShowInfo.hpp>
#include <com/sun/star/table/CellAddress.hpp>

#include <unotools/collatorwrapper.hxx>
#include <unotools/calendarwrapper.hxx>
#include <com/sun/star/i18n/CalendarDisplayIndex.hpp>

using namespace com::sun::star;
using ::std::vector;
using ::std::set;
using ::com::sun::star::uno::Reference;
using ::com::sun::star::uno::Sequence;
using ::com::sun::star::uno::Any;
using ::com::sun::star::sheet::DataPilotFieldAutoShowInfo;
using ::rtl::OUString;

// -----------------------------------------------------------------------

#define SC_MINCOUNT_LIMIT   1000000

// -----------------------------------------------------------------------

SC_SIMPLE_SERVICE_INFO( ScDPSource,      "ScDPSource",      "com.sun.star.sheet.DataPilotSource" )
SC_SIMPLE_SERVICE_INFO( ScDPDimensions,  "ScDPDimensions",  "com.sun.star.sheet.DataPilotSourceDimensions" )
SC_SIMPLE_SERVICE_INFO( ScDPDimension,   "ScDPDimension",   "com.sun.star.sheet.DataPilotSourceDimension" )
SC_SIMPLE_SERVICE_INFO( ScDPHierarchies, "ScDPHierarchies", "com.sun.star.sheet.DataPilotSourceHierarcies" )
SC_SIMPLE_SERVICE_INFO( ScDPHierarchy,   "ScDPHierarchy",   "com.sun.star.sheet.DataPilotSourceHierarcy" )
SC_SIMPLE_SERVICE_INFO( ScDPLevels,      "ScDPLevels",      "com.sun.star.sheet.DataPilotSourceLevels" )
SC_SIMPLE_SERVICE_INFO( ScDPLevel,       "ScDPLevel",       "com.sun.star.sheet.DataPilotSourceLevel" )
SC_SIMPLE_SERVICE_INFO( ScDPMembers,     "ScDPMembers",     "com.sun.star.sheet.DataPilotSourceMembers" )
SC_SIMPLE_SERVICE_INFO( ScDPMember,      "ScDPMember",      "com.sun.star.sheet.DataPilotSourceMember" )

// -----------------------------------------------------------------------

// property maps for PropertySetInfo
//  DataDescription / NumberFormat are internal

// -----------------------------------------------------------------------

//! move to a header?
sal_Bool lcl_GetBoolFromAny( const uno::Any& aAny )
{
    if ( aAny.getValueTypeClass() == uno::TypeClass_BOOLEAN )
        return *(sal_Bool*)aAny.getValue();
    return sal_False;
}

void lcl_SetBoolInAny( uno::Any& rAny, sal_Bool bValue )
{
    rAny.setValue( &bValue, getBooleanCppuType() );
}

// -----------------------------------------------------------------------

ScDPSource::ScDPSource( ScDPTableData* pD ) :
    pData( pD ),
    pDimensions( NULL ),
    nColDimCount( 0 ),
    nRowDimCount( 0 ),
    nDataDimCount( 0 ),
    nPageDimCount( 0 ),
    bColumnGrand( sal_True ),       // default is true
    bRowGrand( sal_True ),
    bIgnoreEmptyRows( sal_False ),
    bRepeatIfEmpty( sal_False ),
    nDupCount( 0 ),
    pResData( NULL ),
    pColResRoot( NULL ),
    pRowResRoot( NULL ),
    pColResults( NULL ),
    pRowResults( NULL ),
    bResultOverflow( sal_False ),
    mpGrandTotalName(NULL)
{
    pData->SetEmptyFlags( bIgnoreEmptyRows, bRepeatIfEmpty );
}

ScDPSource::~ScDPSource()
{
    if (pDimensions)
        pDimensions->release();     // ref-counted

    //! free lists

    delete[] pColResults;
    delete[] pRowResults;

    delete pColResRoot;
    delete pRowResRoot;
    delete pResData;
}

const ::rtl::OUString* ScDPSource::GetGrandTotalName() const
{
    return mpGrandTotalName.get();
}

sal_uInt16 ScDPSource::GetOrientation(long nColumn)
{
    long i;
    for (i=0; i<nColDimCount; i++)
        if (nColDims[i] == nColumn)
            return sheet::DataPilotFieldOrientation_COLUMN;
    for (i=0; i<nRowDimCount; i++)
        if (nRowDims[i] == nColumn)
            return sheet::DataPilotFieldOrientation_ROW;
    for (i=0; i<nDataDimCount; i++)
        if (nDataDims[i] == nColumn)
            return sheet::DataPilotFieldOrientation_DATA;
    for (i=0; i<nPageDimCount; i++)
        if (nPageDims[i] == nColumn)
            return sheet::DataPilotFieldOrientation_PAGE;
    return sheet::DataPilotFieldOrientation_HIDDEN;
}

long ScDPSource::GetDataDimensionCount()
{
    return nDataDimCount;
}

ScDPDimension* ScDPSource::GetDataDimension(long nIndex)
{
    if (nIndex < 0 || nIndex >= nDataDimCount)
        return NULL;

    long nDimIndex = nDataDims[nIndex];
    return GetDimensionsObject()->getByIndex(nDimIndex);
}

String ScDPSource::GetDataDimName( long nIndex )
{
    String aRet;
    ScDPDimension* pDim = GetDataDimension(nIndex);
    if (pDim)
        aRet = String(pDim->getName());
    return aRet;
}

long ScDPSource::GetPosition(long nColumn)
{
    long i;
    for (i=0; i<nColDimCount; i++)
        if (nColDims[i] == nColumn)
            return i;
    for (i=0; i<nRowDimCount; i++)
        if (nRowDims[i] == nColumn)
            return i;
    for (i=0; i<nDataDimCount; i++)
        if (nDataDims[i] == nColumn)
            return i;
    for (i=0; i<nPageDimCount; i++)
        if (nPageDims[i] == nColumn)
            return i;
    return 0;
}

sal_Bool lcl_TestSubTotal( sal_Bool& rAllowed, long nColumn, long* pArray, long nCount, ScDPSource* pSource )
{
    for (long i=0; i<nCount; i++)
        if (pArray[i] == nColumn)
        {
            //  no subtotals for data layout dim, no matter where
            if ( pSource->IsDataLayoutDimension(nColumn) )
                rAllowed = sal_False;
            else
            {
                //  no subtotals if no other dim but data layout follows
                long nNextIndex = i+1;
                if ( nNextIndex < nCount && pSource->IsDataLayoutDimension(pArray[nNextIndex]) )
                    ++nNextIndex;
                if ( nNextIndex >= nCount )
                    rAllowed = sal_False;
            }

            return sal_True;    // found
        }
    return sal_False;
}

sal_Bool ScDPSource::SubTotalAllowed(long nColumn)
{
    //! cache this at ScDPResultData
    sal_Bool bAllowed = sal_True;
    if ( lcl_TestSubTotal( bAllowed, nColumn, nColDims, nColDimCount, this ) )
        return bAllowed;
    if ( lcl_TestSubTotal( bAllowed, nColumn, nRowDims, nRowDimCount, this ) )
        return bAllowed;
    return bAllowed;
}

void lcl_RemoveDim( long nRemove, long* pDims, long& rCount )
{
    for (long i=0; i<rCount; i++)
        if ( pDims[i] == nRemove )
        {
            for (long j=i; j+1<rCount; j++)
                pDims[j] = pDims[j+1];
            --rCount;
            return;
        }
}

void ScDPSource::SetOrientation(long nColumn, sal_uInt16 nNew)
{
    //! change to no-op if new orientation is equal to old?

    // remove from old list
    lcl_RemoveDim( nColumn, nColDims, nColDimCount );
    lcl_RemoveDim( nColumn, nRowDims, nRowDimCount );
    lcl_RemoveDim( nColumn, nDataDims, nDataDimCount );
    lcl_RemoveDim( nColumn, nPageDims, nPageDimCount );

    // add to new list
    switch (nNew)
    {
        case sheet::DataPilotFieldOrientation_COLUMN:
            nColDims[nColDimCount++] = nColumn;
            break;
        case sheet::DataPilotFieldOrientation_ROW:
            nRowDims[nRowDimCount++] = nColumn;
            break;
        case sheet::DataPilotFieldOrientation_DATA:
            nDataDims[nDataDimCount++] = nColumn;
            break;
        case sheet::DataPilotFieldOrientation_PAGE:
            nPageDims[nPageDimCount++] = nColumn;
            break;
            // DataPilot Migration - Cache&&Performance
        case sheet::DataPilotFieldOrientation_HIDDEN:
            break;
        default:
            OSL_FAIL( "ScDPSource::SetOrientation: unexpected orientation" );
            break;
    }
}

sal_Bool ScDPSource::IsDataLayoutDimension(long nDim)
{
    return nDim == pData->GetColumnCount();
}

sal_uInt16 ScDPSource::GetDataLayoutOrientation()
{
    return GetOrientation(pData->GetColumnCount());
}

sal_Bool ScDPSource::IsDateDimension(long nDim)
{
    return pData->IsDateDimension(nDim);
}

<<<<<<< HEAD
=======
sal_uInt32  ScDPSource::GetNumberFormat(long nDim)
{
    return pData->GetNumberFormat( nDim );
}

>>>>>>> ce6308e4
ScDPDimensions* ScDPSource::GetDimensionsObject()
{
    if (!pDimensions)
    {
        pDimensions = new ScDPDimensions(this);
        pDimensions->acquire();                     // ref-counted
    }
    return pDimensions;
}

uno::Reference<container::XNameAccess> SAL_CALL ScDPSource::getDimensions() throw(uno::RuntimeException)
{
    return GetDimensionsObject();
}

void ScDPSource::SetDupCount( long nNew )
{
    nDupCount = nNew;
}

ScDPDimension* ScDPSource::AddDuplicated(long /* nSource */, const String& rNewName)
{
    DBG_ASSERT( pDimensions, "AddDuplicated without dimensions?" );

    //  re-use

    long nOldDimCount = pDimensions->getCount();
    for (long i=0; i<nOldDimCount; i++)
    {
        ScDPDimension* pDim = pDimensions->getByIndex(i);
        if (pDim && String(pDim->getName()) == rNewName)
        {
            //! test if pDim is a duplicate of source
            return pDim;
        }
    }

    SetDupCount( nDupCount + 1 );
    pDimensions->CountChanged();        // uses nDupCount

    return pDimensions->getByIndex( pDimensions->getCount() - 1 );
}

long ScDPSource::GetSourceDim(long nDim)
{
    //  original source dimension or data layout dimension?
    if ( nDim <= pData->GetColumnCount() )
        return nDim;

    if ( nDim < pDimensions->getCount() )
    {
        ScDPDimension* pDimObj = pDimensions->getByIndex( nDim );
        if ( pDimObj )
        {
            long nSource = pDimObj->GetSourceDim();
            if ( nSource >= 0 )
                return nSource;
        }
    }

    OSL_FAIL("GetSourceDim: wrong dim");
    return nDim;
}

uno::Sequence< uno::Sequence<sheet::DataResult> > SAL_CALL ScDPSource::getResults()
                                                            throw(uno::RuntimeException)
{
    CreateRes_Impl();       // create pColResRoot and pRowResRoot

    if ( bResultOverflow )      // set in CreateRes_Impl
    {
        //  no results available
        throw uno::RuntimeException();
    }

    long nColCount = pColResRoot->GetSize(pResData->GetColStartMeasure());
    long nRowCount = pRowResRoot->GetSize(pResData->GetRowStartMeasure());

    //  allocate full sequence
    //! leave out empty rows???

    uno::Sequence< uno::Sequence<sheet::DataResult> > aSeq( nRowCount );
    uno::Sequence<sheet::DataResult>* pRowAry = aSeq.getArray();
    for (long nRow = 0; nRow < nRowCount; nRow++)
    {
        uno::Sequence<sheet::DataResult> aColSeq( nColCount );
        //  use default values of DataResult
        pRowAry[nRow] = aColSeq;
    }

    long nSeqRow = 0;
    pRowResRoot->FillDataResults( pColResRoot, aSeq, nSeqRow, pResData->GetRowStartMeasure() );

    return aSeq;
}

void SAL_CALL ScDPSource::refresh() throw(uno::RuntimeException)
{
    disposeData();
}

void SAL_CALL ScDPSource::addRefreshListener( const uno::Reference<util::XRefreshListener >& )
                                                throw(uno::RuntimeException)
{
    OSL_FAIL("not implemented");    //! exception?
}

void SAL_CALL ScDPSource::removeRefreshListener( const uno::Reference<util::XRefreshListener >& )
                                                throw(uno::RuntimeException)
{
    OSL_FAIL("not implemented");    //! exception?
}

Sequence< Sequence<Any> > SAL_CALL ScDPSource::getDrillDownData(const Sequence<sheet::DataPilotFieldFilter>& aFilters)
    throw (uno::RuntimeException)
{
    long nColumnCount = GetData()->GetColumnCount();

    typedef boost::unordered_map<String, long, ScStringHashCode> FieldNameMapType;
    FieldNameMapType aFieldNames;
    for (long i = 0; i < nColumnCount; ++i)
    {
        aFieldNames.insert(
            FieldNameMapType::value_type(GetData()->getDimensionName(i), i));
    }

    // collect ScDPItemData for each filtered column
    vector<ScDPCacheTable::Criterion> aFilterCriteria;
    sal_Int32 nFilterCount = aFilters.getLength();
    for (sal_Int32 i = 0; i < nFilterCount; ++i)
    {
        const sheet::DataPilotFieldFilter& rFilter = aFilters[i];
        String aFieldName( rFilter.FieldName );
        for (long nCol = 0; nCol < nColumnCount; ++nCol)
        {
            if ( aFieldName == pData->getDimensionName(nCol) )
            {
                ScDPDimension* pDim = GetDimensionsObject()->getByIndex( nCol );
                ScDPMembers* pMembers = pDim->GetHierarchiesObject()->getByIndex(0)->
                                        GetLevelsObject()->getByIndex(0)->GetMembersObject();
                sal_Int32 nIndex = pMembers->GetIndexFromName( rFilter.MatchValue );
                if ( nIndex >= 0 )
                {
                    ScDPItemData aItem;
                    pMembers->getByIndex(nIndex)->FillItemData( aItem );
                    aFilterCriteria.push_back( ScDPCacheTable::Criterion() );
                    aFilterCriteria.back().mnFieldIndex = nCol;
                    aFilterCriteria.back().mpFilter.reset(
                        new ScDPCacheTable::SingleFilter(aItem.GetString()/*rSharedString, nMatchStrId*/, aItem.GetValue(), aItem.IsValue()) );
                }
            }
        }
    }

    // Take into account the visibilities of field members.
    ScDPResultVisibilityData aResVisData(/*rSharedString, */this);
    pRowResRoot->FillVisibilityData(aResVisData);
    pColResRoot->FillVisibilityData(aResVisData);
    aResVisData.fillFieldFilters(aFilterCriteria);

    Sequence< Sequence<Any> > aTabData;
    boost::unordered_set<sal_Int32> aCatDims;
    GetCategoryDimensionIndices(aCatDims);
    pData->GetDrillDownData(aFilterCriteria, aCatDims, aTabData);
    return aTabData;
}

String ScDPSource::getDataDescription()
{
    CreateRes_Impl();       // create pResData

    String aRet;
    if ( pResData->GetMeasureCount() == 1 )
    {
        bool bTotalResult = false;
        aRet = pResData->GetMeasureString( 0, sal_True, SUBTOTAL_FUNC_NONE, bTotalResult );
    }

    //  empty for more than one measure

    return aRet;
}

sal_Bool ScDPSource::getColumnGrand() const
{
    return bColumnGrand;
}

void ScDPSource::setColumnGrand(sal_Bool bSet)
{
    bColumnGrand = bSet;
}

sal_Bool ScDPSource::getRowGrand() const
{
    return bRowGrand;
}

void ScDPSource::setRowGrand(sal_Bool bSet)
{
    bRowGrand = bSet;
}

sal_Bool ScDPSource::getIgnoreEmptyRows() const
{
    return bIgnoreEmptyRows;
}

void ScDPSource::setIgnoreEmptyRows(sal_Bool bSet)
{
    bIgnoreEmptyRows = bSet;
    pData->SetEmptyFlags( bIgnoreEmptyRows, bRepeatIfEmpty );
}

sal_Bool ScDPSource::getRepeatIfEmpty() const
{
    return bRepeatIfEmpty;
}

void ScDPSource::setRepeatIfEmpty(sal_Bool bSet)
{
    bRepeatIfEmpty = bSet;
    pData->SetEmptyFlags( bIgnoreEmptyRows, bRepeatIfEmpty );
}

void ScDPSource::validate()     //! ???
{
    CreateRes_Impl();
}

void ScDPSource::disposeData()
{
    if ( pResData )
    {
        //  reset all data...

        DELETEZ(pColResRoot);
        DELETEZ(pRowResRoot);
        DELETEZ(pResData);
        delete[] pColResults;
        delete[] pRowResults;
        pColResults = NULL;
        pRowResults = NULL;
        aColLevelList.clear();
        aRowLevelList.clear();
    }

    if ( pDimensions )
    {
        pDimensions->release(); // ref-counted
        pDimensions = NULL;     //  settings have to be applied (from SaveData) again!
    }
    SetDupCount( 0 );

    //! Test ????
    nColDimCount = nRowDimCount = nDataDimCount = nPageDimCount = 0;

    pData->DisposeData();   // cached entries etc.
    bResultOverflow = sal_False;
}

long lcl_CountMinMembers(const vector<ScDPDimension*>& ppDim, const vector<ScDPLevel*>& ppLevel, long nLevels )
{
    //  Calculate the product of the member count for those consecutive levels that
    //  have the "show all" flag, one following level, and the data layout dimension.

    long nTotal = 1;
    long nDataCount = 1;
    sal_Bool bWasShowAll = sal_True;
    long nPos = nLevels;
    while ( nPos > 0 )
    {
        --nPos;

        if ( nPos+1 < nLevels && ppDim[nPos] == ppDim[nPos+1] )
        {
            OSL_FAIL("lcl_CountMinMembers: multiple levels from one dimension not implemented");
            return 0;
        }

        sal_Bool bDo = sal_False;
        if ( ppDim[nPos]->getIsDataLayoutDimension() )
        {
            //  data layout dim doesn't interfere with "show all" flags
            nDataCount = ppLevel[nPos]->GetMembersObject()->getCount();
            if ( nDataCount == 0 )
                nDataCount = 1;
        }
        else if ( bWasShowAll )     // "show all" set for all following levels?
        {
            bDo = sal_True;
            if ( !ppLevel[nPos]->getShowEmpty() )
            {
                //  this level is counted, following ones are not
                bWasShowAll = sal_False;
            }
        }
        if ( bDo )
        {
            long nThisCount = ppLevel[nPos]->GetMembersObject()->getMinMembers();
            if ( nThisCount == 0 )
            {
                nTotal = 1;         //  empty level -> start counting from here
                                    //! start with visible elements in this level?
            }
            else
            {
                if ( nTotal >= LONG_MAX / nThisCount )
                    return LONG_MAX;                        //  overflow
                nTotal *= nThisCount;
            }
        }
    }

    //  always include data layout dim, even after restarting
    if ( nTotal >= LONG_MAX / nDataCount )
        return LONG_MAX;                        //  overflow
    nTotal *= nDataCount;

    return nTotal;
}

long lcl_GetIndexFromName( const rtl::OUString rName, const uno::Sequence<rtl::OUString>& rElements )
{
    long nCount = rElements.getLength();
    const rtl::OUString* pArray = rElements.getConstArray();
    for (long nPos=0; nPos<nCount; nPos++)
        if (pArray[nPos] == rName)
            return nPos;

    return -1;  // not found
}

void ScDPSource::FillCalcInfo(bool bIsRow, ScDPTableData::CalcInfo& rInfo, bool &rHasAutoShow)
{
    long* nDims = bIsRow ? nRowDims : nColDims;
    long nDimCount = bIsRow ? nRowDimCount : nColDimCount;

    for (long i = 0; i < nDimCount; ++i)
    {
        ScDPDimension* pDim = GetDimensionsObject()->getByIndex( nDims[i] );
        long nHierarchy = pDim->getUsedHierarchy();
        if ( nHierarchy >= pDim->GetHierarchiesObject()->getCount() )
            nHierarchy = 0;
        ScDPLevels* pLevels = pDim->GetHierarchiesObject()->getByIndex(nHierarchy)->GetLevelsObject();
        long nCount = pLevels->getCount();

        //! Test
        if ( pDim->getIsDataLayoutDimension() && nDataDimCount < 2 )
            nCount = 0;
        //! Test

        for (long j = 0; j < nCount; ++j)
        {
            ScDPLevel* pLevel = pLevels->getByIndex(j);
            pLevel->EvaluateSortOrder();

            // no layout flags for column fields, only for row fields
            pLevel->SetEnableLayout( bIsRow );

            if ( pLevel->GetAutoShow().IsEnabled )
                rHasAutoShow = sal_True;

            if (bIsRow)
            {
                rInfo.aRowLevelDims.push_back(nDims[i]);
                rInfo.aRowDims.push_back(pDim);
                rInfo.aRowLevels.push_back(pLevel);
            }
            else
            {
                rInfo.aColLevelDims.push_back(nDims[i]);
                rInfo.aColDims.push_back(pDim);
                rInfo.aColLevels.push_back(pLevel);
            }

            pLevel->GetMembersObject();                 // initialize for groups
        }
    }
}

void ScDPSource::GetCategoryDimensionIndices(boost::unordered_set<sal_Int32>& rCatDims)
{
    boost::unordered_set<sal_Int32> aCatDims;
    for (long i = 0; i < nColDimCount; ++i)
    {
        sal_Int32 nDim = static_cast<sal_Int32>(nColDims[i]);
        if (!IsDataLayoutDimension(nDim))
            aCatDims.insert(nDim);
    }

    for (long i = 0; i < nRowDimCount; ++i)
    {
        sal_Int32 nDim = static_cast<sal_Int32>(nRowDims[i]);
        if (!IsDataLayoutDimension(nDim))
            aCatDims.insert(nDim);
    }

    for (long i = 0; i < nPageDimCount; ++i)
    {
        sal_Int32 nDim = static_cast<sal_Int32>(nPageDims[i]);
        if (!IsDataLayoutDimension(nDim))
            aCatDims.insert(nDim);
    }

    rCatDims.swap(aCatDims);
}

void ScDPSource::FilterCacheTableByPageDimensions()
{

    // filter table by page dimensions.
    vector<ScDPCacheTable::Criterion> aCriteria;
    for (long i = 0; i < nPageDimCount; ++i)
    {
        ScDPDimension* pDim = GetDimensionsObject()->getByIndex(nPageDims[i]);
        long nField = pDim->GetDimension();

        ScDPMembers* pMems = pDim->GetHierarchiesObject()->getByIndex(0)->
            GetLevelsObject()->getByIndex(0)->GetMembersObject();

        long nMemCount = pMems->getCount();
        ScDPCacheTable::Criterion aFilter;
        aFilter.mnFieldIndex = static_cast<sal_Int32>(nField);
        aFilter.mpFilter.reset(new ScDPCacheTable::GroupFilter(/*rSharedString*/));
        ScDPCacheTable::GroupFilter* pGrpFilter =
            static_cast<ScDPCacheTable::GroupFilter*>(aFilter.mpFilter.get());
        for (long j = 0; j < nMemCount; ++j)
        {
            ScDPMember* pMem = pMems->getByIndex(j);
            if (pMem->getIsVisible())
            {
                ScDPItemData aData;
                pMem->FillItemData(aData);
                pGrpFilter->addMatchItem(aData.GetString(), aData.GetValue(), aData.IsValue());
            }
        }
        if (pGrpFilter->getMatchItemCount() < static_cast<size_t>(nMemCount))
            // there is at least one invisible item.  Add this filter criterion to the mix.
            aCriteria.push_back(aFilter);

        if (!pDim || !pDim->HasSelectedPage())
            continue;

        const ScDPItemData& rData = pDim->GetSelectedData();
        aCriteria.push_back(ScDPCacheTable::Criterion());
        ScDPCacheTable::Criterion& r = aCriteria.back();
        r.mnFieldIndex = static_cast<sal_Int32>(nField);
        r.mpFilter.reset(
            new ScDPCacheTable::SingleFilter(rData.GetString()/*rSharedString, nStrId*/, rData.GetValue(), rData.IsValue()));
    }
    if (!aCriteria.empty())
    {
        boost::unordered_set<sal_Int32> aCatDims;
        GetCategoryDimensionIndices(aCatDims);
        pData->FilterCacheTable(aCriteria, aCatDims);
    }
}

void ScDPSource::CreateRes_Impl()
{
    if ( !pResData )
    {
        sal_uInt16 nDataOrient = GetDataLayoutOrientation();
        if ( nDataDimCount > 1 && ( nDataOrient != sheet::DataPilotFieldOrientation_COLUMN &&
                                    nDataOrient != sheet::DataPilotFieldOrientation_ROW ) )
        {
            //  if more than one data dimension, data layout orientation must be set
            SetOrientation( pData->GetColumnCount(), sheet::DataPilotFieldOrientation_ROW );
            nDataOrient = sheet::DataPilotFieldOrientation_ROW;
        }

        // TODO: Aggreate pDataNames, pDataRefValues, nDataRefOrient, and
        // eDataFunctions into a structure and use vector instead of static
        // or pointer arrays.
        String* pDataNames = NULL;
        sheet::DataPilotFieldReference* pDataRefValues = NULL;
        ScSubTotalFunc eDataFunctions[SC_DAPI_MAXFIELDS];
        sal_uInt16 nDataRefOrient[SC_DAPI_MAXFIELDS];
        if (nDataDimCount)
        {
            pDataNames = new String[nDataDimCount];
            pDataRefValues = new sheet::DataPilotFieldReference[nDataDimCount];
        }

        ScDPTableData::CalcInfo aInfo;


        //  LateInit (initialize only those rows/children that are used) can be used unless
        //  any data dimension needs reference values from column/row dimensions
        sal_Bool bLateInit = sal_True;

        // Go through all data dimensions (i.e. fields) and build their meta data
        // so that they can be passed on to ScDPResultData instance later.
        // TODO: aggregate all of data dimension info into a structure.
        long i;
        for (i=0; i<nDataDimCount; i++)
        {
            // Get function for each data field.
            long nDimIndex = nDataDims[i];
            ScDPDimension* pDim = GetDimensionsObject()->getByIndex(nDimIndex);
            sheet::GeneralFunction eUser = (sheet::GeneralFunction)pDim->getFunction();
            if (eUser == sheet::GeneralFunction_AUTO)
            {
                //! test for numeric data
                eUser = sheet::GeneralFunction_SUM;
            }

            // Map UNO's enum to internal enum ScSubTotalFunc.
            eDataFunctions[i] = ScDataUnoConversion::GeneralToSubTotal( eUser );

            // Get reference field/item information.
            pDataRefValues[i] = pDim->GetReferenceValue();
            nDataRefOrient[i] = sheet::DataPilotFieldOrientation_HIDDEN;    // default if not used
            sal_Int32 eRefType = pDataRefValues[i].ReferenceType;
            if ( eRefType == sheet::DataPilotFieldReferenceType::ITEM_DIFFERENCE ||
                 eRefType == sheet::DataPilotFieldReferenceType::ITEM_PERCENTAGE ||
                 eRefType == sheet::DataPilotFieldReferenceType::ITEM_PERCENTAGE_DIFFERENCE ||
                 eRefType == sheet::DataPilotFieldReferenceType::RUNNING_TOTAL )
            {
                long nColumn = lcl_GetIndexFromName( pDataRefValues[i].ReferenceField,
                                        GetDimensionsObject()->getElementNames() );
                if ( nColumn >= 0 )
                {
                    nDataRefOrient[i] = GetOrientation( nColumn );
                    //  need fully initialized results to find reference values
                    //  (both in column or row dimensions), so updated values or
                    //  differences to 0 can be displayed even for empty results.
                    bLateInit = sal_False;
                }
            }

            pDataNames[i] = String( pDim->getName() );  //! label?

            //  asterisk is added to duplicated dimension names by ScDPSaveData::WriteToSource
            //! modify user visible strings as in ScDPResultData::GetMeasureString instead!

            pDataNames[i].EraseTrailingChars('*');

            //! if the name is overridden by user, a flag must be set
            //! so the user defined name replaces the function string and field name.

            //! the complete name (function and field) must be stored at the dimension

            long nSource = ((ScDPDimension*)pDim)->GetSourceDim();
            if (nSource >= 0)
                aInfo.aDataSrcCols.push_back(nSource);
            else
                aInfo.aDataSrcCols.push_back(nDimIndex);
        }

        pResData = new ScDPResultData( this );
        pResData->SetMeasureData( nDataDimCount, eDataFunctions, pDataRefValues, nDataRefOrient, pDataNames );
        pResData->SetDataLayoutOrientation(nDataOrient);
        pResData->SetLateInit( bLateInit );

        delete[] pDataNames;
        delete[] pDataRefValues;

        bool bHasAutoShow = false;

        ScDPInitState aInitState;

        // Page field selections restrict the members shown in related fields
        // (both in column and row fields). aInitState is filled with the page
        // field selections, they are kept across the data iterator loop.

        for (i=0; i<nPageDimCount; i++)
        {
            ScDPDimension* pDim = GetDimensionsObject()->getByIndex( nPageDims[i] );
            if ( pDim->HasSelectedPage() )
                aInitState.AddMember( nPageDims[i], GetMemberId( nPageDims[i],  pDim->GetSelectedData() ) );
        }

        pColResRoot = new ScDPResultMember( pResData, bColumnGrand );
        pRowResRoot = new ScDPResultMember( pResData, bRowGrand );

        FillCalcInfo(false, aInfo, bHasAutoShow);
        long nColLevelCount = aInfo.aColLevels.size();

        pColResRoot->InitFrom( aInfo.aColDims, aInfo.aColLevels, 0, aInitState );
        pColResRoot->SetHasElements();

        FillCalcInfo(true, aInfo, bHasAutoShow);
        long nRowLevelCount = aInfo.aRowLevels.size();

        if ( nRowLevelCount > 0 )
        {
            // disable layout flags for the innermost row field (level)
            aInfo.aRowLevels[nRowLevelCount-1]->SetEnableLayout( sal_False );
        }

        pRowResRoot->InitFrom( aInfo.aRowDims, aInfo.aRowLevels, 0, aInitState );
        pRowResRoot->SetHasElements();

        // initialize members object also for all page dimensions (needed for numeric groups)
        for (i=0; i<nPageDimCount; i++)
        {
            ScDPDimension* pDim = GetDimensionsObject()->getByIndex( nPageDims[i] );
            long nHierarchy = pDim->getUsedHierarchy();
            if ( nHierarchy >= pDim->GetHierarchiesObject()->getCount() )
                nHierarchy = 0;

            ScDPLevels* pLevels = pDim->GetHierarchiesObject()->getByIndex(nHierarchy)->GetLevelsObject();
            long nCount = pLevels->getCount();
            for (long j=0; j<nCount; j++)
                pLevels->getByIndex(j)->GetMembersObject();             // initialize for groups
        }

        //  pre-check: calculate minimum number of result columns / rows from
        //  levels that have the "show all" flag set

        long nMinColMembers = lcl_CountMinMembers( aInfo.aColDims, aInfo.aColLevels, nColLevelCount );
        long nMinRowMembers = lcl_CountMinMembers( aInfo.aRowDims, aInfo.aRowLevels, nRowLevelCount );

        if ( nMinColMembers > MAXCOLCOUNT/*SC_MINCOUNT_LIMIT*/ || nMinRowMembers > SC_MINCOUNT_LIMIT )
        {
            //  resulting table is too big -> abort before calculating
            //  (this relies on late init, so no members are allocated in InitFrom above)

            bResultOverflow = sal_True;
        }
        else
        {
            FilterCacheTableByPageDimensions();

            aInfo.aPageDims.reserve(nPageDimCount);
            for (i = 0; i < nPageDimCount; ++i)
                aInfo.aPageDims.push_back(nPageDims[i]);

            aInfo.pInitState = &aInitState;
            aInfo.pColRoot   = pColResRoot;
            aInfo.pRowRoot   = pRowResRoot;
            pData->CalcResults(aInfo, false);

            pColResRoot->CheckShowEmpty();
            pRowResRoot->CheckShowEmpty();
            // ----------------------------------------------------------------
            //  With all data processed, calculate the final results:

            //  UpdateDataResults calculates all original results from the collected values,
            //  and stores them as reference values if needed.
            pRowResRoot->UpdateDataResults( pColResRoot, pResData->GetRowStartMeasure() );

            if ( bHasAutoShow )     // do the double calculation only if AutoShow is used
            {
                //  Find the desired members and set bAutoHidden flag for the others
                pRowResRoot->DoAutoShow( pColResRoot );

                //  Reset all results to empty, so they can be built again with data for the
                //  desired members only.
                pColResRoot->ResetResults( sal_True );
                pRowResRoot->ResetResults( sal_True );
                pData->CalcResults(aInfo, true);

                //  Call UpdateDataResults again, with the new (limited) values.
                pRowResRoot->UpdateDataResults( pColResRoot, pResData->GetRowStartMeasure() );
            }

            //  SortMembers does the sorting by a result dimension, using the orginal results,
            //  but not running totals etc.
            pRowResRoot->SortMembers( pColResRoot );

            //  UpdateRunningTotals calculates running totals along column/row dimensions,
            //  differences from other members (named or relative), and column/row percentages
            //  or index values.
            //  Running totals and relative differences need to be done using the sorted values.
            //  Column/row percentages and index values must be done after sorting, because the
            //  results may no longer be in the right order (row total for percentage of row is
            //  always 1).
            ScDPRunningTotalState aRunning( pColResRoot, pRowResRoot );
            ScDPRowTotals aTotals;
            pRowResRoot->UpdateRunningTotals( pColResRoot, pResData->GetRowStartMeasure(), aRunning, aTotals );

            // ----------------------------------------------------------------
        }
    }
}


<<<<<<< HEAD
void ScDPSource::FillLevelList( USHORT nOrientation, std::vector<ScDPLevel*> &rList )
=======
void ScDPSource::FillLevelList( sal_uInt16 nOrientation, List& rList )
>>>>>>> ce6308e4
{
    rList.clear();

    long nDimCount = 0;
    long* pDimIndex = NULL;
    switch (nOrientation)
    {
        case sheet::DataPilotFieldOrientation_COLUMN:
            pDimIndex = nColDims;
            nDimCount = nColDimCount;
            break;
        case sheet::DataPilotFieldOrientation_ROW:
            pDimIndex = nRowDims;
            nDimCount = nRowDimCount;
            break;
        case sheet::DataPilotFieldOrientation_DATA:
            pDimIndex = nDataDims;
            nDimCount = nDataDimCount;
            break;
        case sheet::DataPilotFieldOrientation_PAGE:
            pDimIndex = nPageDims;
            nDimCount = nPageDimCount;
            break;
        default:
            OSL_FAIL( "ScDPSource::FillLevelList: unexpected orientation" );
            break;
    }
    if (!pDimIndex)
    {
        OSL_FAIL("invalid orientation");
        return;
    }

    ScDPDimensions* pDims = GetDimensionsObject();
    for (long nDim=0; nDim<nDimCount; nDim++)
    {
        ScDPDimension* pDim = pDims->getByIndex(pDimIndex[nDim]);
        DBG_ASSERT( pDim->getOrientation() == nOrientation, "orientations are wrong" );

        ScDPHierarchies* pHiers = pDim->GetHierarchiesObject();
        long nHierarchy = pDim->getUsedHierarchy();
        if ( nHierarchy >= pHiers->getCount() )
            nHierarchy = 0;
        ScDPHierarchy* pHier = pHiers->getByIndex(nHierarchy);
        ScDPLevels* pLevels = pHier->GetLevelsObject();
        long nLevCount = pLevels->getCount();
        for (long nLev=0; nLev<nLevCount; nLev++)
        {
            ScDPLevel* pLevel = pLevels->getByIndex(nLev);
            rList.push_back(pLevel);
        }
    }
}

void ScDPSource::FillMemberResults()
{
    if ( !pColResults && !pRowResults )
    {
        CreateRes_Impl();

        if ( bResultOverflow )      // set in CreateRes_Impl
        {
            //  no results available -> abort (leave empty)
            //  exception is thrown in ScDPSource::getResults
            return;
        }

        FillLevelList( sheet::DataPilotFieldOrientation_COLUMN, aColLevelList );
        long nColLevelCount = aColLevelList.size();
        if (nColLevelCount)
        {
            long nColDimSize = pColResRoot->GetSize(pResData->GetColStartMeasure());
            pColResults = new uno::Sequence<sheet::MemberResult>[nColLevelCount];
            for (long i=0; i<nColLevelCount; i++)
                pColResults[i].realloc(nColDimSize);

            long nPos = 0;
            pColResRoot->FillMemberResults( pColResults, nPos, pResData->GetColStartMeasure(),
                                            sal_True, NULL, NULL );
        }

        FillLevelList( sheet::DataPilotFieldOrientation_ROW, aRowLevelList );
        long nRowLevelCount = aRowLevelList.size();
        if (nRowLevelCount)
        {
            long nRowDimSize = pRowResRoot->GetSize(pResData->GetRowStartMeasure());
            pRowResults = new uno::Sequence<sheet::MemberResult>[nRowLevelCount];
            for (long i=0; i<nRowLevelCount; i++)
                pRowResults[i].realloc(nRowDimSize);

            long nPos = 0;
            pRowResRoot->FillMemberResults( pRowResults, nPos, pResData->GetRowStartMeasure(),
                                            sal_True, NULL, NULL );
        }
    }
}

const uno::Sequence<sheet::MemberResult>* ScDPSource::GetMemberResults( ScDPLevel* pLevel )
{
    FillMemberResults();

    long i = 0;
    long nColCount = aColLevelList.size();
    for (i=0; i<nColCount; i++)
    {
        ScDPLevel* pColLevel = aColLevelList[i];
        if ( pColLevel == pLevel )
            return pColResults+i;
    }
    long nRowCount = aRowLevelList.size();
    for (i=0; i<nRowCount; i++)
    {
        ScDPLevel* pRowLevel = aRowLevelList[i];
        if ( pRowLevel == pLevel )
            return pRowResults+i;
    }
    return NULL;
}

// XPropertySet

uno::Reference<beans::XPropertySetInfo> SAL_CALL ScDPSource::getPropertySetInfo()
                                                        throw(uno::RuntimeException)
{
    SolarMutexGuard aGuard;
    using beans::PropertyAttribute::READONLY;

    static SfxItemPropertyMapEntry aDPSourceMap_Impl[] =
    {
        {MAP_CHAR_LEN(SC_UNO_COLGRAND), 0,  &getBooleanCppuType(),              0, 0 },
        {MAP_CHAR_LEN(SC_UNO_DATADESC), 0,  &getCppuType((rtl::OUString*)0),    beans::PropertyAttribute::READONLY, 0 },
        {MAP_CHAR_LEN(SC_UNO_IGNOREEM), 0,  &getBooleanCppuType(),              0, 0 },     // for sheet data only
        {MAP_CHAR_LEN(SC_UNO_REPEATIF), 0,  &getBooleanCppuType(),              0, 0 },     // for sheet data only
        {MAP_CHAR_LEN(SC_UNO_ROWGRAND), 0,  &getBooleanCppuType(),              0, 0 },
        {MAP_CHAR_LEN(SC_UNO_ROWFIELDCOUNT),    0, &getCppuType(static_cast<sal_Int32*>(0)), READONLY, 0 },
        {MAP_CHAR_LEN(SC_UNO_COLUMNFIELDCOUNT), 0, &getCppuType(static_cast<sal_Int32*>(0)), READONLY, 0 },
        {MAP_CHAR_LEN(SC_UNO_DATAFIELDCOUNT),   0, &getCppuType(static_cast<sal_Int32*>(0)), READONLY, 0 },
        {MAP_CHAR_LEN(SC_UNO_GRANDTOTAL_NAME),  0, &getCppuType(static_cast<OUString*>(0)), 0, 0 },
        {0,0,0,0,0,0}
    };
    static uno::Reference<beans::XPropertySetInfo> aRef =
        new SfxItemPropertySetInfo( aDPSourceMap_Impl );
    return aRef;
}

void SAL_CALL ScDPSource::setPropertyValue( const rtl::OUString& aPropertyName, const uno::Any& aValue )
                throw(beans::UnknownPropertyException, beans::PropertyVetoException,
                        lang::IllegalArgumentException, lang::WrappedTargetException,
                        uno::RuntimeException)
{
    String aNameStr = aPropertyName;
    if ( aNameStr.EqualsAscii( SC_UNO_COLGRAND ) )
        setColumnGrand( lcl_GetBoolFromAny( aValue ) );
    else if ( aNameStr.EqualsAscii( SC_UNO_ROWGRAND ) )
        setRowGrand( lcl_GetBoolFromAny( aValue ) );
    else if ( aNameStr.EqualsAscii( SC_UNO_IGNOREEM ) )
        setIgnoreEmptyRows( lcl_GetBoolFromAny( aValue ) );
    else if ( aNameStr.EqualsAscii( SC_UNO_REPEATIF ) )
        setRepeatIfEmpty( lcl_GetBoolFromAny( aValue ) );
    else if (aNameStr.EqualsAscii(SC_UNO_GRANDTOTAL_NAME))
    {
        OUString aName;
        if (aValue >>= aName)
            mpGrandTotalName.reset(new OUString(aName));
    }
    else
    {
        OSL_FAIL("unknown property");
        //! THROW( UnknownPropertyException() );
    }
}

uno::Any SAL_CALL ScDPSource::getPropertyValue( const rtl::OUString& aPropertyName )
                throw(beans::UnknownPropertyException, lang::WrappedTargetException,
                        uno::RuntimeException)
{
    uno::Any aRet;
    String aNameStr = aPropertyName;
    if ( aNameStr.EqualsAscii( SC_UNO_COLGRAND ) )
        lcl_SetBoolInAny( aRet, getColumnGrand() );
    else if ( aNameStr.EqualsAscii( SC_UNO_ROWGRAND ) )
        lcl_SetBoolInAny( aRet, getRowGrand() );
    else if ( aNameStr.EqualsAscii( SC_UNO_IGNOREEM ) )
        lcl_SetBoolInAny( aRet, getIgnoreEmptyRows() );
    else if ( aNameStr.EqualsAscii( SC_UNO_REPEATIF ) )
        lcl_SetBoolInAny( aRet, getRepeatIfEmpty() );
    else if ( aNameStr.EqualsAscii( SC_UNO_DATADESC ) )             // read-only
        aRet <<= rtl::OUString( getDataDescription() );
    else if ( aNameStr.EqualsAscii( SC_UNO_ROWFIELDCOUNT ) )        // read-only
        aRet <<= static_cast<sal_Int32>(nRowDimCount);
    else if ( aNameStr.EqualsAscii( SC_UNO_COLUMNFIELDCOUNT ) )     // read-only
        aRet <<= static_cast<sal_Int32>(nColDimCount);
    else if ( aNameStr.EqualsAscii( SC_UNO_DATAFIELDCOUNT ) )       // read-only
        aRet <<= static_cast<sal_Int32>(nDataDimCount);
    else if (aNameStr.EqualsAscii(SC_UNO_GRANDTOTAL_NAME))
    {
        if (mpGrandTotalName.get())
            aRet <<= *mpGrandTotalName;
    }
    else
    {
        OSL_FAIL("unknown property");
        //! THROW( UnknownPropertyException() );
    }
    return aRet;
}

SC_IMPL_DUMMY_PROPERTY_LISTENER( ScDPSource )

// -----------------------------------------------------------------------

ScDPDimensions::ScDPDimensions( ScDPSource* pSrc ) :
    pSource( pSrc ),
    ppDims( NULL )
{
    //! hold pSource

    // include data layout dimension and duplicated dimensions
    nDimCount = pSource->GetData()->GetColumnCount() + 1 + pSource->GetDupCount();
}

ScDPDimensions::~ScDPDimensions()
{
    //! release pSource

    if (ppDims)
    {
        for (long i=0; i<nDimCount; i++)
            if ( ppDims[i] )
                ppDims[i]->release();           // ref-counted
        delete[] ppDims;
    }
}

void ScDPDimensions::CountChanged()
{
    // include data layout dimension and duplicated dimensions
    long nNewCount = pSource->GetData()->GetColumnCount() + 1 + pSource->GetDupCount();
    if ( ppDims )
    {
        long i;
        long nCopy = Min( nNewCount, nDimCount );
        ScDPDimension** ppNew = new ScDPDimension*[nNewCount];

        for (i=0; i<nCopy; i++)             // copy existing dims
            ppNew[i] = ppDims[i];
        for (i=nCopy; i<nNewCount; i++)     // clear additional pointers
            ppNew[i] = NULL;
        for (i=nCopy; i<nDimCount; i++)     // delete old dims if count is decreased
            if ( ppDims[i] )
                ppDims[i]->release();       // ref-counted

        delete[] ppDims;
        ppDims = ppNew;
    }
    nDimCount = nNewCount;
}

// very simple XNameAccess implementation using getCount/getByIndex

uno::Any SAL_CALL ScDPDimensions::getByName( const rtl::OUString& aName )
            throw(container::NoSuchElementException,
                    lang::WrappedTargetException, uno::RuntimeException)
{
    long nCount = getCount();
    for (long i=0; i<nCount; i++)
        if ( getByIndex(i)->getName() == aName )
        {
            uno::Reference<container::XNamed> xNamed = getByIndex(i);
            uno::Any aRet;
            aRet <<= xNamed;
            return aRet;
        }

    throw container::NoSuchElementException();
//    return uno::Any();
}

uno::Sequence<rtl::OUString> SAL_CALL ScDPDimensions::getElementNames() throw(uno::RuntimeException)
{
    long nCount = getCount();
    uno::Sequence<rtl::OUString> aSeq(nCount);
    rtl::OUString* pArr = aSeq.getArray();
    for (long i=0; i<nCount; i++)
        pArr[i] = getByIndex(i)->getName();
    return aSeq;
}

sal_Bool SAL_CALL ScDPDimensions::hasByName( const rtl::OUString& aName ) throw(uno::RuntimeException)
{
    long nCount = getCount();
    for (long i=0; i<nCount; i++)
        if ( getByIndex(i)->getName() == aName )
            return sal_True;
    return sal_False;
}

uno::Type SAL_CALL ScDPDimensions::getElementType() throw(uno::RuntimeException)
{
    return getCppuType((uno::Reference<container::XNamed>*)0);
}

sal_Bool SAL_CALL ScDPDimensions::hasElements() throw(uno::RuntimeException)
{
    return ( getCount() > 0 );
}

// end of XNameAccess implementation

long ScDPDimensions::getCount() const
{
    //  in tabular data, every column of source data is a dimension

    return nDimCount;
}

ScDPDimension* ScDPDimensions::getByIndex(long nIndex) const
{
    if ( nIndex >= 0 && nIndex < nDimCount )
    {
        if ( !ppDims )
        {
            ((ScDPDimensions*)this)->ppDims = new ScDPDimension*[nDimCount];
            for (long i=0; i<nDimCount; i++)
                ppDims[i] = NULL;
        }
        if ( !ppDims[nIndex] )
        {
            ppDims[nIndex] = new ScDPDimension( pSource, nIndex );
            ppDims[nIndex]->acquire();      // ref-counted
        }

        return ppDims[nIndex];
    }

    return NULL;    //! exception?
}

// -----------------------------------------------------------------------

ScDPDimension::ScDPDimension( ScDPSource* pSrc, long nD ) :
    pSource( pSrc ),
    nDim( nD ),
    pHierarchies( NULL ),
    nUsedHier( 0 ),
    nFunction( SUBTOTAL_FUNC_SUM ),     // sum is default
    mpLayoutName(NULL),
    mpSubtotalName(NULL),
    nSourceDim( -1 ),
    bHasSelectedPage( sal_False ),
    pSelectedData( NULL ),
    mbHasHiddenMember(false)
{
    //! hold pSource
}

ScDPDimension::~ScDPDimension()
{
    //! release pSource

    if ( pHierarchies )
        pHierarchies->release();    // ref-counted

    delete pSelectedData;
}

ScDPHierarchies* ScDPDimension::GetHierarchiesObject()
{
    if (!pHierarchies)
    {
        pHierarchies = new ScDPHierarchies( pSource, nDim );
        pHierarchies->acquire();        // ref-counted
    }
    return pHierarchies;
}

const rtl::OUString* ScDPDimension::GetLayoutName() const
{
    return mpLayoutName.get();
}

const rtl::OUString* ScDPDimension::GetSubtotalName() const
{
    return mpSubtotalName.get();
}

uno::Reference<container::XNameAccess> SAL_CALL ScDPDimension::getHierarchies()
                                                    throw(uno::RuntimeException)
{
    return GetHierarchiesObject();
}

::rtl::OUString SAL_CALL ScDPDimension::getName() throw(uno::RuntimeException)
{
    if (aName.Len())
        return aName;
    else
        return pSource->GetData()->getDimensionName( nDim );
}

void SAL_CALL ScDPDimension::setName( const ::rtl::OUString& rNewName ) throw(uno::RuntimeException)
{
    //  used after cloning
    aName = String( rNewName );
}

sal_uInt16 ScDPDimension::getOrientation() const
{
    return pSource->GetOrientation( nDim );
}

void ScDPDimension::setOrientation(sal_uInt16 nNew)
{
    pSource->SetOrientation( nDim, nNew );
}

long ScDPDimension::getPosition() const
{
    return pSource->GetPosition( nDim );
}

void ScDPDimension::setPosition(long /* nNew */)
{
    //! ...
}

sal_Bool ScDPDimension::getIsDataLayoutDimension() const
{
    return pSource->GetData()->getIsDataLayoutDimension( nDim );
}

sal_uInt16 ScDPDimension::getFunction() const
{
    return nFunction;
}

void ScDPDimension::setFunction(sal_uInt16 nNew)
{
    nFunction = nNew;
}

long ScDPDimension::getUsedHierarchy() const
{
    return nUsedHier;
}

void ScDPDimension::setUsedHierarchy(long /* nNew */)
{
    // #i52547# don't use the incomplete date hierarchy implementation - ignore the call
}

ScDPDimension* ScDPDimension::CreateCloneObject()
{
    DBG_ASSERT( nSourceDim < 0, "recursive duplicate - not implemented" );

    //! set new name here, or temporary name ???
    String aNewName = aName;

    ScDPDimension* pNew = pSource->AddDuplicated( nDim, aNewName );

    pNew->aName = aNewName;             //! here or in source?
    pNew->nSourceDim = nDim;            //! recursive?

    return pNew;
}

uno::Reference<util::XCloneable> SAL_CALL ScDPDimension::createClone() throw(uno::RuntimeException)
{
    return CreateCloneObject();
}

sal_Bool ScDPDimension::isDuplicated() const
{
    return (nSourceDim >= 0);
}

const sheet::DataPilotFieldReference& ScDPDimension::GetReferenceValue() const
{
    return aReferenceValue;
}

const ScDPItemData& ScDPDimension::GetSelectedData()
{
    if ( !pSelectedData )
    {
        // find the named member to initialize pSelectedData from it, with name and value

        long nLevel = 0;        // same as in ScDPObject::FillPageList

        long nHierarchy = getUsedHierarchy();
        if ( nHierarchy >= GetHierarchiesObject()->getCount() )
            nHierarchy = 0;
        ScDPLevels* pLevels = GetHierarchiesObject()->getByIndex(nHierarchy)->GetLevelsObject();
        long nLevCount = pLevels->getCount();
        if ( nLevel < nLevCount )
        {
            ScDPMembers* pMembers = pLevels->getByIndex(nLevel)->GetMembersObject();

            //! merge with ScDPMembers::getByName
            long nCount = pMembers->getCount();
            for (long i=0; i<nCount && !pSelectedData; i++)
            {
                ScDPMember* pMember = pMembers->getByIndex(i);
                if ( pMember->GetNameStr() == aSelectedPage )
                {
                    pSelectedData = new ScDPItemData();
                    pMember->FillItemData( *pSelectedData );
                }
            }
        }

        if ( !pSelectedData )
            pSelectedData = new ScDPItemData( aSelectedPage, 0.0, sal_False );      // default - name only
    }

    return *pSelectedData;
}

<<<<<<< HEAD
=======
//UNUSED2009-05 sal_Bool ScDPDimension::IsValidPage( const ScDPItemData& rData )
//UNUSED2009-05 {
//UNUSED2009-05     if ( bHasSelectedPage )
//UNUSED2009-05         return rData.IsCaseInsEqual( GetSelectedData() );
//UNUSED2009-05
//UNUSED2009-05     return sal_True;        // no selection -> all data
//UNUSED2009-05 }

sal_Bool ScDPDimension::IsVisible( const ScDPItemData& rData )
{
    if( ScDPMembers* pMembers = this->GetHierarchiesObject()->getByIndex(0)->
        GetLevelsObject()->getByIndex(0)->GetMembersObject() )
    {
        for( long i = pMembers->getCount()-1; i>=0; i-- )
            if( ScDPMember *pDPMbr = pMembers->getByIndex( i ) )
                if( rData.IsCaseInsEqual( pDPMbr->GetItemData() ) && !pDPMbr->getIsVisible() )
                    return sal_False;
    }

    return sal_True;
}
>>>>>>> ce6308e4
// XPropertySet

uno::Reference<beans::XPropertySetInfo> SAL_CALL ScDPDimension::getPropertySetInfo()
                                                        throw(uno::RuntimeException)
{
    SolarMutexGuard aGuard;

    static SfxItemPropertyMapEntry aDPDimensionMap_Impl[] =
    {
        {MAP_CHAR_LEN(SC_UNO_FILTER),   0,  &getCppuType((uno::Sequence<sheet::TableFilterField>*)0), 0, 0 },
        {MAP_CHAR_LEN(SC_UNO_FLAGS),    0,  &getCppuType((sal_Int32*)0),                beans::PropertyAttribute::READONLY, 0 },
        {MAP_CHAR_LEN(SC_UNO_FUNCTION), 0,  &getCppuType((sheet::GeneralFunction*)0),   0, 0 },
        {MAP_CHAR_LEN(SC_UNO_ISDATALA), 0,  &getBooleanCppuType(),                      beans::PropertyAttribute::READONLY, 0 },
        {MAP_CHAR_LEN(SC_UNO_NUMBERFO), 0,  &getCppuType((sal_Int32*)0),                beans::PropertyAttribute::READONLY, 0 },
        {MAP_CHAR_LEN(SC_UNO_ORIENTAT), 0,  &getCppuType((sheet::DataPilotFieldOrientation*)0), 0, 0 },
        {MAP_CHAR_LEN(SC_UNO_ORIGINAL), 0,  &getCppuType((uno::Reference<container::XNamed>*)0), beans::PropertyAttribute::READONLY, 0 },
        {MAP_CHAR_LEN(SC_UNO_POSITION), 0,  &getCppuType((sal_Int32*)0),                0, 0 },
        {MAP_CHAR_LEN(SC_UNO_REFVALUE), 0,  &getCppuType((sheet::DataPilotFieldReference*)0), 0, 0 },
        {MAP_CHAR_LEN(SC_UNO_USEDHIER), 0,  &getCppuType((sal_Int32*)0),                0, 0 },
        {MAP_CHAR_LEN(SC_UNO_LAYOUTNAME), 0, &getCppuType(static_cast<rtl::OUString*>(0)), 0, 0 },
        {MAP_CHAR_LEN(SC_UNO_FIELD_SUBTOTALNAME), 0, &getCppuType(static_cast<rtl::OUString*>(0)), 0, 0 },
        {MAP_CHAR_LEN(SC_UNO_HAS_HIDDEN_MEMBER), 0, &getBooleanCppuType(), 0, 0 },
        {0,0,0,0,0,0}
    };
    static uno::Reference<beans::XPropertySetInfo> aRef =
        new SfxItemPropertySetInfo( aDPDimensionMap_Impl );
    return aRef;
}

void SAL_CALL ScDPDimension::setPropertyValue( const rtl::OUString& aPropertyName, const uno::Any& aValue )
                throw(beans::UnknownPropertyException, beans::PropertyVetoException,
                        lang::IllegalArgumentException, lang::WrappedTargetException,
                        uno::RuntimeException)
{
    String aNameStr = aPropertyName;
    if ( aNameStr.EqualsAscii( SC_UNO_POSITION ) )
    {
        sal_Int32 nInt = 0;
        if (aValue >>= nInt)
            setPosition( nInt );
    }
    else if ( aNameStr.EqualsAscii( SC_UNO_USEDHIER ) )
    {
        sal_Int32 nInt = 0;
        if (aValue >>= nInt)
            setUsedHierarchy( nInt );
    }
    else if ( aNameStr.EqualsAscii( SC_UNO_ORIENTAT ) )
    {
        sheet::DataPilotFieldOrientation eEnum;
        if (aValue >>= eEnum)
            setOrientation( sal::static_int_cast<sal_uInt16>(eEnum) );
    }
    else if ( aNameStr.EqualsAscii( SC_UNO_FUNCTION ) )
    {
        sheet::GeneralFunction eEnum;
        if (aValue >>= eEnum)
            setFunction( sal::static_int_cast<sal_uInt16>(eEnum) );
    }
    else if ( aNameStr.EqualsAscii( SC_UNO_REFVALUE ) )
        aValue >>= aReferenceValue;
    else if ( aNameStr.EqualsAscii( SC_UNO_FILTER ) )
    {
        sal_Bool bDone = sal_False;
        uno::Sequence<sheet::TableFilterField> aSeq;
        if (aValue >>= aSeq)
        {
            sal_Int32 nLength = aSeq.getLength();
            if ( nLength == 0 )
            {
                aSelectedPage.Erase();
                bHasSelectedPage = sal_False;
                bDone = sal_True;
            }
            else if ( nLength == 1 )
            {
                const sheet::TableFilterField& rField = aSeq[0];
                if ( rField.Field == 0 && rField.Operator == sheet::FilterOperator_EQUAL && !rField.IsNumeric )
                {
                    aSelectedPage = rField.StringValue;
                    bHasSelectedPage = sal_True;
                    bDone = sal_True;
                }
            }
        }
        if ( !bDone )
        {
            OSL_FAIL("Filter property is not a single string");
            throw lang::IllegalArgumentException();
        }
        DELETEZ( pSelectedData );       // invalid after changing aSelectedPage
    }
    else if (aNameStr.EqualsAscii(SC_UNO_LAYOUTNAME))
    {
        OUString aTmpName;
        if (aValue >>= aTmpName)
            mpLayoutName.reset(new OUString(aTmpName));
    }
    else if (aNameStr.EqualsAscii(SC_UNO_FIELD_SUBTOTALNAME))
    {
        OUString aTmpName;
        if (aValue >>= aTmpName)
            mpSubtotalName.reset(new OUString(aTmpName));
    }
    else if (aNameStr.EqualsAscii(SC_UNO_HAS_HIDDEN_MEMBER))
        aValue >>= mbHasHiddenMember;
    else
    {
        OSL_FAIL("unknown property");
        //! THROW( UnknownPropertyException() );
    }
}

uno::Any SAL_CALL ScDPDimension::getPropertyValue( const rtl::OUString& aPropertyName )
                throw(beans::UnknownPropertyException, lang::WrappedTargetException,
                        uno::RuntimeException)
{
    uno::Any aRet;
    String aNameStr = aPropertyName;
    if ( aNameStr.EqualsAscii( SC_UNO_POSITION ) )
        aRet <<= (sal_Int32) getPosition();
    else if ( aNameStr.EqualsAscii( SC_UNO_USEDHIER ) )
        aRet <<= (sal_Int32) getUsedHierarchy();
    else if ( aNameStr.EqualsAscii( SC_UNO_ORIENTAT ) )
    {
        sheet::DataPilotFieldOrientation eVal = (sheet::DataPilotFieldOrientation)getOrientation();
        aRet <<= eVal;
    }
    else if ( aNameStr.EqualsAscii( SC_UNO_FUNCTION ) )
    {
        sheet::GeneralFunction eVal = (sheet::GeneralFunction)getFunction();
        aRet <<= eVal;
    }
    else if ( aNameStr.EqualsAscii( SC_UNO_REFVALUE ) )
        aRet <<= aReferenceValue;
    else if ( aNameStr.EqualsAscii( SC_UNO_ISDATALA ) )                 // read-only properties
        lcl_SetBoolInAny( aRet, getIsDataLayoutDimension() );
    else if ( aNameStr.EqualsAscii( SC_UNO_NUMBERFO ) )
    {
        sal_Int32 nFormat = 0;
        sheet::GeneralFunction eFunc = (sheet::GeneralFunction)getFunction();
        // #i63745# don't use source format for "count"
        if ( eFunc != sheet::GeneralFunction_COUNT && eFunc != sheet::GeneralFunction_COUNTNUMS )
            nFormat = pSource->GetData()->GetNumberFormat( ( nSourceDim >= 0 ) ? nSourceDim : nDim );

        switch ( aReferenceValue.ReferenceType )
        {
        case sheet::DataPilotFieldReferenceType::ITEM_PERCENTAGE:
        case sheet::DataPilotFieldReferenceType::ITEM_PERCENTAGE_DIFFERENCE:
        case sheet::DataPilotFieldReferenceType::ROW_PERCENTAGE:
        case sheet::DataPilotFieldReferenceType::COLUMN_PERCENTAGE:
        case sheet::DataPilotFieldReferenceType::TOTAL_PERCENTAGE:
            nFormat = pSource->GetData()->GetNumberFormatByIdx( (NfIndexTableOffset)NF_PERCENT_DEC2 );
            break;
        case sheet::DataPilotFieldReferenceType::INDEX:
            nFormat = pSource->GetData()->GetNumberFormatByIdx( (NfIndexTableOffset)NF_NUMBER_SYSTEM );
            break;
        default:
            break;
        }

        aRet <<= nFormat;
    }
    else if ( aNameStr.EqualsAscii( SC_UNO_ORIGINAL ) )
    {
        uno::Reference<container::XNamed> xOriginal;
        if (nSourceDim >= 0)
            xOriginal = pSource->GetDimensionsObject()->getByIndex(nSourceDim);
        aRet <<= xOriginal;
    }
    else if ( aNameStr.EqualsAscii( SC_UNO_FILTER ) )
    {
        if ( bHasSelectedPage )
        {
            // single filter field: first field equal to selected string
            sheet::TableFilterField aField( sheet::FilterConnection_AND, 0,
                    sheet::FilterOperator_EQUAL, sal_False, 0.0, aSelectedPage );
            aRet <<= uno::Sequence<sheet::TableFilterField>( &aField, 1 );
        }
        else
            aRet <<= uno::Sequence<sheet::TableFilterField>(0);
    }
    else if (aNameStr.EqualsAscii(SC_UNO_LAYOUTNAME))
        aRet <<= mpLayoutName.get() ? *mpLayoutName : OUString(RTL_CONSTASCII_USTRINGPARAM(""));
    else if (aNameStr.EqualsAscii(SC_UNO_FIELD_SUBTOTALNAME))
        aRet <<= mpSubtotalName.get() ? *mpSubtotalName : OUString(RTL_CONSTASCII_USTRINGPARAM(""));
    else if (aNameStr.EqualsAscii(SC_UNO_HAS_HIDDEN_MEMBER))
        aRet <<= mbHasHiddenMember;
    else if (aNameStr.EqualsAscii(SC_UNO_FLAGS))
    {
        sal_Int32 nFlags = 0;       // tabular data: all orientations are possible
        aRet <<= nFlags;
    }
    else
    {
        OSL_FAIL("unknown property");
        //! THROW( UnknownPropertyException() );
    }
    return aRet;
}

SC_IMPL_DUMMY_PROPERTY_LISTENER( ScDPDimension )

// -----------------------------------------------------------------------

ScDPHierarchies::ScDPHierarchies( ScDPSource* pSrc, long nD ) :
    pSource( pSrc ),
    nDim( nD ),
    ppHiers( NULL )
{
    //! hold pSource

    //  date columns have 3 hierarchies (flat/quarter/week), other columns only one

    // #i52547# don't offer the incomplete date hierarchy implementation
    nHierCount = 1;
}

ScDPHierarchies::~ScDPHierarchies()
{
    //! release pSource

    if (ppHiers)
    {
        for (long i=0; i<nHierCount; i++)
            if ( ppHiers[i] )
                ppHiers[i]->release();      // ref-counted
        delete[] ppHiers;
    }
}

// very simple XNameAccess implementation using getCount/getByIndex

uno::Any SAL_CALL ScDPHierarchies::getByName( const rtl::OUString& aName )
            throw(container::NoSuchElementException,
                    lang::WrappedTargetException, uno::RuntimeException)
{
    long nCount = getCount();
    for (long i=0; i<nCount; i++)
        if ( getByIndex(i)->getName() == aName )
        {
            uno::Reference<container::XNamed> xNamed = getByIndex(i);
            uno::Any aRet;
            aRet <<= xNamed;
            return aRet;
        }

    throw container::NoSuchElementException();
}

uno::Sequence<rtl::OUString> SAL_CALL ScDPHierarchies::getElementNames() throw(uno::RuntimeException)
{
    long nCount = getCount();
    uno::Sequence<rtl::OUString> aSeq(nCount);
    rtl::OUString* pArr = aSeq.getArray();
    for (long i=0; i<nCount; i++)
        pArr[i] = getByIndex(i)->getName();
    return aSeq;
}

sal_Bool SAL_CALL ScDPHierarchies::hasByName( const rtl::OUString& aName ) throw(uno::RuntimeException)
{
    long nCount = getCount();
    for (long i=0; i<nCount; i++)
        if ( getByIndex(i)->getName() == aName )
            return sal_True;
    return sal_False;
}

uno::Type SAL_CALL ScDPHierarchies::getElementType() throw(uno::RuntimeException)
{
    return getCppuType((uno::Reference<container::XNamed>*)0);
}

sal_Bool SAL_CALL ScDPHierarchies::hasElements() throw(uno::RuntimeException)
{
    return ( getCount() > 0 );
}

// end of XNameAccess implementation

long ScDPHierarchies::getCount() const
{
    return nHierCount;
}

ScDPHierarchy* ScDPHierarchies::getByIndex(long nIndex) const
{
    //  pass hierarchy index to new object in case the implementation
    //  will be extended to more than one hierarchy

    if ( nIndex >= 0 && nIndex < nHierCount )
    {
        if ( !ppHiers )
        {
            ((ScDPHierarchies*)this)->ppHiers = new ScDPHierarchy*[nHierCount];
            for (long i=0; i<nHierCount; i++)
                ppHiers[i] = NULL;
        }
        if ( !ppHiers[nIndex] )
        {
            ppHiers[nIndex] = new ScDPHierarchy( pSource, nDim, nIndex );
            ppHiers[nIndex]->acquire();         // ref-counted
        }

        return ppHiers[nIndex];
    }

    return NULL;    //! exception?
}

// -----------------------------------------------------------------------

ScDPHierarchy::ScDPHierarchy( ScDPSource* pSrc, long nD, long nH ) :
    pSource( pSrc ),
    nDim( nD ),
    nHier( nH ),
    pLevels( NULL )
{
    //! hold pSource
}

ScDPHierarchy::~ScDPHierarchy()
{
    //! release pSource

    if (pLevels)
        pLevels->release();     // ref-counted
}

ScDPLevels* ScDPHierarchy::GetLevelsObject()
{
    if (!pLevels)
    {
        pLevels = new ScDPLevels( pSource, nDim, nHier );
        pLevels->acquire();     // ref-counted
    }
    return pLevels;
}

uno::Reference<container::XNameAccess> SAL_CALL ScDPHierarchy::getLevels()
                                                    throw(uno::RuntimeException)
{
    return GetLevelsObject();
}

::rtl::OUString SAL_CALL ScDPHierarchy::getName() throw(uno::RuntimeException)
{
    String aRet;        //! globstr-ID !!!!
    switch (nHier)
    {
        case SC_DAPI_HIERARCHY_FLAT:
            aRet = String::CreateFromAscii(RTL_CONSTASCII_STRINGPARAM("flat"));
            break;  //! name ???????
        case SC_DAPI_HIERARCHY_QUARTER:
            aRet = String::CreateFromAscii(RTL_CONSTASCII_STRINGPARAM("Quarter"));
            break;  //! name ???????
        case SC_DAPI_HIERARCHY_WEEK:
            aRet = String::CreateFromAscii(RTL_CONSTASCII_STRINGPARAM("Week"));
            break;  //! name ???????
        default:
            OSL_FAIL( "ScDPHierarchy::getName: unexpected hierarchy" );
            break;
    }
    return aRet;
}

void SAL_CALL ScDPHierarchy::setName( const ::rtl::OUString& /* rNewName */ ) throw(uno::RuntimeException)
{
    OSL_FAIL("not implemented");        //! exception?
}

// -----------------------------------------------------------------------

ScDPLevels::ScDPLevels( ScDPSource* pSrc, long nD, long nH ) :
    pSource( pSrc ),
    nDim( nD ),
    nHier( nH ),
    ppLevs( NULL )
{
    //! hold pSource

    //  text columns have only one level

    long nSrcDim = pSource->GetSourceDim( nDim );
    if ( pSource->IsDateDimension( nSrcDim ) )
    {
        switch ( nHier )
        {
            case SC_DAPI_HIERARCHY_FLAT:    nLevCount = SC_DAPI_FLAT_LEVELS;    break;
            case SC_DAPI_HIERARCHY_QUARTER: nLevCount = SC_DAPI_QUARTER_LEVELS; break;
            case SC_DAPI_HIERARCHY_WEEK:    nLevCount = SC_DAPI_WEEK_LEVELS;    break;
            default:
                OSL_FAIL("wrong hierarchy");
                nLevCount = 0;
        }
    }
    else
        nLevCount = 1;
}

ScDPLevels::~ScDPLevels()
{
    //! release pSource

    if (ppLevs)
    {
        for (long i=0; i<nLevCount; i++)
            if ( ppLevs[i] )
                ppLevs[i]->release();   // ref-counted
        delete[] ppLevs;
    }
}

// very simple XNameAccess implementation using getCount/getByIndex

uno::Any SAL_CALL ScDPLevels::getByName( const rtl::OUString& aName )
            throw(container::NoSuchElementException,
                    lang::WrappedTargetException, uno::RuntimeException)
{
    long nCount = getCount();
    for (long i=0; i<nCount; i++)
        if ( getByIndex(i)->getName() == aName )
        {
            uno::Reference<container::XNamed> xNamed = getByIndex(i);
            uno::Any aRet;
            aRet <<= xNamed;
            return aRet;
        }

    throw container::NoSuchElementException();
}

uno::Sequence<rtl::OUString> SAL_CALL ScDPLevels::getElementNames() throw(uno::RuntimeException)
{
    long nCount = getCount();
    uno::Sequence<rtl::OUString> aSeq(nCount);
    rtl::OUString* pArr = aSeq.getArray();
    for (long i=0; i<nCount; i++)
        pArr[i] = getByIndex(i)->getName();
    return aSeq;
}

sal_Bool SAL_CALL ScDPLevels::hasByName( const rtl::OUString& aName ) throw(uno::RuntimeException)
{
    long nCount = getCount();
    for (long i=0; i<nCount; i++)
        if ( getByIndex(i)->getName() == aName )
            return sal_True;
    return sal_False;
}

uno::Type SAL_CALL ScDPLevels::getElementType() throw(uno::RuntimeException)
{
    return getCppuType((uno::Reference<container::XNamed>*)0);
}

sal_Bool SAL_CALL ScDPLevels::hasElements() throw(uno::RuntimeException)
{
    return ( getCount() > 0 );
}

// end of XNameAccess implementation

long ScDPLevels::getCount() const
{
    return nLevCount;
}

ScDPLevel* ScDPLevels::getByIndex(long nIndex) const
{
    if ( nIndex >= 0 && nIndex < nLevCount )
    {
        if ( !ppLevs )
        {
            ((ScDPLevels*)this)->ppLevs = new ScDPLevel*[nLevCount];
            for (long i=0; i<nLevCount; i++)
                ppLevs[i] = NULL;
        }
        if ( !ppLevs[nIndex] )
        {
            ppLevs[nIndex] = new ScDPLevel( pSource, nDim, nHier, nIndex );
            ppLevs[nIndex]->acquire();      // ref-counted
        }

        return ppLevs[nIndex];
    }

    return NULL;    //! exception?
}

// -----------------------------------------------------------------------

class ScDPGlobalMembersOrder
{
    ScDPLevel&  rLevel;
    sal_Bool        bAscending;

public:
            ScDPGlobalMembersOrder( ScDPLevel& rLev, sal_Bool bAsc ) :
                rLevel(rLev),
                bAscending(bAsc)
            {}
            ~ScDPGlobalMembersOrder() {}

    sal_Bool operator()( sal_Int32 nIndex1, sal_Int32 nIndex2 ) const;
};

sal_Bool ScDPGlobalMembersOrder::operator()( sal_Int32 nIndex1, sal_Int32 nIndex2 ) const
{
    sal_Int32 nCompare = 0;
    // seems that some ::std::sort() implementations pass the same index twice
    if( nIndex1 != nIndex2 )
    {
        ScDPMembers* pMembers = rLevel.GetMembersObject();
        ScDPMember* pMember1 = pMembers->getByIndex(nIndex1);
        ScDPMember* pMember2 = pMembers->getByIndex(nIndex2);
        nCompare = pMember1->Compare( *pMember2 );
    }
    return bAscending ? (nCompare < 0) : (nCompare > 0);
}

// -----------------------------------------------------------------------

ScDPLevel::ScDPLevel( ScDPSource* pSrc, long nD, long nH, long nL ) :
    pSource( pSrc ),
    nDim( nD ),
    nHier( nH ),
    nLev( nL ),
    pMembers( NULL ),
    bShowEmpty( sal_False ),
    aSortInfo( EMPTY_STRING, sal_True, sheet::DataPilotFieldSortMode::NAME ),   // default: sort by name
    nSortMeasure( 0 ),
    nAutoMeasure( 0 ),
    bEnableLayout( sal_False )
{
    //! hold pSource
    //  aSubTotals is empty
}

ScDPLevel::~ScDPLevel()
{
    //! release pSource

    if ( pMembers )
        pMembers->release();    // ref-counted
}

void ScDPLevel::EvaluateSortOrder()
{
    switch (aSortInfo.Mode)
    {
        case sheet::DataPilotFieldSortMode::DATA:
            {
                // find index of measure (index among data dimensions)

                String aDataFieldName = aSortInfo.Field;
                long nMeasureCount = pSource->GetDataDimensionCount();
                for (long nMeasure=0; nMeasure<nMeasureCount; nMeasure++)
                {
                    if ( pSource->GetDataDimName(nMeasure) == aDataFieldName )
                    {
                        nSortMeasure = nMeasure;
                        break;
                    }
                }

                //! error if not found?
            }
            break;
        case sheet::DataPilotFieldSortMode::MANUAL:
        case sheet::DataPilotFieldSortMode::NAME:
            {
                ScDPMembers* pLocalMembers = GetMembersObject();
                long nCount = pLocalMembers->getCount();

                aGlobalOrder.resize( nCount );
                for (long nPos=0; nPos<nCount; nPos++)
                    aGlobalOrder[nPos] = nPos;

                // allow manual or name (manual is always ascending)
                sal_Bool bAscending = ( aSortInfo.Mode == sheet::DataPilotFieldSortMode::MANUAL || aSortInfo.IsAscending );
                ScDPGlobalMembersOrder aComp( *this, bAscending );
                ::std::sort( aGlobalOrder.begin(), aGlobalOrder.end(), aComp );
            }
            break;
    }

    if ( aAutoShowInfo.IsEnabled )
    {
        // find index of measure (index among data dimensions)

        String aDataFieldName = aAutoShowInfo.DataField;
        long nMeasureCount = pSource->GetDataDimensionCount();
        for (long nMeasure=0; nMeasure<nMeasureCount; nMeasure++)
        {
            if ( pSource->GetDataDimName(nMeasure) == aDataFieldName )
            {
                nAutoMeasure = nMeasure;
                break;
            }
        }

        //! error if not found?
    }
}

void ScDPLevel::SetEnableLayout( sal_Bool bSet )
{
    bEnableLayout = bSet;
}

ScDPMembers* ScDPLevel::GetMembersObject()
{
    if (!pMembers)
    {
        pMembers = new ScDPMembers( pSource, nDim, nHier, nLev );
        pMembers->acquire();    // ref-counted
    }
    return pMembers;
}

uno::Reference<container::XNameAccess> SAL_CALL ScDPLevel::getMembers() throw(uno::RuntimeException)
{
    return GetMembersObject();
}

uno::Sequence<sheet::MemberResult> SAL_CALL ScDPLevel::getResults() throw(uno::RuntimeException)
{
    const uno::Sequence<sheet::MemberResult>* pRes = pSource->GetMemberResults( this );
    if (pRes)
        return *pRes;

    return uno::Sequence<sheet::MemberResult>(0);       //! Error?
}

::rtl::OUString SAL_CALL ScDPLevel::getName() throw(uno::RuntimeException)
{
    long nSrcDim = pSource->GetSourceDim( nDim );
    if ( pSource->IsDateDimension( nSrcDim ) )
    {
        String aRet;        //! globstr-ID !!!!

        if ( nHier == SC_DAPI_HIERARCHY_QUARTER )
        {
            switch ( nLev )
            {
                case SC_DAPI_LEVEL_YEAR:
                    aRet = String::CreateFromAscii(RTL_CONSTASCII_STRINGPARAM("Year"));
                    break;
                case SC_DAPI_LEVEL_QUARTER:
                    aRet = String::CreateFromAscii(RTL_CONSTASCII_STRINGPARAM("Quarter"));
                    break;
                case SC_DAPI_LEVEL_MONTH:
                    aRet = String::CreateFromAscii(RTL_CONSTASCII_STRINGPARAM("Month"));
                    break;
                case SC_DAPI_LEVEL_DAY:
                    aRet = String::CreateFromAscii(RTL_CONSTASCII_STRINGPARAM("Day"));
                    break;
                default:
                    OSL_FAIL( "ScDPLevel::getName: unexpected level" );
                    break;
            }
        }
        else if ( nHier == SC_DAPI_HIERARCHY_WEEK )
        {
            switch ( nLev )
            {
                case SC_DAPI_LEVEL_YEAR:
                    aRet = String::CreateFromAscii(RTL_CONSTASCII_STRINGPARAM("Year"));
                    break;
                case SC_DAPI_LEVEL_WEEK:
                    aRet = String::CreateFromAscii(RTL_CONSTASCII_STRINGPARAM("Week"));
                    break;
                case SC_DAPI_LEVEL_WEEKDAY:
                    aRet = String::CreateFromAscii(RTL_CONSTASCII_STRINGPARAM("Weekday"));
                    break;
                default:
                    OSL_FAIL( "ScDPLevel::getName: unexpected level" );
                    break;
            }
        }
        if (aRet.Len())
            return aRet;
    }

    ScDPDimension* pDim = pSource->GetDimensionsObject()->getByIndex(nSrcDim);
    if (!pDim)
        return rtl::OUString();

    return pDim->getName();
}

void SAL_CALL ScDPLevel::setName( const ::rtl::OUString& /* rNewName */ ) throw(uno::RuntimeException)
{
    OSL_FAIL("not implemented");        //! exception?
}

uno::Sequence<sheet::GeneralFunction> ScDPLevel::getSubTotals() const
{
    //! separate functions for settings and evaluation?

    long nSrcDim = pSource->GetSourceDim( nDim );
    if ( !pSource->SubTotalAllowed( nSrcDim ) )
        return uno::Sequence<sheet::GeneralFunction>(0);

    return aSubTotals;
}

void ScDPLevel::setSubTotals(const uno::Sequence<sheet::GeneralFunction>& rNew)
{
    aSubTotals = rNew;
    //! set "manual change" flag?
}

sal_Bool ScDPLevel::getShowEmpty() const
{
    return bShowEmpty;
}

void ScDPLevel::setShowEmpty(sal_Bool bSet)
{
    bShowEmpty = bSet;
}

// XPropertySet

uno::Reference<beans::XPropertySetInfo> SAL_CALL ScDPLevel::getPropertySetInfo()
                                                        throw(uno::RuntimeException)
{
    SolarMutexGuard aGuard;

    static SfxItemPropertyMapEntry aDPLevelMap_Impl[] =
    {
        //! change type of AutoShow/Layout/Sorting to API struct when available
        {MAP_CHAR_LEN(SC_UNO_AUTOSHOW), 0,  &getCppuType((sheet::DataPilotFieldAutoShowInfo*)0),     0, 0 },
        {MAP_CHAR_LEN(SC_UNO_LAYOUT),   0,  &getCppuType((sheet::DataPilotFieldLayoutInfo*)0),       0, 0 },
        {MAP_CHAR_LEN(SC_UNO_SHOWEMPT), 0,  &getBooleanCppuType(),                                   0, 0 },
        {MAP_CHAR_LEN(SC_UNO_SORTING),  0,  &getCppuType((sheet::DataPilotFieldSortInfo*)0),         0, 0 },
        {MAP_CHAR_LEN(SC_UNO_SUBTOTAL), 0,  &getCppuType((uno::Sequence<sheet::GeneralFunction>*)0), 0, 0 },
        {0,0,0,0,0,0}
    };
    static uno::Reference<beans::XPropertySetInfo> aRef =
        new SfxItemPropertySetInfo( aDPLevelMap_Impl );
    return aRef;
}

void SAL_CALL ScDPLevel::setPropertyValue( const rtl::OUString& aPropertyName, const uno::Any& aValue )
                throw(beans::UnknownPropertyException, beans::PropertyVetoException,
                        lang::IllegalArgumentException, lang::WrappedTargetException,
                        uno::RuntimeException)
{
    String aNameStr = aPropertyName;
    if ( aNameStr.EqualsAscii( SC_UNO_SHOWEMPT ) )
        setShowEmpty( lcl_GetBoolFromAny( aValue ) );
    else if ( aNameStr.EqualsAscii( SC_UNO_SUBTOTAL ) )
    {
        uno::Sequence<sheet::GeneralFunction> aSeq;
        if ( aValue >>= aSeq )
            setSubTotals( aSeq );
    }
    else if ( aNameStr.EqualsAscii( SC_UNO_SORTING ) )
        aValue >>= aSortInfo;
    else if ( aNameStr.EqualsAscii( SC_UNO_AUTOSHOW ) )
        aValue >>= aAutoShowInfo;
    else if ( aNameStr.EqualsAscii( SC_UNO_LAYOUT ) )
        aValue >>= aLayoutInfo;
    else
    {
        OSL_FAIL("unknown property");
    }
}

uno::Any SAL_CALL ScDPLevel::getPropertyValue( const rtl::OUString& aPropertyName )
                throw(beans::UnknownPropertyException, lang::WrappedTargetException,
                        uno::RuntimeException)
{
    uno::Any aRet;
    String aNameStr = aPropertyName;
    if ( aNameStr.EqualsAscii( SC_UNO_SHOWEMPT ) )
        lcl_SetBoolInAny( aRet, getShowEmpty() );
    else if ( aNameStr.EqualsAscii( SC_UNO_SUBTOTAL ) )
    {
        uno::Sequence<sheet::GeneralFunction> aSeq = getSubTotals();        //! avoid extra copy?
        aRet <<= aSeq;
    }
    else if ( aNameStr.EqualsAscii( SC_UNO_SORTING ) )
        aRet <<= aSortInfo;
    else if ( aNameStr.EqualsAscii( SC_UNO_AUTOSHOW ) )
        aRet <<= aAutoShowInfo;
    else if ( aNameStr.EqualsAscii( SC_UNO_LAYOUT ) )
        aRet <<= aLayoutInfo;
    else if (aNameStr.EqualsAscii(SC_UNO_LAYOUTNAME))
    {
        // read only property
        long nSrcDim = pSource->GetSourceDim(nDim);
        ScDPDimension* pDim = pSource->GetDimensionsObject()->getByIndex(nSrcDim);
        if (!pDim)
            return aRet;

        const OUString* pLayoutName = pDim->GetLayoutName();
        if (!pLayoutName)
            return aRet;

        aRet <<= *pLayoutName;
    }
    else
    {
        OSL_FAIL("unknown property");
    }
    return aRet;
}

SC_IMPL_DUMMY_PROPERTY_LISTENER( ScDPLevel )

// -----------------------------------------------------------------------

ScDPMembers::ScDPMembers( ScDPSource* pSrc, long nD, long nH, long nL ) :
    pSource( pSrc ),
    nDim( nD ),
    nHier( nH ),
    nLev( nL ),
    ppMbrs( NULL )
{
    //! hold pSource

    long nSrcDim = pSource->GetSourceDim( nDim );
    if ( pSource->IsDataLayoutDimension(nSrcDim) )
        nMbrCount = pSource->GetDataDimensionCount();
    else if ( nHier != SC_DAPI_HIERARCHY_FLAT && pSource->IsDateDimension( nSrcDim ) )
    {
        nMbrCount = 0;
        if ( nHier == SC_DAPI_HIERARCHY_QUARTER )
        {
            switch (nLev)
            {
                case SC_DAPI_LEVEL_YEAR:
                    {
                        const ScDPItemData* pLastNumData = NULL;
                        for ( SCROW n = 0 ;n <GetSrcItemsCount() ; n-- )
                        {
                            const ScDPItemData* pData  = GetSrcItemDataByIndex( n );
                            if ( pData && pData->HasStringData() )
                                break;
                            else
                                pLastNumData = pData;
                        }

                        if ( pLastNumData )
                        {
                            const ScDPItemData*  pFirstData = GetSrcItemDataByIndex( 0 );
                            double fFirstVal = pFirstData->GetValue();
                            double fLastVal = pLastNumData->GetValue();

                            long nFirstYear = pSource->GetData()->GetDatePart(
                                        (long)::rtl::math::approxFloor( fFirstVal ),
                                        nHier, nLev );
                            long nLastYear = pSource->GetData()->GetDatePart(
                                        (long)::rtl::math::approxFloor( fLastVal ),
                                        nHier, nLev );

                            nMbrCount = nLastYear + 1 - nFirstYear;
                        }
                        else
                            nMbrCount = 0;      // no values
                    }
                    break;
                case SC_DAPI_LEVEL_QUARTER: nMbrCount = 4;  break;
                case SC_DAPI_LEVEL_MONTH:   nMbrCount = 12; break;
                case SC_DAPI_LEVEL_DAY:     nMbrCount = 31; break;
                default:
                    OSL_FAIL( "ScDPMembers::ScDPMembers: unexpected level" );
                    break;
            }
        }
        else if ( nHier == SC_DAPI_HIERARCHY_WEEK )
        {
            switch (nLev)
            {
                case SC_DAPI_LEVEL_YEAR:    nMbrCount = 1;  break;      //! get years from source
                case SC_DAPI_LEVEL_WEEK:    nMbrCount = 53; break;
                case SC_DAPI_LEVEL_WEEKDAY: nMbrCount = 7;  break;
                default:
                    OSL_FAIL( "ScDPMembers::ScDPMembers: unexpected level" );
                    break;
            }
        }
    }
    else
        nMbrCount = pSource->GetData()->GetMembersCount( nSrcDim );
}

ScDPMembers::~ScDPMembers()
{
    //! release pSource

    if (ppMbrs)
    {
        for (long i=0; i<nMbrCount; i++)
            if ( ppMbrs[i] )
                ppMbrs[i]->release();   // ref-counted
        delete[] ppMbrs;
    }
}

// XNameAccess implementation using getCount/getByIndex

sal_Int32 ScDPMembers::GetIndexFromName( const ::rtl::OUString& rName ) const
{
    if ( aHashMap.empty() )
    {
        // store the index for each name

        sal_Int32 nCount = getCount();
        for (sal_Int32 i=0; i<nCount; i++)
            aHashMap[ getByIndex(i)->getName() ] = i;
    }

    ScDPMembersHashMap::const_iterator aIter = aHashMap.find( rName );
    if ( aIter != aHashMap.end() )
        return aIter->second;           // found index
    else
        return -1;                      // not found
}

uno::Any SAL_CALL ScDPMembers::getByName( const rtl::OUString& aName )
            throw(container::NoSuchElementException,
                    lang::WrappedTargetException, uno::RuntimeException)
{
    sal_Int32 nIndex = GetIndexFromName( aName );
    if ( nIndex >= 0 )
    {
        uno::Reference<container::XNamed> xNamed = getByIndex(nIndex);
        uno::Any aRet;
        aRet <<= xNamed;
        return aRet;
    }

    throw container::NoSuchElementException();
}

uno::Sequence<rtl::OUString> SAL_CALL ScDPMembers::getElementNames() throw(uno::RuntimeException)
{
    // Return list of names in sorted order,
    // so it's displayed in that order in the field options dialog.
    // Sorting is done at the level object (parent of this).

    ScDPLevel* pLevel = pSource->GetDimensionsObject()->getByIndex(nDim)->
        GetHierarchiesObject()->getByIndex(nHier)->GetLevelsObject()->getByIndex(nLev);
    pLevel->EvaluateSortOrder();
    const std::vector<sal_Int32>& rGlobalOrder = pLevel->GetGlobalOrder();
    bool bSort = !rGlobalOrder.empty();

    long nCount = getCount();
    uno::Sequence<rtl::OUString> aSeq(nCount);
    rtl::OUString* pArr = aSeq.getArray();
    for (long i=0; i<nCount; i++)
        pArr[i] = getByIndex(bSort ? rGlobalOrder[i] : i)->getName();
    return aSeq;
}

sal_Bool SAL_CALL ScDPMembers::hasByName( const rtl::OUString& aName ) throw(uno::RuntimeException)
{
    return ( GetIndexFromName( aName ) >= 0 );
}

uno::Type SAL_CALL ScDPMembers::getElementType() throw(uno::RuntimeException)
{
    return getCppuType((uno::Reference<container::XNamed>*)0);
}

sal_Bool SAL_CALL ScDPMembers::hasElements() throw(uno::RuntimeException)
{
    return ( getCount() > 0 );
}

// end of XNameAccess implementation

long ScDPMembers::getCount() const
{
    return nMbrCount;
}

long ScDPMembers::getMinMembers() const
{
    // used in lcl_CountMinMembers

    long nVisCount = 0;
    if ( ppMbrs )
    {
        for (long i=0; i<nMbrCount; i++)
        {
            //  count only visible with details (default is true for both)
            const ScDPMember* pMbr = ppMbrs[i];
            if ( !pMbr || ( pMbr->getIsVisible() && pMbr->getShowDetails() ) )
                ++nVisCount;
        }
    }
    else
        nVisCount = nMbrCount;      // default for all

    return nVisCount;
}

ScDPMember* ScDPMembers::getByIndex(long nIndex) const
{
    //  result of GetColumnEntries must not change between ScDPMembers ctor
    //  and all calls to getByIndex

    if ( nIndex >= 0 && nIndex < nMbrCount )
    {
        if ( !ppMbrs )
        {
            ((ScDPMembers*)this)->ppMbrs = new ScDPMember*[nMbrCount];
            for (long i=0; i<nMbrCount; i++)
                ppMbrs[i] = NULL;
        }
        if ( !ppMbrs[nIndex] )
        {
            ScDPMember* pNew;
            long nSrcDim = pSource->GetSourceDim( nDim );
            if ( pSource->IsDataLayoutDimension(nSrcDim) )
            {
                // empty name (never shown, not used for lookup)
                pNew = new ScDPMember( pSource, nDim, nHier, nLev, 0 );
            }
            else if ( nHier != SC_DAPI_HIERARCHY_FLAT && pSource->IsDateDimension( nSrcDim ) )
            {
                long nVal = 0;
                String aName;

                if ( nLev == SC_DAPI_LEVEL_YEAR )   // YEAR is in both hierarchies
                {
                    //! cache year range here!

                    double fFirstVal = pSource->GetData()->GetMemberByIndex( nSrcDim, 0 )->GetValue();
                    long nFirstYear = pSource->GetData()->GetDatePart(
                                        (long)::rtl::math::approxFloor( fFirstVal ),
                                        nHier, nLev );

                    nVal = nFirstYear + nIndex;
                }
                else if ( nHier == SC_DAPI_HIERARCHY_WEEK && nLev == SC_DAPI_LEVEL_WEEKDAY )
                {
                    nVal = nIndex;              // DayOfWeek is 0-based
                    aName = ScGlobal::GetCalendar()->getDisplayName(
                        ::com::sun::star::i18n::CalendarDisplayIndex::DAY,
                        sal::static_int_cast<sal_Int16>(nVal), 0 );
                }
                else if ( nHier == SC_DAPI_HIERARCHY_QUARTER && nLev == SC_DAPI_LEVEL_MONTH )
                {
                    nVal = nIndex;              // Month is 0-based
                    aName = ScGlobal::GetCalendar()->getDisplayName(
                        ::com::sun::star::i18n::CalendarDisplayIndex::MONTH,
                        sal::static_int_cast<sal_Int16>(nVal), 0 );
                }
                else
                    nVal = nIndex + 1;          // Quarter, Day, Week are 1-based

                if ( !aName.Len() )
                    aName = String::CreateFromInt32(nVal);

                            ScDPItemData  rData( aName, nVal, sal_True, 0 ) ;
                    pNew = new ScDPMember( pSource, nDim, nHier, nLev, pSource->GetCache()->GetAdditionalItemID(rData));
            }
            else
            {
                     const std::vector< SCROW >& memberIndexs = pSource->GetData()->GetColumnEntries( nSrcDim );
                    pNew = new ScDPMember( pSource, nDim, nHier, nLev, memberIndexs[nIndex]   );
            }
            pNew->acquire();            // ref-counted
            ppMbrs[nIndex] = pNew;
        }

        DBG_ASSERT( ppMbrs[nIndex] ," member is not initialized " );

        return ppMbrs[nIndex];
    }

    return NULL;    //! exception?
}

// -----------------------------------------------------------------------

ScDPMember::ScDPMember( ScDPSource* pSrc, long nD, long nH, long nL,
                        SCROW nIndex /*const String& rN, double fV, sal_Bool bHV*/ ) :
    pSource( pSrc ),
    nDim( nD ),
    nHier( nH ),
    nLev( nL ),
    mnDataId( nIndex ),
    mpLayoutName(NULL),
    nPosition( -1 ),
    bVisible( sal_True ),
    bShowDet( sal_True )
{
    //! hold pSource
}

ScDPMember::~ScDPMember()
{
    //! release pSource
}

<<<<<<< HEAD
BOOL ScDPMember::IsNamedItem( SCROW    nIndex ) const
=======
sal_Bool ScDPMember::IsNamedItem( const ScDPItemData& r ) const
{
    long nSrcDim = pSource->GetSourceDim( nDim );
    if ( nHier != SC_DAPI_HIERARCHY_FLAT && pSource->IsDateDimension( nSrcDim ) && r.IsValue() )
    {
        long nComp = pSource->GetData()->GetDatePart(
                                        (long)::rtl::math::approxFloor( r.GetValue() ),
                                        nHier, nLev );

        //  fValue is converted from integer, so simple comparison works
        return nComp == GetItemData().GetValue();
    }

    return r.IsCaseInsEqual( GetItemData() );
}

sal_Bool ScDPMember::IsNamedItem( SCROW    nIndex ) const
>>>>>>> ce6308e4
{
    long nSrcDim = pSource->GetSourceDim( nDim );
    if ( nHier != SC_DAPI_HIERARCHY_FLAT && pSource->IsDateDimension( nSrcDim ) )
    {
        const ScDPItemData* pData =  pSource->GetCache()->GetItemDataById( (SCCOL) nSrcDim, nIndex );
        if (  pData->IsValue()  )
        {
            long nComp = pSource->GetData()->GetDatePart(
                (long)::rtl::math::approxFloor( pData->GetValue() ),
                nHier, nLev );
            //  fValue is converted from integer, so simple comparison works
            return nComp == GetItemData().GetValue();
        }
    }

    return  nIndex == mnDataId;
}

sal_Int32 ScDPMember::Compare( const ScDPMember& rOther ) const
{
    if ( nPosition >= 0 )
    {
        if ( rOther.nPosition >= 0 )
        {
            DBG_ASSERT( nPosition != rOther.nPosition, "same position for two members" );
            return ( nPosition < rOther.nPosition ) ? -1 : 1;
        }
        else
        {
            // only this has a position - members with specified positions come before those without
            return -1;
        }
    }
    else if ( rOther.nPosition >= 0 )
    {
        // only rOther has a position
        return 1;
    }

    // no positions set - compare names
   return pSource->GetData()->Compare( pSource->GetSourceDim(nDim),mnDataId,rOther.GetItemDataId());
}

void ScDPMember::FillItemData( ScDPItemData& rData ) const
{
    //! handle date hierarchy...

    rData = GetItemData() ;
}

const OUString* ScDPMember::GetLayoutName() const
{
    return mpLayoutName.get();
}

String ScDPMember::GetNameStr() const
{
      return GetItemData().GetString();
}

::rtl::OUString SAL_CALL ScDPMember::getName() throw(uno::RuntimeException)
{
      return GetItemData().GetString();
}

void SAL_CALL ScDPMember::setName( const ::rtl::OUString& /* rNewName */ ) throw(uno::RuntimeException)
{
    OSL_FAIL("not implemented");        //! exception?
}

sal_Bool ScDPMember::getIsVisible() const
{
    return bVisible;
}

void ScDPMember::setIsVisible(sal_Bool bSet)
{
    bVisible = bSet;
    //! set "manual change" flag
}

sal_Bool ScDPMember::getShowDetails() const
{
    return bShowDet;
}

void ScDPMember::setShowDetails(sal_Bool bSet)
{
    bShowDet = bSet;
    //! set "manual change" flag
}

sal_Int32 ScDPMember::getPosition() const
{
    return nPosition;
}

void ScDPMember::setPosition(sal_Int32 nNew)
{
    nPosition = nNew;
}

// XPropertySet

uno::Reference<beans::XPropertySetInfo> SAL_CALL ScDPMember::getPropertySetInfo()
                                                        throw(uno::RuntimeException)
{
    SolarMutexGuard aGuard;

    static SfxItemPropertyMapEntry aDPMemberMap_Impl[] =
    {
        {MAP_CHAR_LEN(SC_UNO_ISVISIBL), 0,  &getBooleanCppuType(),              0, 0 },
        {MAP_CHAR_LEN(SC_UNO_POSITION), 0,  &getCppuType((sal_Int32*)0),        0, 0 },
        {MAP_CHAR_LEN(SC_UNO_SHOWDETA), 0,  &getBooleanCppuType(),              0, 0 },
        {MAP_CHAR_LEN(SC_UNO_LAYOUTNAME), 0, &getCppuType(static_cast<rtl::OUString*>(0)), 0, 0 },
        {0,0,0,0,0,0}
    };
    static uno::Reference<beans::XPropertySetInfo> aRef =
        new SfxItemPropertySetInfo( aDPMemberMap_Impl );
    return aRef;
}

void SAL_CALL ScDPMember::setPropertyValue( const rtl::OUString& aPropertyName, const uno::Any& aValue )
                throw(beans::UnknownPropertyException, beans::PropertyVetoException,
                        lang::IllegalArgumentException, lang::WrappedTargetException,
                        uno::RuntimeException)
{
    String aNameStr = aPropertyName;
    if ( aNameStr.EqualsAscii( SC_UNO_ISVISIBL ) )
        setIsVisible( lcl_GetBoolFromAny( aValue ) );
    else if ( aNameStr.EqualsAscii( SC_UNO_SHOWDETA ) )
        setShowDetails( lcl_GetBoolFromAny( aValue ) );
    else if ( aNameStr.EqualsAscii( SC_UNO_POSITION ) )
    {
        sal_Int32 nInt = 0;
        if (aValue >>= nInt)
            setPosition( nInt );
    }
    else if (aNameStr.EqualsAscii(SC_UNO_LAYOUTNAME))
    {
        rtl::OUString aName;
        if (aValue >>= aName)
            mpLayoutName.reset(new rtl::OUString(aName));
    }
    else
    {
        OSL_FAIL("unknown property");
    }
}

uno::Any SAL_CALL ScDPMember::getPropertyValue( const rtl::OUString& aPropertyName )
                throw(beans::UnknownPropertyException, lang::WrappedTargetException,
                        uno::RuntimeException)
{
    uno::Any aRet;
    String aNameStr = aPropertyName;
    if ( aNameStr.EqualsAscii( SC_UNO_ISVISIBL ) )
        lcl_SetBoolInAny( aRet, getIsVisible() );
    else if ( aNameStr.EqualsAscii( SC_UNO_SHOWDETA ) )
        lcl_SetBoolInAny( aRet, getShowDetails() );
    else if ( aNameStr.EqualsAscii( SC_UNO_POSITION ) )
        aRet <<= (sal_Int32) getPosition();
    else if (aNameStr.EqualsAscii(SC_UNO_LAYOUTNAME))
        aRet <<= mpLayoutName.get() ? *mpLayoutName : rtl::OUString();
    else
    {
        OSL_FAIL("unknown property");
    }
    return aRet;
}

SC_IMPL_DUMMY_PROPERTY_LISTENER( ScDPMember )


const ScDPCache* ScDPSource::GetCache()
{
    DBG_ASSERT( GetData() , "empty ScDPTableData pointer");
    return ( GetData()!=NULL) ? GetData()->GetCacheTable().getCache() : NULL ;
}

const ScDPItemData& ScDPMember::GetItemData() const
{
    return *pSource->GetItemDataById( (SCCOL)nDim, mnDataId );//ms-cache-core
}

const ScDPItemData* ScDPSource::GetItemDataById(long nDim, long nId)
{
    long nSrcDim = GetSourceDim( nDim );
    const ScDPItemData* pItemData = GetData()->GetMemberById(  nSrcDim,  nId );
    if ( !pItemData )
   { //todo:
           ScDPItemData item;
           nId = GetCache()->GetAdditionalItemID( item );
        pItemData = GetData()->GetMemberById(  nSrcDim,  nId );
    }
   return pItemData;
}

SCROW  ScDPSource::GetMemberId(  long  nDim, const ScDPItemData& rData )
{
    long nSrcDim = GetSourceDim( nDim );
       return  GetCache()->GetIdByItemData(  nSrcDim, rData );
}

const ScDPItemData* ScDPMembers::GetSrcItemDataByIndex( SCROW nIndex)
{
    const std::vector< SCROW >& memberIds = pSource->GetData()->GetColumnEntries( nDim );
    if ( nIndex >= (long )(memberIds.size()) || nIndex < 0 )
        return NULL;
    SCROW nId =  memberIds[ nIndex ];
    return pSource->GetItemDataById( nDim, nId );
}

 SCROW ScDPMembers::GetSrcItemsCount()
 {
    return pSource->GetData()->GetColumnEntries( nDim ).size();
 }

/* vim:set shiftwidth=4 softtabstop=4 expandtab: */<|MERGE_RESOLUTION|>--- conflicted
+++ resolved
@@ -111,7 +111,7 @@
 {
     if ( aAny.getValueTypeClass() == uno::TypeClass_BOOLEAN )
         return *(sal_Bool*)aAny.getValue();
-    return sal_False;
+    return false;
 }
 
 void lcl_SetBoolInAny( uno::Any& rAny, sal_Bool bValue )
@@ -130,15 +130,15 @@
     nPageDimCount( 0 ),
     bColumnGrand( sal_True ),       // default is true
     bRowGrand( sal_True ),
-    bIgnoreEmptyRows( sal_False ),
-    bRepeatIfEmpty( sal_False ),
+    bIgnoreEmptyRows( false ),
+    bRepeatIfEmpty( false ),
     nDupCount( 0 ),
     pResData( NULL ),
     pColResRoot( NULL ),
     pRowResRoot( NULL ),
     pColResults( NULL ),
     pRowResults( NULL ),
-    bResultOverflow( sal_False ),
+    bResultOverflow( false ),
     mpGrandTotalName(NULL)
 {
     pData->SetEmptyFlags( bIgnoreEmptyRows, bRepeatIfEmpty );
@@ -230,7 +230,7 @@
         {
             //  no subtotals for data layout dim, no matter where
             if ( pSource->IsDataLayoutDimension(nColumn) )
-                rAllowed = sal_False;
+                rAllowed = false;
             else
             {
                 //  no subtotals if no other dim but data layout follows
@@ -238,12 +238,12 @@
                 if ( nNextIndex < nCount && pSource->IsDataLayoutDimension(pArray[nNextIndex]) )
                     ++nNextIndex;
                 if ( nNextIndex >= nCount )
-                    rAllowed = sal_False;
+                    rAllowed = false;
             }
 
             return sal_True;    // found
         }
-    return sal_False;
+    return false;
 }
 
 sal_Bool ScDPSource::SubTotalAllowed(long nColumn)
@@ -318,14 +318,6 @@
     return pData->IsDateDimension(nDim);
 }
 
-<<<<<<< HEAD
-=======
-sal_uInt32  ScDPSource::GetNumberFormat(long nDim)
-{
-    return pData->GetNumberFormat( nDim );
-}
-
->>>>>>> ce6308e4
 ScDPDimensions* ScDPSource::GetDimensionsObject()
 {
     if (!pDimensions)
@@ -584,7 +576,7 @@
     nColDimCount = nRowDimCount = nDataDimCount = nPageDimCount = 0;
 
     pData->DisposeData();   // cached entries etc.
-    bResultOverflow = sal_False;
+    bResultOverflow = false;
 }
 
 long lcl_CountMinMembers(const vector<ScDPDimension*>& ppDim, const vector<ScDPLevel*>& ppLevel, long nLevels )
@@ -606,7 +598,7 @@
             return 0;
         }
 
-        sal_Bool bDo = sal_False;
+        sal_Bool bDo = false;
         if ( ppDim[nPos]->getIsDataLayoutDimension() )
         {
             //  data layout dim doesn't interfere with "show all" flags
@@ -620,7 +612,7 @@
             if ( !ppLevel[nPos]->getShowEmpty() )
             {
                 //  this level is counted, following ones are not
-                bWasShowAll = sal_False;
+                bWasShowAll = false;
             }
         }
         if ( bDo )
@@ -854,7 +846,7 @@
                     //  need fully initialized results to find reference values
                     //  (both in column or row dimensions), so updated values or
                     //  differences to 0 can be displayed even for empty results.
-                    bLateInit = sal_False;
+                    bLateInit = false;
                 }
             }
 
@@ -915,7 +907,7 @@
         if ( nRowLevelCount > 0 )
         {
             // disable layout flags for the innermost row field (level)
-            aInfo.aRowLevels[nRowLevelCount-1]->SetEnableLayout( sal_False );
+            aInfo.aRowLevels[nRowLevelCount-1]->SetEnableLayout( false );
         }
 
         pRowResRoot->InitFrom( aInfo.aRowDims, aInfo.aRowLevels, 0, aInitState );
@@ -1006,11 +998,7 @@
 }
 
 
-<<<<<<< HEAD
-void ScDPSource::FillLevelList( USHORT nOrientation, std::vector<ScDPLevel*> &rList )
-=======
-void ScDPSource::FillLevelList( sal_uInt16 nOrientation, List& rList )
->>>>>>> ce6308e4
+void ScDPSource::FillLevelList( sal_uInt16 nOrientation, std::vector<ScDPLevel*> &rList )
 {
     rList.clear();
 
@@ -1305,7 +1293,7 @@
     for (long i=0; i<nCount; i++)
         if ( getByIndex(i)->getName() == aName )
             return sal_True;
-    return sal_False;
+    return false;
 }
 
 uno::Type SAL_CALL ScDPDimensions::getElementType() throw(uno::RuntimeException)
@@ -1360,7 +1348,7 @@
     mpLayoutName(NULL),
     mpSubtotalName(NULL),
     nSourceDim( -1 ),
-    bHasSelectedPage( sal_False ),
+    bHasSelectedPage( false ),
     pSelectedData( NULL ),
     mbHasHiddenMember(false)
 {
@@ -1523,36 +1511,12 @@
         }
 
         if ( !pSelectedData )
-            pSelectedData = new ScDPItemData( aSelectedPage, 0.0, sal_False );      // default - name only
+            pSelectedData = new ScDPItemData( aSelectedPage, 0.0, false );      // default - name only
     }
 
     return *pSelectedData;
 }
 
-<<<<<<< HEAD
-=======
-//UNUSED2009-05 sal_Bool ScDPDimension::IsValidPage( const ScDPItemData& rData )
-//UNUSED2009-05 {
-//UNUSED2009-05     if ( bHasSelectedPage )
-//UNUSED2009-05         return rData.IsCaseInsEqual( GetSelectedData() );
-//UNUSED2009-05
-//UNUSED2009-05     return sal_True;        // no selection -> all data
-//UNUSED2009-05 }
-
-sal_Bool ScDPDimension::IsVisible( const ScDPItemData& rData )
-{
-    if( ScDPMembers* pMembers = this->GetHierarchiesObject()->getByIndex(0)->
-        GetLevelsObject()->getByIndex(0)->GetMembersObject() )
-    {
-        for( long i = pMembers->getCount()-1; i>=0; i-- )
-            if( ScDPMember *pDPMbr = pMembers->getByIndex( i ) )
-                if( rData.IsCaseInsEqual( pDPMbr->GetItemData() ) && !pDPMbr->getIsVisible() )
-                    return sal_False;
-    }
-
-    return sal_True;
-}
->>>>>>> ce6308e4
 // XPropertySet
 
 uno::Reference<beans::XPropertySetInfo> SAL_CALL ScDPDimension::getPropertySetInfo()
@@ -1616,7 +1580,7 @@
         aValue >>= aReferenceValue;
     else if ( aNameStr.EqualsAscii( SC_UNO_FILTER ) )
     {
-        sal_Bool bDone = sal_False;
+        sal_Bool bDone = false;
         uno::Sequence<sheet::TableFilterField> aSeq;
         if (aValue >>= aSeq)
         {
@@ -1624,7 +1588,7 @@
             if ( nLength == 0 )
             {
                 aSelectedPage.Erase();
-                bHasSelectedPage = sal_False;
+                bHasSelectedPage = false;
                 bDone = sal_True;
             }
             else if ( nLength == 1 )
@@ -1729,7 +1693,7 @@
         {
             // single filter field: first field equal to selected string
             sheet::TableFilterField aField( sheet::FilterConnection_AND, 0,
-                    sheet::FilterOperator_EQUAL, sal_False, 0.0, aSelectedPage );
+                    sheet::FilterOperator_EQUAL, false, 0.0, aSelectedPage );
             aRet <<= uno::Sequence<sheet::TableFilterField>( &aField, 1 );
         }
         else
@@ -1819,7 +1783,7 @@
     for (long i=0; i<nCount; i++)
         if ( getByIndex(i)->getName() == aName )
             return sal_True;
-    return sal_False;
+    return false;
 }
 
 uno::Type SAL_CALL ScDPHierarchies::getElementType() throw(uno::RuntimeException)
@@ -2002,7 +1966,7 @@
     for (long i=0; i<nCount; i++)
         if ( getByIndex(i)->getName() == aName )
             return sal_True;
-    return sal_False;
+    return false;
 }
 
 uno::Type SAL_CALL ScDPLevels::getElementType() throw(uno::RuntimeException)
@@ -2083,11 +2047,11 @@
     nHier( nH ),
     nLev( nL ),
     pMembers( NULL ),
-    bShowEmpty( sal_False ),
+    bShowEmpty( false ),
     aSortInfo( EMPTY_STRING, sal_True, sheet::DataPilotFieldSortMode::NAME ),   // default: sort by name
     nSortMeasure( 0 ),
     nAutoMeasure( 0 ),
-    bEnableLayout( sal_False )
+    bEnableLayout( false )
 {
     //! hold pSource
     //  aSubTotals is empty
@@ -2657,27 +2621,7 @@
     //! release pSource
 }
 
-<<<<<<< HEAD
-BOOL ScDPMember::IsNamedItem( SCROW    nIndex ) const
-=======
-sal_Bool ScDPMember::IsNamedItem( const ScDPItemData& r ) const
-{
-    long nSrcDim = pSource->GetSourceDim( nDim );
-    if ( nHier != SC_DAPI_HIERARCHY_FLAT && pSource->IsDateDimension( nSrcDim ) && r.IsValue() )
-    {
-        long nComp = pSource->GetData()->GetDatePart(
-                                        (long)::rtl::math::approxFloor( r.GetValue() ),
-                                        nHier, nLev );
-
-        //  fValue is converted from integer, so simple comparison works
-        return nComp == GetItemData().GetValue();
-    }
-
-    return r.IsCaseInsEqual( GetItemData() );
-}
-
 sal_Bool ScDPMember::IsNamedItem( SCROW    nIndex ) const
->>>>>>> ce6308e4
 {
     long nSrcDim = pSource->GetSourceDim( nDim );
     if ( nHier != SC_DAPI_HIERARCHY_FLAT && pSource->IsDateDimension( nSrcDim ) )
