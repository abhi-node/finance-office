/* -*- Mode: C++; tab-width: 4; indent-tabs-mode: nil; c-basic-offset: 4 -*- */
/*************************************************************************
 *
 * DO NOT ALTER OR REMOVE COPYRIGHT NOTICES OR THIS FILE HEADER.
 *
 * Copyright 2000, 2010 Oracle and/or its affiliates.
 *
 * OpenOffice.org - a multi-platform office productivity suite
 *
 * This file is part of OpenOffice.org.
 *
 * OpenOffice.org is free software: you can redistribute it and/or modify
 * it under the terms of the GNU Lesser General Public License version 3
 * only, as published by the Free Software Foundation.
 *
 * OpenOffice.org is distributed in the hope that it will be useful,
 * but WITHOUT ANY WARRANTY; without even the implied warranty of
 * MERCHANTABILITY or FITNESS FOR A PARTICULAR PURPOSE.  See the
 * GNU Lesser General Public License version 3 for more details
 * (a copy is included in the LICENSE file that accompanied this code).
 *
 * You should have received a copy of the GNU Lesser General Public License
 * version 3 along with OpenOffice.org.  If not, see
 * <http://www.openoffice.org/license.html>
 * for a copy of the LGPLv3 License.
 *
 ************************************************************************/

// MARKER(update_precomp.py): autogen include statement, do not remove
#include "precompiled_sc.hxx"

// INCLUDE ---------------------------------------------------------------

#include "scitems.hxx"
#include <editeng/eeitem.hxx>

#include <sot/exchange.hxx>
#include <editeng/akrnitem.hxx>
#include <editeng/fontitem.hxx>
#include <editeng/forbiddencharacterstable.hxx>
#include <editeng/langitem.hxx>
#include <svx/svdetc.hxx>
#include <svx/svditer.hxx>
#include <svx/svdocapt.hxx>
#include <svx/svdograf.hxx>
#include <svx/svdoole2.hxx>
#include <svx/svdouno.hxx>
#include <svx/svdpage.hxx>
#include <svx/svdundo.hxx>
#include <svx/xtable.hxx>
#include <sfx2/objsh.hxx>
#include <sfx2/printer.hxx>
#include <unotools/saveopt.hxx>
#include <unotools/pathoptions.hxx>

#include "document.hxx"
#include "docoptio.hxx"
#include "table.hxx"
#include "drwlayer.hxx"
#include "markdata.hxx"
#include "patattr.hxx"
#include "rechead.hxx"
#include "poolhelp.hxx"
#include "docpool.hxx"
#include "detfunc.hxx"      // for UpdateAllComments
#include "editutil.hxx"
#include "postit.hxx"
#include "charthelper.hxx"

using namespace ::com::sun::star;
#include <stdio.h>
// -----------------------------------------------------------------------


SfxBroadcaster* ScDocument::GetDrawBroadcaster()
{
    return pDrawLayer;
}

void ScDocument::BeginDrawUndo()
{
    if (pDrawLayer)
        pDrawLayer->BeginCalcUndo();
}

XColorTable* ScDocument::GetColorTable()
{
    if (pDrawLayer)
        return pDrawLayer->GetColorTable();
    else
    {
        if (!pColorTable)
        {
            SvtPathOptions aPathOpt;
            pColorTable = new XColorTable( aPathOpt.GetPalettePath() );
        }

        return pColorTable;
    }
}

void ScDocument::TransferDrawPage(ScDocument* pSrcDoc, SCTAB nSrcPos, SCTAB nDestPos)
{
    if (pDrawLayer && pSrcDoc->pDrawLayer)
    {
        SdrPage* pOldPage = pSrcDoc->pDrawLayer->GetPage(static_cast<sal_uInt16>(nSrcPos));
        SdrPage* pNewPage = pDrawLayer->GetPage(static_cast<sal_uInt16>(nDestPos));

        if (pOldPage && pNewPage)
        {
            SdrObjListIter aIter( *pOldPage, IM_FLAT );
            SdrObject* pOldObject = aIter.Next();
            while (pOldObject)
            {
                // #116235#
                SdrObject* pNewObject = pOldObject->Clone();
                // SdrObject* pNewObject = pOldObject->Clone( pNewPage, pDrawLayer );
                pNewObject->SetModel(pDrawLayer);
                pNewObject->SetPage(pNewPage);

                pNewObject->NbcMove(Size(0,0));
                pNewPage->InsertObject( pNewObject );

                if (pDrawLayer->IsRecording())
                    pDrawLayer->AddCalcUndo( new SdrUndoInsertObj( *pNewObject ) );

                pOldObject = aIter.Next();
            }
        }
    }

    //  make sure the data references of charts are adapted
    //  (this must be after InsertObject!)
    ScChartHelper::AdjustRangesOfChartsOnDestinationPage( pSrcDoc, this, nSrcPos, nDestPos );
}

void ScDocument::InitDrawLayer( SfxObjectShell* pDocShell )
{
    if (pDocShell && !pShell)
        pShell = pDocShell;

    if (!pDrawLayer)
    {
        String aName;
        if ( pShell && !pShell->IsLoading() )       // don't call GetTitle while loading
            aName = pShell->GetTitle();
        pDrawLayer = new ScDrawLayer( this, aName );
        if (GetLinkManager())
            pDrawLayer->SetLinkManager( pLinkManager );

        //  Drawing pages are accessed by table number, so they must also be present
        //  for preceding table numbers, even if the tables aren't allocated
        //  (important for clipboard documents).

        SCTAB nDrawPages = 0;
        SCTAB nTab;
        for (nTab=0; nTab<=MAXTAB; nTab++)
            if (pTab[nTab])
                nDrawPages = nTab + 1;          // needed number of pages

        for (nTab=0; nTab<nDrawPages; nTab++)
        {
            pDrawLayer->ScAddPage( nTab );      // always add page, with or without the table
            if (pTab[nTab])
            {
                String aTabName;
                pTab[nTab]->GetName(aTabName);
                pDrawLayer->ScRenamePage( nTab, aTabName );

<<<<<<< HEAD
                pTab[nTab]->SetDrawPageSize(false,false);     // set the right size immediately
=======
                pTab[nTab]->SetDrawPageSize(false,false);     // #54782# set the right size immediately
#if 0
                sal_uLong nx = (sal_uLong) ((double) (MAXCOL+1) * STD_COL_WIDTH           * HMM_PER_TWIPS );
                sal_uLong ny = (sal_uLong) ((double) (MAXROW+1) * ScGlobal::nStdRowHeight * HMM_PER_TWIPS );
                pDrawLayer->SetPageSize( nTab, Size( nx, ny ) );
#endif
>>>>>>> ce6308e4
            }
        }

        pDrawLayer->SetDefaultTabulator( GetDocOptions().GetTabDistance() );

        UpdateDrawPrinter();
        UpdateDrawDefaults();
        UpdateDrawLanguages();
        if (bImportingXML)
            pDrawLayer->EnableAdjust(sal_False);

        pDrawLayer->SetForbiddenCharsTable( xForbiddenCharacters );
        pDrawLayer->SetCharCompressType( GetAsianCompression() );
        pDrawLayer->SetKernAsianPunctuation( GetAsianKerning() );
    }
}

void ScDocument::UpdateDrawLanguages()
{
    if (pDrawLayer)
    {
        SfxItemPool& rDrawPool = pDrawLayer->GetItemPool();
        rDrawPool.SetPoolDefaultItem( SvxLanguageItem( eLanguage, EE_CHAR_LANGUAGE ) );
        rDrawPool.SetPoolDefaultItem( SvxLanguageItem( eCjkLanguage, EE_CHAR_LANGUAGE_CJK ) );
        rDrawPool.SetPoolDefaultItem( SvxLanguageItem( eCtlLanguage, EE_CHAR_LANGUAGE_CTL ) );
    }
}

void ScDocument::UpdateDrawDefaults()
{
    // drawing layer defaults that are set for new documents (if InitNew was called)

    if ( pDrawLayer && bSetDrawDefaults )
    {
        SfxItemPool& rDrawPool = pDrawLayer->GetItemPool();
        rDrawPool.SetPoolDefaultItem( SvxAutoKernItem( sal_True, EE_CHAR_PAIRKERNING ) );
    }
}

void ScDocument::UpdateDrawPrinter()
{
    if (pDrawLayer)
    {
        // use the printer even if IsValid is false
        // Application::GetDefaultDevice causes trouble with changing MapModes
        pDrawLayer->SetRefDevice(GetRefDevice());
    }
}

void ScDocument::SetDrawPageSize(SCTAB nTab)
{
    if (!ValidTab(nTab) || !pTab[nTab])
        return;

    pTab[nTab]->SetDrawPageSize();
}

sal_Bool ScDocument::IsChart( const SdrObject* pObject )
{
    // #109985#
    // IsChart() implementation moved to svx drawinglayer
    if(pObject && OBJ_OLE2 == pObject->GetObjIdentifier())
    {
        return ((SdrOle2Obj*)pObject)->IsChart();
    }

    return sal_False;
}

IMPL_LINK_INLINE_START( ScDocument, GetUserDefinedColor, sal_uInt16 *, pColorIndex )
{
    return (long) &((GetColorTable()->GetColor(*pColorIndex))->GetColor());
}
IMPL_LINK_INLINE_END( ScDocument, GetUserDefinedColor, sal_uInt16 *, pColorIndex )

void ScDocument::DeleteDrawLayer()
{
    delete pDrawLayer;
}

void ScDocument::DeleteColorTable()
{
    delete pColorTable;
}

sal_Bool ScDocument::DrawGetPrintArea( ScRange& rRange, sal_Bool bSetHor, sal_Bool bSetVer ) const
{
    return pDrawLayer->GetPrintArea( rRange, bSetHor, bSetVer );
}

void ScDocument::DrawMovePage( sal_uInt16 nOldPos, sal_uInt16 nNewPos )
{
    pDrawLayer->ScMovePage(nOldPos,nNewPos);
}

void ScDocument::DrawCopyPage( sal_uInt16 nOldPos, sal_uInt16 nNewPos )
{
    // angelegt wird die Page schon im ScTable ctor
    pDrawLayer->ScCopyPage( nOldPos, nNewPos, sal_False );
}

void ScDocument::DeleteObjectsInArea( SCCOL nCol1, SCROW nRow1, SCCOL nCol2, SCROW nRow2,
                        const ScMarkData& rMark )
{
    if (!pDrawLayer)
        return;

    SCTAB nTabCount = GetTableCount();
    for (SCTAB nTab=0; nTab<=nTabCount; nTab++)
        if (pTab[nTab] && rMark.GetTableSelect(nTab))
            pDrawLayer->DeleteObjectsInArea( nTab, nCol1, nRow1, nCol2, nRow2 );
}

void ScDocument::DeleteObjectsInSelection( const ScMarkData& rMark )
{
    if (!pDrawLayer)
        return;

    pDrawLayer->DeleteObjectsInSelection( rMark );
}

sal_Bool ScDocument::HasOLEObjectsInArea( const ScRange& rRange, const ScMarkData* pTabMark )
{
    //  pTabMark is used only for selected tables. If pTabMark is 0, all tables of rRange are used.

    if (!pDrawLayer)
        return sal_False;

    SCTAB nStartTab = 0;
    SCTAB nEndTab = MAXTAB;
    if ( !pTabMark )
    {
        nStartTab = rRange.aStart.Tab();
        nEndTab = rRange.aEnd.Tab();
    }

    for (SCTAB nTab = nStartTab; nTab <= nEndTab; nTab++)
    {
        if ( !pTabMark || pTabMark->GetTableSelect(nTab) )
        {
            Rectangle aMMRect = GetMMRect( rRange.aStart.Col(), rRange.aStart.Row(),
                                            rRange.aEnd.Col(), rRange.aEnd.Row(), nTab );

            SdrPage* pPage = pDrawLayer->GetPage(static_cast<sal_uInt16>(nTab));
            DBG_ASSERT(pPage,"Page ?");
            if (pPage)
            {
                SdrObjListIter aIter( *pPage, IM_FLAT );
                SdrObject* pObject = aIter.Next();
                while (pObject)
                {
                    if ( pObject->GetObjIdentifier() == OBJ_OLE2 &&
                            aMMRect.IsInside( pObject->GetCurrentBoundRect() ) )
                        return sal_True;

                    pObject = aIter.Next();
                }
            }
        }
    }

    return sal_False;
}


void ScDocument::StartAnimations( SCTAB nTab, Window* pWin )
{
    if (!pDrawLayer)
        return;
    SdrPage* pPage = pDrawLayer->GetPage(static_cast<sal_uInt16>(nTab));
    DBG_ASSERT(pPage,"Page ?");
    if (!pPage)
        return;

    SdrObjListIter aIter( *pPage, IM_FLAT );
    SdrObject* pObject = aIter.Next();
    while (pObject)
    {
        if (pObject->ISA(SdrGrafObj))
        {
            SdrGrafObj* pGrafObj = (SdrGrafObj*)pObject;
            if ( pGrafObj->IsAnimated() )
            {
                const Rectangle& rRect = pGrafObj->GetCurrentBoundRect();
                pGrafObj->StartAnimation( pWin, rRect.TopLeft(), rRect.GetSize() );
            }
        }
        pObject = aIter.Next();
    }
}

<<<<<<< HEAD
=======
//UNUSED2008-05  void ScDocument::RefreshNoteFlags()
//UNUSED2008-05  {
//UNUSED2008-05      if (!pDrawLayer)
//UNUSED2008-05          return;
//UNUSED2008-05
//UNUSED2008-05      sal_Bool bAnyIntObj = sal_False;
//UNUSED2008-05      SCTAB nTab;
//UNUSED2008-05      ScPostIt aNote(this);
//UNUSED2008-05      for (nTab=0; nTab<=MAXTAB && pTab[nTab]; nTab++)
//UNUSED2008-05      {
//UNUSED2008-05          SdrPage* pPage = pDrawLayer->GetPage(static_cast<sal_uInt16>(nTab));
//UNUSED2008-05          DBG_ASSERT(pPage,"Page ?");
//UNUSED2008-05          if (pPage)
//UNUSED2008-05          {
//UNUSED2008-05              SdrObjListIter aIter( *pPage, IM_FLAT );
//UNUSED2008-05              SdrObject* pObject = aIter.Next();
//UNUSED2008-05              while (pObject)
//UNUSED2008-05              {
//UNUSED2008-05                  if ( pObject->GetLayer() == SC_LAYER_INTERN )
//UNUSED2008-05                  {
//UNUSED2008-05                      bAnyIntObj = sal_True;  // for all internal objects, including detective
//UNUSED2008-05
//UNUSED2008-05                      if ( pObject->ISA( SdrCaptionObj ) )
//UNUSED2008-05                      {
//UNUSED2008-05                          ScDrawObjData* pData = ScDrawLayer::GetObjData( pObject );
//UNUSED2008-05                          if ( pData )
//UNUSED2008-05                          {
//UNUSED2008-05                              if ( GetNote( pData->aStt.Col(), pData->aStt.Row(), nTab, aNote))
//UNUSED2008-05                                  if ( !aNote.IsShown() )
//UNUSED2008-05                                  {
//UNUSED2008-05                                      aNote.SetShown(sal_True);
//UNUSED2008-05                                      SetNote( pData->aStt.Col(), pData->aStt.Row(), nTab, aNote);
//UNUSED2008-05                                  }
//UNUSED2008-05                          }
//UNUSED2008-05                      }
//UNUSED2008-05                  }
//UNUSED2008-05                  pObject = aIter.Next();
//UNUSED2008-05              }
//UNUSED2008-05          }
//UNUSED2008-05      }
//UNUSED2008-05
//UNUSED2008-05      if (bAnyIntObj)
//UNUSED2008-05      {
//UNUSED2008-05          //  update attributes for all note objects and the colors of detective objects
//UNUSED2008-05          //  (we don't know with which settings the file was created)
//UNUSED2008-05
//UNUSED2008-05          ScDetectiveFunc aFunc( this, 0 );
//UNUSED2008-05          aFunc.UpdateAllComments();
//UNUSED2008-05          aFunc.UpdateAllArrowColors();
//UNUSED2008-05      }
//UNUSED2008-05  }
>>>>>>> ce6308e4

sal_Bool ScDocument::HasBackgroundDraw( SCTAB nTab, const Rectangle& rMMRect )
{
    //  Gibt es Objekte auf dem Hintergrund-Layer, die (teilweise) von rMMRect
    //  betroffen sind?
    //  (fuer Drawing-Optimierung, vor dem Hintergrund braucht dann nicht geloescht
    //   zu werden)

    if (!pDrawLayer)
        return sal_False;
    SdrPage* pPage = pDrawLayer->GetPage(static_cast<sal_uInt16>(nTab));
    DBG_ASSERT(pPage,"Page ?");
    if (!pPage)
        return sal_False;

    sal_Bool bFound = sal_False;

    SdrObjListIter aIter( *pPage, IM_FLAT );
    SdrObject* pObject = aIter.Next();
    while (pObject && !bFound)
    {
        if ( pObject->GetLayer() == SC_LAYER_BACK && pObject->GetCurrentBoundRect().IsOver( rMMRect ) )
            bFound = sal_True;
        pObject = aIter.Next();
    }

    return bFound;
}

sal_Bool ScDocument::HasAnyDraw( SCTAB nTab, const Rectangle& rMMRect )
{
    //  Gibt es ueberhaupt Objekte, die (teilweise) von rMMRect
    //  betroffen sind?
    //  (um leere Seiten beim Drucken zu erkennen)

    if (!pDrawLayer)
        return sal_False;
    SdrPage* pPage = pDrawLayer->GetPage(static_cast<sal_uInt16>(nTab));
    DBG_ASSERT(pPage,"Page ?");
    if (!pPage)
        return sal_False;

    sal_Bool bFound = sal_False;

    SdrObjListIter aIter( *pPage, IM_FLAT );
    SdrObject* pObject = aIter.Next();
    while (pObject && !bFound)
    {
        if ( pObject->GetCurrentBoundRect().IsOver( rMMRect ) )
            bFound = sal_True;
        pObject = aIter.Next();
    }

    return bFound;
}

void ScDocument::EnsureGraphicNames()
{
    if (pDrawLayer)
        pDrawLayer->EnsureGraphicNames();
}

SdrObject* ScDocument::GetObjectAtPoint( SCTAB nTab, const Point& rPos )
{
    //  fuer Drag&Drop auf Zeichenobjekt

    SdrObject* pFound = NULL;
    if (pDrawLayer && pTab[nTab])
    {
        SdrPage* pPage = pDrawLayer->GetPage(static_cast<sal_uInt16>(nTab));
        DBG_ASSERT(pPage,"Page ?");
        if (pPage)
        {
            SdrObjListIter aIter( *pPage, IM_FLAT );
            SdrObject* pObject = aIter.Next();
            while (pObject)
            {
                if ( pObject->GetCurrentBoundRect().IsInside(rPos) )
                {
                    //  Intern interessiert gar nicht
                    //  Objekt vom Back-Layer nur, wenn kein Objekt von anderem Layer getroffen

                    SdrLayerID nLayer = pObject->GetLayer();
                    if ( (nLayer != SC_LAYER_INTERN) && (nLayer != SC_LAYER_HIDDEN) )
                    {
                        if ( nLayer != SC_LAYER_BACK ||
                                !pFound || pFound->GetLayer() == SC_LAYER_BACK )
                        {
                            pFound = pObject;
                        }
                    }
                }
                //  weitersuchen -> letztes (oberstes) getroffenes Objekt nehmen

                pObject = aIter.Next();
            }
        }
    }
    return pFound;
}

sal_Bool ScDocument::IsPrintEmpty( SCTAB nTab, SCCOL nStartCol, SCROW nStartRow,
                                SCCOL nEndCol, SCROW nEndRow, sal_Bool bLeftIsEmpty,
                                ScRange* pLastRange, Rectangle* pLastMM ) const
{
    if (!IsBlockEmpty( nTab, nStartCol, nStartRow, nEndCol, nEndRow ))
        return sal_False;

    ScDocument* pThis = (ScDocument*)this;  //! GetMMRect / HasAnyDraw etc. const !!!

    Rectangle aMMRect;
    if ( pLastRange && pLastMM && nTab == pLastRange->aStart.Tab() &&
            nStartRow == pLastRange->aStart.Row() && nEndRow == pLastRange->aEnd.Row() )
    {
        //  keep vertical part of aMMRect, only update horizontal position
        aMMRect = *pLastMM;

        long nLeft = 0;
        SCCOL i;
        for (i=0; i<nStartCol; i++)
            nLeft += GetColWidth(i,nTab);
        long nRight = nLeft;
        for (i=nStartCol; i<=nEndCol; i++)
            nRight += GetColWidth(i,nTab);

        aMMRect.Left()  = (long)(nLeft  * HMM_PER_TWIPS);
        aMMRect.Right() = (long)(nRight * HMM_PER_TWIPS);
    }
    else
        aMMRect = pThis->GetMMRect( nStartCol, nStartRow, nEndCol, nEndRow, nTab );

    if ( pLastRange && pLastMM )
    {
        *pLastRange = ScRange( nStartCol, nStartRow, nTab, nEndCol, nEndRow, nTab );
        *pLastMM = aMMRect;
    }

    if ( pThis->HasAnyDraw( nTab, aMMRect ))
        return sal_False;

    if ( nStartCol > 0 && !bLeftIsEmpty )
    {
        //  aehnlich wie in ScPrintFunc::AdjustPrintArea
        //! ExtendPrintArea erst ab Start-Spalte des Druckbereichs

        SCCOL nExtendCol = nStartCol - 1;
        SCROW nTmpRow = nEndRow;

        pThis->ExtendMerge( 0,nStartRow, nExtendCol,nTmpRow, nTab,
                            sal_False, sal_True );      // kein Refresh, incl. Attrs

        OutputDevice* pDev = pThis->GetPrinter();
        pDev->SetMapMode( MAP_PIXEL );              // wichtig fuer GetNeededSize
        pThis->ExtendPrintArea( pDev, nTab, 0, nStartRow, nExtendCol, nEndRow );
        if ( nExtendCol >= nStartCol )
            return sal_False;
    }

    return sal_True;
}

void ScDocument::Clear( sal_Bool bFromDestructor )
{
    for (SCTAB i=0; i<=MAXTAB; i++)
        if (pTab[i])
        {
            delete pTab[i];
            pTab[i]=NULL;
        }
    delete pSelectionAttr;
    pSelectionAttr = NULL;

    if (pDrawLayer)
    {
        pDrawLayer->ClearModel( bFromDestructor );
    }
}

sal_Bool ScDocument::HasControl( SCTAB nTab, const Rectangle& rMMRect )
{
    sal_Bool bFound = sal_False;

    if (pDrawLayer)
    {
        SdrPage* pPage = pDrawLayer->GetPage(static_cast<sal_uInt16>(nTab));
        DBG_ASSERT(pPage,"Page ?");
        if (pPage)
        {
            SdrObjListIter aIter( *pPage, IM_DEEPNOGROUPS );
            SdrObject* pObject = aIter.Next();
            while (pObject && !bFound)
            {
                if (pObject->ISA(SdrUnoObj))
                {
                    Rectangle aObjRect = pObject->GetLogicRect();
                    if ( aObjRect.IsOver( rMMRect ) )
                        bFound = sal_True;
                }

                pObject = aIter.Next();
            }
        }
    }

    return bFound;
}

void ScDocument::InvalidateControls( Window* pWin, SCTAB nTab, const Rectangle& rMMRect )
{
    if (pDrawLayer)
    {
        SdrPage* pPage = pDrawLayer->GetPage(static_cast<sal_uInt16>(nTab));
        DBG_ASSERT(pPage,"Page ?");
        if (pPage)
        {
            SdrObjListIter aIter( *pPage, IM_DEEPNOGROUPS );
            SdrObject* pObject = aIter.Next();
            while (pObject)
            {
                if (pObject->ISA(SdrUnoObj))
                {
                    Rectangle aObjRect = pObject->GetLogicRect();
                    if ( aObjRect.IsOver( rMMRect ) )
                    {
                        //  Uno-Controls zeichnen sich immer komplett, ohne Ruecksicht
                        //  auf ClippingRegions. Darum muss das ganze Objekt neu gepainted
                        //  werden, damit die Selektion auf der Tabelle nicht uebermalt wird.

                        pWin->Invalidate( aObjRect );
                    }
                }

                pObject = aIter.Next();
            }
        }
    }
}

sal_Bool ScDocument::HasDetectiveObjects(SCTAB nTab) const
{
    //  looks for detective objects, annotations don't count
    //  (used to adjust scale so detective objects hit their cells better)

    sal_Bool bFound = sal_False;

    if (pDrawLayer)
    {
        SdrPage* pPage = pDrawLayer->GetPage(static_cast<sal_uInt16>(nTab));
        DBG_ASSERT(pPage,"Page ?");
        if (pPage)
        {
            SdrObjListIter aIter( *pPage, IM_DEEPNOGROUPS );
            SdrObject* pObject = aIter.Next();
            while (pObject && !bFound)
            {
                // anything on the internal layer except captions (annotations)
                if ( (pObject->GetLayer() == SC_LAYER_INTERN) && !ScDrawLayer::IsNoteCaption( pObject ) )
                    bFound = sal_True;

                pObject = aIter.Next();
            }
        }
    }

    return bFound;
}

void ScDocument::UpdateFontCharSet()
{
    //  In alten Versionen (bis incl. 4.0 ohne SP) wurden beim Austausch zwischen
    //  Systemen die CharSets in den Font-Attributen nicht angepasst.
    //  Das muss fuer Dokumente bis incl SP2 nun nachgeholt werden:
    //  Alles, was nicht SYMBOL ist, wird auf den System-CharSet umgesetzt.
    //  Bei neuen Dokumenten (Version SC_FONTCHARSET) sollte der CharSet stimmen.

    sal_Bool bUpdateOld = ( nSrcVer < SC_FONTCHARSET );

    CharSet eSysSet = gsl_getSystemTextEncoding();
    if ( eSrcSet != eSysSet || bUpdateOld )
    {
        sal_uInt32 nCount,i;
        SvxFontItem* pItem;

        ScDocumentPool* pPool = xPoolHelper->GetDocPool();
        nCount = pPool->GetItemCount2(ATTR_FONT);
        for (i=0; i<nCount; i++)
        {
            pItem = (SvxFontItem*)pPool->GetItem2(ATTR_FONT, i);
            if ( pItem && ( pItem->GetCharSet() == eSrcSet ||
                            ( bUpdateOld && pItem->GetCharSet() != RTL_TEXTENCODING_SYMBOL ) ) )
                pItem->GetCharSet() = eSysSet;
        }

        if ( pDrawLayer )
        {
            SfxItemPool& rDrawPool = pDrawLayer->GetItemPool();
            nCount = rDrawPool.GetItemCount2(EE_CHAR_FONTINFO);
            for (i=0; i<nCount; i++)
            {
                pItem = (SvxFontItem*)rDrawPool.GetItem2(EE_CHAR_FONTINFO, i);
                if ( pItem && ( pItem->GetCharSet() == eSrcSet ||
                                ( bUpdateOld && pItem->GetCharSet() != RTL_TEXTENCODING_SYMBOL ) ) )
                    pItem->GetCharSet() = eSysSet;
            }
        }
    }
}

bool ScDocument::IsLoadingMedium() const
{
    return bLoadingMedium;
}

void ScDocument::SetLoadingMedium( bool bVal )
{
    bLoadingMedium = bVal;
    for (SCTAB nTab = 0; nTab <= MAXTAB; ++nTab)
    {
        if (!pTab[nTab])
            return;

        pTab[nTab]->SetLoadingMedium(bVal);
    }
}

void ScDocument::SetImportingXML( bool bVal )
{
    bImportingXML = bVal;
    if (pDrawLayer)
        pDrawLayer->EnableAdjust(!bImportingXML);

    if ( !bVal )
    {
        // #i57869# after loading, do the real RTL mirroring for the sheets that have the LoadingRTL flag set

        for ( SCTAB nTab=0; nTab<=MAXTAB && pTab[nTab]; nTab++ )
            if ( pTab[nTab]->IsLoadingRTL() )
            {
                pTab[nTab]->SetLoadingRTL( sal_False );
                SetLayoutRTL( nTab, sal_True );             // includes mirroring; bImportingXML must be cleared first
            }
    }

    SetLoadingMedium(bVal);
}

void ScDocument::SetXMLFromWrapper( sal_Bool bVal )
{
    bXMLFromWrapper = bVal;
}

rtl::Reference<SvxForbiddenCharactersTable> ScDocument::GetForbiddenCharacters()
{
    return xForbiddenCharacters;
}

void ScDocument::SetForbiddenCharacters( const rtl::Reference<SvxForbiddenCharactersTable> xNew )
{
    xForbiddenCharacters = xNew;
    if ( pEditEngine )
        pEditEngine->SetForbiddenCharsTable( xForbiddenCharacters );
    if ( pDrawLayer )
        pDrawLayer->SetForbiddenCharsTable( xForbiddenCharacters );
}

sal_Bool ScDocument::IsValidAsianCompression() const
{
    return ( nAsianCompression != SC_ASIANCOMPRESSION_INVALID );
}

sal_uInt8 ScDocument::GetAsianCompression() const
{
    if ( nAsianCompression == SC_ASIANCOMPRESSION_INVALID )
        return 0;
    else
        return nAsianCompression;
}

void ScDocument::SetAsianCompression(sal_uInt8 nNew)
{
    nAsianCompression = nNew;
    if ( pEditEngine )
        pEditEngine->SetAsianCompressionMode( nAsianCompression );
    if ( pDrawLayer )
        pDrawLayer->SetCharCompressType( nAsianCompression );
}

sal_Bool ScDocument::IsValidAsianKerning() const
{
    return ( nAsianKerning != SC_ASIANKERNING_INVALID );
}

sal_Bool ScDocument::GetAsianKerning() const
{
    if ( nAsianKerning == SC_ASIANKERNING_INVALID )
        return sal_False;
    else
        return (sal_Bool)nAsianKerning;
}

void ScDocument::SetAsianKerning(sal_Bool bNew)
{
    nAsianKerning = (sal_uInt8)bNew;
    if ( pEditEngine )
        pEditEngine->SetKernAsianPunctuation( (sal_Bool)nAsianKerning );
    if ( pDrawLayer )
        pDrawLayer->SetKernAsianPunctuation( (sal_Bool)nAsianKerning );
}

/* vim:set shiftwidth=4 softtabstop=4 expandtab: */<|MERGE_RESOLUTION|>--- conflicted
+++ resolved
@@ -167,16 +167,7 @@
                 pTab[nTab]->GetName(aTabName);
                 pDrawLayer->ScRenamePage( nTab, aTabName );
 
-<<<<<<< HEAD
                 pTab[nTab]->SetDrawPageSize(false,false);     // set the right size immediately
-=======
-                pTab[nTab]->SetDrawPageSize(false,false);     // #54782# set the right size immediately
-#if 0
-                sal_uLong nx = (sal_uLong) ((double) (MAXCOL+1) * STD_COL_WIDTH           * HMM_PER_TWIPS );
-                sal_uLong ny = (sal_uLong) ((double) (MAXROW+1) * ScGlobal::nStdRowHeight * HMM_PER_TWIPS );
-                pDrawLayer->SetPageSize( nTab, Size( nx, ny ) );
-#endif
->>>>>>> ce6308e4
             }
         }
 
@@ -186,7 +177,7 @@
         UpdateDrawDefaults();
         UpdateDrawLanguages();
         if (bImportingXML)
-            pDrawLayer->EnableAdjust(sal_False);
+            pDrawLayer->EnableAdjust(false);
 
         pDrawLayer->SetForbiddenCharsTable( xForbiddenCharacters );
         pDrawLayer->SetCharCompressType( GetAsianCompression() );
@@ -243,7 +234,7 @@
         return ((SdrOle2Obj*)pObject)->IsChart();
     }
 
-    return sal_False;
+    return false;
 }
 
 IMPL_LINK_INLINE_START( ScDocument, GetUserDefinedColor, sal_uInt16 *, pColorIndex )
@@ -275,7 +266,7 @@
 void ScDocument::DrawCopyPage( sal_uInt16 nOldPos, sal_uInt16 nNewPos )
 {
     // angelegt wird die Page schon im ScTable ctor
-    pDrawLayer->ScCopyPage( nOldPos, nNewPos, sal_False );
+    pDrawLayer->ScCopyPage( nOldPos, nNewPos, false );
 }
 
 void ScDocument::DeleteObjectsInArea( SCCOL nCol1, SCROW nRow1, SCCOL nCol2, SCROW nRow2,
@@ -303,7 +294,7 @@
     //  pTabMark is used only for selected tables. If pTabMark is 0, all tables of rRange are used.
 
     if (!pDrawLayer)
-        return sal_False;
+        return false;
 
     SCTAB nStartTab = 0;
     SCTAB nEndTab = MAXTAB;
@@ -338,7 +329,7 @@
         }
     }
 
-    return sal_False;
+    return false;
 }
 
 
@@ -368,60 +359,6 @@
     }
 }
 
-<<<<<<< HEAD
-=======
-//UNUSED2008-05  void ScDocument::RefreshNoteFlags()
-//UNUSED2008-05  {
-//UNUSED2008-05      if (!pDrawLayer)
-//UNUSED2008-05          return;
-//UNUSED2008-05
-//UNUSED2008-05      sal_Bool bAnyIntObj = sal_False;
-//UNUSED2008-05      SCTAB nTab;
-//UNUSED2008-05      ScPostIt aNote(this);
-//UNUSED2008-05      for (nTab=0; nTab<=MAXTAB && pTab[nTab]; nTab++)
-//UNUSED2008-05      {
-//UNUSED2008-05          SdrPage* pPage = pDrawLayer->GetPage(static_cast<sal_uInt16>(nTab));
-//UNUSED2008-05          DBG_ASSERT(pPage,"Page ?");
-//UNUSED2008-05          if (pPage)
-//UNUSED2008-05          {
-//UNUSED2008-05              SdrObjListIter aIter( *pPage, IM_FLAT );
-//UNUSED2008-05              SdrObject* pObject = aIter.Next();
-//UNUSED2008-05              while (pObject)
-//UNUSED2008-05              {
-//UNUSED2008-05                  if ( pObject->GetLayer() == SC_LAYER_INTERN )
-//UNUSED2008-05                  {
-//UNUSED2008-05                      bAnyIntObj = sal_True;  // for all internal objects, including detective
-//UNUSED2008-05
-//UNUSED2008-05                      if ( pObject->ISA( SdrCaptionObj ) )
-//UNUSED2008-05                      {
-//UNUSED2008-05                          ScDrawObjData* pData = ScDrawLayer::GetObjData( pObject );
-//UNUSED2008-05                          if ( pData )
-//UNUSED2008-05                          {
-//UNUSED2008-05                              if ( GetNote( pData->aStt.Col(), pData->aStt.Row(), nTab, aNote))
-//UNUSED2008-05                                  if ( !aNote.IsShown() )
-//UNUSED2008-05                                  {
-//UNUSED2008-05                                      aNote.SetShown(sal_True);
-//UNUSED2008-05                                      SetNote( pData->aStt.Col(), pData->aStt.Row(), nTab, aNote);
-//UNUSED2008-05                                  }
-//UNUSED2008-05                          }
-//UNUSED2008-05                      }
-//UNUSED2008-05                  }
-//UNUSED2008-05                  pObject = aIter.Next();
-//UNUSED2008-05              }
-//UNUSED2008-05          }
-//UNUSED2008-05      }
-//UNUSED2008-05
-//UNUSED2008-05      if (bAnyIntObj)
-//UNUSED2008-05      {
-//UNUSED2008-05          //  update attributes for all note objects and the colors of detective objects
-//UNUSED2008-05          //  (we don't know with which settings the file was created)
-//UNUSED2008-05
-//UNUSED2008-05          ScDetectiveFunc aFunc( this, 0 );
-//UNUSED2008-05          aFunc.UpdateAllComments();
-//UNUSED2008-05          aFunc.UpdateAllArrowColors();
-//UNUSED2008-05      }
-//UNUSED2008-05  }
->>>>>>> ce6308e4
 
 sal_Bool ScDocument::HasBackgroundDraw( SCTAB nTab, const Rectangle& rMMRect )
 {
@@ -431,13 +368,13 @@
     //   zu werden)
 
     if (!pDrawLayer)
-        return sal_False;
+        return false;
     SdrPage* pPage = pDrawLayer->GetPage(static_cast<sal_uInt16>(nTab));
     DBG_ASSERT(pPage,"Page ?");
     if (!pPage)
-        return sal_False;
-
-    sal_Bool bFound = sal_False;
+        return false;
+
+    sal_Bool bFound = false;
 
     SdrObjListIter aIter( *pPage, IM_FLAT );
     SdrObject* pObject = aIter.Next();
@@ -458,13 +395,13 @@
     //  (um leere Seiten beim Drucken zu erkennen)
 
     if (!pDrawLayer)
-        return sal_False;
+        return false;
     SdrPage* pPage = pDrawLayer->GetPage(static_cast<sal_uInt16>(nTab));
     DBG_ASSERT(pPage,"Page ?");
     if (!pPage)
-        return sal_False;
-
-    sal_Bool bFound = sal_False;
+        return false;
+
+    sal_Bool bFound = false;
 
     SdrObjListIter aIter( *pPage, IM_FLAT );
     SdrObject* pObject = aIter.Next();
@@ -528,7 +465,7 @@
                                 ScRange* pLastRange, Rectangle* pLastMM ) const
 {
     if (!IsBlockEmpty( nTab, nStartCol, nStartRow, nEndCol, nEndRow ))
-        return sal_False;
+        return false;
 
     ScDocument* pThis = (ScDocument*)this;  //! GetMMRect / HasAnyDraw etc. const !!!
 
@@ -560,7 +497,7 @@
     }
 
     if ( pThis->HasAnyDraw( nTab, aMMRect ))
-        return sal_False;
+        return false;
 
     if ( nStartCol > 0 && !bLeftIsEmpty )
     {
@@ -571,13 +508,13 @@
         SCROW nTmpRow = nEndRow;
 
         pThis->ExtendMerge( 0,nStartRow, nExtendCol,nTmpRow, nTab,
-                            sal_False, sal_True );      // kein Refresh, incl. Attrs
+                            false, sal_True );      // kein Refresh, incl. Attrs
 
         OutputDevice* pDev = pThis->GetPrinter();
         pDev->SetMapMode( MAP_PIXEL );              // wichtig fuer GetNeededSize
         pThis->ExtendPrintArea( pDev, nTab, 0, nStartRow, nExtendCol, nEndRow );
         if ( nExtendCol >= nStartCol )
-            return sal_False;
+            return false;
     }
 
     return sal_True;
@@ -602,7 +539,7 @@
 
 sal_Bool ScDocument::HasControl( SCTAB nTab, const Rectangle& rMMRect )
 {
-    sal_Bool bFound = sal_False;
+    sal_Bool bFound = false;
 
     if (pDrawLayer)
     {
@@ -665,7 +602,7 @@
     //  looks for detective objects, annotations don't count
     //  (used to adjust scale so detective objects hit their cells better)
 
-    sal_Bool bFound = sal_False;
+    sal_Bool bFound = false;
 
     if (pDrawLayer)
     {
@@ -760,7 +697,7 @@
         for ( SCTAB nTab=0; nTab<=MAXTAB && pTab[nTab]; nTab++ )
             if ( pTab[nTab]->IsLoadingRTL() )
             {
-                pTab[nTab]->SetLoadingRTL( sal_False );
+                pTab[nTab]->SetLoadingRTL( false );
                 SetLayoutRTL( nTab, sal_True );             // includes mirroring; bImportingXML must be cleared first
             }
     }
@@ -817,7 +754,7 @@
 sal_Bool ScDocument::GetAsianKerning() const
 {
     if ( nAsianKerning == SC_ASIANKERNING_INVALID )
-        return sal_False;
+        return false;
     else
         return (sal_Bool)nAsianKerning;
 }
