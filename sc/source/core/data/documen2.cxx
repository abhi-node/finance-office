--- conflicted
+++ resolved
@@ -251,12 +251,7 @@
     for (SCTAB i=1; i<=MAXTAB; i++)
         pTab[i] = NULL;
 
-<<<<<<< HEAD
-    pDBCollection = new ScDBCollection( 4, 4, FALSE, this );
-=======
-    pRangeName = new ScRangeName(this);
     pDBCollection = new ScDBCollection( 4, 4, false, this );
->>>>>>> 378c75a7
     pSelectionAttr = NULL;
     pChartCollection = new ScChartCollection;
     apTemporaryChartLock = std::auto_ptr< ScTemporaryChartLock >( new ScTemporaryChartLock(this) );
@@ -969,7 +964,7 @@
 
         if ( !bResultsOnly )
         {
-            sal_Bool bNamesLost = false;
+            bool bNamesLost = false;
             // array containing range names which might need update of indices.
             // The instances inserted into this vector are managed by the
             // range name container of this document, so no need to delete
@@ -978,7 +973,7 @@
 
             // the index mapping thereof
             ScRangeData::IndexMap aSrcRangeMap;
-            sal_Bool bRangeNameReplace = false;
+            bool bRangeNameReplace = false;
 
             // find named ranges that are used in the source sheet
             std::set<sal_uInt16> aUsedNames;
@@ -986,16 +981,10 @@
 
             if (pSrcDoc->pRangeName)
             {
-<<<<<<< HEAD
                 ScRangeName::const_iterator itr = pSrcDoc->pRangeName->begin(), itrEnd = pSrcDoc->pRangeName->end();
                 for (; itr != itrEnd; ++itr)        //! DB-Bereiche Pivot-Bereiche auch !!!
-=======
-                sal_uInt16 nOldIndex = itr->GetIndex();
-                bool bInUse = ( aUsedNames.find(nOldIndex) != aUsedNames.end() );
-                if (bInUse)
->>>>>>> 378c75a7
                 {
-                    USHORT nOldIndex = itr->GetIndex();
+                    sal_uInt16 nOldIndex = itr->GetIndex();
                     bool bInUse = ( aUsedNames.find(nOldIndex) != aUsedNames.end() );
                     if (bInUse)
                     {
@@ -1006,14 +995,13 @@
                             // -> use the existing name, but show a warning
                             // (when refreshing links, the existing name is used and the warning not shown)
 
-<<<<<<< HEAD
-                            USHORT nExistingIndex = pExistingData->GetIndex();
+                            sal_uInt16 nExistingIndex = pExistingData->GetIndex();
 
                             // don't modify the named range
                             aSrcRangeMap.insert(
                                 ScRangeData::IndexMap::value_type(nOldIndex, nExistingIndex));
-                            bRangeNameReplace = TRUE;
-                            bNamesLost = TRUE;
+                            bRangeNameReplace = true;
+                            bNamesLost = true;
                         }
                         else
                         {
@@ -1030,42 +1018,12 @@
                             {
                                 pData->TransferTabRef( nSrcPos, nDestPos );
                                 aSrcRangeNames.push_back(pData);
-                                USHORT nNewIndex = pData->GetIndex();
+                                sal_uInt16 nNewIndex = pData->GetIndex();
                                 aSrcRangeMap.insert(
                                     ScRangeData::IndexMap::value_type(nOldIndex, nNewIndex));
                                 if ( !bRangeNameReplace )
                                     bRangeNameReplace = ( nOldIndex != nNewIndex );
                             }
-=======
-                        sal_uInt16 nExistingIndex = pExistingData->GetIndex();
-
-                        // don't modify the named range
-                        aSrcRangeMap.insert(
-                            ScRangeData::IndexMap::value_type(nOldIndex, nExistingIndex));
-                        bRangeNameReplace = sal_True;
-                        bNamesLost = sal_True;
-                    }
-                    else
-                    {
-                        ScRangeData* pData = new ScRangeData( *itr );
-                        pData->SetDocument(this);
-                        if ( pRangeName->findByIndex( pData->GetIndex() ) )
-                            pData->SetIndex(0);     // need new index, done in Insert
-                        if (!pRangeName->insert(pData))
-                        {
-                            OSL_FAIL("can't insert name");     // shouldn't happen
-                            delete pData;
-                        }
-                        else
-                        {
-                            pData->TransferTabRef( nSrcPos, nDestPos );
-                            aSrcRangeNames.push_back(pData);
-                            sal_uInt16 nNewIndex = pData->GetIndex();
-                            aSrcRangeMap.insert(
-                                ScRangeData::IndexMap::value_type(nOldIndex, nNewIndex));
-                            if ( !bRangeNameReplace )
-                                bRangeNameReplace = ( nOldIndex != nNewIndex );
->>>>>>> 378c75a7
                         }
                     }
                 }
