/* -*- Mode: C++; tab-width: 4; indent-tabs-mode: nil; c-basic-offset: 4 -*- */
/*************************************************************************
 *
 * DO NOT ALTER OR REMOVE COPYRIGHT NOTICES OR THIS FILE HEADER.
 *
 * Copyright 2000, 2010 Oracle and/or its affiliates.
 *
 * OpenOffice.org - a multi-platform office productivity suite
 *
 * This file is part of OpenOffice.org.
 *
 * OpenOffice.org is free software: you can redistribute it and/or modify
 * it under the terms of the GNU Lesser General Public License version 3
 * only, as published by the Free Software Foundation.
 *
 * OpenOffice.org is distributed in the hope that it will be useful,
 * but WITHOUT ANY WARRANTY; without even the implied warranty of
 * MERCHANTABILITY or FITNESS FOR A PARTICULAR PURPOSE.  See the
 * GNU Lesser General Public License version 3 for more details
 * (a copy is included in the LICENSE file that accompanied this code).
 *
 * You should have received a copy of the GNU Lesser General Public License
 * version 3 along with OpenOffice.org.  If not, see
 * <http://www.openoffice.org/license.html>
 * for a copy of the LGPLv3 License.
 *
 ************************************************************************/

// MARKER(update_precomp.py): autogen include statement, do not remove
#include "precompiled_sc.hxx"

// INCLUDE ---------------------------------------------------------------

#include "dpsave.hxx"
#include "dpdimsave.hxx"
#include "miscuno.hxx"
#include "scerrors.hxx"
#include "unonames.hxx"
#include "global.hxx"

#include <sal/types.h>
#include <tools/debug.hxx>

#include <com/sun/star/sheet/GeneralFunction.hpp>
#include <com/sun/star/sheet/DataPilotFieldAutoShowInfo.hpp>
#include <com/sun/star/sheet/DataPilotFieldLayoutInfo.hpp>
#include <com/sun/star/sheet/DataPilotFieldOrientation.hpp>
#include <com/sun/star/sheet/DataPilotFieldReference.hpp>
#include <com/sun/star/sheet/DataPilotFieldSortInfo.hpp>
#include <com/sun/star/sheet/DataPilotFieldSortMode.hpp>
#include <com/sun/star/sheet/TableFilterField.hpp>
#include <com/sun/star/sheet/XHierarchiesSupplier.hpp>
#include <com/sun/star/sheet/XLevelsSupplier.hpp>
#include <com/sun/star/sheet/XMembersSupplier.hpp>
#include <com/sun/star/container/XNamed.hpp>
#include <com/sun/star/util/XCloneable.hpp>
#include "dptabsrc.hxx"
#include "dpglobal.hxx"
using namespace ScDPGlobal;
#include <com/sun/star/sheet/DataPilotFieldReferenceType.hpp>
#include <com/sun/star/sheet/DataPilotFieldReferenceItemType.hpp>
using namespace com::sun::star::sheet;

#include <boost/unordered_map.hpp>
#include <boost/unordered_set.hpp>

using namespace com::sun::star;
using ::com::sun::star::uno::Reference;
using ::com::sun::star::uno::Any;
using ::rtl::OUString;
using ::rtl::OUStringBuffer;
using ::rtl::OUStringHash;
using ::std::auto_ptr;

#define SC_DPSAVEMODE_NO 0
#define SC_DPSAVEMODE_YES 1
#define SC_DPSAVEMODE_DONTKNOW 2

void lcl_SetBoolProperty( const uno::Reference<beans::XPropertySet>& xProp,
                            const rtl::OUString& rName, sal_Bool bValue )
{
    //! move to ScUnoHelpFunctions?

    xProp->setPropertyValue( rName, uno::Any( &bValue, getBooleanCppuType() ) );
}

ScDPSaveMember::ScDPSaveMember(const ::rtl::OUString& rName) :
    aName( rName ),
    mpLayoutName(NULL),
    nVisibleMode( SC_DPSAVEMODE_DONTKNOW ),
    nShowDetailsMode( SC_DPSAVEMODE_DONTKNOW )
{
}

ScDPSaveMember::ScDPSaveMember(const ScDPSaveMember& r) :
    aName( r.aName ),
    mpLayoutName(NULL),
    nVisibleMode( r.nVisibleMode ),
    nShowDetailsMode( r.nShowDetailsMode )
{
    if (r.mpLayoutName.get())
        mpLayoutName.reset(new OUString(*r.mpLayoutName));
}

ScDPSaveMember::~ScDPSaveMember()
{
}

<<<<<<< HEAD
bool ScDPSaveMember::operator== ( const ScDPSaveMember& r ) const
=======
sal_Bool ScDPSaveMember::operator== ( const ScDPSaveMember& r ) const
>>>>>>> ce6308e4
{
    if ( aName            != r.aName           ||
         nVisibleMode     != r.nVisibleMode    ||
         nShowDetailsMode != r.nShowDetailsMode )
<<<<<<< HEAD
        return false;

    return true;
}

bool ScDPSaveMember::HasIsVisible() const
=======
        return sal_False;

    return sal_True;
}

sal_Bool ScDPSaveMember::HasIsVisible() const
>>>>>>> ce6308e4
{
    return nVisibleMode != SC_DPSAVEMODE_DONTKNOW;
}

<<<<<<< HEAD
void ScDPSaveMember::SetIsVisible(bool bSet)
=======
void ScDPSaveMember::SetIsVisible(sal_Bool bSet)
>>>>>>> ce6308e4
{
    nVisibleMode = bSet;
}

<<<<<<< HEAD
bool ScDPSaveMember::HasShowDetails() const
=======
sal_Bool ScDPSaveMember::HasShowDetails() const
>>>>>>> ce6308e4
{
    return nShowDetailsMode != SC_DPSAVEMODE_DONTKNOW;
}

<<<<<<< HEAD
void ScDPSaveMember::SetShowDetails(bool bSet)
=======
void ScDPSaveMember::SetShowDetails(sal_Bool bSet)
>>>>>>> ce6308e4
{
    nShowDetailsMode = bSet;
}

void ScDPSaveMember::SetName( const ::rtl::OUString& rNew )
{
    // Used only if the source member was renamed (groups).
    // For UI renaming of members, a layout name must be used.

    aName = rNew;
}

void ScDPSaveMember::SetLayoutName( const OUString& rName )
{
    mpLayoutName.reset(new OUString(rName));
}

const OUString* ScDPSaveMember::GetLayoutName() const
{
    return mpLayoutName.get();
}

void ScDPSaveMember::RemoveLayoutName()
{
    mpLayoutName.reset(NULL);
}

void ScDPSaveMember::WriteToSource( const uno::Reference<uno::XInterface>& xMember, sal_Int32 nPosition )
{
    uno::Reference<beans::XPropertySet> xMembProp( xMember, uno::UNO_QUERY );
    DBG_ASSERT( xMembProp.is(), "no properties at member" );
    if ( xMembProp.is() )
    {
        // exceptions are caught at ScDPSaveData::WriteToSource

        if ( nVisibleMode != SC_DPSAVEMODE_DONTKNOW )
            lcl_SetBoolProperty( xMembProp,
<<<<<<< HEAD
                    rtl::OUString(RTL_CONSTASCII_USTRINGPARAM(DP_PROP_ISVISIBLE)), (bool)nVisibleMode );

        if ( nShowDetailsMode != SC_DPSAVEMODE_DONTKNOW )
            lcl_SetBoolProperty( xMembProp,
                    rtl::OUString(RTL_CONSTASCII_USTRINGPARAM(DP_PROP_SHOWDETAILS)), (bool)nShowDetailsMode );
=======
                    rtl::OUString::createFromAscii(DP_PROP_ISVISIBLE), (sal_Bool)nVisibleMode );

        if ( nShowDetailsMode != SC_DPSAVEMODE_DONTKNOW )
            lcl_SetBoolProperty( xMembProp,
                    rtl::OUString::createFromAscii(DP_PROP_SHOWDETAILS), (sal_Bool)nShowDetailsMode );
>>>>>>> ce6308e4

        if (mpLayoutName.get())
            ScUnoHelpFunctions::SetOptionalPropertyValue(xMembProp, SC_UNO_LAYOUTNAME, *mpLayoutName);

        if ( nPosition >= 0 )
            ScUnoHelpFunctions::SetOptionalPropertyValue(xMembProp, DP_PROP_POSITION, nPosition);
    }
}

<<<<<<< HEAD
ScDPSaveDimension::ScDPSaveDimension(const ::rtl::OUString& rName, bool bDataLayout) :
=======
// -----------------------------------------------------------------------

ScDPSaveDimension::ScDPSaveDimension(const String& rName, sal_Bool bDataLayout) :
>>>>>>> ce6308e4
    aName( rName ),
    pSelectedPage( NULL ),
    mpLayoutName(NULL),
    mpSubtotalName(NULL),
    bIsDataLayout( bDataLayout ),
<<<<<<< HEAD
    bDupFlag( false ),
=======
    bDupFlag( sal_False ),
>>>>>>> ce6308e4
    nOrientation( sheet::DataPilotFieldOrientation_HIDDEN ),
    nFunction( sheet::GeneralFunction_AUTO ),
    nUsedHierarchy( -1 ),
    nShowEmptyMode( SC_DPSAVEMODE_DONTKNOW ),
<<<<<<< HEAD
    bSubTotalDefault( true ),
=======
    bSubTotalDefault( sal_True ),
>>>>>>> ce6308e4
    nSubTotalCount( 0 ),
    pSubTotalFuncs( NULL ),
    pReferenceValue( NULL ),
    pSortInfo( NULL ),
    pAutoShowInfo( NULL ),
    pLayoutInfo( NULL )
{
}

ScDPSaveDimension::ScDPSaveDimension(const ScDPSaveDimension& r) :
    aName( r.aName ),
    mpLayoutName(NULL),
    mpSubtotalName(NULL),
    bIsDataLayout( r.bIsDataLayout ),
    bDupFlag( r.bDupFlag ),
    nOrientation( r.nOrientation ),
    nFunction( r.nFunction ),
    nUsedHierarchy( r.nUsedHierarchy ),
    nShowEmptyMode( r.nShowEmptyMode ),
    bSubTotalDefault( r.bSubTotalDefault ),
    nSubTotalCount( r.nSubTotalCount ),
    pSubTotalFuncs( NULL )
{
    if ( nSubTotalCount && r.pSubTotalFuncs )
    {
        pSubTotalFuncs = new sal_uInt16[nSubTotalCount];
        for (long nSub=0; nSub<nSubTotalCount; nSub++)
            pSubTotalFuncs[nSub] = r.pSubTotalFuncs[nSub];
    }

    for (MemberList::const_iterator i=r.maMemberList.begin(); i != r.maMemberList.end() ; ++i)
    {
        const ::rtl::OUString& rName =  (*i)->GetName();
        ScDPSaveMember* pNew = new ScDPSaveMember( **i );
        maMemberHash[rName] = pNew;
        maMemberList.push_back( pNew );
    }
    if (r.pReferenceValue)
        pReferenceValue = new sheet::DataPilotFieldReference( *(r.pReferenceValue) );
    else
        pReferenceValue = NULL;
    if (r.pSortInfo)
        pSortInfo = new sheet::DataPilotFieldSortInfo( *(r.pSortInfo) );
    else
        pSortInfo = NULL;
    if (r.pAutoShowInfo)
        pAutoShowInfo = new sheet::DataPilotFieldAutoShowInfo( *(r.pAutoShowInfo) );
    else
        pAutoShowInfo = NULL;
    if (r.pLayoutInfo)
        pLayoutInfo = new sheet::DataPilotFieldLayoutInfo( *(r.pLayoutInfo) );
    else
        pLayoutInfo = NULL;
    if (r.pSelectedPage)
        pSelectedPage = new ::rtl::OUString( *(r.pSelectedPage) );
    else
        pSelectedPage = NULL;
    if (r.mpLayoutName.get())
        mpLayoutName.reset(new OUString(*r.mpLayoutName));
    if (r.mpSubtotalName.get())
        mpSubtotalName.reset(new OUString(*r.mpSubtotalName));
}

ScDPSaveDimension::~ScDPSaveDimension()
{
    for (MemberHash::const_iterator i=maMemberHash.begin(); i != maMemberHash.end() ; ++i)
        delete i->second;
    delete pReferenceValue;
    delete pSortInfo;
    delete pAutoShowInfo;
    delete pLayoutInfo;
    delete pSelectedPage;
    delete [] pSubTotalFuncs;
}

<<<<<<< HEAD
bool ScDPSaveDimension::operator== ( const ScDPSaveDimension& r ) const
=======
sal_Bool ScDPSaveDimension::operator== ( const ScDPSaveDimension& r ) const
>>>>>>> ce6308e4
{
    if ( aName            != r.aName            ||
         bIsDataLayout    != r.bIsDataLayout    ||
         bDupFlag         != r.bDupFlag         ||
         nOrientation     != r.nOrientation     ||
         nFunction        != r.nFunction        ||
         nUsedHierarchy   != r.nUsedHierarchy   ||
         nShowEmptyMode   != r.nShowEmptyMode   ||
         bSubTotalDefault != r.bSubTotalDefault ||
<<<<<<< HEAD
         nSubTotalCount   != r.nSubTotalCount    )
        return false;

    if ( nSubTotalCount && ( !pSubTotalFuncs || !r.pSubTotalFuncs ) ) // should not happen
        return false;
=======
         nSubTotalCount   != r.nSubTotalCount )
        return sal_False;

    if ( nSubTotalCount && ( !pSubTotalFuncs || !r.pSubTotalFuncs ) )   // should not happen
        return sal_False;
>>>>>>> ce6308e4

    long i;
    for (i=0; i<nSubTotalCount; i++)
        if ( pSubTotalFuncs[i] != r.pSubTotalFuncs[i] )
<<<<<<< HEAD
            return false;

    if (maMemberHash.size() != r.maMemberHash.size() )
        return false;
=======
            return sal_False;

    if (maMemberHash.size() != r.maMemberHash.size() )
        return sal_False;
>>>>>>> ce6308e4

    MemberList::const_iterator a=maMemberList.begin();
    MemberList::const_iterator b=r.maMemberList.begin();
    for (; a != maMemberList.end() ; ++a, ++b)
        if (!(**a == **b))
<<<<<<< HEAD
            return false;
=======
            return sal_False;
>>>>>>> ce6308e4

    if ( this->HasCurrentPage() && r.HasCurrentPage() )
    {
        if ( this->GetCurrentPage() != r.GetCurrentPage() )
        {
<<<<<<< HEAD
            return false;
=======
            return sal_False;
>>>>>>> ce6308e4
        }
    }
    else if ( this->HasCurrentPage() || r.HasCurrentPage() )
    {
<<<<<<< HEAD
        return false;
=======
        return sal_False;
>>>>>>> ce6308e4
    }
    if( pReferenceValue && r.pReferenceValue )
    {
        if ( !(*pReferenceValue == *r.pReferenceValue) )
        {
<<<<<<< HEAD
            return false;
=======
            return sal_False;
>>>>>>> ce6308e4
        }
    }
    else if ( pReferenceValue || r.pReferenceValue )
    {
<<<<<<< HEAD
        return false;
=======
        return sal_False;
>>>>>>> ce6308e4
    }
    if( this->pSortInfo && r.pSortInfo )
    {
        if ( !(*this->pSortInfo == *r.pSortInfo) )
        {
<<<<<<< HEAD
            return false;
=======
            return sal_False;
>>>>>>> ce6308e4
        }
    }
    else if ( this->pSortInfo || r.pSortInfo )
    {
<<<<<<< HEAD
        return false;
=======
        return sal_False;
>>>>>>> ce6308e4
    }
    if( this->pAutoShowInfo && r.pAutoShowInfo )
    {
        if ( !(*this->pAutoShowInfo == *r.pAutoShowInfo) )
        {
<<<<<<< HEAD
            return false;
=======
            return sal_False;
>>>>>>> ce6308e4
        }
    }
    else if ( this->pAutoShowInfo || r.pAutoShowInfo )
    {
<<<<<<< HEAD
        return false;
    }

    return true;
=======
        return sal_False;
    }

    return sal_True;
>>>>>>> ce6308e4
}

void ScDPSaveDimension::AddMember(ScDPSaveMember* pMember)
{
    const ::rtl::OUString & rName = pMember->GetName();
    MemberHash::iterator aExisting = maMemberHash.find( rName );
    if ( aExisting == maMemberHash.end() )
    {
        std::pair< const ::rtl::OUString, ScDPSaveMember *> key( rName, pMember );
        maMemberHash.insert ( key );
    }
    else
    {
        maMemberList.remove( aExisting->second );
        delete aExisting->second;
        aExisting->second = pMember;
    }
    maMemberList.push_back( pMember );
}

void ScDPSaveDimension::SetName( const ::rtl::OUString& rNew )
{
    // Used only if the source dim was renamed (groups).
    // For UI renaming of dimensions, the layout name must be used.

    aName = rNew;
}

void ScDPSaveDimension::SetOrientation(sal_uInt16 nNew)
{
    nOrientation = nNew;
}

void ScDPSaveDimension::SetSubTotals(long nCount, const sal_uInt16* pFuncs)
{
    if (pSubTotalFuncs)
        delete [] pSubTotalFuncs;
    nSubTotalCount = nCount;
    if ( nCount && pFuncs )
    {
        pSubTotalFuncs = new sal_uInt16[nCount];
        for (long i=0; i<nCount; i++)
            pSubTotalFuncs[i] = pFuncs[i];
    }
    else
        pSubTotalFuncs = NULL;

<<<<<<< HEAD
    bSubTotalDefault = false;
=======
    bSubTotalDefault = sal_False;
>>>>>>> ce6308e4
}

bool ScDPSaveDimension::HasShowEmpty() const
{
    return nShowEmptyMode != SC_DPSAVEMODE_DONTKNOW;
}

<<<<<<< HEAD
void ScDPSaveDimension::SetShowEmpty(bool bSet)
=======
void ScDPSaveDimension::SetShowEmpty(sal_Bool bSet)
>>>>>>> ce6308e4
{
    nShowEmptyMode = bSet;
}

void ScDPSaveDimension::SetFunction(sal_uInt16 nNew)
{
    nFunction = nNew;
}

void ScDPSaveDimension::SetUsedHierarchy(long nNew)
{
    nUsedHierarchy = nNew;
}

void ScDPSaveDimension::SetSubtotalName(const OUString& rName)
{
    mpSubtotalName.reset(new OUString(rName));
}

const OUString* ScDPSaveDimension::GetSubtotalName() const
{
    return mpSubtotalName.get();
}

bool ScDPSaveDimension::IsMemberNameInUse(const OUString& rName) const
{
    MemberList::const_iterator itr = maMemberList.begin(), itrEnd = maMemberList.end();
    for (; itr != itrEnd; ++itr)
    {
        const ScDPSaveMember* pMem = *itr;
        if (rName.equalsIgnoreAsciiCase(pMem->GetName()))
            return true;

        const OUString* pLayoutName = pMem->GetLayoutName();
        if (pLayoutName && rName.equalsIgnoreAsciiCase(*pLayoutName))
            return true;
    }
    return false;
}

void ScDPSaveDimension::SetLayoutName(const OUString& rName)
{
    mpLayoutName.reset(new OUString(rName));
}

const OUString* ScDPSaveDimension::GetLayoutName() const
{
    return mpLayoutName.get();
}

void ScDPSaveDimension::RemoveLayoutName()
{
    mpLayoutName.reset(NULL);
}

void ScDPSaveDimension::SetReferenceValue(const sheet::DataPilotFieldReference* pNew)
{
    delete pReferenceValue;
    if (pNew)
        pReferenceValue = new sheet::DataPilotFieldReference(*pNew);
    else
        pReferenceValue = NULL;
}

void ScDPSaveDimension::SetSortInfo(const sheet::DataPilotFieldSortInfo* pNew)
{
    delete pSortInfo;
    if (pNew)
        pSortInfo = new sheet::DataPilotFieldSortInfo(*pNew);
    else
        pSortInfo = NULL;
}

void ScDPSaveDimension::SetAutoShowInfo(const sheet::DataPilotFieldAutoShowInfo* pNew)
{
    delete pAutoShowInfo;
    if (pNew)
        pAutoShowInfo = new sheet::DataPilotFieldAutoShowInfo(*pNew);
    else
        pAutoShowInfo = NULL;
}

void ScDPSaveDimension::SetLayoutInfo(const sheet::DataPilotFieldLayoutInfo* pNew)
{
    delete pLayoutInfo;
    if (pNew)
        pLayoutInfo = new sheet::DataPilotFieldLayoutInfo(*pNew);
    else
        pLayoutInfo = NULL;
}

void ScDPSaveDimension::SetCurrentPage( const ::rtl::OUString* pPage )
{
    delete pSelectedPage;
    if (pPage)
        pSelectedPage = new ::rtl::OUString( *pPage );
    else
        pSelectedPage = NULL;
}

<<<<<<< HEAD
bool ScDPSaveDimension::HasCurrentPage() const
=======
sal_Bool ScDPSaveDimension::HasCurrentPage() const
>>>>>>> ce6308e4
{
    return ( pSelectedPage != NULL );
}

const ::rtl::OUString& ScDPSaveDimension::GetCurrentPage() const
{
    static const ::rtl::OUString emptyOUString = ::rtl::OUString();
    if (pSelectedPage)
        return *pSelectedPage;
    return emptyOUString;
}

ScDPSaveMember* ScDPSaveDimension::GetExistingMemberByName(const ::rtl::OUString& rName)
{
    MemberHash::const_iterator res = maMemberHash.find (rName);
    if (res != maMemberHash.end())
        return res->second;
    return NULL;
}

ScDPSaveMember* ScDPSaveDimension::GetMemberByName(const ::rtl::OUString& rName)
{
    MemberHash::const_iterator res = maMemberHash.find (rName);
    if (res != maMemberHash.end())
        return res->second;

    ScDPSaveMember* pNew = new ScDPSaveMember( rName );
    maMemberHash[rName] = pNew;
    maMemberList.push_back( pNew );
    return pNew;
}

void ScDPSaveDimension::SetMemberPosition( const ::rtl::OUString& rName, sal_Int32 nNewPos )
{
    ScDPSaveMember* pMember = GetMemberByName( rName ); // make sure it exists and is in the hash

    maMemberList.remove( pMember );

    MemberList::iterator aIter = maMemberList.begin();
    for (sal_Int32 i=0; i<nNewPos && aIter != maMemberList.end(); i++)
        ++aIter;
    maMemberList.insert( aIter, pMember );
}

void ScDPSaveDimension::WriteToSource( const uno::Reference<uno::XInterface>& xDim )
{
    uno::Reference<beans::XPropertySet> xDimProp( xDim, uno::UNO_QUERY );
    DBG_ASSERT( xDimProp.is(), "no properties at dimension" );
    if ( xDimProp.is() )
    {
        // exceptions are caught at ScDPSaveData::WriteToSource
        uno::Any aAny;

        sheet::DataPilotFieldOrientation eOrient = (sheet::DataPilotFieldOrientation)nOrientation;
        aAny <<= eOrient;
        xDimProp->setPropertyValue( rtl::OUString(RTL_CONSTASCII_USTRINGPARAM(DP_PROP_ORIENTATION)), aAny );

        sheet::GeneralFunction eFunc = (sheet::GeneralFunction)nFunction;
        aAny <<= eFunc;
        xDimProp->setPropertyValue( rtl::OUString(RTL_CONSTASCII_USTRINGPARAM(DP_PROP_FUNCTION)), aAny );

        if ( nUsedHierarchy >= 0 )
        {
<<<<<<< HEAD
            aAny <<= (INT32)nUsedHierarchy;
            xDimProp->setPropertyValue( rtl::OUString(RTL_CONSTASCII_USTRINGPARAM(DP_PROP_USEDHIERARCHY)), aAny );
=======
            aAny <<= (sal_Int32)nUsedHierarchy;
            xDimProp->setPropertyValue( rtl::OUString::createFromAscii(DP_PROP_USEDHIERARCHY), aAny );
>>>>>>> ce6308e4
        }

        if ( pReferenceValue )
        {
            aAny <<= *pReferenceValue;
            xDimProp->setPropertyValue( rtl::OUString(RTL_CONSTASCII_USTRINGPARAM(SC_UNO_REFVALUE)), aAny );
        }

        uno::Sequence<sheet::TableFilterField> aFilter;
        // set the selected page field only if the dimension is used as page dimension
        if ( pSelectedPage && nOrientation == sheet::DataPilotFieldOrientation_PAGE )
        {
            // single filter field: first field equal to selected string
            sheet::TableFilterField aField( sheet::FilterConnection_AND, 0,
                    sheet::FilterOperator_EQUAL, sal_False, 0.0, *pSelectedPage );
            aFilter = uno::Sequence<sheet::TableFilterField>( &aField, 1 );
        }
        // else keep empty sequence

        ScUnoHelpFunctions::SetOptionalPropertyValue(xDimProp, DP_PROP_FILTER, aFilter);
        if (mpLayoutName.get())
            ScUnoHelpFunctions::SetOptionalPropertyValue(xDimProp, SC_UNO_LAYOUTNAME, *mpLayoutName);

        const OUString* pSubTotalName = GetSubtotalName();
        if (pSubTotalName)
            // Custom subtotal name, with '?' being replaced by the visible field name later.
            ScUnoHelpFunctions::SetOptionalPropertyValue(xDimProp, SC_UNO_FIELD_SUBTOTALNAME, *pSubTotalName);
    }

    // Level loop outside of maMemberList loop
    // because SubTotals have to be set independently of known members

    long nCount = maMemberHash.size();

    long nHierCount = 0;
    uno::Reference<container::XIndexAccess> xHiers;
    uno::Reference<sheet::XHierarchiesSupplier> xHierSupp( xDim, uno::UNO_QUERY );
    if ( xHierSupp.is() )
    {
        uno::Reference<container::XNameAccess> xHiersName = xHierSupp->getHierarchies();
        xHiers = new ScNameToIndexAccess( xHiersName );
        nHierCount = xHiers->getCount();
    }

    sal_Bool bHasHiddenMember = false;

    for (long nHier=0; nHier<nHierCount; nHier++)
    {
        uno::Reference<uno::XInterface> xHierarchy = ScUnoHelpFunctions::AnyToInterface( xHiers->getByIndex(nHier) );

        long nLevCount = 0;
        uno::Reference<container::XIndexAccess> xLevels;
        uno::Reference<sheet::XLevelsSupplier> xLevSupp( xHierarchy, uno::UNO_QUERY );
        if ( xLevSupp.is() )
        {
            uno::Reference<container::XNameAccess> xLevelsName = xLevSupp->getLevels();
            xLevels = new ScNameToIndexAccess( xLevelsName );
            nLevCount = xLevels->getCount();
        }

        for (long nLev=0; nLev<nLevCount; nLev++)
        {
            uno::Reference<uno::XInterface> xLevel = ScUnoHelpFunctions::AnyToInterface( xLevels->getByIndex(nLev) );
            uno::Reference<beans::XPropertySet> xLevProp( xLevel, uno::UNO_QUERY );
            DBG_ASSERT( xLevProp.is(), "no properties at level" );
            if ( xLevProp.is() )
            {
                uno::Any aAny;
                if ( !bSubTotalDefault )
                {
                    if ( !pSubTotalFuncs )
                        nSubTotalCount = 0;

                    uno::Sequence<sheet::GeneralFunction> aSeq(nSubTotalCount);
                    sheet::GeneralFunction* pArray = aSeq.getArray();
                    for (long i=0; i<nSubTotalCount; i++)
                        pArray[i] = (sheet::GeneralFunction)pSubTotalFuncs[i];
                    aAny <<= aSeq;
                    xLevProp->setPropertyValue( rtl::OUString(RTL_CONSTASCII_USTRINGPARAM(DP_PROP_SUBTOTALS)), aAny );
                }
                if ( nShowEmptyMode != SC_DPSAVEMODE_DONTKNOW )
                    lcl_SetBoolProperty( xLevProp,
<<<<<<< HEAD
                        rtl::OUString(RTL_CONSTASCII_USTRINGPARAM(DP_PROP_SHOWEMPTY)), (bool)nShowEmptyMode );
=======
                        rtl::OUString::createFromAscii(DP_PROP_SHOWEMPTY), (sal_Bool)nShowEmptyMode );
>>>>>>> ce6308e4

                if ( pSortInfo )
                    ScUnoHelpFunctions::SetOptionalPropertyValue(xLevProp, SC_UNO_SORTING, *pSortInfo);

                if ( pAutoShowInfo )
                    ScUnoHelpFunctions::SetOptionalPropertyValue(xLevProp, SC_UNO_AUTOSHOW, *pAutoShowInfo);

                if ( pLayoutInfo )
                    ScUnoHelpFunctions::SetOptionalPropertyValue(xLevProp, SC_UNO_LAYOUT, *pLayoutInfo);

                // exceptions are caught at ScDPSaveData::WriteToSource
            }

            if ( nCount > 0 )
            {
                uno::Reference<sheet::XMembersSupplier> xMembSupp( xLevel, uno::UNO_QUERY );
                if ( xMembSupp.is() )
                {
                    uno::Reference<container::XNameAccess> xMembers = xMembSupp->getMembers();
                    if ( xMembers.is() )
                    {
                        sal_Int32 nPosition = -1; // set position only in manual mode
                        if ( !pSortInfo || pSortInfo->Mode == sheet::DataPilotFieldSortMode::MANUAL )
                            nPosition = 0;

                        for (MemberList::const_iterator i=maMemberList.begin(); i != maMemberList.end() ; ++i)
                        {
                            ScDPSaveMember* pMember = *i;
                            if (!pMember->GetIsVisible())
                                bHasHiddenMember = true;
                            rtl::OUString aMemberName = pMember->GetName();
                            if ( xMembers->hasByName( aMemberName ) )
                            {
                                uno::Reference<uno::XInterface> xMemberInt = ScUnoHelpFunctions::AnyToInterface(
                                    xMembers->getByName( aMemberName ) );
                                pMember->WriteToSource( xMemberInt, nPosition );

                                if ( nPosition >= 0 )
                                    ++nPosition; // increase if initialized
                            }
                            // missing member is no error
                        }
                    }
                }
            }
        }
    }

    if (xDimProp.is())
        ScUnoHelpFunctions::SetOptionalPropertyValue(xDimProp, SC_UNO_HAS_HIDDEN_MEMBER, bHasHiddenMember);
}

void ScDPSaveDimension::UpdateMemberVisibility(const boost::unordered_map<OUString, bool, OUStringHash>& rData)
{
    typedef boost::unordered_map<OUString, bool, OUStringHash> DataMap;
    MemberList::iterator itrMem = maMemberList.begin(), itrMemEnd = maMemberList.end();
    for (; itrMem != itrMemEnd; ++itrMem)
    {
        ScDPSaveMember* pMem = *itrMem;
        const ::rtl::OUString& rMemName = pMem->GetName();
        DataMap::const_iterator itr = rData.find(rMemName);
        if (itr != rData.end())
            pMem->SetIsVisible(itr->second);
    }
}

bool ScDPSaveDimension::HasInvisibleMember() const
{
    MemberList::const_iterator itrMem = maMemberList.begin(), itrMemEnd = maMemberList.end();
    for (; itrMem != itrMemEnd; ++itrMem)
    {
        const ScDPSaveMember* pMem = *itrMem;
        if (!pMem->GetIsVisible())
            return true;
    }
    return false;
}

ScDPSaveData::ScDPSaveData() :
    pDimensionData( NULL ),
    nColumnGrandMode( SC_DPSAVEMODE_DONTKNOW ),
    nRowGrandMode( SC_DPSAVEMODE_DONTKNOW ),
    nIgnoreEmptyMode( SC_DPSAVEMODE_DONTKNOW ),
    nRepeatEmptyMode( SC_DPSAVEMODE_DONTKNOW ),
<<<<<<< HEAD
    bFilterButton( true ),
    bDrillDown( true ),
=======
    bFilterButton( sal_True ),
    bDrillDown( sal_True ),
    // Wang Xu Ming -- 2009-8-17
    // DataPilot Migration - Cache&&Performance
    mnCacheId( -1),
    // End Comments
>>>>>>> ce6308e4
    mbDimensionMembersBuilt(false),
    mpGrandTotalName(NULL)
{
}

ScDPSaveData::ScDPSaveData(const ScDPSaveData& r) :
    nColumnGrandMode( r.nColumnGrandMode ),
    nRowGrandMode( r.nRowGrandMode ),
    nIgnoreEmptyMode( r.nIgnoreEmptyMode ),
    nRepeatEmptyMode( r.nRepeatEmptyMode ),
    bFilterButton( r.bFilterButton ),
    bDrillDown( r.bDrillDown ),
    mbDimensionMembersBuilt(r.mbDimensionMembersBuilt),
    mpGrandTotalName(NULL)
{
    if ( r.pDimensionData )
        pDimensionData = new ScDPDimensionSaveData( *r.pDimensionData );
    else
        pDimensionData = NULL;

    aDimList = r.aDimList.clone();

    if (r.mpGrandTotalName.get())
        mpGrandTotalName.reset(new OUString(*r.mpGrandTotalName));
}

ScDPSaveData& ScDPSaveData::operator= ( const ScDPSaveData& r )
{
    if ( &r != this )
    {
        this->~ScDPSaveData();
        new( this ) ScDPSaveData ( r );
    }
    return *this;
}

<<<<<<< HEAD
bool ScDPSaveData::operator== ( const ScDPSaveData& r ) const
=======
sal_Bool ScDPSaveData::operator== ( const ScDPSaveData& r ) const
>>>>>>> ce6308e4
{
    if ( nColumnGrandMode != r.nColumnGrandMode ||
         nRowGrandMode    != r.nRowGrandMode    ||
         nIgnoreEmptyMode != r.nIgnoreEmptyMode ||
         nRepeatEmptyMode != r.nRepeatEmptyMode ||
         bFilterButton    != r.bFilterButton    ||
         bDrillDown       != r.bDrillDown       ||
         mbDimensionMembersBuilt != r.mbDimensionMembersBuilt)
<<<<<<< HEAD
        return false;

    if ( pDimensionData || r.pDimensionData )
        if ( !pDimensionData || !r.pDimensionData || !( *pDimensionData == *r.pDimensionData ) )
            return false;

    if ( aDimList.size() != r.aDimList.size() )
        return false;

    if (aDimList != r.aDimList)
        return false;
=======
        return sal_False;

    if ( pDimensionData || r.pDimensionData )
        if ( !pDimensionData || !r.pDimensionData || !( *pDimensionData == *r.pDimensionData ) )
            return sal_False;

    sal_uLong nCount = aDimList.Count();
    if ( nCount != r.aDimList.Count() )
        return sal_False;

    for (sal_uLong i=0; i<nCount; i++)
        if ( !( *(ScDPSaveDimension*)aDimList.GetObject(i) ==
                *(ScDPSaveDimension*)r.aDimList.GetObject(i) ) )
            return sal_False;
>>>>>>> ce6308e4

    if (mpGrandTotalName.get())
    {
        if (!r.mpGrandTotalName.get())
            return false;
        if (!mpGrandTotalName->equals(*r.mpGrandTotalName))
            return false;
    }
    else if (r.mpGrandTotalName.get())
        return false;

<<<<<<< HEAD
    return true;
=======
    return sal_True;
>>>>>>> ce6308e4
}

ScDPSaveData::~ScDPSaveData()
{
    delete pDimensionData;
}

void ScDPSaveData::SetGrandTotalName(const OUString& rName)
{
    mpGrandTotalName.reset(new OUString(rName));
}

const OUString* ScDPSaveData::GetGrandTotalName() const
{
    return mpGrandTotalName.get();
}

ScDPSaveDimension* ScDPSaveData::GetDimensionByName(const ::rtl::OUString& rName)
{
    boost::ptr_vector<ScDPSaveDimension>::const_iterator iter;
    for (iter = aDimList.begin(); iter != aDimList.end(); ++iter)
    {
        if (iter->GetName() == rName && !iter->IsDataLayout() )
            return const_cast<ScDPSaveDimension*>(&(*iter));
    }
<<<<<<< HEAD

    ScDPSaveDimension* pNew = new ScDPSaveDimension( rName, false );
    aDimList.push_back(pNew);
=======
    ScDPSaveDimension* pNew = new ScDPSaveDimension( rName, sal_False );
    aDimList.Insert( pNew, LIST_APPEND );
>>>>>>> ce6308e4
    return pNew;
}

ScDPSaveDimension* ScDPSaveData::GetExistingDimensionByName(const ::rtl::OUString& rName) const
{
    boost::ptr_vector<ScDPSaveDimension>::const_iterator iter;
    for (iter = aDimList.begin(); iter != aDimList.end(); ++iter)
    {
        if (iter->GetName() == rName && !iter->IsDataLayout() )
            return const_cast<ScDPSaveDimension*>(&(*iter));
    }
    return NULL; // don't create new
}

ScDPSaveDimension* ScDPSaveData::GetNewDimensionByName(const ::rtl::OUString& rName)
{
    boost::ptr_vector<ScDPSaveDimension>::const_iterator iter;
    for (iter = aDimList.begin(); iter != aDimList.end(); ++iter)
    {
        if (iter->GetName() == rName && !iter->IsDataLayout() )
            return DuplicateDimension(rName);
    }
<<<<<<< HEAD

    ScDPSaveDimension* pNew = new ScDPSaveDimension( rName, false );
    aDimList.push_back(pNew);
=======
    ScDPSaveDimension* pNew = new ScDPSaveDimension( rName, sal_False );
    aDimList.Insert( pNew, LIST_APPEND );
>>>>>>> ce6308e4
    return pNew;
}

ScDPSaveDimension* ScDPSaveData::GetDataLayoutDimension()
{
    ScDPSaveDimension* pDim = GetExistingDataLayoutDimension();
    if (pDim)
        return pDim;

<<<<<<< HEAD
    ScDPSaveDimension* pNew = new ScDPSaveDimension( ::rtl::OUString(), true );
    aDimList.push_back(pNew);
=======
    ScDPSaveDimension* pNew = new ScDPSaveDimension( String(), sal_True );
    aDimList.Insert( pNew, LIST_APPEND );
>>>>>>> ce6308e4
    return pNew;
}

ScDPSaveDimension* ScDPSaveData::GetExistingDataLayoutDimension() const
{
    boost::ptr_vector<ScDPSaveDimension>::const_iterator iter;
    for (iter = aDimList.begin(); iter != aDimList.end(); ++iter)
    {
        if ( iter->IsDataLayout() )
            return const_cast<ScDPSaveDimension*>(&(*iter));
    }
    return NULL;
}

ScDPSaveDimension* ScDPSaveData::DuplicateDimension(const ::rtl::OUString& rName)
{
    // always insert new
    //! check if dimension is there?

    ScDPSaveDimension* pOld = GetDimensionByName( rName );
    ScDPSaveDimension* pNew = new ScDPSaveDimension( *pOld );
<<<<<<< HEAD
    pNew->SetDupFlag( true );
    aDimList.push_back(pNew);
=======
    pNew->SetDupFlag( sal_True );
    aDimList.Insert( pNew, LIST_APPEND );
>>>>>>> ce6308e4
    return pNew;
}

void ScDPSaveData::RemoveDimensionByName(const ::rtl::OUString& rName)
{
    boost::ptr_vector<ScDPSaveDimension>::iterator iter;
    for (iter = aDimList.begin(); iter != aDimList.end(); ++iter)
    {
        if ( iter->GetName() == rName && !iter->IsDataLayout() )
        {
            aDimList.erase(iter);
            break;
        }
    }
}

ScDPSaveDimension& ScDPSaveData::DuplicateDimension( const ScDPSaveDimension& rDim )
{
    ScDPSaveDimension* pNew = new ScDPSaveDimension( rDim );
<<<<<<< HEAD
    pNew->SetDupFlag( true );
    aDimList.push_back(pNew);
=======
    pNew->SetDupFlag( sal_True );
    aDimList.Insert( pNew, LIST_APPEND );
>>>>>>> ce6308e4
    return *pNew;
}

ScDPSaveDimension* ScDPSaveData::GetInnermostDimension(sal_uInt16 nOrientation)
{
    // return the innermost dimension for the given orientation,
    // excluding data layout dimension

    boost::ptr_vector<ScDPSaveDimension>::const_reverse_iterator iter;
    for (iter = aDimList.rbegin(); iter != aDimList.rend(); ++iter)
    {
        if (iter->GetOrientation() == nOrientation && !iter->IsDataLayout())
            return const_cast<ScDPSaveDimension*>(&(*iter));
    }

    return NULL;
}

ScDPSaveDimension* ScDPSaveData::GetFirstDimension(sheet::DataPilotFieldOrientation eOrientation)
{
    boost::ptr_vector<ScDPSaveDimension>::const_iterator iter;
    for (iter = aDimList.begin(); iter != aDimList.end(); ++iter)
    {
        if (iter->GetOrientation() == eOrientation && !iter->IsDataLayout())
            return const_cast<ScDPSaveDimension*>(&(*iter));
    }
    return NULL;
}

long ScDPSaveData::GetDataDimensionCount() const
{
    long nDataCount = 0;

    boost::ptr_vector<ScDPSaveDimension>::const_iterator iter;
    for (iter = aDimList.begin(); iter != aDimList.end(); ++iter)
    {
        if (iter->GetOrientation() == sheet::DataPilotFieldOrientation_DATA)
            ++nDataCount;
    }

    return nDataCount;
}

void ScDPSaveData::SetPosition( ScDPSaveDimension* pDim, long nNew )
{
    // position (nNew) is counted within dimensions of the same orientation

    sal_uInt16 nOrient = pDim->GetOrientation();

<<<<<<< HEAD
    boost::ptr_vector<ScDPSaveDimension>::iterator it;
    for ( it = aDimList.begin(); it != aDimList.end(); ++it)
    {
        if (pDim == &(*it))
        {
            aDimList.erase(it);
            break;
        }
    }

    boost::ptr_vector<ScDPSaveDimension>::iterator iterInsert = aDimList.begin();
    while ( nNew > 0 && iterInsert != aDimList.end())
=======
    aDimList.Remove( pDim );
    sal_uLong nCount = aDimList.Count();        // after remove

    sal_uLong nInsPos = 0;
    while ( nNew > 0 && nInsPos < nCount )
>>>>>>> ce6308e4
    {
        if (iterInsert->GetOrientation() == nOrient )
            --nNew;

        ++iterInsert;
    }

    aDimList.insert(iterInsert,pDim);
}

<<<<<<< HEAD
void ScDPSaveData::SetColumnGrand(bool bSet)
=======
void ScDPSaveData::SetColumnGrand(sal_Bool bSet)
>>>>>>> ce6308e4
{
    nColumnGrandMode = bSet;
}

<<<<<<< HEAD
void ScDPSaveData::SetRowGrand(bool bSet)
=======
void ScDPSaveData::SetRowGrand(sal_Bool bSet)
>>>>>>> ce6308e4
{
    nRowGrandMode = bSet;
}

<<<<<<< HEAD
void ScDPSaveData::SetIgnoreEmptyRows(bool bSet)
=======
void ScDPSaveData::SetIgnoreEmptyRows(sal_Bool bSet)
>>>>>>> ce6308e4
{
    nIgnoreEmptyMode = bSet;
}

<<<<<<< HEAD
void ScDPSaveData::SetRepeatIfEmpty(bool bSet)
=======
void ScDPSaveData::SetRepeatIfEmpty(sal_Bool bSet)
>>>>>>> ce6308e4
{
    nRepeatEmptyMode = bSet;
}

<<<<<<< HEAD
void ScDPSaveData::SetFilterButton(bool bSet)
=======
void ScDPSaveData::SetFilterButton(sal_Bool bSet)
>>>>>>> ce6308e4
{
    bFilterButton = bSet;
}

<<<<<<< HEAD
void ScDPSaveData::SetDrillDown(bool bSet)
=======
void ScDPSaveData::SetDrillDown(sal_Bool bSet)
>>>>>>> ce6308e4
{
    bDrillDown = bSet;
}

void lcl_ResetOrient( const uno::Reference<sheet::XDimensionsSupplier>& xSource )
{
    sheet::DataPilotFieldOrientation eOrient = sheet::DataPilotFieldOrientation_HIDDEN;

    uno::Reference<container::XNameAccess> xDimsName = xSource->getDimensions();
    uno::Reference<container::XIndexAccess> xIntDims = new ScNameToIndexAccess( xDimsName );
    long nIntCount = xIntDims->getCount();
    for (long nIntDim=0; nIntDim<nIntCount; nIntDim++)
    {
        uno::Reference<uno::XInterface> xIntDim = ScUnoHelpFunctions::AnyToInterface( xIntDims->getByIndex(nIntDim) );
        uno::Reference<beans::XPropertySet> xDimProp( xIntDim, uno::UNO_QUERY );
        if (xDimProp.is())
        {
            uno::Any aAny;
            aAny <<= eOrient;
            xDimProp->setPropertyValue( rtl::OUString(RTL_CONSTASCII_USTRINGPARAM(DP_PROP_ORIENTATION)), aAny );
        }
    }
}

void ScDPSaveData::WriteToSource( const uno::Reference<sheet::XDimensionsSupplier>& xSource )
{
    if (!xSource.is())
        return;

    // source options must be first!

    uno::Reference<beans::XPropertySet> xSourceProp( xSource, uno::UNO_QUERY );
    DBG_ASSERT( xSourceProp.is(), "no properties at source" );
    if ( xSourceProp.is() )
    {
        // source options are not available for external sources
        //! use XPropertySetInfo to test for availability?

        try
        {
            if ( nIgnoreEmptyMode != SC_DPSAVEMODE_DONTKNOW )
                lcl_SetBoolProperty( xSourceProp,
<<<<<<< HEAD
                    rtl::OUString(RTL_CONSTASCII_USTRINGPARAM(DP_PROP_IGNOREEMPTY)), (bool)nIgnoreEmptyMode );
            if ( nRepeatEmptyMode != SC_DPSAVEMODE_DONTKNOW )
                lcl_SetBoolProperty( xSourceProp,
                    rtl::OUString(RTL_CONSTASCII_USTRINGPARAM(DP_PROP_REPEATIFEMPTY)), (bool)nRepeatEmptyMode );
=======
                    rtl::OUString::createFromAscii(DP_PROP_IGNOREEMPTY), (sal_Bool)nIgnoreEmptyMode );
            if ( nRepeatEmptyMode != SC_DPSAVEMODE_DONTKNOW )
                lcl_SetBoolProperty( xSourceProp,
                    rtl::OUString::createFromAscii(DP_PROP_REPEATIFEMPTY), (sal_Bool)nRepeatEmptyMode );
>>>>>>> ce6308e4
        }
        catch(uno::Exception&)
        {
            // no error
        }

        const OUString* pGrandTotalName = GetGrandTotalName();
        if (pGrandTotalName)
            ScUnoHelpFunctions::SetOptionalPropertyValue(xSourceProp, SC_UNO_GRANDTOTAL_NAME, *pGrandTotalName);
    }

    // exceptions in the other calls are errors
    try
    {
        // reset all orientations
        //! "forgetSettings" or similar at source ?????
        //! reset all duplicated dimensions, or reuse them below !!!
        DBG_TRACE( "ScDPSaveData::WriteToSource" );

        lcl_ResetOrient( xSource );

        boost::ptr_vector<ScDPSaveDimension>::iterator iter = aDimList.begin();
        for (long i = 0; iter != aDimList.end(); ++iter, ++i)
        {
            rtl::OUString aName = iter->GetName();

            DBG_TRACESTR(String(iter->GetName()));

<<<<<<< HEAD
            bool bData = iter->IsDataLayout();
=======
            sal_Bool bData = pDim->IsDataLayout();
>>>>>>> ce6308e4

            //! getByName for ScDPSource, including DataLayoutDimension !!!!!!!!

            uno::Reference<container::XNameAccess> xDimsName = xSource->getDimensions();
            uno::Reference<container::XIndexAccess> xIntDims = new ScNameToIndexAccess( xDimsName );
            long nIntCount = xIntDims->getCount();
<<<<<<< HEAD
            bool bFound = false;
=======
            sal_Bool bFound = sal_False;
>>>>>>> ce6308e4
            for (long nIntDim=0; nIntDim<nIntCount && !bFound; nIntDim++)
            {
                uno::Reference<uno::XInterface> xIntDim = ScUnoHelpFunctions::AnyToInterface( xIntDims->getByIndex(nIntDim) );
                if ( bData )
                {
                    uno::Reference<beans::XPropertySet> xDimProp( xIntDim, uno::UNO_QUERY );
                    if ( xDimProp.is() )
                    {
                        bFound = ScUnoHelpFunctions::GetBoolProperty( xDimProp,
                                    rtl::OUString(RTL_CONSTASCII_USTRINGPARAM(DP_PROP_ISDATALAYOUT)) );
                        //! error checking -- is "IsDataLayoutDimension" property required??
                    }
                }
                else
                {
                    uno::Reference<container::XNamed> xDimName( xIntDim, uno::UNO_QUERY );
                    if ( xDimName.is() && xDimName->getName() == aName )
<<<<<<< HEAD
                        bFound = true;
=======
                        bFound = sal_True;
>>>>>>> ce6308e4
                }

                if ( bFound )
                {
                    if ( iter->GetDupFlag() )
                    {
                        OUStringBuffer aBuf(iter->GetName());

                        // different name for each duplication of a (real) dimension...
                        for (long j=0; j<=i; ++j) //! Test !!!!!!
                            aBuf.append(sal_Unicode('*')); //! modify name at creation of SaveDimension

                        uno::Reference<util::XCloneable> xCloneable( xIntDim, uno::UNO_QUERY );
                        DBG_ASSERT( xCloneable.is(), "cannot clone dimension" );
                        if (xCloneable.is())
                        {
                            uno::Reference<util::XCloneable> xNew = xCloneable->createClone();
                            uno::Reference<container::XNamed> xNewName( xNew, uno::UNO_QUERY );
                            if (xNewName.is())
                            {
                                xNewName->setName(aBuf.makeStringAndClear());
                                iter->WriteToSource( xNew );
                            }
                        }
                    }
                    else
                        iter->WriteToSource( xIntDim );
                }
            }
            DBG_ASSERT(bFound, "WriteToSource: Dimension not found");
        }

        if ( xSourceProp.is() )
        {
            if ( nColumnGrandMode != SC_DPSAVEMODE_DONTKNOW )
                lcl_SetBoolProperty( xSourceProp,
<<<<<<< HEAD
                    rtl::OUString(RTL_CONSTASCII_USTRINGPARAM(DP_PROP_COLUMNGRAND)), (bool)nColumnGrandMode );
            if ( nRowGrandMode != SC_DPSAVEMODE_DONTKNOW )
                lcl_SetBoolProperty( xSourceProp,
                    rtl::OUString(RTL_CONSTASCII_USTRINGPARAM(DP_PROP_ROWGRAND)), (bool)nRowGrandMode );
=======
                    rtl::OUString::createFromAscii(DP_PROP_COLUMNGRAND), (sal_Bool)nColumnGrandMode );
            if ( nRowGrandMode != SC_DPSAVEMODE_DONTKNOW )
                lcl_SetBoolProperty( xSourceProp,
                    rtl::OUString::createFromAscii(DP_PROP_ROWGRAND), (sal_Bool)nRowGrandMode );
>>>>>>> ce6308e4
        }
    }
    catch(uno::Exception&)
    {
        OSL_FAIL("exception in WriteToSource");
    }
}

<<<<<<< HEAD
bool ScDPSaveData::IsEmpty() const
=======
sal_Bool ScDPSaveData::IsEmpty() const
>>>>>>> ce6308e4
{
    boost::ptr_vector<ScDPSaveDimension>::const_iterator iter;
    for (iter = aDimList.begin(); iter != aDimList.end(); ++iter)
    {
<<<<<<< HEAD
        if (iter->GetOrientation() != sheet::DataPilotFieldOrientation_HIDDEN && !iter->IsDataLayout())
            return false;
    }
    return true; // no entries that are not hidden
=======
        ScDPSaveDimension* pDim = (ScDPSaveDimension*)aDimList.GetObject(i);
        if ( pDim->GetOrientation() != sheet::DataPilotFieldOrientation_HIDDEN && !pDim->IsDataLayout() )
            return sal_False;
    }
    return sal_True;    // no entries that are not hidden
>>>>>>> ce6308e4
}

ScDPDimensionSaveData* ScDPSaveData::GetDimensionData()
{
    if (!pDimensionData)
        pDimensionData = new ScDPDimensionSaveData;
    return pDimensionData;
}

void ScDPSaveData::SetDimensionData( const ScDPDimensionSaveData* pNew )
{
    delete pDimensionData;
    if ( pNew )
        pDimensionData = new ScDPDimensionSaveData( *pNew );
    else
        pDimensionData = NULL;
}

void ScDPSaveData::BuildAllDimensionMembers(ScDPTableData* pData)
{
    if (mbDimensionMembersBuilt)
        return;

    // First, build a dimension name-to-index map.
    typedef boost::unordered_map<OUString, long, ::rtl::OUStringHash> NameIndexMap;
    NameIndexMap aMap;
    long nColCount = pData->GetColumnCount();
    for (long i = 0; i < nColCount; ++i)
        aMap.insert( NameIndexMap::value_type(pData->getDimensionName(i), i));

    NameIndexMap::const_iterator itrEnd = aMap.end();

    boost::ptr_vector<ScDPSaveDimension>::iterator iter;
    for (iter = aDimList.begin(); iter != aDimList.end(); ++iter)
    {
        const ::rtl::OUString& rDimName = iter->GetName();
        if (!rDimName.getLength())
            // empty dimension name. It must be data layout.
            continue;

        NameIndexMap::const_iterator itr = aMap.find(rDimName);
        if (itr == itrEnd)
            // dimension name not in the data. This should never happen!
            continue;

        long nDimIndex = itr->second;
        const std::vector<SCROW>& rMembers = pData->GetColumnEntries(nDimIndex);
        size_t mMemberCount = rMembers.size();
        for (size_t j = 0; j < mMemberCount; ++j)
        {
            const ScDPItemData* pMemberData = pData->GetMemberById( nDimIndex, rMembers[j] );
            ::rtl::OUString aMemName = pMemberData->GetString();
            if (iter->GetExistingMemberByName(aMemName))
                // this member instance already exists. nothing to do.
                continue;

            auto_ptr<ScDPSaveMember> pNewMember(new ScDPSaveMember(aMemName));
            pNewMember->SetIsVisible(true);
            iter->AddMember(pNewMember.release());
        }
    }

    mbDimensionMembersBuilt = true;
}

bool ScDPSaveData::HasInvisibleMember(const OUString& rDimName) const
{
    ScDPSaveDimension* pDim = GetExistingDimensionByName(rDimName);
    if (!pDim)
        return false;

    return pDim->HasInvisibleMember();
}

void ScDPSaveData::Refresh( const uno::Reference<sheet::XDimensionsSupplier>& xSource )
{
    try
    {
        std::list<rtl::OUString> deletedDims;

        {
            boost::ptr_vector<ScDPSaveDimension>::iterator iter = aDimList.end()-1;
            for (long i = aDimList.size()-1; i >= 0; ++i,--iter)
            {
                rtl::OUString aName = iter->GetName();
                if ( iter->IsDataLayout() )
                    continue;

                uno::Reference<container::XNameAccess> xDimsName = xSource->getDimensions();
                uno::Reference<container::XIndexAccess> xIntDims = new ScNameToIndexAccess( xDimsName );
                long nIntCount = xIntDims->getCount();
                bool bFound = false;
                for (long nIntDim=0; nIntDim<nIntCount && !bFound; nIntDim++)
                {
                    uno::Reference<uno::XInterface> xIntDim = ScUnoHelpFunctions::AnyToInterface( xIntDims->getByIndex(nIntDim) );
                    uno::Reference<container::XNamed> xDimName( xIntDim, uno::UNO_QUERY );
                    if ( xDimName.is() && xDimName->getName() == aName )
                        bFound = true;
                }

                if ( !bFound )
                {
                    deletedDims.push_back( aName );
                    iter = aDimList.erase(iter);
                    DBG_TRACE( "\n Remove dim: \t" );
                    DBG_TRACESTR( String( aName ) );
                }

<<<<<<< HEAD
=======
            uno::Reference<container::XNameAccess> xDimsName = xSource->getDimensions();
            uno::Reference<container::XIndexAccess> xIntDims = new ScNameToIndexAccess( xDimsName );
            long nIntCount = xIntDims->getCount();
            sal_Bool bFound = sal_False;
            for (long nIntDim=0; nIntDim<nIntCount && !bFound; nIntDim++)
            {
                uno::Reference<uno::XInterface> xIntDim = ScUnoHelpFunctions::AnyToInterface( xIntDims->getByIndex(nIntDim) );
                uno::Reference<container::XNamed> xDimName( xIntDim, uno::UNO_QUERY );
                if ( xDimName.is() && xDimName->getName() == aName )
                    bFound = sal_True;
>>>>>>> ce6308e4
            }
        }

        {
            boost::ptr_vector<ScDPSaveDimension>::reverse_iterator iter;
            for (iter = aDimList.rbegin(); iter != aDimList.rend(); ++iter) //check every dimension ??
            {
                rtl::OUString aName = iter->GetName();
                if ( iter->IsDataLayout() )
                    continue;
                iter->Refresh( xSource, deletedDims );

            }
        }

        mbDimensionMembersBuilt = false; // there may be new members
    }
    catch(uno::Exception&)
    {
        OSL_FAIL("error in ScDPSaveData::Refresh");
    }
}

void ScDPSaveDimension::Refresh( const com::sun::star::uno::Reference<
                                com::sun::star::sheet::XDimensionsSupplier>& xSource ,
                                const std::list<rtl::OUString>& deletedDims)
{
    if ( xSource.is() )
    {
        ScDPSource* pTabSource = static_cast<ScDPSource*>( xSource.get() );
        const ScDPCache*  pCache = pTabSource->GetCache();

        SCCOL nSrcDim = pCache->GetDimensionIndex( GetName() );

        if ( nSrcDim == -1 )
            return;
        if ( pSelectedPage )
        {//check pSelected page
            DBG_TRACESTR( String(*pSelectedPage) );
            if ( pCache->GetIdByItemData( nSrcDim, *pSelectedPage ) == -1 )
            {
                delete pSelectedPage;
                pSelectedPage = NULL;
            }

        };

        if ( pReferenceValue && pReferenceValue->ReferenceItemType == DataPilotFieldReferenceItemType::NAMED )
        {//check pReferenceValue
#if OSL_DEBUG_LEVEL > 1
            switch( pReferenceValue->ReferenceType)
            {
            case sheet::DataPilotFieldReferenceType::ITEM_PERCENTAGE: //both
                DBG_TRACE( "\n sheet::DataPilotFieldReferenceType::ITEM_PERCENTAGE \n" );
                break;
            case sheet::DataPilotFieldReferenceType::ITEM_DIFFERENCE: //both
                DBG_TRACE( "\n sheet::DataPilotFieldReferenceType::ITEM_DIFFERENCE \n" );
                break;
            case sheet::DataPilotFieldReferenceType::ITEM_PERCENTAGE_DIFFERENCE: //both
                DBG_TRACE( "\n sheet::DataPilotFieldReferenceType::ITEM_PERCENTAGE_DIFFERENCE \n" );
                break;
            case sheet::DataPilotFieldReferenceType::RUNNING_TOTAL:
                DBG_TRACE( "\n sheet::DataPilotFieldReferenceType::RUNNING_TOTAL \n" ); //enable name
                break;
            }
#endif
            switch( pReferenceValue->ReferenceType)
            {
            case sheet::DataPilotFieldReferenceType::ITEM_PERCENTAGE:
            case sheet::DataPilotFieldReferenceType::ITEM_DIFFERENCE:
            case sheet::DataPilotFieldReferenceType::ITEM_PERCENTAGE_DIFFERENCE:
            case sheet::DataPilotFieldReferenceType::RUNNING_TOTAL:
                {
                    if( pReferenceValue->ReferenceItemType == DataPilotFieldReferenceItemType::NAMED )
                    {
                        const ::rtl::OUString& sReferenceFieldName = pReferenceValue->ReferenceField;
                        DBG_TRACESTR( String(sReferenceFieldName) );
                        SCCOL nRefDim = pCache->GetDimensionIndex( sReferenceFieldName );
                        bool bValid = true;
                        if ( nRefDim == -1 )
                            bValid = false;
                        else if ( pReferenceValue->ReferenceType != sheet::DataPilotFieldReferenceType::RUNNING_TOTAL )
                        { //running total has not reference item
                            const ::rtl::OUString& sReferenceItemName = pReferenceValue->ReferenceItemName;
                            DBG_TRACESTR( String(sReferenceItemName) );
                            if ( pCache->GetIdByItemData( nRefDim, sReferenceItemName ) == -1 )
                                bValid = false;
                        }
                        if ( !bValid )
                        {
                            delete pReferenceValue;
                            pReferenceValue = NULL;
                        }
                    }
                }
                break;
            }

        };

        if ( pSortInfo )
        { //check sortinfo
            if ( pSortInfo->Mode == DataPilotFieldSortMode::DATA )
            {
                DBG_TRACE( "\n DataPilotFieldSortMode::DATA \n" );
                const ::rtl::OUString& sFieldDimName = pSortInfo->Field;
                std::list<rtl::OUString>::const_iterator iter = std::find( deletedDims.begin(), deletedDims.end(), sFieldDimName );
                if ( iter != deletedDims.end() && pCache->GetDimensionIndex( sFieldDimName ) == -1 )
                {
                    pSortInfo->Mode = DataPilotFieldSortMode::MANUAL;
                    pSortInfo->Field = GetName();
                }
            }
        };

        if ( pAutoShowInfo )
        { //check autoshow
            const ::rtl::OUString& sFieldDimName = pAutoShowInfo->DataField;
            std::list<rtl::OUString>::const_iterator iter = std::find( deletedDims.begin(), deletedDims.end(), sFieldDimName );
            if ( iter != deletedDims.end() && pCache->GetDimensionIndex( sFieldDimName ) == -1 )
            {
                delete pAutoShowInfo;
                pAutoShowInfo = NULL;
            }
        };

        //remove unused members
        //SODC_19124
        for (MemberList::iterator i=maMemberList.begin(); i != maMemberList.end() ; )
        {
            rtl::OUString aMemberName = (*i)->GetName();
            if ( pCache->GetIdByItemData( nSrcDim, aMemberName ) == -1 )
                i = maMemberList.erase( i );
            else
                ++i;
        }
    }
}

bool operator == (const ::com::sun::star::sheet::DataPilotFieldSortInfo &l, const ::com::sun::star::sheet::DataPilotFieldSortInfo &r )
{
    return l.Field == r.Field && l.IsAscending == r.IsAscending && l.Mode == r.Mode;
}
bool operator == (const ::com::sun::star::sheet::DataPilotFieldAutoShowInfo &l, const ::com::sun::star::sheet::DataPilotFieldAutoShowInfo &r )
{
    return l.IsEnabled == r.IsEnabled &&
        l.ShowItemsMode == r.ShowItemsMode &&
        l.ItemCount == r.ItemCount &&
        l.DataField == r.DataField;
}
bool operator == (const ::com::sun::star::sheet::DataPilotFieldReference &l, const ::com::sun::star::sheet::DataPilotFieldReference &r )
{
    return l.ReferenceType == r.ReferenceType &&
        l.ReferenceField == r.ReferenceField &&
        l.ReferenceItemType == r.ReferenceItemType &&
        l.ReferenceItemName == r.ReferenceItemName;
}

/* vim:set shiftwidth=4 softtabstop=4 expandtab: */<|MERGE_RESOLUTION|>--- conflicted
+++ resolved
@@ -106,57 +106,32 @@
 {
 }
 
-<<<<<<< HEAD
 bool ScDPSaveMember::operator== ( const ScDPSaveMember& r ) const
-=======
-sal_Bool ScDPSaveMember::operator== ( const ScDPSaveMember& r ) const
->>>>>>> ce6308e4
 {
     if ( aName            != r.aName           ||
          nVisibleMode     != r.nVisibleMode    ||
          nShowDetailsMode != r.nShowDetailsMode )
-<<<<<<< HEAD
         return false;
 
     return true;
 }
 
 bool ScDPSaveMember::HasIsVisible() const
-=======
-        return sal_False;
-
-    return sal_True;
-}
-
-sal_Bool ScDPSaveMember::HasIsVisible() const
->>>>>>> ce6308e4
 {
     return nVisibleMode != SC_DPSAVEMODE_DONTKNOW;
 }
 
-<<<<<<< HEAD
 void ScDPSaveMember::SetIsVisible(bool bSet)
-=======
-void ScDPSaveMember::SetIsVisible(sal_Bool bSet)
->>>>>>> ce6308e4
 {
     nVisibleMode = bSet;
 }
 
-<<<<<<< HEAD
 bool ScDPSaveMember::HasShowDetails() const
-=======
-sal_Bool ScDPSaveMember::HasShowDetails() const
->>>>>>> ce6308e4
 {
     return nShowDetailsMode != SC_DPSAVEMODE_DONTKNOW;
 }
 
-<<<<<<< HEAD
 void ScDPSaveMember::SetShowDetails(bool bSet)
-=======
-void ScDPSaveMember::SetShowDetails(sal_Bool bSet)
->>>>>>> ce6308e4
 {
     nShowDetailsMode = bSet;
 }
@@ -194,19 +169,11 @@
 
         if ( nVisibleMode != SC_DPSAVEMODE_DONTKNOW )
             lcl_SetBoolProperty( xMembProp,
-<<<<<<< HEAD
                     rtl::OUString(RTL_CONSTASCII_USTRINGPARAM(DP_PROP_ISVISIBLE)), (bool)nVisibleMode );
 
         if ( nShowDetailsMode != SC_DPSAVEMODE_DONTKNOW )
             lcl_SetBoolProperty( xMembProp,
                     rtl::OUString(RTL_CONSTASCII_USTRINGPARAM(DP_PROP_SHOWDETAILS)), (bool)nShowDetailsMode );
-=======
-                    rtl::OUString::createFromAscii(DP_PROP_ISVISIBLE), (sal_Bool)nVisibleMode );
-
-        if ( nShowDetailsMode != SC_DPSAVEMODE_DONTKNOW )
-            lcl_SetBoolProperty( xMembProp,
-                    rtl::OUString::createFromAscii(DP_PROP_SHOWDETAILS), (sal_Bool)nShowDetailsMode );
->>>>>>> ce6308e4
 
         if (mpLayoutName.get())
             ScUnoHelpFunctions::SetOptionalPropertyValue(xMembProp, SC_UNO_LAYOUTNAME, *mpLayoutName);
@@ -216,32 +183,18 @@
     }
 }
 
-<<<<<<< HEAD
 ScDPSaveDimension::ScDPSaveDimension(const ::rtl::OUString& rName, bool bDataLayout) :
-=======
-// -----------------------------------------------------------------------
-
-ScDPSaveDimension::ScDPSaveDimension(const String& rName, sal_Bool bDataLayout) :
->>>>>>> ce6308e4
     aName( rName ),
     pSelectedPage( NULL ),
     mpLayoutName(NULL),
     mpSubtotalName(NULL),
     bIsDataLayout( bDataLayout ),
-<<<<<<< HEAD
     bDupFlag( false ),
-=======
-    bDupFlag( sal_False ),
->>>>>>> ce6308e4
     nOrientation( sheet::DataPilotFieldOrientation_HIDDEN ),
     nFunction( sheet::GeneralFunction_AUTO ),
     nUsedHierarchy( -1 ),
     nShowEmptyMode( SC_DPSAVEMODE_DONTKNOW ),
-<<<<<<< HEAD
     bSubTotalDefault( true ),
-=======
-    bSubTotalDefault( sal_True ),
->>>>>>> ce6308e4
     nSubTotalCount( 0 ),
     pSubTotalFuncs( NULL ),
     pReferenceValue( NULL ),
@@ -317,11 +270,7 @@
     delete [] pSubTotalFuncs;
 }
 
-<<<<<<< HEAD
 bool ScDPSaveDimension::operator== ( const ScDPSaveDimension& r ) const
-=======
-sal_Bool ScDPSaveDimension::operator== ( const ScDPSaveDimension& r ) const
->>>>>>> ce6308e4
 {
     if ( aName            != r.aName            ||
          bIsDataLayout    != r.bIsDataLayout    ||
@@ -331,126 +280,72 @@
          nUsedHierarchy   != r.nUsedHierarchy   ||
          nShowEmptyMode   != r.nShowEmptyMode   ||
          bSubTotalDefault != r.bSubTotalDefault ||
-<<<<<<< HEAD
          nSubTotalCount   != r.nSubTotalCount    )
         return false;
 
     if ( nSubTotalCount && ( !pSubTotalFuncs || !r.pSubTotalFuncs ) ) // should not happen
         return false;
-=======
-         nSubTotalCount   != r.nSubTotalCount )
-        return sal_False;
-
-    if ( nSubTotalCount && ( !pSubTotalFuncs || !r.pSubTotalFuncs ) )   // should not happen
-        return sal_False;
->>>>>>> ce6308e4
 
     long i;
     for (i=0; i<nSubTotalCount; i++)
         if ( pSubTotalFuncs[i] != r.pSubTotalFuncs[i] )
-<<<<<<< HEAD
             return false;
 
     if (maMemberHash.size() != r.maMemberHash.size() )
         return false;
-=======
-            return sal_False;
-
-    if (maMemberHash.size() != r.maMemberHash.size() )
-        return sal_False;
->>>>>>> ce6308e4
 
     MemberList::const_iterator a=maMemberList.begin();
     MemberList::const_iterator b=r.maMemberList.begin();
     for (; a != maMemberList.end() ; ++a, ++b)
         if (!(**a == **b))
-<<<<<<< HEAD
             return false;
-=======
-            return sal_False;
->>>>>>> ce6308e4
 
     if ( this->HasCurrentPage() && r.HasCurrentPage() )
     {
         if ( this->GetCurrentPage() != r.GetCurrentPage() )
         {
-<<<<<<< HEAD
             return false;
-=======
-            return sal_False;
->>>>>>> ce6308e4
         }
     }
     else if ( this->HasCurrentPage() || r.HasCurrentPage() )
     {
-<<<<<<< HEAD
         return false;
-=======
-        return sal_False;
->>>>>>> ce6308e4
     }
     if( pReferenceValue && r.pReferenceValue )
     {
         if ( !(*pReferenceValue == *r.pReferenceValue) )
         {
-<<<<<<< HEAD
             return false;
-=======
-            return sal_False;
->>>>>>> ce6308e4
         }
     }
     else if ( pReferenceValue || r.pReferenceValue )
     {
-<<<<<<< HEAD
         return false;
-=======
-        return sal_False;
->>>>>>> ce6308e4
     }
     if( this->pSortInfo && r.pSortInfo )
     {
         if ( !(*this->pSortInfo == *r.pSortInfo) )
         {
-<<<<<<< HEAD
             return false;
-=======
-            return sal_False;
->>>>>>> ce6308e4
         }
     }
     else if ( this->pSortInfo || r.pSortInfo )
     {
-<<<<<<< HEAD
         return false;
-=======
-        return sal_False;
->>>>>>> ce6308e4
     }
     if( this->pAutoShowInfo && r.pAutoShowInfo )
     {
         if ( !(*this->pAutoShowInfo == *r.pAutoShowInfo) )
         {
-<<<<<<< HEAD
             return false;
-=======
-            return sal_False;
->>>>>>> ce6308e4
         }
     }
     else if ( this->pAutoShowInfo || r.pAutoShowInfo )
     {
-<<<<<<< HEAD
         return false;
     }
 
     return true;
-=======
-        return sal_False;
-    }
-
-    return sal_True;
->>>>>>> ce6308e4
 }
 
 void ScDPSaveDimension::AddMember(ScDPSaveMember* pMember)
@@ -498,11 +393,7 @@
     else
         pSubTotalFuncs = NULL;
 
-<<<<<<< HEAD
     bSubTotalDefault = false;
-=======
-    bSubTotalDefault = sal_False;
->>>>>>> ce6308e4
 }
 
 bool ScDPSaveDimension::HasShowEmpty() const
@@ -510,11 +401,7 @@
     return nShowEmptyMode != SC_DPSAVEMODE_DONTKNOW;
 }
 
-<<<<<<< HEAD
 void ScDPSaveDimension::SetShowEmpty(bool bSet)
-=======
-void ScDPSaveDimension::SetShowEmpty(sal_Bool bSet)
->>>>>>> ce6308e4
 {
     nShowEmptyMode = bSet;
 }
@@ -615,11 +502,7 @@
         pSelectedPage = NULL;
 }
 
-<<<<<<< HEAD
 bool ScDPSaveDimension::HasCurrentPage() const
-=======
-sal_Bool ScDPSaveDimension::HasCurrentPage() const
->>>>>>> ce6308e4
 {
     return ( pSelectedPage != NULL );
 }
@@ -683,13 +566,8 @@
 
         if ( nUsedHierarchy >= 0 )
         {
-<<<<<<< HEAD
             aAny <<= (INT32)nUsedHierarchy;
             xDimProp->setPropertyValue( rtl::OUString(RTL_CONSTASCII_USTRINGPARAM(DP_PROP_USEDHIERARCHY)), aAny );
-=======
-            aAny <<= (sal_Int32)nUsedHierarchy;
-            xDimProp->setPropertyValue( rtl::OUString::createFromAscii(DP_PROP_USEDHIERARCHY), aAny );
->>>>>>> ce6308e4
         }
 
         if ( pReferenceValue )
@@ -704,7 +582,7 @@
         {
             // single filter field: first field equal to selected string
             sheet::TableFilterField aField( sheet::FilterConnection_AND, 0,
-                    sheet::FilterOperator_EQUAL, sal_False, 0.0, *pSelectedPage );
+                    sheet::FilterOperator_EQUAL, false, 0.0, *pSelectedPage );
             aFilter = uno::Sequence<sheet::TableFilterField>( &aField, 1 );
         }
         // else keep empty sequence
@@ -772,11 +650,7 @@
                 }
                 if ( nShowEmptyMode != SC_DPSAVEMODE_DONTKNOW )
                     lcl_SetBoolProperty( xLevProp,
-<<<<<<< HEAD
                         rtl::OUString(RTL_CONSTASCII_USTRINGPARAM(DP_PROP_SHOWEMPTY)), (bool)nShowEmptyMode );
-=======
-                        rtl::OUString::createFromAscii(DP_PROP_SHOWEMPTY), (sal_Bool)nShowEmptyMode );
->>>>>>> ce6308e4
 
                 if ( pSortInfo )
                     ScUnoHelpFunctions::SetOptionalPropertyValue(xLevProp, SC_UNO_SORTING, *pSortInfo);
@@ -861,17 +735,8 @@
     nRowGrandMode( SC_DPSAVEMODE_DONTKNOW ),
     nIgnoreEmptyMode( SC_DPSAVEMODE_DONTKNOW ),
     nRepeatEmptyMode( SC_DPSAVEMODE_DONTKNOW ),
-<<<<<<< HEAD
     bFilterButton( true ),
     bDrillDown( true ),
-=======
-    bFilterButton( sal_True ),
-    bDrillDown( sal_True ),
-    // Wang Xu Ming -- 2009-8-17
-    // DataPilot Migration - Cache&&Performance
-    mnCacheId( -1),
-    // End Comments
->>>>>>> ce6308e4
     mbDimensionMembersBuilt(false),
     mpGrandTotalName(NULL)
 {
@@ -908,11 +773,7 @@
     return *this;
 }
 
-<<<<<<< HEAD
 bool ScDPSaveData::operator== ( const ScDPSaveData& r ) const
-=======
-sal_Bool ScDPSaveData::operator== ( const ScDPSaveData& r ) const
->>>>>>> ce6308e4
 {
     if ( nColumnGrandMode != r.nColumnGrandMode ||
          nRowGrandMode    != r.nRowGrandMode    ||
@@ -921,7 +782,6 @@
          bFilterButton    != r.bFilterButton    ||
          bDrillDown       != r.bDrillDown       ||
          mbDimensionMembersBuilt != r.mbDimensionMembersBuilt)
-<<<<<<< HEAD
         return false;
 
     if ( pDimensionData || r.pDimensionData )
@@ -933,22 +793,6 @@
 
     if (aDimList != r.aDimList)
         return false;
-=======
-        return sal_False;
-
-    if ( pDimensionData || r.pDimensionData )
-        if ( !pDimensionData || !r.pDimensionData || !( *pDimensionData == *r.pDimensionData ) )
-            return sal_False;
-
-    sal_uLong nCount = aDimList.Count();
-    if ( nCount != r.aDimList.Count() )
-        return sal_False;
-
-    for (sal_uLong i=0; i<nCount; i++)
-        if ( !( *(ScDPSaveDimension*)aDimList.GetObject(i) ==
-                *(ScDPSaveDimension*)r.aDimList.GetObject(i) ) )
-            return sal_False;
->>>>>>> ce6308e4
 
     if (mpGrandTotalName.get())
     {
@@ -960,11 +804,7 @@
     else if (r.mpGrandTotalName.get())
         return false;
 
-<<<<<<< HEAD
     return true;
-=======
-    return sal_True;
->>>>>>> ce6308e4
 }
 
 ScDPSaveData::~ScDPSaveData()
@@ -990,14 +830,9 @@
         if (iter->GetName() == rName && !iter->IsDataLayout() )
             return const_cast<ScDPSaveDimension*>(&(*iter));
     }
-<<<<<<< HEAD
 
     ScDPSaveDimension* pNew = new ScDPSaveDimension( rName, false );
     aDimList.push_back(pNew);
-=======
-    ScDPSaveDimension* pNew = new ScDPSaveDimension( rName, sal_False );
-    aDimList.Insert( pNew, LIST_APPEND );
->>>>>>> ce6308e4
     return pNew;
 }
 
@@ -1020,14 +855,9 @@
         if (iter->GetName() == rName && !iter->IsDataLayout() )
             return DuplicateDimension(rName);
     }
-<<<<<<< HEAD
 
     ScDPSaveDimension* pNew = new ScDPSaveDimension( rName, false );
     aDimList.push_back(pNew);
-=======
-    ScDPSaveDimension* pNew = new ScDPSaveDimension( rName, sal_False );
-    aDimList.Insert( pNew, LIST_APPEND );
->>>>>>> ce6308e4
     return pNew;
 }
 
@@ -1037,13 +867,8 @@
     if (pDim)
         return pDim;
 
-<<<<<<< HEAD
     ScDPSaveDimension* pNew = new ScDPSaveDimension( ::rtl::OUString(), true );
     aDimList.push_back(pNew);
-=======
-    ScDPSaveDimension* pNew = new ScDPSaveDimension( String(), sal_True );
-    aDimList.Insert( pNew, LIST_APPEND );
->>>>>>> ce6308e4
     return pNew;
 }
 
@@ -1065,13 +890,8 @@
 
     ScDPSaveDimension* pOld = GetDimensionByName( rName );
     ScDPSaveDimension* pNew = new ScDPSaveDimension( *pOld );
-<<<<<<< HEAD
     pNew->SetDupFlag( true );
     aDimList.push_back(pNew);
-=======
-    pNew->SetDupFlag( sal_True );
-    aDimList.Insert( pNew, LIST_APPEND );
->>>>>>> ce6308e4
     return pNew;
 }
 
@@ -1091,13 +911,8 @@
 ScDPSaveDimension& ScDPSaveData::DuplicateDimension( const ScDPSaveDimension& rDim )
 {
     ScDPSaveDimension* pNew = new ScDPSaveDimension( rDim );
-<<<<<<< HEAD
     pNew->SetDupFlag( true );
     aDimList.push_back(pNew);
-=======
-    pNew->SetDupFlag( sal_True );
-    aDimList.Insert( pNew, LIST_APPEND );
->>>>>>> ce6308e4
     return *pNew;
 }
 
@@ -1147,7 +962,6 @@
 
     sal_uInt16 nOrient = pDim->GetOrientation();
 
-<<<<<<< HEAD
     boost::ptr_vector<ScDPSaveDimension>::iterator it;
     for ( it = aDimList.begin(); it != aDimList.end(); ++it)
     {
@@ -1160,13 +974,6 @@
 
     boost::ptr_vector<ScDPSaveDimension>::iterator iterInsert = aDimList.begin();
     while ( nNew > 0 && iterInsert != aDimList.end())
-=======
-    aDimList.Remove( pDim );
-    sal_uLong nCount = aDimList.Count();        // after remove
-
-    sal_uLong nInsPos = 0;
-    while ( nNew > 0 && nInsPos < nCount )
->>>>>>> ce6308e4
     {
         if (iterInsert->GetOrientation() == nOrient )
             --nNew;
@@ -1177,56 +984,32 @@
     aDimList.insert(iterInsert,pDim);
 }
 
-<<<<<<< HEAD
 void ScDPSaveData::SetColumnGrand(bool bSet)
-=======
-void ScDPSaveData::SetColumnGrand(sal_Bool bSet)
->>>>>>> ce6308e4
 {
     nColumnGrandMode = bSet;
 }
 
-<<<<<<< HEAD
 void ScDPSaveData::SetRowGrand(bool bSet)
-=======
-void ScDPSaveData::SetRowGrand(sal_Bool bSet)
->>>>>>> ce6308e4
 {
     nRowGrandMode = bSet;
 }
 
-<<<<<<< HEAD
 void ScDPSaveData::SetIgnoreEmptyRows(bool bSet)
-=======
-void ScDPSaveData::SetIgnoreEmptyRows(sal_Bool bSet)
->>>>>>> ce6308e4
 {
     nIgnoreEmptyMode = bSet;
 }
 
-<<<<<<< HEAD
 void ScDPSaveData::SetRepeatIfEmpty(bool bSet)
-=======
-void ScDPSaveData::SetRepeatIfEmpty(sal_Bool bSet)
->>>>>>> ce6308e4
 {
     nRepeatEmptyMode = bSet;
 }
 
-<<<<<<< HEAD
 void ScDPSaveData::SetFilterButton(bool bSet)
-=======
-void ScDPSaveData::SetFilterButton(sal_Bool bSet)
->>>>>>> ce6308e4
 {
     bFilterButton = bSet;
 }
 
-<<<<<<< HEAD
 void ScDPSaveData::SetDrillDown(bool bSet)
-=======
-void ScDPSaveData::SetDrillDown(sal_Bool bSet)
->>>>>>> ce6308e4
 {
     bDrillDown = bSet;
 }
@@ -1269,17 +1052,10 @@
         {
             if ( nIgnoreEmptyMode != SC_DPSAVEMODE_DONTKNOW )
                 lcl_SetBoolProperty( xSourceProp,
-<<<<<<< HEAD
                     rtl::OUString(RTL_CONSTASCII_USTRINGPARAM(DP_PROP_IGNOREEMPTY)), (bool)nIgnoreEmptyMode );
             if ( nRepeatEmptyMode != SC_DPSAVEMODE_DONTKNOW )
                 lcl_SetBoolProperty( xSourceProp,
                     rtl::OUString(RTL_CONSTASCII_USTRINGPARAM(DP_PROP_REPEATIFEMPTY)), (bool)nRepeatEmptyMode );
-=======
-                    rtl::OUString::createFromAscii(DP_PROP_IGNOREEMPTY), (sal_Bool)nIgnoreEmptyMode );
-            if ( nRepeatEmptyMode != SC_DPSAVEMODE_DONTKNOW )
-                lcl_SetBoolProperty( xSourceProp,
-                    rtl::OUString::createFromAscii(DP_PROP_REPEATIFEMPTY), (sal_Bool)nRepeatEmptyMode );
->>>>>>> ce6308e4
         }
         catch(uno::Exception&)
         {
@@ -1308,22 +1084,14 @@
 
             DBG_TRACESTR(String(iter->GetName()));
 
-<<<<<<< HEAD
             bool bData = iter->IsDataLayout();
-=======
-            sal_Bool bData = pDim->IsDataLayout();
->>>>>>> ce6308e4
 
             //! getByName for ScDPSource, including DataLayoutDimension !!!!!!!!
 
             uno::Reference<container::XNameAccess> xDimsName = xSource->getDimensions();
             uno::Reference<container::XIndexAccess> xIntDims = new ScNameToIndexAccess( xDimsName );
             long nIntCount = xIntDims->getCount();
-<<<<<<< HEAD
             bool bFound = false;
-=======
-            sal_Bool bFound = sal_False;
->>>>>>> ce6308e4
             for (long nIntDim=0; nIntDim<nIntCount && !bFound; nIntDim++)
             {
                 uno::Reference<uno::XInterface> xIntDim = ScUnoHelpFunctions::AnyToInterface( xIntDims->getByIndex(nIntDim) );
@@ -1341,11 +1109,7 @@
                 {
                     uno::Reference<container::XNamed> xDimName( xIntDim, uno::UNO_QUERY );
                     if ( xDimName.is() && xDimName->getName() == aName )
-<<<<<<< HEAD
                         bFound = true;
-=======
-                        bFound = sal_True;
->>>>>>> ce6308e4
                 }
 
                 if ( bFound )
@@ -1382,17 +1146,10 @@
         {
             if ( nColumnGrandMode != SC_DPSAVEMODE_DONTKNOW )
                 lcl_SetBoolProperty( xSourceProp,
-<<<<<<< HEAD
                     rtl::OUString(RTL_CONSTASCII_USTRINGPARAM(DP_PROP_COLUMNGRAND)), (bool)nColumnGrandMode );
             if ( nRowGrandMode != SC_DPSAVEMODE_DONTKNOW )
                 lcl_SetBoolProperty( xSourceProp,
                     rtl::OUString(RTL_CONSTASCII_USTRINGPARAM(DP_PROP_ROWGRAND)), (bool)nRowGrandMode );
-=======
-                    rtl::OUString::createFromAscii(DP_PROP_COLUMNGRAND), (sal_Bool)nColumnGrandMode );
-            if ( nRowGrandMode != SC_DPSAVEMODE_DONTKNOW )
-                lcl_SetBoolProperty( xSourceProp,
-                    rtl::OUString::createFromAscii(DP_PROP_ROWGRAND), (sal_Bool)nRowGrandMode );
->>>>>>> ce6308e4
         }
     }
     catch(uno::Exception&)
@@ -1401,27 +1158,15 @@
     }
 }
 
-<<<<<<< HEAD
 bool ScDPSaveData::IsEmpty() const
-=======
-sal_Bool ScDPSaveData::IsEmpty() const
->>>>>>> ce6308e4
 {
     boost::ptr_vector<ScDPSaveDimension>::const_iterator iter;
     for (iter = aDimList.begin(); iter != aDimList.end(); ++iter)
     {
-<<<<<<< HEAD
         if (iter->GetOrientation() != sheet::DataPilotFieldOrientation_HIDDEN && !iter->IsDataLayout())
             return false;
     }
     return true; // no entries that are not hidden
-=======
-        ScDPSaveDimension* pDim = (ScDPSaveDimension*)aDimList.GetObject(i);
-        if ( pDim->GetOrientation() != sheet::DataPilotFieldOrientation_HIDDEN && !pDim->IsDataLayout() )
-            return sal_False;
-    }
-    return sal_True;    // no entries that are not hidden
->>>>>>> ce6308e4
 }
 
 ScDPDimensionSaveData* ScDPSaveData::GetDimensionData()
@@ -1530,19 +1275,6 @@
                     DBG_TRACESTR( String( aName ) );
                 }
 
-<<<<<<< HEAD
-=======
-            uno::Reference<container::XNameAccess> xDimsName = xSource->getDimensions();
-            uno::Reference<container::XIndexAccess> xIntDims = new ScNameToIndexAccess( xDimsName );
-            long nIntCount = xIntDims->getCount();
-            sal_Bool bFound = sal_False;
-            for (long nIntDim=0; nIntDim<nIntCount && !bFound; nIntDim++)
-            {
-                uno::Reference<uno::XInterface> xIntDim = ScUnoHelpFunctions::AnyToInterface( xIntDims->getByIndex(nIntDim) );
-                uno::Reference<container::XNamed> xDimName( xIntDim, uno::UNO_QUERY );
-                if ( xDimName.is() && xDimName->getName() == aName )
-                    bFound = sal_True;
->>>>>>> ce6308e4
             }
         }
 
