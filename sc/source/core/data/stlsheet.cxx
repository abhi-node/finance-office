--- conflicted
+++ resolved
@@ -91,29 +91,21 @@
 
 //------------------------------------------------------------------------
 
-<<<<<<< HEAD
-BOOL ScStyleSheet::HasFollowSupport() const
-=======
-sal_Bool __EXPORT ScStyleSheet::HasFollowSupport() const
->>>>>>> ce6308e4
-{
-    return sal_False;
-}
-
-//------------------------------------------------------------------------
-
-<<<<<<< HEAD
-BOOL ScStyleSheet::HasParentSupport () const
-=======
-sal_Bool __EXPORT ScStyleSheet::HasParentSupport () const
->>>>>>> ce6308e4
-{
-    sal_Bool bHasParentSupport = sal_False;
+sal_Bool ScStyleSheet::HasFollowSupport() const
+{
+    return false;
+}
+
+//------------------------------------------------------------------------
+
+sal_Bool ScStyleSheet::HasParentSupport () const
+{
+    sal_Bool bHasParentSupport = false;
 
     switch ( GetFamily() )
     {
         case SFX_STYLE_FAMILY_PARA: bHasParentSupport = sal_True;   break;
-        case SFX_STYLE_FAMILY_PAGE: bHasParentSupport = sal_False;  break;
+        case SFX_STYLE_FAMILY_PAGE: bHasParentSupport = false;  break;
         default:
         {
             // added to avoid warnings
@@ -125,13 +117,9 @@
 
 //------------------------------------------------------------------------
 
-<<<<<<< HEAD
-BOOL ScStyleSheet::SetParent( const String& rParentName )
-=======
-sal_Bool __EXPORT ScStyleSheet::SetParent( const String& rParentName )
->>>>>>> ce6308e4
-{
-    sal_Bool bResult = sal_False;
+sal_Bool ScStyleSheet::SetParent( const String& rParentName )
+{
+    sal_Bool bResult = false;
     String aEffName = rParentName;
     SfxStyleSheetBase* pStyle = rPool.Find( aEffName, nFamily );
     if (!pStyle)
@@ -220,16 +208,11 @@
                                                       ATTR_ULSPACE );
                         SvxBoxInfoItem  aBoxInfoItem( ATTR_BORDER_INNER );
 
-                        aBoxInfoItem.SetTable( sal_False );
+                        aBoxInfoItem.SetTable( false );
                         aBoxInfoItem.SetDist( sal_True );
                         aBoxInfoItem.SetValid( VALID_DISTANCE, sal_True );
 
-<<<<<<< HEAD
-                        aPageItem.SetLandscape( FALSE );
-=======
-                        // aPageItem.SetLandscape( ORIENTATION_LANDSCAPE == pPrinter->GetOrientation() );
-                        aPageItem.SetLandscape( sal_False );
->>>>>>> ce6308e4
+                        aPageItem.SetLandscape( false );
 
                         rHFSet.Put( aBoxInfoItem );
                         rHFSet.Put( aHFSizeItem );
@@ -268,13 +251,8 @@
                                        0 );
                 break;
         }
-<<<<<<< HEAD
-        bMySet = TRUE;
-    }
-=======
-        bMySet = sal_True;
-    } // if ( !pSet )
->>>>>>> ce6308e4
+        bMySet = true;
+    }
     if ( nHelpId == HID_SC_SHEET_CELL_ERG1 )
     {
         if ( !pSet->Count() )
@@ -293,11 +271,7 @@
 
 //------------------------------------------------------------------------
 
-<<<<<<< HEAD
-BOOL ScStyleSheet::IsUsed() const
-=======
-sal_Bool __EXPORT ScStyleSheet::IsUsed() const
->>>>>>> ce6308e4
+sal_Bool ScStyleSheet::IsUsed() const
 {
     if ( GetFamily() == SFX_STYLE_FAMILY_PARA )
     {
@@ -370,7 +344,7 @@
 {
     String aFileStdName = String::CreateFromAscii(RTL_CONSTASCII_STRINGPARAM(STRING_STANDARD));
     if ( rNew == aFileStdName && aFileStdName != ScGlobal::GetRscString(STR_STYLENAME_STANDARD) )
-        return sal_False;
+        return false;
     else
         return SfxStyleSheet::SetName( rNew );
 }
