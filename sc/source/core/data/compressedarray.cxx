/* -*- Mode: C++; tab-width: 4; indent-tabs-mode: nil; c-basic-offset: 4 -*- */
/*************************************************************************
 *
 * DO NOT ALTER OR REMOVE COPYRIGHT NOTICES OR THIS FILE HEADER.
 *
 * Copyright 2000, 2010 Oracle and/or its affiliates.
 *
 * OpenOffice.org - a multi-platform office productivity suite
 *
 * This file is part of OpenOffice.org.
 *
 * OpenOffice.org is free software: you can redistribute it and/or modify
 * it under the terms of the GNU Lesser General Public License version 3
 * only, as published by the Free Software Foundation.
 *
 * OpenOffice.org is distributed in the hope that it will be useful,
 * but WITHOUT ANY WARRANTY; without even the implied warranty of
 * MERCHANTABILITY or FITNESS FOR A PARTICULAR PURPOSE.  See the
 * GNU Lesser General Public License version 3 for more details
 * (a copy is included in the LICENSE file that accompanied this code).
 *
 * You should have received a copy of the GNU Lesser General Public License
 * version 3 along with OpenOffice.org.  If not, see
 * <http://www.openoffice.org/license.html>
 * for a copy of the LGPLv3 License.
 *
 ************************************************************************/

// MARKER(update_precomp.py): autogen include statement, do not remove
#include "precompiled_sc.hxx"

#include "compressedarray.hxx"
#include "address.hxx"

#include <algorithm>

template< typename A, typename D >
ScCompressedArray<A,D>::ScCompressedArray( A nMaxAccessP, const D& rValue,
        size_t nDeltaP )
    : nCount(1)
    , nLimit(1)
    , nDelta( nDeltaP > 0 ? nDeltaP : 1)
    , pData( new DataEntry[1])
    , nMaxAccess( nMaxAccessP)
{
    pData[0].aValue = rValue;
    pData[0].nEnd = nMaxAccess;
}


template< typename A, typename D >
ScCompressedArray<A,D>::ScCompressedArray( A nMaxAccessP, const D* pDataArray,
        size_t nDataCount )
    : nCount(0)
    , nLimit( nDataCount)
    , nDelta( nScCompressedArrayDelta)
    , pData( new DataEntry[nDataCount])
    , nMaxAccess( nMaxAccessP)
{
    D aValue = pDataArray[0];
    for (size_t j=0; j<nDataCount; ++j)
    {
        if (!(aValue == pDataArray[j]))
        {
            pData[nCount].aValue = aValue;
            pData[nCount].nEnd = j-1;
            ++nCount;
            aValue = pDataArray[j];
        }
    }
    pData[nCount].aValue = aValue;
    pData[nCount].nEnd = nMaxAccess;
    ++nCount;
    Resize( nCount);
}


template< typename A, typename D >
ScCompressedArray<A,D>::~ScCompressedArray()
{
    delete[] pData;
}


template< typename A, typename D >
void ScCompressedArray<A,D>::Resize( size_t nNewLimit)
{
    if ((nCount <= nNewLimit && nNewLimit < nLimit) || nLimit < nNewLimit)
    {
        nLimit = nNewLimit;
        DataEntry* pNewData = new DataEntry[nLimit];
        memcpy( pNewData, pData, nCount*sizeof(DataEntry));
        delete[] pData;
        pData = pNewData;
    }
}


template< typename A, typename D >
size_t ScCompressedArray<A,D>::Search( A nAccess ) const
{
    if (nAccess == 0)
        return 0;

    long nLo    = 0;
    long nHi    = static_cast<long>(nCount) - 1;
    long nStart = 0;
    long nEnd   = 0;
    long i      = 0;
    bool bFound = (nCount == 1);
    while (!bFound && nLo <= nHi)
    {
        i = (nLo + nHi) / 2;
        if (i > 0)
            nStart = (long) pData[i - 1].nEnd;
        else
            nStart = -1;
        nEnd = (long) pData[i].nEnd;
        if (nEnd < (long) nAccess)
            nLo = ++i;
        else
            if (nStart >= (long) nAccess)
                nHi = --i;
            else
                bFound = true;
    }
    return (bFound ? static_cast<size_t>(i) : (nAccess < 0 ? 0 : nCount-1));
}


template< typename A, typename D >
void ScCompressedArray<A,D>::SetValue( A nStart, A nEnd, const D& rValue )
{
    if (0 <= nStart && nStart <= nMaxAccess && 0 <= nEnd && nEnd <= nMaxAccess
            && nStart <= nEnd)
    {
        if ((nStart == 0) && (nEnd == nMaxAccess))
            Reset( rValue);
        else
        {
            // Create a temporary copy in case we got a reference passed that
            // points to a part of the array to be reallocated.
            D aNewVal( rValue);
            size_t nNeeded = nCount + 2;
            if (nLimit < nNeeded)
            {
                nLimit += nDelta;
                if (nLimit < nNeeded)
                    nLimit = nNeeded;
                DataEntry* pNewData = new DataEntry[nLimit];
                memcpy( pNewData, pData, nCount*sizeof(DataEntry));
                delete[] pData;
                pData = pNewData;
            }

            size_t ni;          // number of leading entries
            size_t nInsert;     // insert position (nMaxAccess+1 := no insert)
            bool bCombined = false;
            bool bSplit = false;
            if (nStart > 0)
            {
                // skip leading
                ni = Search( nStart);

                nInsert = nMaxAccess+1;
                if (!(pData[ni].aValue == aNewVal))
                {
                    if (ni == 0 || (pData[ni-1].nEnd < nStart - 1))
                    {   // may be a split or a simple insert or just a shrink,
                        // row adjustment is done further down
                        if (pData[ni].nEnd > nEnd)
                            bSplit = true;
                        ni++;
                        nInsert = ni;
                    }
                    else if (ni > 0 && pData[ni-1].nEnd == nStart - 1)
                        nInsert = ni;
                }
                if (ni > 0 && pData[ni-1].aValue == aNewVal)
                {   // combine
                    pData[ni-1].nEnd = nEnd;
                    nInsert = nMaxAccess+1;
                    bCombined = true;
                }
            }
            else
            {
                nInsert = 0;
                ni = 0;
            }

            size_t nj = ni;     // stop position of range to replace
            while (nj < nCount && pData[nj].nEnd <= nEnd)
                nj++;
            if (!bSplit)
            {
                if (nj < nCount && pData[nj].aValue == aNewVal)
                {   // combine
                    if (ni > 0)
                    {
                        if (pData[ni-1].aValue == aNewVal)
                        {   // adjacent entries
                            pData[ni-1].nEnd = pData[nj].nEnd;
                            nj++;
                        }
                        else if (ni == nInsert)
                            pData[ni-1].nEnd = nStart - 1;   // shrink
                    }
                    nInsert = nMaxAccess+1;
                    bCombined = true;
                }
                else if (ni > 0 && ni == nInsert)
                    pData[ni-1].nEnd = nStart - 1;   // shrink
            }
            if (ni < nj)
            {   // remove middle entries
                if (!bCombined)
                {   // replace one entry
                    pData[ni].nEnd = nEnd;
                    pData[ni].aValue = aNewVal;
                    ni++;
                    nInsert = nMaxAccess+1;
                }
                if (ni < nj)
                {   // remove entries
                    memmove( pData + ni, pData + nj,
                            (nCount - nj) * sizeof(DataEntry));
                    nCount -= nj - ni;
                }
            }

            if (nInsert < static_cast<size_t>(nMaxAccess+1))
            {   // insert or append new entry
                if (nInsert <= nCount)
                {
                    if (!bSplit)
                        memmove( pData + nInsert + 1, pData + nInsert,
                                (nCount - nInsert) * sizeof(DataEntry));
                    else
                    {
                        memmove( pData + nInsert + 2, pData + nInsert,
                                (nCount - nInsert) * sizeof(DataEntry));
                        pData[nInsert+1] = pData[nInsert-1];
                        nCount++;
                    }
                }
                if (nInsert)
                    pData[nInsert-1].nEnd = nStart - 1;
                pData[nInsert].nEnd = nEnd;
                pData[nInsert].aValue = aNewVal;
                nCount++;
            }
        }
    }
}


template< typename A, typename D >
void ScCompressedArray<A,D>::CopyFrom( const ScCompressedArray<A,D>& rArray, A nStart,
        A nEnd, long nSourceDy )
{
    size_t nIndex;
    A nRegionEnd;
    for (A j=nStart; j<=nEnd; ++j)
    {
        const D& rValue = (j==nStart ?
                rArray.GetValue( j+nSourceDy, nIndex, nRegionEnd) :
                rArray.GetNextValue( nIndex, nRegionEnd));
        nRegionEnd -= nSourceDy;
        if (nRegionEnd > nEnd)
            nRegionEnd = nEnd;
        SetValue( j, nRegionEnd, rValue);
        j = nRegionEnd;
    }
}


template< typename A, typename D >
const D& ScCompressedArray<A,D>::Insert( A nStart, size_t nAccessCount )
{
    size_t nIndex = Search( nStart);
    // No real insertion is needed, simply extend the one entry and adapt all
    // following. In case nStart points to the start row of an entry, extend
    // the previous entry (inserting before nStart).
    if (nIndex > 0 && pData[nIndex-1].nEnd+1 == nStart)
        --nIndex;
    const D& rValue = pData[nIndex].aValue; // the value "copied"
    do
    {
        pData[nIndex].nEnd += nAccessCount;
        if (pData[nIndex].nEnd >= nMaxAccess)
        {
            pData[nIndex].nEnd = nMaxAccess;
            nCount = nIndex + 1;    // discard trailing entries
        }
    } while (++nIndex < nCount);
    return rValue;
}


template< typename A, typename D >
void ScCompressedArray<A,D>::Remove( A nStart, size_t nAccessCount )
{
    A nEnd = nStart + nAccessCount - 1;
    size_t nIndex = Search( nStart);
    // equalize/combine/remove all entries in between
    if (nEnd > pData[nIndex].nEnd)
        SetValue( nStart, nEnd, pData[nIndex].aValue);
    // remove an exactly matching entry by shifting up all following by one
    if ((nStart == 0 || (nIndex > 0 && nStart == pData[nIndex-1].nEnd+1)) &&
            pData[nIndex].nEnd == nEnd && nIndex < nCount-1)
    {
        // In case removing an entry results in two adjacent entries with
        // identical data, combine them into one. This is also necessary to
        // make the algorithm used in SetValue() work correctly, it relies on
        // the fact that consecutive values actually differ.
        size_t nRemove;
        if (nIndex > 0 && pData[nIndex-1].aValue == pData[nIndex+1].aValue)
        {
            nRemove = 2;
            --nIndex;
        }
        else
            nRemove = 1;
        memmove( pData + nIndex, pData + nIndex + nRemove, (nCount - (nIndex +
                        nRemove)) * sizeof(DataEntry));
        nCount -= nRemove;
    }
    // adjust end rows, nIndex still being valid
    do
    {
        pData[nIndex].nEnd -= nAccessCount;
    } while (++nIndex < nCount);
    pData[nCount-1].nEnd = nMaxAccess;
}


// === ScBitMaskCompressedArray ==============================================

template< typename A, typename D >
void ScBitMaskCompressedArray<A,D>::AndValue( A nStart, A nEnd,
        const D& rValueToAnd )
{
    if (nStart > nEnd)
        return;

    size_t nIndex = Search( nStart);
    do
    {
        if ((this->pData[nIndex].aValue & rValueToAnd) != this->pData[nIndex].aValue)
        {
            A nS = ::std::max( (nIndex>0 ? this->pData[nIndex-1].nEnd+1 : 0), nStart);
            A nE = ::std::min( this->pData[nIndex].nEnd, nEnd);
            SetValue( nS, nE, this->pData[nIndex].aValue & rValueToAnd);
            if (nE >= nEnd)
                break;  // while
            nIndex = Search( nE + 1);
        }
        else if (this->pData[nIndex].nEnd >= nEnd)
            break;  // while
        else
            ++nIndex;
    } while (nIndex < this->nCount);
}


template< typename A, typename D >
void ScBitMaskCompressedArray<A,D>::OrValue( A nStart, A nEnd,
        const D& rValueToOr )
{
    if (nStart > nEnd)
        return;

    size_t nIndex = Search( nStart);
    do
    {
        if ((this->pData[nIndex].aValue | rValueToOr) != this->pData[nIndex].aValue)
        {
            A nS = ::std::max( (nIndex>0 ? this->pData[nIndex-1].nEnd+1 : 0), nStart);
            A nE = ::std::min( this->pData[nIndex].nEnd, nEnd);
            SetValue( nS, nE, this->pData[nIndex].aValue | rValueToOr);
            if (nE >= nEnd)
                break;  // while
            nIndex = Search( nE + 1);
        }
        else if (this->pData[nIndex].nEnd >= nEnd)
            break;  // while
        else
            ++nIndex;
    } while (nIndex < this->nCount);
}


template< typename A, typename D >
void ScBitMaskCompressedArray<A,D>::CopyFromAnded(
        const ScBitMaskCompressedArray<A,D>& rArray, A nStart, A nEnd,
        const D& rValueToAnd, long nSourceDy )
{
    size_t nIndex;
    A nRegionEnd;
    for (A j=nStart; j<=nEnd; ++j)
    {
        const D& rValue = (j==nStart ?
                rArray.GetValue( j+nSourceDy, nIndex, nRegionEnd) :
                rArray.GetNextValue( nIndex, nRegionEnd));
        nRegionEnd -= nSourceDy;
        if (nRegionEnd > nEnd)
            nRegionEnd = nEnd;
        SetValue( j, nRegionEnd, rValue & rValueToAnd);
        j = nRegionEnd;
    }
}

template< typename A, typename D >
A ScBitMaskCompressedArray<A,D>::GetFirstForCondition( A nStart, A nEnd,
        const D& rBitMask, const D& rMaskedCompare ) const
{
    size_t nIndex = Search( nStart);
    do
    {
        if ((this->pData[nIndex].aValue & rBitMask) == rMaskedCompare)
        {
            A nFound = nIndex > 0 ? this->pData[nIndex-1].nEnd + 1 : 0;
            return ::std::max( nFound, nStart);
        }
        if (this->pData[nIndex].nEnd >= nEnd)
            break;  // while
        ++nIndex;
    } while (nIndex < this->nCount);
    return ::std::numeric_limits<A>::max();
}

template< typename A, typename D >
A ScBitMaskCompressedArray<A,D>::GetLastAnyBitAccess( A nStart,
        const D& rBitMask ) const
{
    A nEnd = ::std::numeric_limits<A>::max();
    size_t nIndex = this->nCount-1;
    while (1)
    {
        if ((this->pData[nIndex].aValue & rBitMask) != 0)
        {
            nEnd = this->pData[nIndex].nEnd;
            break;  // while
        }
        else
        {
            if (nIndex > 0)
            {
                --nIndex;
                if (this->pData[nIndex].nEnd < nStart)
                    break;  // while
            }
            else
                break;  // while
        }
    }
    return nEnd;
}


// === ScCompressedArrayIterator =============================================

template< typename A, typename D >
template< typename X >
void ScCompressedArrayIterator<A,D>::Follow(
        const ScCompressedArrayIterator<A,X>& rIter )
{
    nCurrent = rIter.GetPos();
    if (GetRangeStart() <= nCurrent && nCurrent <= GetRangeEnd())
        ; // nothing
    else if (nCurrent > GetRangeEnd())
    {
        A nPos = nCurrent;  // nCurrent gets changed in NextRange()
        bool bAdv;
        do
        {
            bAdv = NextRange();
        } while (bAdv && GetRangeEnd() < nPos);
        nCurrent = nPos;
    }
    else
        nIndex = rArray.Search( nCurrent);
}


// === Force instantiation of specializations ================================

<<<<<<< HEAD
template class ScCompressedArray< SCROW, USHORT>;           // heights, base class
template class ScCompressedArray< SCROW, BYTE>;             // flags, base class
template class ScBitMaskCompressedArray< SCROW, BYTE>;      // flags
template void ScCompressedArrayIterator< SCROW, USHORT>::Follow(
        const ScCompressedArrayIterator< SCROW, BYTE>&);
=======
template class ScCompressedArray< SCROW, sal_uInt16>;           // heights, base class
template class ScSummableCompressedArray< SCROW, sal_uInt16>;   // heights
template class ScCompressedArray< SCROW, sal_uInt8>;             // flags, base class
template class ScBitMaskCompressedArray< SCROW, sal_uInt8>;      // flags
template unsigned long ScBitMaskCompressedArray< SCROW,
    sal_uInt8>::SumCoupledArrayForCondition( SCROW, SCROW, const sal_uInt8&, const sal_uInt8&,
            const ScSummableCompressedArray< SCROW, sal_uInt16>&) const;
template unsigned long ScBitMaskCompressedArray< SCROW,
    sal_uInt8>::SumScaledCoupledArrayForCondition( SCROW, SCROW, const sal_uInt8&,
            const sal_uInt8&, const ScSummableCompressedArray< SCROW, sal_uInt16>&,
            double) const;
template void ScCompressedArrayIterator< SCROW, sal_uInt16>::Follow(
        const ScCompressedArrayIterator< SCROW, sal_uInt8>&);
template class ScCoupledCompressedArrayIterator< SCROW, sal_uInt8, sal_uInt16>;
>>>>>>> ce6308e4

// === EOF ===================================================================

/* vim:set shiftwidth=4 softtabstop=4 expandtab: */<|MERGE_RESOLUTION|>--- conflicted
+++ resolved
@@ -486,28 +486,11 @@
 
 // === Force instantiation of specializations ================================
 
-<<<<<<< HEAD
-template class ScCompressedArray< SCROW, USHORT>;           // heights, base class
-template class ScCompressedArray< SCROW, BYTE>;             // flags, base class
-template class ScBitMaskCompressedArray< SCROW, BYTE>;      // flags
-template void ScCompressedArrayIterator< SCROW, USHORT>::Follow(
-        const ScCompressedArrayIterator< SCROW, BYTE>&);
-=======
 template class ScCompressedArray< SCROW, sal_uInt16>;           // heights, base class
-template class ScSummableCompressedArray< SCROW, sal_uInt16>;   // heights
 template class ScCompressedArray< SCROW, sal_uInt8>;             // flags, base class
 template class ScBitMaskCompressedArray< SCROW, sal_uInt8>;      // flags
-template unsigned long ScBitMaskCompressedArray< SCROW,
-    sal_uInt8>::SumCoupledArrayForCondition( SCROW, SCROW, const sal_uInt8&, const sal_uInt8&,
-            const ScSummableCompressedArray< SCROW, sal_uInt16>&) const;
-template unsigned long ScBitMaskCompressedArray< SCROW,
-    sal_uInt8>::SumScaledCoupledArrayForCondition( SCROW, SCROW, const sal_uInt8&,
-            const sal_uInt8&, const ScSummableCompressedArray< SCROW, sal_uInt16>&,
-            double) const;
 template void ScCompressedArrayIterator< SCROW, sal_uInt16>::Follow(
         const ScCompressedArrayIterator< SCROW, sal_uInt8>&);
-template class ScCoupledCompressedArrayIterator< SCROW, sal_uInt8, sal_uInt16>;
->>>>>>> ce6308e4
 
 // === EOF ===================================================================
 
