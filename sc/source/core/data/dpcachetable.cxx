--- conflicted
+++ resolved
@@ -178,13 +178,8 @@
     return getCache()->GetColumnCount();
 }
 
-<<<<<<< HEAD
 void ScDPCacheTable::fillTable(
     const ScQueryParam& rQuery, bool* pSpecial, bool bIgnoreEmptyRows, bool bRepeatIfEmpty)
-=======
-void ScDPCacheTable::fillTable(  const ScQueryParam& rQuery, sal_Bool* pSpecial,
-                               bool bIgnoreEmptyRows, bool bRepeatIfEmpty )
->>>>>>> ce6308e4
 {
    const SCROW  nRowCount = getRowSize();
    const SCCOL  nColCount = (SCCOL) getColSize();
