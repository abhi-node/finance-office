/* -*- Mode: C++; tab-width: 4; indent-tabs-mode: nil; c-basic-offset: 4 -*- */
/*************************************************************************
 *
 * DO NOT ALTER OR REMOVE COPYRIGHT NOTICES OR THIS FILE HEADER.
 *
 * Copyright 2000, 2010 Oracle and/or its affiliates.
 *
 * OpenOffice.org - a multi-platform office productivity suite
 *
 * This file is part of OpenOffice.org.
 *
 * OpenOffice.org is free software: you can redistribute it and/or modify
 * it under the terms of the GNU Lesser General Public License version 3
 * only, as published by the Free Software Foundation.
 *
 * OpenOffice.org is distributed in the hope that it will be useful,
 * but WITHOUT ANY WARRANTY; without even the implied warranty of
 * MERCHANTABILITY or FITNESS FOR A PARTICULAR PURPOSE.  See the
 * GNU Lesser General Public License version 3 for more details
 * (a copy is included in the LICENSE file that accompanied this code).
 *
 * You should have received a copy of the GNU Lesser General Public License
 * version 3 along with OpenOffice.org.  If not, see
 * <http://www.openoffice.org/license.html>
 * for a copy of the LGPLv3 License.
 *
 ************************************************************************/

// MARKER(update_precomp.py): autogen include statement, do not remove
#include "precompiled_sc.hxx"



// INCLUDE ---------------------------------------------------------------
#include <vcl/svapp.hxx>
#include <osl/module.hxx>
#include <osl/file.hxx>
#include <unotools/transliterationwrapper.hxx>

#include "callform.hxx"
#include "global.hxx"
#include "adiasync.hxx"

//------------------------------------------------------------------------

extern "C" {

typedef void (CALLTYPE* ExFuncPtr1)(void*);
typedef void (CALLTYPE* ExFuncPtr2)(void*, void*);
typedef void (CALLTYPE* ExFuncPtr3)(void*, void*, void*);
typedef void (CALLTYPE* ExFuncPtr4)(void*, void*, void*, void*);
typedef void (CALLTYPE* ExFuncPtr5)(void*, void*, void*, void*, void*);
typedef void (CALLTYPE* ExFuncPtr6)(void*, void*, void*, void*, void*, void*);
typedef void (CALLTYPE* ExFuncPtr7)(void*, void*, void*, void*, void*, void*, void*);
typedef void (CALLTYPE* ExFuncPtr8)(void*, void*, void*, void*, void*, void*, void*, void*);
typedef void (CALLTYPE* ExFuncPtr9)(void*, void*, void*, void*, void*, void*, void*, void*, void*);
typedef void (CALLTYPE* ExFuncPtr10)(void*, void*, void*, void*, void*, void*, void*, void*, void*, void*);
typedef void (CALLTYPE* ExFuncPtr11)(void*, void*, void*, void*, void*, void*, void*, void*, void*, void*, void*);
typedef void (CALLTYPE* ExFuncPtr12)(void*, void*, void*, void*, void*, void*, void*, void*, void*, void*, void*, void*);
typedef void (CALLTYPE* ExFuncPtr13)(void*, void*, void*, void*, void*, void*, void*, void*, void*, void*, void*, void*, void*);
typedef void (CALLTYPE* ExFuncPtr14)(void*, void*, void*, void*, void*, void*, void*, void*, void*, void*, void*, void*, void*, void*);
typedef void (CALLTYPE* ExFuncPtr15)(void*, void*, void*, void*, void*, void*, void*, void*, void*, void*, void*, void*, void*, void*, void*);
typedef void (CALLTYPE* ExFuncPtr16)(void*, void*, void*, void*, void*, void*, void*, void*, void*, void*, void*, void*, void*, void*, void*, void*);

typedef void (CALLTYPE* GetFuncCountPtr)(sal_uInt16& nCount);
typedef void (CALLTYPE* GetFuncDataPtr)
    (sal_uInt16& nNo, sal_Char* pFuncName, sal_uInt16& nParamCount, ParamType* peType, sal_Char* pInternalName);

typedef void (CALLTYPE* SetLanguagePtr)( sal_uInt16& nLanguage );
typedef void (CALLTYPE* GetParamDesc)
    (sal_uInt16& nNo, sal_uInt16& nParam, sal_Char* pName, sal_Char* pDesc );

typedef void (CALLTYPE* IsAsync) ( sal_uInt16&      nNo,
                                   ParamType*   peType );
typedef void (CALLTYPE* Advice)  ( sal_uInt16&      nNo,
                                   AdvData&     pfCallback );
typedef void (CALLTYPE* Unadvice)( double&      nHandle );

typedef void (CALLTYPE* FARPROC) ( void );

}

#define GETFUNCTIONCOUNT        "GetFunctionCount"
#define GETFUNCTIONDATA         "GetFunctionData"
#define SETLANGUAGE             "SetLanguage"
#define GETPARAMDESC            "GetParameterDescription"
#define ISASYNC                 "IsAsync"
#define ADVICE                  "Advice"
#define UNADVICE                "Unadvice"

#define LIBFUNCNAME( name ) \
    (String::CreateFromAscii( RTL_CONSTASCII_STRINGPARAM( name ) ))

//-=-=-=-=-=-=-=-=-=-=-=-=-=-=-=-=-=-=-=-=-=-=-=-=-=-=-=-=-=-=-=-=-=-=-=-=

FuncData::FuncData(const String& rIName) :
    pModuleData     (NULL),
    aInternalName   (rIName),
    nNumber         (0),
    nParamCount     (0),
    eAsyncType      (NONE)
{
    for (sal_uInt16 i = 0; i < MAXFUNCPARAM; i++)
        eParamType[i] = PTR_DOUBLE;
}

//------------------------------------------------------------------------

FuncData::FuncData(const ModuleData*pModule,
                   const String&    rIName,
                   const String&    rFName,
                         sal_uInt16 nNo,
                    sal_uInt16  nCount,
                   const ParamType* peType,
                    ParamType  eType) :
    pModuleData     (pModule),
    aInternalName   (rIName),
    aFuncName       (rFName),
    nNumber         (nNo),
    nParamCount     (nCount),
    eAsyncType      (eType)
{
    for (sal_uInt16 i = 0; i < MAXFUNCPARAM; i++)
        eParamType[i] = peType[i];
}

//------------------------------------------------------------------------

FuncData::FuncData(const FuncData& rData) :
    ScDataObject(),
    pModuleData     (rData.pModuleData),
    aInternalName   (rData.aInternalName),
    aFuncName       (rData.aFuncName),
    nNumber         (rData.nNumber),
    nParamCount     (rData.nParamCount),
    eAsyncType      (rData.eAsyncType)
{
    for (sal_uInt16 i = 0; i < MAXFUNCPARAM; i++)
        eParamType[i] = rData.eParamType[i];
}

//-=-=-=-=-=-=-=-=-=-=-=-=-=-=-=-=-=-=-=-=-=-=-=-=-=-=-=-=-=-=-=-=-=-=-=-=

short FuncCollection::Compare(ScDataObject* pKey1, ScDataObject* pKey2) const
{
    return (short) ScGlobal::GetpTransliteration()->compareString(
        ((FuncData*)pKey1)->aInternalName, ((FuncData*)pKey2)->aInternalName );
}

//------------------------------------------------------------------------

sal_Bool FuncCollection::SearchFunc( const String& rName, sal_uInt16& rIndex ) const
{
    FuncData aDataObj(rName);
    return Search( &aDataObj, rIndex );
}

//-=-=-=-=-=-=-=-=-=-=-=-=-=-=-=-=-=-=-=-=-=-=-=-=-=-=-=-=-=-=-=-=-=-=-=-=
class ModuleData : public ScDataObject
{
friend class ModuleCollection;
    String      aName;
    osl::Module* pInstance;
public:
    ModuleData(const String& rStr, osl::Module* pInst) : aName (rStr), pInstance (pInst) {}
    ModuleData(const ModuleData& rData) : ScDataObject(), aName (rData.aName) {pInstance = new osl::Module(aName);}
    ~ModuleData() { delete pInstance; }
    virtual ScDataObject*   Clone() const { return new ModuleData(*this); }

    const   String&         GetName() const { return aName; }
            osl::Module*    GetInstance() const { return pInstance; }
            void            FreeInstance() { delete pInstance; pInstance = 0; }
};

//-=-=-=-=-=-=-=-=-=-=-=-=-=-=-=-=-=-=-=-=-=-=-=-=-=-=-=-=-=-=-=-=-=-=-=-=
class ModuleCollection : public ScSortedCollection
{
public:
    ModuleCollection(sal_uInt16 nLim = 4, sal_uInt16 nDel = 4, sal_Bool bDup = sal_False) : ScSortedCollection ( nLim, nDel, bDup ) {}
    ModuleCollection(const ModuleCollection& rModuleCollection) : ScSortedCollection ( rModuleCollection ) {}

    virtual ScDataObject*       Clone() const { return new ModuleCollection(*this); }
            ModuleData*     operator[]( const sal_uInt16 nIndex) const {return (ModuleData*)At(nIndex);}
    virtual short           Compare(ScDataObject* pKey1, ScDataObject* pKey2) const;
            sal_Bool            SearchModule( const String& rName,
                                          const ModuleData*& rpModule ) const;
};

static ModuleCollection aModuleCollection;

//------------------------------------------------------------------------

short ModuleCollection::Compare(ScDataObject* pKey1, ScDataObject* pKey2) const
{
    return (short) ScGlobal::GetpTransliteration()->compareString(
        ((ModuleData*)pKey1)->aName, ((ModuleData*)pKey2)->aName );
}

//------------------------------------------------------------------------

sal_Bool ModuleCollection::SearchModule( const String& rName,
                                     const ModuleData*& rpModule ) const
{
    sal_uInt16 nIndex;
    ModuleData aSearchModule(rName, 0);
    sal_Bool bFound = Search( &aSearchModule, nIndex );
    if (bFound)
        rpModule = (ModuleData*)At(nIndex);
    else
        rpModule = 0;
    return bFound;
}

//-=-=-=-=-=-=-=-=-=-=-=-=-=-=-=-=-=-=-=-=-=-=-=-=-=-=-=-=-=-=-=-=-=-=-=-=

sal_Bool InitExternalFunc(const rtl::OUString& rModuleName)
{
    String aModuleName( rModuleName );

    // Module schon geladen?
    const ModuleData* pTemp;
    if (aModuleCollection.SearchModule(aModuleName, pTemp))
        return sal_False;

    rtl::OUString aNP;
    aNP = rModuleName;

    sal_Bool bRet = sal_False;
    osl::Module* pLib = new osl::Module( aNP );
    if (pLib->is())
    {
        FARPROC fpGetCount = (FARPROC)pLib->getFunctionSymbol(LIBFUNCNAME(GETFUNCTIONCOUNT));
        FARPROC fpGetData = (FARPROC)pLib->getFunctionSymbol(LIBFUNCNAME(GETFUNCTIONDATA));
        if ((fpGetCount != NULL) && (fpGetData != NULL))
        {
            FARPROC fpIsAsync = (FARPROC)pLib->getFunctionSymbol(LIBFUNCNAME(ISASYNC));
            FARPROC fpAdvice = (FARPROC)pLib->getFunctionSymbol(LIBFUNCNAME(ADVICE));
            FARPROC fpSetLanguage = (FARPROC)pLib->getFunctionSymbol(LIBFUNCNAME(SETLANGUAGE));
            if ( fpSetLanguage )
            {
                LanguageType eLanguage = Application::GetSettings().GetUILanguage();
                sal_uInt16 nLanguage = (sal_uInt16) eLanguage;
                (*((SetLanguagePtr)fpSetLanguage))( nLanguage );
            }

            // Module in die Collection aufnehmen
            ModuleData* pModuleData = new ModuleData(aModuleName, pLib);
            aModuleCollection.Insert(pModuleData);

            // Schnittstelle initialisieren
            AdvData pfCallBack = &ScAddInAsyncCallBack;
            FuncData* pFuncData;
            FuncCollection* pFuncCol = ScGlobal::GetFuncCollection();
            sal_uInt16 nCount;
            (*((GetFuncCountPtr)fpGetCount))(nCount);
            for (sal_uInt16 i=0; i < nCount; i++)
            {
                sal_Char cFuncName[256];
                sal_Char cInternalName[256];
                sal_uInt16 nParamCount;
                ParamType eParamType[MAXFUNCPARAM];
                ParamType eAsyncType = NONE;
                // alles initialisieren, falls das AddIn sich schlecht verhaelt
                cFuncName[0] = 0;
                cInternalName[0] = 0;
                nParamCount = 0;
                for ( sal_uInt16 j=0; j<MAXFUNCPARAM; j++ )
                {
                    eParamType[j] = NONE;
                }
                (*((GetFuncDataPtr)fpGetData))(i, cFuncName, nParamCount,
                                               eParamType, cInternalName);
                if( fpIsAsync )
                {
                    (*((IsAsync)fpIsAsync))(i, &eAsyncType);
                    if ( fpAdvice && eAsyncType != NONE )
                        (*((Advice)fpAdvice))( i, pfCallBack );
                }
                String aInternalName( cInternalName, osl_getThreadTextEncoding() );
                String aFuncName( cFuncName, osl_getThreadTextEncoding() );
                pFuncData = new FuncData( pModuleData,
                                          aInternalName,
                                          aFuncName,
                                          i,
                                          nParamCount,
                                          eParamType,
                                          eAsyncType );
                pFuncCol->Insert(pFuncData);
            }
            bRet = sal_True;
        }
        else
            delete pLib;
    }
    else
        delete pLib;
    return bRet;
}

//------------------------------------------------------------------------

void ExitExternalFunc()
{
    sal_uInt16 nCount = aModuleCollection.GetCount();
    for (sal_uInt16 i=0; i<nCount; i++)
    {
        ModuleData* pData = aModuleCollection[i];
        pData->FreeInstance();
    }
}

//------------------------------------------------------------------------

sal_Bool FuncData::Call(void** ppParam)
{
    sal_Bool bRet = sal_False;
    osl::Module* pLib = pModuleData->GetInstance();
    FARPROC fProc = (FARPROC)pLib->getFunctionSymbol(aFuncName);
    if (fProc != NULL)
    {
        switch (nParamCount)
        {
            case 1 :
                (*((ExFuncPtr1)fProc))(ppParam[0]);
                bRet = sal_True;
                break;
            case 2 :
                (*((ExFuncPtr2)fProc))(ppParam[0], ppParam[1]);
                bRet = sal_True;
                break;
            case 3 :
                (*((ExFuncPtr3)fProc))(ppParam[0], ppParam[1], ppParam[2]);
                bRet = sal_True;
                break;
            case 4 :
                (*((ExFuncPtr4)fProc))(ppParam[0], ppParam[1], ppParam[2], ppParam[3]);
                bRet = sal_True;
                break;
            case 5 :
                (*((ExFuncPtr5)fProc))(ppParam[0], ppParam[1], ppParam[2], ppParam[3], ppParam[4]);
                bRet = sal_True;
                break;
            case 6 :
                (*((ExFuncPtr6)fProc))(ppParam[0], ppParam[1], ppParam[2], ppParam[3], ppParam[4], ppParam[5]);
                bRet = sal_True;
                break;
            case 7 :
                (*((ExFuncPtr7)fProc))( ppParam[0], ppParam[1], ppParam[2], ppParam[3], ppParam[4], ppParam[5],
                                        ppParam[6]);
                bRet = sal_True;
                break;
            case 8 :
                (*((ExFuncPtr8)fProc))( ppParam[0], ppParam[1], ppParam[2], ppParam[3], ppParam[4], ppParam[5],
                                        ppParam[6], ppParam[7]);
                bRet = sal_True;
                break;
            case 9 :
                (*((ExFuncPtr9)fProc))( ppParam[0], ppParam[1], ppParam[2], ppParam[3], ppParam[4], ppParam[5],
                                        ppParam[6], ppParam[7], ppParam[8]);
                bRet = sal_True;
                break;
            case 10 :
                (*((ExFuncPtr10)fProc))( ppParam[0], ppParam[1], ppParam[2], ppParam[3], ppParam[4], ppParam[5],
                                        ppParam[6], ppParam[7], ppParam[8], ppParam[9]);
                bRet = sal_True;
                break;
            case 11 :
                (*((ExFuncPtr11)fProc))( ppParam[0], ppParam[1], ppParam[2], ppParam[3], ppParam[4], ppParam[5],
                                        ppParam[6], ppParam[7], ppParam[8], ppParam[9], ppParam[10]);
                bRet = sal_True;
                break;
            case 12:
                (*((ExFuncPtr12)fProc))( ppParam[0], ppParam[1], ppParam[2], ppParam[3], ppParam[4], ppParam[5],
                                        ppParam[6], ppParam[7], ppParam[8], ppParam[9], ppParam[10], ppParam[11]);
                bRet = sal_True;
                break;
            case 13:
                (*((ExFuncPtr13)fProc))( ppParam[0], ppParam[1], ppParam[2], ppParam[3], ppParam[4], ppParam[5],
                                        ppParam[6], ppParam[7], ppParam[8], ppParam[9], ppParam[10], ppParam[11],
                                        ppParam[12]);
                bRet = sal_True;
                break;
            case 14 :
                (*((ExFuncPtr14)fProc))( ppParam[0], ppParam[1], ppParam[2], ppParam[3], ppParam[4], ppParam[5],
                                        ppParam[6], ppParam[7], ppParam[8], ppParam[9], ppParam[10], ppParam[11],
                                        ppParam[12], ppParam[13]);
                bRet = sal_True;
                break;
            case 15 :
                (*((ExFuncPtr15)fProc))( ppParam[0], ppParam[1], ppParam[2], ppParam[3], ppParam[4], ppParam[5],
                                        ppParam[6], ppParam[7], ppParam[8], ppParam[9], ppParam[10], ppParam[11],
                                        ppParam[12], ppParam[13], ppParam[14]);
                bRet = sal_True;
                break;
            case 16 :
                (*((ExFuncPtr16)fProc))( ppParam[0], ppParam[1], ppParam[2], ppParam[3], ppParam[4], ppParam[5],
                                        ppParam[6], ppParam[7], ppParam[8], ppParam[9], ppParam[10], ppParam[11],
                                        ppParam[12], ppParam[13], ppParam[14], ppParam[15]);
                bRet = sal_True;
                break;
            default : break;
        }
    }
    return bRet;
}

//------------------------------------------------------------------------

sal_Bool FuncData::Unadvice( double nHandle )
{
    sal_Bool bRet = sal_False;
    osl::Module* pLib = pModuleData->GetInstance();
    FARPROC fProc = (FARPROC)pLib->getFunctionSymbol(LIBFUNCNAME(UNADVICE));
    if (fProc != NULL)
    {
        ((::Unadvice)fProc)(nHandle);
        bRet = sal_True;
    }
    return bRet;
}

//------------------------------------------------------------------------

const String& FuncData::GetModuleName() const
{
    return pModuleData->GetName();
}

<<<<<<< HEAD
bool FuncData::getParamDesc( ::rtl::OUString& aName, ::rtl::OUString& aDesc, sal_uInt16 nParam )
{
    bool bRet = false;
=======
//------------------------------------------------------------------------

sal_Bool FuncData::GetParamDesc( String& aName, String& aDesc, sal_uInt16 nParam )
{
    sal_Bool bRet = sal_False;
>>>>>>> ce6308e4
    if ( nParam <= nParamCount )
    {
        osl::Module* pLib = pModuleData->GetInstance();
        FARPROC fProc = (FARPROC) pLib->getFunctionSymbol( LIBFUNCNAME(GETPARAMDESC) );
        if ( fProc != NULL )
        {
            sal_Char pcName[256];
            sal_Char pcDesc[256];
            *pcName = *pcDesc = 0;
            sal_uInt16 nFuncNo = nNumber;   // nicht per Reference versauen lassen..
            ((::GetParamDesc)fProc)( nFuncNo, nParam, pcName, pcDesc );
<<<<<<< HEAD
            aName = ::rtl::OUString( pcName, 256, osl_getThreadTextEncoding() );
            aDesc = ::rtl::OUString( pcDesc, 256, osl_getThreadTextEncoding() );
            bRet = true;
=======
            aName = String( pcName, osl_getThreadTextEncoding() );
            aDesc = String( pcDesc, osl_getThreadTextEncoding() );
            bRet = sal_True;
>>>>>>> ce6308e4
        }
    }
    if ( !bRet )
    {
        aName = ::rtl::OUString();
        aDesc = ::rtl::OUString();
    }
    return bRet;
}

/* vim:set shiftwidth=4 softtabstop=4 expandtab: */<|MERGE_RESOLUTION|>--- conflicted
+++ resolved
@@ -176,7 +176,7 @@
 class ModuleCollection : public ScSortedCollection
 {
 public:
-    ModuleCollection(sal_uInt16 nLim = 4, sal_uInt16 nDel = 4, sal_Bool bDup = sal_False) : ScSortedCollection ( nLim, nDel, bDup ) {}
+    ModuleCollection(sal_uInt16 nLim = 4, sal_uInt16 nDel = 4, sal_Bool bDup = false) : ScSortedCollection ( nLim, nDel, bDup ) {}
     ModuleCollection(const ModuleCollection& rModuleCollection) : ScSortedCollection ( rModuleCollection ) {}
 
     virtual ScDataObject*       Clone() const { return new ModuleCollection(*this); }
@@ -220,12 +220,12 @@
     // Module schon geladen?
     const ModuleData* pTemp;
     if (aModuleCollection.SearchModule(aModuleName, pTemp))
-        return sal_False;
+        return false;
 
     rtl::OUString aNP;
     aNP = rModuleName;
 
-    sal_Bool bRet = sal_False;
+    sal_Bool bRet = false;
     osl::Module* pLib = new osl::Module( aNP );
     if (pLib->is())
     {
@@ -313,7 +313,7 @@
 
 sal_Bool FuncData::Call(void** ppParam)
 {
-    sal_Bool bRet = sal_False;
+    sal_Bool bRet = false;
     osl::Module* pLib = pModuleData->GetInstance();
     FARPROC fProc = (FARPROC)pLib->getFunctionSymbol(aFuncName);
     if (fProc != NULL)
@@ -408,7 +408,7 @@
 
 sal_Bool FuncData::Unadvice( double nHandle )
 {
-    sal_Bool bRet = sal_False;
+    sal_Bool bRet = false;
     osl::Module* pLib = pModuleData->GetInstance();
     FARPROC fProc = (FARPROC)pLib->getFunctionSymbol(LIBFUNCNAME(UNADVICE));
     if (fProc != NULL)
@@ -426,17 +426,9 @@
     return pModuleData->GetName();
 }
 
-<<<<<<< HEAD
 bool FuncData::getParamDesc( ::rtl::OUString& aName, ::rtl::OUString& aDesc, sal_uInt16 nParam )
 {
     bool bRet = false;
-=======
-//------------------------------------------------------------------------
-
-sal_Bool FuncData::GetParamDesc( String& aName, String& aDesc, sal_uInt16 nParam )
-{
-    sal_Bool bRet = sal_False;
->>>>>>> ce6308e4
     if ( nParam <= nParamCount )
     {
         osl::Module* pLib = pModuleData->GetInstance();
@@ -448,15 +440,9 @@
             *pcName = *pcDesc = 0;
             sal_uInt16 nFuncNo = nNumber;   // nicht per Reference versauen lassen..
             ((::GetParamDesc)fProc)( nFuncNo, nParam, pcName, pcDesc );
-<<<<<<< HEAD
             aName = ::rtl::OUString( pcName, 256, osl_getThreadTextEncoding() );
             aDesc = ::rtl::OUString( pcDesc, 256, osl_getThreadTextEncoding() );
             bRet = true;
-=======
-            aName = String( pcName, osl_getThreadTextEncoding() );
-            aDesc = String( pcDesc, osl_getThreadTextEncoding() );
-            bRet = sal_True;
->>>>>>> ce6308e4
         }
     }
     if ( !bRet )
