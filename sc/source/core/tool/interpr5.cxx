--- conflicted
+++ resolved
@@ -1203,7 +1203,7 @@
 void ScInterpreter::ScAdd()
 {
     RTL_LOGFILE_CONTEXT_AUTHOR( aLogger, "sc", "er", "ScInterpreter::ScAdd" );
-    CalculateAddSub(sal_False);
+    CalculateAddSub(false);
 }
 void ScInterpreter::CalculateAddSub(sal_Bool _bSub)
 {
@@ -1291,7 +1291,7 @@
         else
         {
             fVal = fVal2;
-            bFlag = sal_False;          // Matrix - double
+            bFlag = false;          // Matrix - double
         }
         SCSIZE nC, nR;
         pMat->GetDimensions(nC, nR);
@@ -1376,7 +1376,7 @@
         else
         {
             sStr = sStr2;
-            bFlag = sal_False;          // Matrix - double
+            bFlag = false;          // Matrix - double
         }
         SCSIZE nC, nR;
         pMat->GetDimensions(nC, nR);
@@ -1391,19 +1391,10 @@
             }
             else if (bFlag)
             {
-<<<<<<< HEAD
                 for (SCSIZE i = 0; i < nC; ++i)
                     for (SCSIZE j = 0; j < nR; ++j)
-=======
-                for ( SCSIZE i = 0; i < nCount; i++ )
-                {
-                    sal_uInt16 nErr = pMat->GetErrorIfNotString( i);
-                    if (nErr)
-                        pResMat->PutError( nErr, i);
-                    else
->>>>>>> ce6308e4
                     {
-                        USHORT nErr = pMat->GetErrorIfNotString( i, j);
+                        sal_uInt16 nErr = pMat->GetErrorIfNotString( i, j);
                         if (nErr)
                             pResMat->PutError( nErr, i, j);
                         else
@@ -1416,19 +1407,10 @@
             }
             else
             {
-<<<<<<< HEAD
                 for (SCSIZE i = 0; i < nC; ++i)
                     for (SCSIZE j = 0; j < nR; ++j)
-=======
-                for ( SCSIZE i = 0; i < nCount; i++ )
-                {
-                    sal_uInt16 nErr = pMat->GetErrorIfNotString( i);
-                    if (nErr)
-                        pResMat->PutError( nErr, i);
-                    else
->>>>>>> ce6308e4
                     {
-                        USHORT nErr = pMat->GetErrorIfNotString( i, j);
+                        sal_uInt16 nErr = pMat->GetErrorIfNotString( i, j);
                         if (nErr)
                             pResMat->PutError( nErr, i, j);
                         else
@@ -1590,7 +1572,7 @@
         else
         {
             fVal = fVal2;
-            bFlag = sal_False;          // Matrix - double
+            bFlag = false;          // Matrix - double
         }
         SCSIZE nC, nR;
         pMat->GetDimensions(nC, nR);
@@ -1672,7 +1654,7 @@
         else
         {
             fVal = fVal2;
-            bFlag = sal_False;          // Matrix - double
+            bFlag = false;          // Matrix - double
         }
         SCSIZE nC, nR;
         pMat->GetDimensions(nC, nR);
@@ -1760,7 +1742,7 @@
 void ScInterpreter::ScSumX2MY2()
 {
     RTL_LOGFILE_CONTEXT_AUTHOR( aLogger, "sc", "er", "ScInterpreter::ScSumX2MY2" );
-    CalculateSumX2MY2SumX2DY2(sal_False);
+    CalculateSumX2MY2SumX2DY2(false);
 }
 void ScInterpreter::CalculateSumX2MY2SumX2DY2(sal_Bool _bSumX2DY2)
 {
@@ -1908,7 +1890,6 @@
     PushMatrix(pResMat);
 }
 
-<<<<<<< HEAD
 namespace {
 
 // -----------------------------------------------------------------------------
@@ -2035,35 +2016,6 @@
         {
             // A is singular
             return false;
-=======
-sal_Bool ScInterpreter::RGetVariances( ScMatrix* pV, ScMatrix* pX,
-        SCSIZE nC, SCSIZE nR, sal_Bool bSwapColRow, sal_Bool bZeroConstant )
-{   // multiple Regression: Varianzen der Koeffizienten
-    // bSwapColRow==sal_True : Koeffizienten in Zeilen statt Spalten angeordnet
-    SCSIZE i, j, k;
-    double sum;
-    ScMatrixRef pC = GetNewMat(nC, nC);
-    if ( !pC )
-        return sal_False;
-    // X transformiert mit X multipziert, X'X Matrix
-    if ( !bZeroConstant )
-    {   // in der X-Designmatrix existiert ein gedachtes X0j==1
-        if ( bSwapColRow )
-        {
-            for ( i=0; i<nC; i++ )
-            {
-                for ( j=0; j<nC; j++ )
-                {
-                    sum = 0.0;
-                    for ( k=0; k<nR; k++ )
-                    {
-                        sum += (j==0 ? 1 : pX->GetDouble(k,j-1))
-                            * (i==0 ? 1 : pX->GetDouble(k,i-1));
-                    }
-                    pC->PutDouble(sum, i, j);
-                }
-            }
->>>>>>> ce6308e4
         }
         for (SCSIZE row = col; row <nN; row++)
             pMatA->PutDouble( pMatA->GetDouble(col,row)/fScale, col, row);
@@ -2122,7 +2074,6 @@
                     pMatA->GetDouble(col,r) - fSum * fFactor * pMatA->GetDouble(col,row), col, r);
         }
     }
-<<<<<<< HEAD
     return true;
 }
 
@@ -2182,20 +2133,6 @@
             else
                 fSum -= pMatA->GetDouble(col,row) * pMatS->GetDouble(col);
         pMatS->PutDouble( fSum / pVecR[row] , row);
-=======
-    // X'X Inverse
-    sal_Bool bOk = sal_True;
-    sal_uInt16 nErr = nGlobalError;
-    PushMatrix(pC);
-    sal_uInt8 nTmp = cPar;
-    cPar = 1;
-    ScMatInv();
-    cPar = nTmp;
-    if ( nGlobalError )
-    {
-        nGlobalError = nErr;
-        bOk = sal_False;
->>>>>>> ce6308e4
     }
 }
 
@@ -2224,7 +2161,6 @@
         pMatT->PutDouble( fSum / pVecR[row] , row);
     }
 }
-<<<<<<< HEAD
 
 /* Calculates Z = R * B
  * R is given in matrix A and vector VecR as obtained from the QR
@@ -2244,57 +2180,6 @@
         for (SCSIZE col = row+1; col < nK; col++)
             if (bIsTransposed)
                 fSum += pMatA->GetDouble(row,col) * pMatB->GetDouble(col);
-=======
-// -----------------------------------------------------------------------------
-void ScInterpreter::Calculate(ScMatrixRef& pResMat,ScMatrixRef& pE,ScMatrixRef& pQ,ScMatrixRef& pV,ScMatrixRef& pMatX,sal_Bool bConstant,SCSIZE N,SCSIZE M,sal_uInt8 nCase)
-{
-    RTL_LOGFILE_CONTEXT_AUTHOR( aLogger, "sc", "er", "ScInterpreter::RGetVariances" );
-    // pE[0]    := Sigma i=1...n (Yi)
-    // pE[k]    := Sigma i=1...n (Xki*Yi)
-    // pE[M+1]  := Sigma i=1...n (Yi**2)
-    // pQ[0,M+1]:= B
-    // pQ[k,M+1]:= Mk
-    double fSQR, fSQT, fSQE;
-    fSQT = pE->GetDouble(M+1)
-        - pE->GetDouble(0) * pE->GetDouble(0) / (double)N;
-    fSQR = pE->GetDouble(M+1);
-    SCSIZE i, j;
-    for (i = 0; i < M+1; i++)
-        fSQR -= pQ->GetDouble(i, M+1) * pE->GetDouble(i);
-    fSQE = fSQT-fSQR;
-    // r2 (Bestimmtheitsmass, 0...1)
-    if (fSQT == 0.0)
-        pResMat->PutString(ScGlobal::GetRscString(STR_NO_VALUE), 0, 2);
-    else
-        pResMat->PutDouble (fSQE/fSQT, 0, 2);
-    // ssReg (Regressions-Quadratsumme)
-    pResMat->PutDouble(fSQE, 0, 4);
-    // ssResid (Residual-Quadratsumme, Summe der Abweichungsquadrate)
-    pResMat->PutDouble(fSQR, 1, 4);
-    for (i = 2; i < 5; i++)
-        for (j = 2; j < M+1; j++)
-            pResMat->PutString(ScGlobal::GetRscString(STR_NV_STR), j, i);
-    if (bConstant)
-    {
-        if (N-M-1 == 0)
-        {
-            pResMat->PutString(ScGlobal::GetRscString(STR_NO_VALUE), 1, 2);
-            for (i = 0; i < M+1; i++)
-                pResMat->PutString(ScGlobal::GetRscString(STR_NO_VALUE), i, 1);
-        }
-        else
-        {
-            double fSE2 = fSQR/(N-M-1);
-            // sey (Standardfehler des Schaetzwertes y)
-            pResMat->PutDouble(sqrt(fSE2), 1, 2);
-            // sen...se1 (Standardfehler der Koeffizienten mn...m1)
-            // seb (Standardfehler der Konstanten b)
-            if ( RGetVariances( pV, pMatX, M+1, N, nCase != 2, sal_False ) )
-            {
-                for (i = 0; i < M+1; i++)
-                    pResMat->PutDouble( sqrt(fSE2 * pV->GetDouble(i)), M-i, 1 );
-            }
->>>>>>> ce6308e4
             else
                 fSum += pMatA->GetDouble(col,row) * pMatB->GetDouble(col);
         pMatZ->PutDouble( fSum, row);
@@ -2319,40 +2204,10 @@
     double fSum = 0.0;
     for (SCSIZE i=0; i < nC; i++)
     {
-<<<<<<< HEAD
         fSum =0.0;
         for (SCSIZE k=0; k < nR; k++)
             fSum += pX->GetDouble(i,k);   // GetDouble(Column,Row)
         pResMat ->PutDouble( fSum/static_cast<double>(nR),i);
-=======
-        if (N-M == 0)
-        {
-            pResMat->PutString(ScGlobal::GetRscString(STR_NO_VALUE), 1, 2);
-            for (i = 0; i < M+1; i++)
-                pResMat->PutString(ScGlobal::GetRscString(STR_NO_VALUE), i, 1);
-        }
-        else
-        {
-            double fSE2 = fSQR/(N-M);
-            pResMat->PutDouble(sqrt(fSE2), 1, 2);
-            if ( RGetVariances( pV, pMatX, M, N, nCase != 2, sal_True ) )
-            {
-                for (i = 0; i < M; i++)
-                    pResMat->PutDouble( sqrt(fSE2 * pV->GetDouble(i)), M-i-1, 1 );
-                pResMat->PutString(ScGlobal::GetRscString(STR_NV_STR), M, 1);
-            }
-            else
-            {
-                for (i = 0; i < M+1; i++)
-                    pResMat->PutString(ScGlobal::GetRscString(STR_NV_STR), i, 1);
-            }
-        }
-        if (fSQR == 0.0)
-            pResMat->PutString(ScGlobal::GetRscString(STR_NO_VALUE), 0, 3);
-        else
-            pResMat->PutDouble(((double)(N-M))*fSQE/fSQR/((double)M),0, 3);
-        pResMat->PutDouble(((double)(N-M)), 1, 3);
->>>>>>> ce6308e4
     }
 }
 
@@ -2361,7 +2216,6 @@
 void lcl_CalculateRowMeans(ScMatrixRef pX, ScMatrixRef pResMat,
                            SCSIZE nC, SCSIZE nR)
 {
-<<<<<<< HEAD
     double fSum = 0.0;
     for (SCSIZE k=0; k < nR; k++)
     {
@@ -2411,15 +2265,9 @@
 // Fill default values in matrix X, transform Y to log(Y) in case LOGEST|GROWTH,
 // determine sizes of matrices X and Y, determine kind of regression, clone
 // Y in case LOGEST|GROWTH, if constant.
-bool ScInterpreter::CheckMatrix(bool _bLOG, BYTE& nCase, SCSIZE& nCX,
+bool ScInterpreter::CheckMatrix(bool _bLOG, sal_uInt8& nCase, SCSIZE& nCX,
                         SCSIZE& nCY, SCSIZE& nRX, SCSIZE& nRY, SCSIZE& M,
                         SCSIZE& N, ScMatrixRef& pMatX, ScMatrixRef& pMatY)
-=======
-    RTL_LOGFILE_CONTEXT_AUTHOR( aLogger, "sc", "er", "ScInterpreter::ScRGP" );
-    CalulateRGPRKP(sal_False);
-}
-bool ScInterpreter::CheckMatrix(sal_Bool _bLOG,sal_Bool _bTrendGrowth,sal_uInt8& nCase,SCSIZE& nCX,SCSIZE& nCY,SCSIZE& nRX,SCSIZE& nRY,SCSIZE& M,SCSIZE& N,ScMatrixRef& pMatX,ScMatrixRef& pMatY)
->>>>>>> ce6308e4
 {
 
     nCX = 0;
@@ -2521,7 +2369,6 @@
     }
     return true;
 }
-<<<<<<< HEAD
 
 // -----------------------------------------------------------------------------
 
@@ -2541,7 +2388,7 @@
 
 void ScInterpreter::CalulateRGPRKP(bool _bRKP)
 {
-    BYTE nParamCount = GetByte();
+    sal_uInt8 nParamCount = GetByte();
     if (!MustHaveParamCount( nParamCount, 1, 4 ))
         return;
     bool bConstant, bStats;
@@ -2554,19 +2401,6 @@
 
     // The third parameter may not be missing in ODF, if the forth parameter
     // is present. But Excel allows it with default true, we too.
-=======
-void ScInterpreter::CalulateRGPRKP(sal_Bool _bRKP)
-{
-    RTL_LOGFILE_CONTEXT_AUTHOR( aLogger, "sc", "er", "ScInterpreter::CheckMatrix" );
-    sal_uInt8 nParamCount = GetByte();
-    if ( !MustHaveParamCount( nParamCount, 1, 4 ) )
-        return;
-    sal_Bool bConstant, bStats;
-    if (nParamCount == 4)
-        bStats = GetBool();
-    else
-        bStats = sal_False;
->>>>>>> ce6308e4
     if (nParamCount >= 3)
     {
         if (IsMissing())
@@ -2580,12 +2414,8 @@
             bConstant = GetBool();
     }
     else
-<<<<<<< HEAD
         bConstant = true;
 
-=======
-        bConstant = sal_True;
->>>>>>> ce6308e4
     ScMatrixRef pMatX;
     if (nParamCount >= 2)
     {
@@ -2608,11 +2438,10 @@
     {
         PushIllegalParameter();
         return;
-<<<<<<< HEAD
     }
 
     // 1 = simple; 2 = multiple with Y as column; 3 = multiple with Y as row
-    BYTE nCase;
+    sal_uInt8 nCase;
 
     SCSIZE nCX, nCY; // number of columns
     SCSIZE nRX, nRY;    //number of rows
@@ -2620,14 +2449,6 @@
     if (!CheckMatrix(_bRKP,nCase,nCX,nCY,nRX,nRY,K,N,pMatX,pMatY))
     {
         PushIllegalParameter();
-=======
-    } // if (!pMatY)
-    sal_uInt8 nCase;                         // 1 = normal, 2,3 = mehrfach
-    SCSIZE nCX, nCY;
-    SCSIZE nRX, nRY;
-    SCSIZE M = 0, N = 0;
-    if ( !CheckMatrix(_bRKP,sal_False,nCase,nCX,nCY,nRX,nRY,M,N,pMatX,pMatY) )
->>>>>>> ce6308e4
         return;
     }
 
@@ -2786,39 +2607,7 @@
                 lcl_CalculateColumnMeans(pMatX, pMeans, K, N);
                 lcl_CalculateColumnsDelta(pMatX, pMeans, K, N);
             }
-<<<<<<< HEAD
             if (!lcl_CalculateQRdecomposition(pMatX, aVecR, K, N))
-=======
-        }
-        if ( !Calculate4(_bRKP,pResMat,pQ,bConstant,N,M) )
-            return;
-
-        if (bStats)
-            Calculate(pResMat,pE,pQ,pV,pMatX,bConstant,N,M,nCase);
-    }
-    PushMatrix(pResMat);
-}
-
-void ScInterpreter::ScRKP()
-{
-    RTL_LOGFILE_CONTEXT_AUTHOR( aLogger, "sc", "er", "ScInterpreter::ScRKP" );
-    CalulateRGPRKP(sal_True);
-}
-// -----------------------------------------------------------------------------
-bool ScInterpreter::Calculate4(sal_Bool _bExp,ScMatrixRef& pResMat,ScMatrixRef& pQ,sal_Bool bConstant,SCSIZE N,SCSIZE M)
-{
-    RTL_LOGFILE_CONTEXT_AUTHOR( aLogger, "sc", "er", "ScInterpreter::Calculate4" );
-    pQ->PutDouble((double)N, 0, 0);
-    if (bConstant)
-    {
-        SCSIZE S, L;
-        for (S = 0; S < M+1; S++)
-        {
-            SCSIZE i = S;
-            while (i < M+1 && pQ->GetDouble(i, S) == 0.0)
-                i++;
-            if (i >= M+1)
->>>>>>> ce6308e4
             {
                 PushNoValue();
                 return;
@@ -2855,27 +2644,7 @@
                                    : pSlopes->GetDouble(i) , K-1-i, 0);
 
 
-<<<<<<< HEAD
             if (bStats)
-=======
-ScMatrixRef ScInterpreter::Calculate2(const sal_Bool bConstant,const SCSIZE M ,const SCSIZE N,ScMatrixRef& pMatX,ScMatrixRef& pMatY,sal_uInt8 nCase)
-{
-    RTL_LOGFILE_CONTEXT_AUTHOR( aLogger, "sc", "er", "ScInterpreter::Calculate2" );
-    SCSIZE i, j, k;
-    ScMatrixRef pQ = GetNewMat(M+1, M+2);
-    ScMatrixRef pE = GetNewMat(M+2, 1);
-    pE->PutDouble(0.0, M+1);
-    pQ->FillDouble(0.0, 0, 0, M, M+1);
-    if (nCase == 2)
-    {
-        for (k = 0; k < N; k++)
-        {
-            pE->PutDouble(
-                pE->GetDouble(M+1)+pMatY->GetDouble(k)*pMatY->GetDouble(k), M+1);
-            pQ->PutDouble(pQ->GetDouble(0, M+1) + pMatY->GetDouble(k), 0,   M+1);
-            pE->PutDouble(pQ->GetDouble(0, M+1), 0);
-            for (i = 0; i < M; i++)
->>>>>>> ce6308e4
             {
                 double fSSreg = 0.0;
                 double fSSresid = 0.0;
@@ -3139,7 +2908,6 @@
 void ScInterpreter::ScTrend()
 {
     RTL_LOGFILE_CONTEXT_AUTHOR( aLogger, "sc", "er", "ScInterpreter::ScTrend" );
-<<<<<<< HEAD
     CalculateTrendGrowth(false);
 }
 
@@ -3151,7 +2919,7 @@
 
 void ScInterpreter::CalculateTrendGrowth(bool _bGrowth)
 {
-    BYTE nParamCount = GetByte();
+    sal_uInt8 nParamCount = GetByte();
     if (!MustHaveParamCount( nParamCount, 1, 4 ))
         return;
 
@@ -3164,23 +2932,6 @@
 
     // The third parameter may be missing in ODF, although the forth parameter
     // is present. Default values depend on data not yet read.
-=======
-    CalculateTrendGrowth(sal_False);
-}
-void ScInterpreter::CalculateTrendGrowth(sal_Bool _bGrowth)
-{
-    RTL_LOGFILE_CONTEXT_AUTHOR( aLogger, "sc", "er", "ScInterpreter::CalculateTrendGrowth" );
-    sal_uInt8 nParamCount = GetByte();
-    if ( !MustHaveParamCount( nParamCount, 1, 4 ) )
-        return;
-    sal_Bool bConstant;
-    if (nParamCount == 4)
-        bConstant = GetBool();
-    else
-        bConstant = sal_True;
-    ScMatrixRef pMatX;
-    ScMatrixRef pMatY;
->>>>>>> ce6308e4
     ScMatrixRef pMatNewX;
     if (nParamCount >= 3)
     {
@@ -3222,22 +2973,14 @@
     }
 
     // 1 = simple; 2 = multiple with Y as column; 3 = multiple with Y as row
-    BYTE nCase;
-
-<<<<<<< HEAD
+    sal_uInt8 nCase;
+
     SCSIZE nCX, nCY; // number of columns
     SCSIZE nRX, nRY; //number of rows
     SCSIZE K = 0, N = 0; // K=number of variables X, N=number of data samples
     if (!CheckMatrix(_bGrowth,nCase,nCX,nCY,nRX,nRY,K,N,pMatX,pMatY))
     {
         PushIllegalParameter();
-=======
-    sal_uInt8 nCase;                         // 1 = normal, 2,3 = mehrfach
-    SCSIZE nCX, nCY;
-    SCSIZE nRX, nRY;
-    SCSIZE M = 0, N = 0;
-    if ( !CheckMatrix(_bGrowth,sal_True,nCase,nCX,nCY,nRX,nRY,M,N,pMatX,pMatY) )
->>>>>>> ce6308e4
         return;
     }
 
@@ -3473,14 +3216,6 @@
     PushMatrix(pResMat);
 }
 
-<<<<<<< HEAD
-=======
-void ScInterpreter::ScGrowth()
-{
-    RTL_LOGFILE_CONTEXT_AUTHOR( aLogger, "sc", "er", "ScInterpreter::ScGrowth" );
-    CalculateTrendGrowth(sal_True);
-}
->>>>>>> ce6308e4
 
 void ScInterpreter::ScMatRef()
 {
