--- conflicted
+++ resolved
@@ -194,7 +194,7 @@
     SCSIZE CalcOffset( SCSIZE nC, SCSIZE nR) const;
     bool ValidColRowReplicated( SCSIZE & rC, SCSIZE & rR ) const;
     bool ValidColRowOrReplicated( SCSIZE & rC, SCSIZE & rR ) const;
-    void SetErrorAtInterpreter( USHORT nError ) const;
+    void SetErrorAtInterpreter( sal_uInt16 nError ) const;
     void PutDouble(double fVal, SCSIZE nC, SCSIZE nR);
     void PutDouble( double fVal, SCSIZE nIndex);
     void PutString(const String& rStr, SCSIZE nC, SCSIZE nR);
@@ -202,9 +202,9 @@
 
     void PutEmpty(SCSIZE nC, SCSIZE nR);
     void PutEmptyPath(SCSIZE nC, SCSIZE nR);
-    void PutError( USHORT nErrorCode, SCSIZE nC, SCSIZE nR );
+    void PutError( sal_uInt16 nErrorCode, SCSIZE nC, SCSIZE nR );
     void PutBoolean(bool bVal, SCSIZE nC, SCSIZE nR);
-    USHORT GetError( SCSIZE nC, SCSIZE nR) const;
+    sal_uInt16 GetError( SCSIZE nC, SCSIZE nR) const;
     double GetDouble(SCSIZE nC, SCSIZE nR) const;
     double GetDouble( SCSIZE nIndex) const;
     const String& GetString(SCSIZE nC, SCSIZE nR) const;
@@ -258,38 +258,20 @@
     maMat.clear();
 }
 
-<<<<<<< HEAD
 void ScMatrixImpl::SetImmutable(bool bVal)
-=======
-void ScMatrix::SetErrorAtInterpreter( sal_uInt16 nError ) const
->>>>>>> ce6308e4
 {
     mbCloneIfConst = bVal;
 }
 
-<<<<<<< HEAD
 bool ScMatrixImpl::IsImmutable() const
 {
     return mbCloneIfConst;
 }
-=======
-//
-//  File format: sal_uInt16 columns, sal_uInt16 rows, (columns*rows) entries:
-//  sal_uInt8 type ( CELLTYPE_NONE, CELLTYPE_VALUE, CELLTYPE_STRING ); nothing, double or String
-//
->>>>>>> ce6308e4
 
 void ScMatrixImpl::Resize(SCSIZE nC, SCSIZE nR)
 {
-<<<<<<< HEAD
     maMat.resize(nR, nC);
 }
-=======
-#if SC_ROWLIMIT_STREAM_ACCESS
-#error address types changed!
-    sal_uInt16 nC;
-    sal_uInt16 nR;
->>>>>>> ce6308e4
 
 ScMatrix::DensityType ScMatrixImpl::GetDensityType() const
 {
@@ -301,7 +283,6 @@
     pErrorInterpreter = p;
 }
 
-<<<<<<< HEAD
 void ScMatrixImpl::GetDimensions( SCSIZE& rC, SCSIZE& rR) const
 {
     MatrixImplType::size_pair_type aDims = maMat.size();
@@ -319,123 +300,11 @@
 {
     MatrixImplType::size_pair_type aDims = maMat.size();
     return nR < aDims.first && nC < aDims.second;
-=======
-    String aMatStr;
-    double fVal;
-    rtl_TextEncoding eCharSet = rStream.GetStreamCharSet();
-    SCSIZE nCount = nColCount * nRowCount;
-    SCSIZE nReadCount = (SCSIZE) nC * nR;
-    for (SCSIZE i=0; i<nReadCount; i++)
-    {
-        sal_uInt8 nType;
-        rStream >> nType;
-        if ( nType == CELLTYPE_VALUE )
-        {
-            if ( i < nCount )
-                rStream >> pMat[i].fVal;
-            else
-                rStream >> fVal;
-        }
-        else
-        {
-            // For unknown types read and forget string (upwards compatibility)
-
-            if ( nType != CELLTYPE_NONE )
-                rStream.ReadByteString( aMatStr, eCharSet );
-
-            if ( i < nCount )
-            {
-                if (!mnValType)
-                    ResetIsString();        // init string flags
-                mnValType[i] = ( nType == CELLTYPE_NONE ? SC_MATVAL_EMPTY : SC_MATVAL_STRING );
-                mnNonValue++;
-
-                if ( nType == CELLTYPE_STRING )
-                    pMat[i].pS = new String(aMatStr);
-                else
-                    pMat[i].pS = NULL;
-            }
-        }
-    }
-#else
-    CreateMatrix(0,0);
-#endif // SC_ROWLIMIT_STREAM_ACCESS
-}
-
-void ScMatrix::Store(SvStream& /* rStream */) const
-{
-#if SC_ROWLIMIT_STREAM_ACCESS
-#error address types changed!
-    SCSIZE nCount = nColCount * nRowCount;
-    // Don't store matrix with more than sal_uInt16 max elements, old versions
-    // might get confused in loops for(sal_uInt16 i=0; i<nC*nR; i++)
-    if ( !pMat || nCount > ((sal_uInt16)(~0)) )
-    {
-        DBG_ASSERT( pMat, "ScMatrix::Store: pMat == NULL" );
-        // We can't store a 0 dimension because old versions rely on some
-        // matrix being present, e.g. DDE link results, and old versions didn't
-        // create a matrix if dimension was 0. Store an error result.
-        rStream << (sal_uInt16) 1;
-        rStream << (sal_uInt16) 1;
-        rStream << (sal_uInt8) CELLTYPE_VALUE;
-        double fVal;
-        ::rtl::math::setNan( &fVal );
-        rStream << fVal;
-        return;
-    }
-
-    rStream << (sal_uInt16) nColCount;
-#if SC_ROWLIMIT_MORE_THAN_32K
-    #error row32k
-#endif
-    rStream << (sal_uInt16) nRowCount;
-
-    String aMatStr;
-    rtl_TextEncoding eCharSet = rStream.GetStreamCharSet();
-    for (SCSIZE i=0; i<nCount; i++)
-    {
-        sal_uInt8 nType = CELLTYPE_VALUE;
-        if ( mnValType && IsNonValueType( mnValType[i]))
-        {
-            if ( pMat[i].pS )
-                aMatStr = *pMat[i].pS;
-            else
-                aMatStr.Erase();
-
-            if ( mnValType[i] == SC_MATVAL_STRING )
-                nType = CELLTYPE_STRING;
-            else
-                nType = CELLTYPE_NONE;
-        }
-        rStream << nType;
-        if ( nType == CELLTYPE_VALUE )
-            rStream << pMat[i].fVal;
-        else if ( nType == CELLTYPE_STRING )
-            rStream.WriteByteString( aMatStr, eCharSet );
-    }
-#endif // SC_ROWLIMIT_STREAM_ACCESS
->>>>>>> ce6308e4
 }
 
 SCSIZE ScMatrixImpl::CalcOffset( SCSIZE nC, SCSIZE nR) const
 {
-<<<<<<< HEAD
     return nC * maMat.size().first + nR;
-=======
-    SCSIZE nCount = nColCount * nRowCount;
-    if (mnValType)
-    {
-        for (SCSIZE i = 0; i < nCount; i++)
-        {
-            if ( IsNonValueType( mnValType[i]))
-                delete pMat[i].pS;
-        }
-    }
-    else
-        mnValType = new sal_uInt8[nCount];
-    memset( mnValType, 0, nCount * sizeof( sal_uInt8 ) );
-    mnNonValue = 0;
->>>>>>> ce6308e4
 }
 
 bool ScMatrixImpl::ValidColRowReplicated( SCSIZE & rC, SCSIZE & rR ) const
@@ -468,7 +337,7 @@
     return ValidColRow( rC, rR) || ValidColRowReplicated( rC, rR);
 }
 
-void ScMatrixImpl::SetErrorAtInterpreter( USHORT nError ) const
+void ScMatrixImpl::SetErrorAtInterpreter( sal_uInt16 nError ) const
 {
     if ( pErrorInterpreter )
         pErrorInterpreter->SetError( nError);
@@ -484,42 +353,11 @@
     }
 }
 
-<<<<<<< HEAD
 void ScMatrixImpl::PutDouble( double fVal, SCSIZE nIndex)
 {
     SCSIZE nC, nR;
     CalcPosition(nIndex, nC, nR);
     PutDouble(fVal, nC, nR);
-=======
-void ScMatrix::PutStringEntry( const String* pStr, sal_uInt8 bFlag, SCSIZE nIndex )
-{
-    DBG_ASSERT( bFlag, "ScMatrix::PutStringEntry: bFlag == 0" );
-    if (mnValType == NULL)
-        ResetIsString();
-    // Make sure all bytes of the union are initialized to be able to access
-    // the value with if (IsValueOrEmpty()) GetDouble(). Backup pS first.
-    String* pS = pMat[nIndex].pS;
-    pMat[nIndex].fVal = 0.0;
-    // An EMPTY or EMPTYPATH entry must not have a string pointer therefor.
-    DBG_ASSERT( (((bFlag & SC_MATVAL_EMPTY) == SC_MATVAL_EMPTY) && !pStr) || sal_True,
-            "ScMatrix::PutStringEntry: pStr passed through EMPTY entry");
-    if ( IsNonValueType( mnValType[nIndex]) && pS )
-    {
-        if ((bFlag & SC_MATVAL_EMPTY) == SC_MATVAL_EMPTY)
-            delete pS, pS = NULL;
-        if ( pStr )
-            *pS = *pStr;
-        else if (pS)
-            pS->Erase();
-        pMat[nIndex].pS = pS;
-    }
-    else
-    {
-        pMat[nIndex].pS = (pStr ? new String(*pStr) : NULL);
-        mnNonValue++;
-    }
-    mnValType[nIndex] = bFlag;
->>>>>>> ce6308e4
 }
 
 void ScMatrixImpl::PutString(const String& rStr, SCSIZE nC, SCSIZE nR)
@@ -565,7 +403,7 @@
     }
 }
 
-void ScMatrixImpl::PutError( USHORT nErrorCode, SCSIZE nC, SCSIZE nR )
+void ScMatrixImpl::PutError( sal_uInt16 nErrorCode, SCSIZE nC, SCSIZE nR )
 {
     maMat.set_numeric(nR, nC, CreateDoubleError(nErrorCode));
 }
@@ -580,11 +418,7 @@
     }
 }
 
-<<<<<<< HEAD
-USHORT ScMatrixImpl::GetError( SCSIZE nC, SCSIZE nR) const
-=======
-sal_uInt16 ScMatrix::GetError( SCSIZE nC, SCSIZE nR) const
->>>>>>> ce6308e4
+sal_uInt16 ScMatrixImpl::GetError( SCSIZE nC, SCSIZE nR) const
 {
     if (ValidColRowOrReplicated( nC, nR ))
     {
@@ -605,7 +439,7 @@
         double fVal = maMat.get_numeric(nR, nC);
         if ( pErrorInterpreter )
         {
-            USHORT nError = GetDoubleErrorValue(fVal);
+            sal_uInt16 nError = GetDoubleErrorValue(fVal);
             if ( nError )
                 SetErrorAtInterpreter( nError);
         }
@@ -655,7 +489,6 @@
 {
     if (!ValidColRowOrReplicated( nC, nR ))
     {
-<<<<<<< HEAD
         DBG_ERRORFILE("ScMatrixImpl::GetString: dimension error");
         return String();
     }
@@ -664,12 +497,7 @@
     {
         if (IsEmptyPath( nC, nR))
         {   // result of empty FALSE jump path
-            ULONG nKey = rFormatter.GetStandardFormat( NUMBERFORMAT_LOGICAL,
-=======
-        if (IsEmptyPath( nIndex))
-        {   // result of empty sal_False jump path
             sal_uLong nKey = rFormatter.GetStandardFormat( NUMBERFORMAT_LOGICAL,
->>>>>>> ce6308e4
                     ScGlobal::eLnge);
             String aStr;
             Color* pColor = NULL;
@@ -679,24 +507,15 @@
         return GetString( nC, nR);
     }
 
-<<<<<<< HEAD
-    USHORT nError = GetError( nC, nR);
-=======
-    sal_uInt16 nError = GetError( nIndex);
->>>>>>> ce6308e4
+    sal_uInt16 nError = GetError( nC, nR);
     if (nError)
     {
         SetErrorAtInterpreter( nError);
         return ScGlobal::GetErrorString( nError);
     }
 
-<<<<<<< HEAD
     double fVal= GetDouble( nC, nR);
-    ULONG nKey = rFormatter.GetStandardFormat( NUMBERFORMAT_NUMBER,
-=======
-    double fVal= GetDouble( nIndex);
     sal_uLong nKey = rFormatter.GetStandardFormat( NUMBERFORMAT_NUMBER,
->>>>>>> ce6308e4
             ScGlobal::eLnge);
     String aStr;
     rFormatter.GetInputLineString( fVal, nKey, aStr);
@@ -1220,7 +1039,7 @@
     pImpl->PutEmptyPath(nC, nR);
 }
 
-void ScMatrix::PutError( USHORT nErrorCode, SCSIZE nC, SCSIZE nR )
+void ScMatrix::PutError( sal_uInt16 nErrorCode, SCSIZE nC, SCSIZE nR )
 {
     pImpl->PutError(nErrorCode, nC, nR);
 }
@@ -1230,7 +1049,7 @@
     pImpl->PutBoolean(bVal, nC, nR);
 }
 
-USHORT ScMatrix::GetError( SCSIZE nC, SCSIZE nR) const
+sal_uInt16 ScMatrix::GetError( SCSIZE nC, SCSIZE nR) const
 {
     return pImpl->GetError(nC, nR);
 }
@@ -1265,47 +1084,47 @@
     return pImpl->Get(nC, nR);
 }
 
-BOOL ScMatrix::IsString( SCSIZE nIndex ) const
+sal_Bool ScMatrix::IsString( SCSIZE nIndex ) const
 {
     return pImpl->IsString(nIndex);
 }
 
-BOOL ScMatrix::IsString( SCSIZE nC, SCSIZE nR ) const
+sal_Bool ScMatrix::IsString( SCSIZE nC, SCSIZE nR ) const
 {
     return pImpl->IsString(nC, nR);
 }
 
-BOOL ScMatrix::IsEmpty( SCSIZE nC, SCSIZE nR ) const
+sal_Bool ScMatrix::IsEmpty( SCSIZE nC, SCSIZE nR ) const
 {
     return pImpl->IsEmpty(nC, nR);
 }
 
-BOOL ScMatrix::IsEmptyPath( SCSIZE nC, SCSIZE nR ) const
+sal_Bool ScMatrix::IsEmptyPath( SCSIZE nC, SCSIZE nR ) const
 {
     return pImpl->IsEmptyPath(nC, nR);
 }
 
-BOOL ScMatrix::IsValue( SCSIZE nIndex ) const
+sal_Bool ScMatrix::IsValue( SCSIZE nIndex ) const
 {
     return pImpl->IsValue(nIndex);
 }
 
-BOOL ScMatrix::IsValue( SCSIZE nC, SCSIZE nR ) const
+sal_Bool ScMatrix::IsValue( SCSIZE nC, SCSIZE nR ) const
 {
     return pImpl->IsValue(nC, nR);
 }
 
-BOOL ScMatrix::IsValueOrEmpty( SCSIZE nC, SCSIZE nR ) const
+sal_Bool ScMatrix::IsValueOrEmpty( SCSIZE nC, SCSIZE nR ) const
 {
     return pImpl->IsValueOrEmpty(nC, nR);
 }
 
-BOOL ScMatrix::IsBoolean( SCSIZE nC, SCSIZE nR ) const
+sal_Bool ScMatrix::IsBoolean( SCSIZE nC, SCSIZE nR ) const
 {
     return pImpl->IsBoolean(nC, nR);
 }
 
-BOOL ScMatrix::IsNumeric() const
+sal_Bool ScMatrix::IsNumeric() const
 {
     return pImpl->IsNumeric();
 }
