--- conflicted
+++ resolved
@@ -2941,35 +2941,20 @@
     SbxMethod* pMeth = (SbxMethod*) pObj->Find( aName, SbxCLASS_METHOD );
     if( !pMeth )
     {
-<<<<<<< HEAD
-        pSfxApp->LeaveBasicCall();
         return sal_False;
-=======
-        return FALSE;
->>>>>>> 0ceb085e
     }
     // It really should be a BASIC function!
     if( pMeth->GetType() == SbxVOID
      || ( pMeth->IsFixed() && pMeth->GetType() == SbxEMPTY )
      || !pMeth->ISA(SbMethod) )
     {
-<<<<<<< HEAD
-        pSfxApp->LeaveBasicCall();
         return sal_False;
-=======
-        return FALSE;
->>>>>>> 0ceb085e
     }
     ScRawToken aToken;
     aToken.SetExternal( aName.GetBuffer() );
     aToken.eOp = ocMacro;
     pRawToken = aToken.Clone();
-<<<<<<< HEAD
-    pSfxApp->LeaveBasicCall();
     return sal_True;
-=======
-    return TRUE;
->>>>>>> 0ceb085e
 }
 
 sal_Bool ScCompiler::IsNamedRange( const String& rUpperName )
