/* -*- Mode: C++; tab-width: 4; indent-tabs-mode: nil; c-basic-offset: 4 -*- */
/*************************************************************************
 *
 * DO NOT ALTER OR REMOVE COPYRIGHT NOTICES OR THIS FILE HEADER.
 *
 * Copyright 2000, 2010 Oracle and/or its affiliates.
 *
 * OpenOffice.org - a multi-platform office productivity suite
 *
 * This file is part of OpenOffice.org.
 *
 * OpenOffice.org is free software: you can redistribute it and/or modify
 * it under the terms of the GNU Lesser General Public License version 3
 * only, as published by the Free Software Foundation.
 *
 * OpenOffice.org is distributed in the hope that it will be useful,
 * but WITHOUT ANY WARRANTY; without even the implied warranty of
 * MERCHANTABILITY or FITNESS FOR A PARTICULAR PURPOSE.  See the
 * GNU Lesser General Public License version 3 for more details
 * (a copy is included in the LICENSE file that accompanied this code).
 *
 * You should have received a copy of the GNU Lesser General Public License
 * version 3 along with OpenOffice.org.  If not, see
 * <http://www.openoffice.org/license.html>
 * for a copy of the LGPLv3 License.
 *
 ************************************************************************/

// MARKER(update_precomp.py): autogen include statement, do not remove
#include "precompiled_sc.hxx"



#include <comphelper/processfactory.hxx>
#include <tools/debug.hxx>
#include <i18npool/mslangid.hxx>
#include <vcl/svapp.hxx>
#include <sfx2/objsh.hxx>
#include <unotools/charclass.hxx>

#include <com/sun/star/container/XContentEnumerationAccess.hpp>
#include <com/sun/star/lang/XServiceName.hpp>
#include <com/sun/star/lang/XSingleServiceFactory.hpp>
#include <com/sun/star/lang/XSingleComponentFactory.hpp>
#include <com/sun/star/reflection/XIdlClass.hpp>
#include <com/sun/star/reflection/XIdlClassProvider.hpp>
#include <com/sun/star/beans/XIntrospectionAccess.hpp>
#include <com/sun/star/beans/XIntrospection.hpp>
#include <com/sun/star/beans/MethodConcept.hpp>
#include <com/sun/star/beans/XPropertySet.hpp>
#include <com/sun/star/table/XCellRange.hpp>
#include <com/sun/star/lang/Locale.hpp>
#include <com/sun/star/sheet/XCompatibilityNames.hpp>
#include <com/sun/star/sheet/NoConvergenceException.hpp>

#include "addincol.hxx"
#include "addinhelpid.hxx"
#include "compiler.hxx"
#include "scmatrix.hxx"
#include "addinlis.hxx"
#include "formula/errorcodes.hxx"
#include "scfuncs.hrc"
#include "optutil.hxx"
#include "addincfg.hxx"
#include "scmod.hxx"
#include "rangeseq.hxx"
#include "funcdesc.hxx"

using namespace com::sun::star;

//------------------------------------------------------------------------

#define SC_CALLERPOS_NONE   (-1)

#define SCADDINSUPPLIER_SERVICE "com.sun.star.sheet.AddIn"

//------------------------------------------------------------------------




//------------------------------------------------------------------------

ScUnoAddInFuncData::ScUnoAddInFuncData( const String& rNam, const String& rLoc,
                                        const String& rDesc,
                                        sal_uInt16 nCat, const rtl::OString& sHelp,
                                        const uno::Reference<reflection::XIdlMethod>& rFunc,
                                        const uno::Any& rO,
                                        long nAC, const ScAddInArgDesc* pAD,
                                        long nCP ) :
    aOriginalName( rNam ),
    aLocalName( rLoc ),
    aUpperName( rNam ),
    aUpperLocal( rLoc ),
    aDescription( rDesc ),
    xFunction( rFunc ),
    aObject( rO ),
    nArgCount( nAC ),
    nCallerPos( nCP ),
    nCategory( nCat ),
    sHelpId( sHelp ),
    bCompInitialized( sal_False )
{
    if ( nArgCount )
    {
        pArgDescs = new ScAddInArgDesc[nArgCount];
        for (long i=0; i<nArgCount; i++)
            pArgDescs[i] = pAD[i];
    }
    else
        pArgDescs = NULL;

    ScGlobal::pCharClass->toUpper(aUpperName);
    ScGlobal::pCharClass->toUpper(aUpperLocal);
}

ScUnoAddInFuncData::~ScUnoAddInFuncData()
{
    delete[] pArgDescs;
}

const uno::Sequence<sheet::LocalizedName>& ScUnoAddInFuncData::GetCompNames() const
{
    if ( !bCompInitialized )
    {
        //  read sequence of compatibility names on demand

        uno::Reference<sheet::XAddIn> xAddIn;
        if ( aObject >>= xAddIn )
        {
            uno::Reference<sheet::XCompatibilityNames> xComp( xAddIn, uno::UNO_QUERY );
            if ( xComp.is() && xFunction.is() )
            {
                rtl::OUString aMethodName = xFunction->getName();
                aCompNames = xComp->getCompatibilityNames( aMethodName );

                //  change all locale entries to default case
                //  (language in lower case, country in upper case)
                //  for easier searching

                long nSeqLen = aCompNames.getLength();
                if ( nSeqLen )
                {
                    sheet::LocalizedName* pArray = aCompNames.getArray();
                    for (long i=0; i<nSeqLen; i++)
                    {
                        lang::Locale& rLocale = pArray[i].Locale;
                        rLocale.Language = rLocale.Language.toAsciiLowerCase();
                        rLocale.Country  = rLocale.Country.toAsciiUpperCase();
                    }
                }
            }
        }

        bCompInitialized = sal_True;        // also if not successful
    }
    return aCompNames;
}

void ScUnoAddInFuncData::SetCompNames( const uno::Sequence< sheet::LocalizedName>& rNew )
{
    DBG_ASSERT( !bCompInitialized, "SetCompNames after initializing" );

    aCompNames = rNew;

    //  change all locale entries to default case
    //  (language in lower case, country in upper case)
    //  for easier searching

    long nSeqLen = aCompNames.getLength();
    if ( nSeqLen )
    {
        sheet::LocalizedName* pArray = aCompNames.getArray();
        for (long i=0; i<nSeqLen; i++)
        {
            lang::Locale& rLocale = pArray[i].Locale;
            rLocale.Language = rLocale.Language.toAsciiLowerCase();
            rLocale.Country  = rLocale.Country.toAsciiUpperCase();
        }
    }

    bCompInitialized = sal_True;
}

sal_Bool ScUnoAddInFuncData::GetExcelName( LanguageType eDestLang, String& rRetExcelName ) const
{
    const uno::Sequence<sheet::LocalizedName>& rSequence = GetCompNames();
    long nSeqLen = rSequence.getLength();
    if ( nSeqLen )
    {
        const sheet::LocalizedName* pArray = rSequence.getConstArray();
        long i;

        rtl::OUString aLangStr, aCountryStr;
        MsLangId::convertLanguageToIsoNames( eDestLang, aLangStr, aCountryStr );
        rtl::OUString aUserLang = aLangStr.toAsciiLowerCase();
        rtl::OUString aUserCountry = aCountryStr.toAsciiUpperCase();

        //  first check for match of both language and country

        for ( i=0; i<nSeqLen; i++)
            if ( pArray[i].Locale.Language == aUserLang &&
                    pArray[i].Locale.Country  == aUserCountry )
            {
                rRetExcelName = pArray[i].Name;
                return sal_True;
            }

        //  second: check only language

        for ( i=0; i<nSeqLen; i++)
            if ( pArray[i].Locale.Language == aUserLang )
            {
                rRetExcelName = pArray[i].Name;
                return sal_True;
            }

        // third: #i57772# fall-back to en-US

        if ( eDestLang != LANGUAGE_ENGLISH_US )
            return GetExcelName( LANGUAGE_ENGLISH_US, rRetExcelName );

        //  forth: use first (default) entry

        rRetExcelName = pArray[0].Name;
        return sal_True;
    }
    return sal_False;
}

void ScUnoAddInFuncData::SetFunction( const uno::Reference< reflection::XIdlMethod>& rNewFunc, const uno::Any& rNewObj )
{
    xFunction = rNewFunc;
    aObject = rNewObj;
}

void ScUnoAddInFuncData::SetArguments( long nNewCount, const ScAddInArgDesc* pNewDescs )
{
    delete[] pArgDescs;

    nArgCount = nNewCount;
    if ( nArgCount )
    {
        pArgDescs = new ScAddInArgDesc[nArgCount];
        for (long i=0; i<nArgCount; i++)
            pArgDescs[i] = pNewDescs[i];
    }
    else
        pArgDescs = NULL;
}

void ScUnoAddInFuncData::SetCallerPos( long nNewPos )
{
    nCallerPos = nNewPos;
}

//------------------------------------------------------------------------

ScUnoAddInCollection::ScUnoAddInCollection() :
    nFuncCount( 0 ),
    ppFuncData( NULL ),
    pExactHashMap( NULL ),
    pNameHashMap( NULL ),
    pLocalHashMap( NULL ),
    bInitialized( sal_False )
{
}

ScUnoAddInCollection::~ScUnoAddInCollection()
{
    Clear();
}

void ScUnoAddInCollection::Clear()
{
    DELETEZ( pExactHashMap );
    DELETEZ( pNameHashMap );
    DELETEZ( pLocalHashMap );
    if ( ppFuncData )
    {
        for ( long i=0; i<nFuncCount; i++ )
            delete ppFuncData[i];
        delete[] ppFuncData;
    }
    ppFuncData = NULL;
    nFuncCount = 0;

    bInitialized = sal_False;
}

uno::Reference<uno::XComponentContext> getContext(uno::Reference<lang::XMultiServiceFactory> xMSF)
{
    uno::Reference<uno::XComponentContext> xCtx;
    try {
        uno::Reference<beans::XPropertySet> xPropset(xMSF, uno::UNO_QUERY);
        xPropset->getPropertyValue(
            ::rtl::OUString(RTL_CONSTASCII_USTRINGPARAM("DefaultContext"))) >>= xCtx;
    }
    catch ( uno::Exception & ) {
    }
    return xCtx;
}

void ScUnoAddInCollection::Initialize()
{
    DBG_ASSERT( !bInitialized, "Initialize twice?" );

    uno::Reference<lang::XMultiServiceFactory> xManager = comphelper::getProcessServiceFactory();
    uno::Reference<container::XContentEnumerationAccess> xEnAc( xManager, uno::UNO_QUERY );
    if ( xEnAc.is() )
    {
        uno::Reference<container::XEnumeration> xEnum =
                        xEnAc->createContentEnumeration(
                            rtl::OUString(RTL_CONSTASCII_USTRINGPARAM(SCADDINSUPPLIER_SERVICE)) );
        if ( xEnum.is() )
        {
            //  loop through all AddIns
            while ( xEnum->hasMoreElements() )
            {
                uno::Any aAddInAny = xEnum->nextElement();

                {
                    uno::Reference<uno::XInterface> xIntFac;
                    aAddInAny >>= xIntFac;
                    if ( xIntFac.is() )
                    {
                        // #i59984# try XSingleComponentFactory in addition to (old) XSingleServiceFactory,
                        // passing the context to the component

                        uno::Reference<uno::XInterface> xInterface;
                        uno::Reference<uno::XComponentContext> xCtx = getContext(xManager);
                        uno::Reference<lang::XSingleComponentFactory> xCFac( xIntFac, uno::UNO_QUERY );
                        if (xCtx.is() && xCFac.is())
                        {
                            xInterface = xCFac->createInstanceWithContext(xCtx);
                            if (xInterface.is())
                                ReadFromAddIn( xInterface );
                        }

                        if (!xInterface.is())
                        {
                            uno::Reference<lang::XSingleServiceFactory> xFac( xIntFac, uno::UNO_QUERY );
                            if ( xFac.is() )
                            {
                                xInterface = xFac->createInstance();
                                if (xInterface.is())
                                    ReadFromAddIn( xInterface );
                            }
                        }
                    }
                }
            }
        }
    }

    // ReadConfiguration is called after looking at the AddIn implementations.
    // Duplicated are skipped (by using the service information, they don't have to be updated again
    // when argument information is needed).
    ReadConfiguration();

    bInitialized = sal_True;        // with or without functions
}
// -----------------------------------------------------------------------------

sal_uInt16 lcl_GetCategory( const String& rName )
{
    static const sal_Char* aFuncNames[SC_FUNCGROUP_COUNT] =
    {
        //  array index = ID - 1 (ID starts at 1)
        //  all upper case
        "Database",         // ID_FUNCTION_GRP_DATABASE
        "Date&Time",        // ID_FUNCTION_GRP_DATETIME
        "Financial",        // ID_FUNCTION_GRP_FINANZ
        "Information",      // ID_FUNCTION_GRP_INFO
        "Logical",          // ID_FUNCTION_GRP_LOGIC
        "Mathematical",     // ID_FUNCTION_GRP_MATH
        "Matrix",           // ID_FUNCTION_GRP_MATRIX
        "Statistical",      // ID_FUNCTION_GRP_STATISTIC
        "Spreadsheet",      // ID_FUNCTION_GRP_TABLE
        "Text",             // ID_FUNCTION_GRP_TEXT
        "Add-In"            // ID_FUNCTION_GRP_ADDINS
    };
    for (sal_uInt16 i=0; i<SC_FUNCGROUP_COUNT; i++)
        if ( rName.EqualsAscii( aFuncNames[i] ) )
            return i+1;                             // IDs start at 1

    return ID_FUNCTION_GRP_ADDINS;  // if not found, use Add-In group
}


#define CFGPATH_ADDINS              "Office.CalcAddIns/AddInInfo"
#define CFGSTR_ADDINFUNCTIONS       "AddInFunctions"

#define CFG_FUNCPROP_DISPLAYNAME    0
#define CFG_FUNCPROP_DESCRIPTION    1
#define CFG_FUNCPROP_CATEGORY       2
#define CFG_FUNCPROP_COUNT          3
#define CFGSTR_DISPLAYNAME          "DisplayName"
#define CFGSTR_DESCRIPTION          "Description"
#define CFGSTR_CATEGORY             "Category"
// CategoryDisplayName is ignored for now

#define CFGSTR_COMPATIBILITYNAME    "CompatibilityName"
#define CFGSTR_PARAMETERS           "Parameters"


void ScUnoAddInCollection::ReadConfiguration()
{
    // called only from Initialize

    ScAddInCfg& rAddInConfig = SC_MOD()->GetAddInCfg();

    // additional, temporary config item for the compatibility names
    ScLinkConfigItem aAllLocalesConfig( rtl::OUString(RTL_CONSTASCII_USTRINGPARAM( CFGPATH_ADDINS )), CONFIG_MODE_ALL_LOCALES );
    // CommitLink is not used (only reading values)

    const rtl::OUString sSlash('/');

    // get the list of add-ins (services)
    rtl::OUString aEmptyString;
    uno::Sequence<rtl::OUString> aServiceNames = rAddInConfig.GetNodeNames( aEmptyString );

    sal_Int32 nServiceCount = aServiceNames.getLength();
    for ( sal_Int32 nService = 0; nService < nServiceCount; nService++ )
    {
        rtl::OUString aServiceName = aServiceNames[nService];
        ScUnoAddInHelpIdGenerator aHelpIdGenerator( aServiceName );

        rtl::OUString aFunctionsPath = aServiceName;
        aFunctionsPath += sSlash;
        aFunctionsPath += rtl::OUString(RTL_CONSTASCII_USTRINGPARAM( CFGSTR_ADDINFUNCTIONS) );

        uno::Sequence<rtl::OUString> aFunctionNames = rAddInConfig.GetNodeNames( aFunctionsPath );
        sal_Int32 nNewCount = aFunctionNames.getLength();

        // allocate pointers

        long nOld = nFuncCount;
        nFuncCount = nNewCount+nOld;
        if ( nOld )
        {
            ScUnoAddInFuncData** ppNew = new ScUnoAddInFuncData*[nFuncCount];
            for (long i=0; i<nOld; i++)
                ppNew[i] = ppFuncData[i];
            delete[] ppFuncData;
            ppFuncData = ppNew;
        }
        else
            ppFuncData = new ScUnoAddInFuncData*[nFuncCount];

        //! TODO: adjust bucket count?
        if ( !pExactHashMap )
            pExactHashMap = new ScAddInHashMap;
        if ( !pNameHashMap )
            pNameHashMap = new ScAddInHashMap;
        if ( !pLocalHashMap )
            pLocalHashMap = new ScAddInHashMap;

        //! get the function information in a single call for all functions?

        const rtl::OUString* pFuncNameArray = aFunctionNames.getConstArray();
        for ( sal_Int32 nFuncPos = 0; nFuncPos < nNewCount; nFuncPos++ )
        {
            ppFuncData[nFuncPos+nOld] = NULL;

            // stored function name: (service name).(function)
            String aFuncName( aServiceName );
            aFuncName += '.';
            aFuncName += String( pFuncNameArray[nFuncPos] );

            // skip the function if already known (read from old AddIn service)

            if ( pExactHashMap->find( aFuncName ) == pExactHashMap->end() )
            {
                rtl::OUString aLocalName;
                rtl::OUString aDescription;
                sal_uInt16 nCategory = ID_FUNCTION_GRP_ADDINS;

                // get direct information on the function

                rtl::OUString aFuncPropPath = aFunctionsPath;
                aFuncPropPath += sSlash;
                aFuncPropPath += pFuncNameArray[nFuncPos];
                aFuncPropPath += sSlash;

                uno::Sequence<rtl::OUString> aFuncPropNames(CFG_FUNCPROP_COUNT);
                rtl::OUString* pNameArray = aFuncPropNames.getArray();
                pNameArray[CFG_FUNCPROP_DISPLAYNAME] = aFuncPropPath;
                pNameArray[CFG_FUNCPROP_DISPLAYNAME] += rtl::OUString(RTL_CONSTASCII_USTRINGPARAM( CFGSTR_DISPLAYNAME) );
                pNameArray[CFG_FUNCPROP_DESCRIPTION] = aFuncPropPath;
                pNameArray[CFG_FUNCPROP_DESCRIPTION] += rtl::OUString(RTL_CONSTASCII_USTRINGPARAM( CFGSTR_DESCRIPTION ));
                pNameArray[CFG_FUNCPROP_CATEGORY] = aFuncPropPath;
                pNameArray[CFG_FUNCPROP_CATEGORY] += rtl::OUString(RTL_CONSTASCII_USTRINGPARAM( CFGSTR_CATEGORY) );

                uno::Sequence<uno::Any> aFuncProperties = rAddInConfig.GetProperties( aFuncPropNames );
                if ( aFuncProperties.getLength() == CFG_FUNCPROP_COUNT )
                {
                    aFuncProperties[CFG_FUNCPROP_DISPLAYNAME] >>= aLocalName;
                    aFuncProperties[CFG_FUNCPROP_DESCRIPTION] >>= aDescription;

                    rtl::OUString aCategoryName;
                    aFuncProperties[CFG_FUNCPROP_CATEGORY] >>= aCategoryName;
                    nCategory = lcl_GetCategory( aCategoryName );
                }

                // get compatibility names

                uno::Sequence<sheet::LocalizedName> aCompNames;

                rtl::OUString aCompPath = aFuncPropPath;
                aCompPath += rtl::OUString(RTL_CONSTASCII_USTRINGPARAM( CFGSTR_COMPATIBILITYNAME ));
                uno::Sequence<rtl::OUString> aCompPropNames( &aCompPath, 1 );

                uno::Sequence<uno::Any> aCompProperties = aAllLocalesConfig.GetProperties( aCompPropNames );
                if ( aCompProperties.getLength() == 1 )
                {
                    uno::Sequence<beans::PropertyValue> aLocalEntries;
                    if ( aCompProperties[0] >>= aLocalEntries )
                    {
                        sal_Int32 nLocaleCount = aLocalEntries.getLength();
                        aCompNames.realloc( nLocaleCount );
                        const beans::PropertyValue* pConfigArray = aLocalEntries.getConstArray();
                        sheet::LocalizedName* pCompArray = aCompNames.getArray();

                        for ( sal_Int32 nLocale = 0; nLocale < nLocaleCount; nLocale++ )
                        {
                            const sal_Unicode cLocaleSep = '-';     // separator in configuration locale strings

                            // PropertyValue name is the locale (convert from string to Locale struct)

                            const rtl::OUString& rLocaleStr = pConfigArray[nLocale].Name;
                            lang::Locale& rLocale = pCompArray[nLocale].Locale;
                            sal_Int32 nSepPos = rLocaleStr.indexOf( cLocaleSep );
                            if ( nSepPos >= 0 )
                            {
                                rLocale.Language = rLocaleStr.copy( 0, nSepPos );
                                rLocale.Country = rLocaleStr.copy( nSepPos+1 );
                            }
                            else
                                rLocale.Language = rLocaleStr;      // leave country empty (default ctor from sequence)

                            // PropertyValue value is the localized value (string in this case)

                            pConfigArray[nLocale].Value >>= pCompArray[nLocale].Name;
                        }
                    }
                }

                // get argument info

                ScAddInArgDesc* pVisibleArgs = NULL;
                long nVisibleCount = 0;
                long nCallerPos = SC_CALLERPOS_NONE;

                rtl::OUString aArgumentsPath = aFuncPropPath;
                aArgumentsPath += rtl::OUString(RTL_CONSTASCII_USTRINGPARAM( CFGSTR_PARAMETERS) );

                uno::Sequence<rtl::OUString> aArgumentNames = rAddInConfig.GetNodeNames( aArgumentsPath );
                sal_Int32 nArgumentCount = aArgumentNames.getLength();
                if ( nArgumentCount )
                {
                    // get DisplayName and Description for each argument
                    uno::Sequence<rtl::OUString> aArgPropNames( nArgumentCount * 2 );
                    rtl::OUString* pPropNameArray = aArgPropNames.getArray();

                    sal_Int32 nArgument;
                    sal_Int32 nIndex = 0;
                    const rtl::OUString* pArgNameArray = aArgumentNames.getConstArray();
                    for ( nArgument = 0; nArgument < nArgumentCount; nArgument++ )
                    {
                        rtl::OUString aOneArgPath = aArgumentsPath;
                        aOneArgPath += sSlash;
                        aOneArgPath += pArgNameArray[nArgument];
                        aOneArgPath += sSlash;

                        pPropNameArray[nIndex] = aOneArgPath;
                        pPropNameArray[nIndex++] += rtl::OUString(RTL_CONSTASCII_USTRINGPARAM( CFGSTR_DISPLAYNAME ));
                        pPropNameArray[nIndex] = aOneArgPath;
                        pPropNameArray[nIndex++] += rtl::OUString(RTL_CONSTASCII_USTRINGPARAM( CFGSTR_DESCRIPTION ));
                    }

                    uno::Sequence<uno::Any> aArgProperties = rAddInConfig.GetProperties( aArgPropNames );
                    if ( aArgProperties.getLength() == aArgPropNames.getLength() )
                    {
                        const uno::Any* pPropArray = aArgProperties.getConstArray();
                        rtl::OUString sDisplayName;
                        rtl::OUString sDescription;

                        ScAddInArgDesc aDesc;
                        aDesc.eType = SC_ADDINARG_NONE;     // arg type is not in configuration
                        aDesc.bOptional = sal_False;

                        nVisibleCount = nArgumentCount;
                        pVisibleArgs = new ScAddInArgDesc[nVisibleCount];

                        nIndex = 0;
                        for ( nArgument = 0; nArgument < nArgumentCount; nArgument++ )
                        {
                            pPropArray[nIndex++] >>= sDisplayName;
                            pPropArray[nIndex++] >>= sDescription;

                            aDesc.aInternalName = pArgNameArray[nArgument];
                            aDesc.aName         = sDisplayName;
                            aDesc.aDescription  = sDescription;

                            pVisibleArgs[nArgument] = aDesc;
                        }
                    }
                }

                rtl::OString sHelpId = aHelpIdGenerator.GetHelpId( pFuncNameArray[nFuncPos] );

                uno::Reference<reflection::XIdlMethod> xFunc;       // remains empty
                uno::Any aObject;                                   // also empty

                // create and insert into the array

                ScUnoAddInFuncData* pData = new ScUnoAddInFuncData(
                    aFuncName, aLocalName, aDescription,
                    nCategory, sHelpId,
                    xFunc, aObject,
                    nVisibleCount, pVisibleArgs, nCallerPos );

                pData->SetCompNames( aCompNames );

                ppFuncData[nFuncPos+nOld] = pData;

                pExactHashMap->insert(
                        ScAddInHashMap::value_type(
                            pData->GetOriginalName(),
                            pData ) );
                pNameHashMap->insert(
                        ScAddInHashMap::value_type(
                            pData->GetUpperName(),
                            pData ) );
                pLocalHashMap->insert(
                        ScAddInHashMap::value_type(
                            pData->GetUpperLocal(),
                            pData ) );

                delete[] pVisibleArgs;
            }
        }
    }
}

void ScUnoAddInCollection::LoadComponent( const ScUnoAddInFuncData& rFuncData )
{
    String aFullName = rFuncData.GetOriginalName();
    xub_StrLen nPos = aFullName.SearchBackward( (sal_Unicode) '.' );
    if ( nPos != STRING_NOTFOUND && nPos > 0 )
    {
        String aServiceName = aFullName.Copy( 0, nPos );

        uno::Reference<lang::XMultiServiceFactory> xServiceFactory = comphelper::getProcessServiceFactory();
        uno::Reference<uno::XInterface> xInterface( xServiceFactory->createInstance( aServiceName ) );

        if (xInterface.is())
            UpdateFromAddIn( xInterface, aServiceName );
    }
}

sal_Bool ScUnoAddInCollection::GetExcelName( const String& rCalcName,
                                        LanguageType eDestLang, String& rRetExcelName )
{
    const ScUnoAddInFuncData* pFuncData = GetFuncData( rCalcName );
    if ( pFuncData )
        return pFuncData->GetExcelName( eDestLang, rRetExcelName);
    return sal_False;
}

sal_Bool ScUnoAddInCollection::GetCalcName( const String& rExcelName, String& rRetCalcName )
{
    if (!bInitialized)
        Initialize();

    String aUpperCmp = rExcelName;
    ScGlobal::pCharClass->toUpper(aUpperCmp);

    for (long i=0; i<nFuncCount; i++)
    {
        ScUnoAddInFuncData* pFuncData = ppFuncData[i];
        if ( pFuncData )
        {
            const uno::Sequence<sheet::LocalizedName>& rSequence = pFuncData->GetCompNames();
            long nSeqLen = rSequence.getLength();
            if ( nSeqLen )
            {
                const sheet::LocalizedName* pArray = rSequence.getConstArray();
                for ( long nName=0; nName<nSeqLen; nName++)
                    if ( ScGlobal::pCharClass->upper( pArray[nName].Name ) == aUpperCmp )
                    {
                        //! store upper case for comparing?

                        //  use the first function that has this name for any language
                        rRetCalcName = pFuncData->GetOriginalName();
                        return sal_True;
                    }
            }
        }
    }
    return sal_False;
}

inline sal_Bool IsTypeName( const rtl::OUString& rName, const uno::Type& rType )
{
    return rName == rType.getTypeName();
}

sal_Bool lcl_ValidReturnType( const uno::Reference<reflection::XIdlClass>& xClass )
{
    //  this must match with ScUnoAddInCall::SetResult

    if ( !xClass.is() ) return sal_False;

    switch (xClass->getTypeClass())
    {
        case uno::TypeClass_ANY:                // variable type
        case uno::TypeClass_ENUM:               //! ???
        case uno::TypeClass_BOOLEAN:
        case uno::TypeClass_CHAR:
        case uno::TypeClass_BYTE:
        case uno::TypeClass_SHORT:
        case uno::TypeClass_UNSIGNED_SHORT:
        case uno::TypeClass_LONG:
        case uno::TypeClass_UNSIGNED_LONG:
        case uno::TypeClass_FLOAT:
        case uno::TypeClass_DOUBLE:
        case uno::TypeClass_STRING:
            return sal_True;                        // values or string

        case uno::TypeClass_INTERFACE:
            {
                //  return type XInterface may contain a XVolatileResult
                //! XIdlClass needs getType() method!

                rtl::OUString sName = xClass->getName();
                return (
                    IsTypeName( sName, getCppuType((uno::Reference<sheet::XVolatileResult>*)0) ) ||
                    IsTypeName( sName, getCppuType((uno::Reference<uno::XInterface>*)0) ) );
            }

        default:
            {
                //  nested sequences for arrays
                //! XIdlClass needs getType() method!

                rtl::OUString sName = xClass->getName();
                return (
                    IsTypeName( sName, getCppuType((uno::Sequence< uno::Sequence<sal_Int32> >*)0) ) ||
                    IsTypeName( sName, getCppuType((uno::Sequence< uno::Sequence<double> >*)0) ) ||
                    IsTypeName( sName, getCppuType((uno::Sequence< uno::Sequence<rtl::OUString> >*)0) ) ||
                    IsTypeName( sName, getCppuType((uno::Sequence< uno::Sequence<uno::Any> >*)0) ) );
            }
    }
    return sal_False;
}

ScAddInArgumentType lcl_GetArgType( const uno::Reference<reflection::XIdlClass>& xClass )
{
    if (!xClass.is())
        return SC_ADDINARG_NONE;

    uno::TypeClass eType = xClass->getTypeClass();

    if ( eType == uno::TypeClass_LONG )             //! other integer types?
        return SC_ADDINARG_INTEGER;

    if ( eType == uno::TypeClass_DOUBLE )
        return SC_ADDINARG_DOUBLE;

    if ( eType == uno::TypeClass_STRING )
        return SC_ADDINARG_STRING;

    //! XIdlClass needs getType() method!
    rtl::OUString sName = xClass->getName();

    if (IsTypeName( sName, getCppuType((uno::Sequence< uno::Sequence<sal_Int32> >*)0) ))
        return SC_ADDINARG_INTEGER_ARRAY;

    if (IsTypeName( sName, getCppuType((uno::Sequence< uno::Sequence<double> >*)0) ))
        return SC_ADDINARG_DOUBLE_ARRAY;

    if (IsTypeName( sName, getCppuType((uno::Sequence< uno::Sequence<rtl::OUString> >*)0) ))
        return SC_ADDINARG_STRING_ARRAY;

    if (IsTypeName( sName, getCppuType((uno::Sequence< uno::Sequence<uno::Any> >*)0) ))
        return SC_ADDINARG_MIXED_ARRAY;

    if (IsTypeName( sName, getCppuType((uno::Any*)0) ))
        return SC_ADDINARG_VALUE_OR_ARRAY;

    if (IsTypeName( sName, getCppuType((uno::Reference<table::XCellRange>*)0) ))
        return SC_ADDINARG_CELLRANGE;

    if (IsTypeName( sName, getCppuType((uno::Reference<beans::XPropertySet>*)0) ))
        return SC_ADDINARG_CALLER;

    if (IsTypeName( sName, getCppuType((uno::Sequence<uno::Any>*)0) ))
        return SC_ADDINARG_VARARGS;

    return SC_ADDINARG_NONE;
}

void ScUnoAddInCollection::ReadFromAddIn( const uno::Reference<uno::XInterface>& xInterface )
{
    uno::Reference<sheet::XAddIn> xAddIn( xInterface, uno::UNO_QUERY );
    uno::Reference<lang::XServiceName> xName( xInterface, uno::UNO_QUERY );
    if ( xAddIn.is() && xName.is() )
    {
        //  AddIns must use the language for which the office is installed
        LanguageType eOfficeLang = Application::GetSettings().GetUILanguage();

        lang::Locale aLocale( MsLangId::convertLanguageToLocale( eOfficeLang ));
        xAddIn->setLocale( aLocale );

        String aServiceName = String( xName->getServiceName() );
        ScUnoAddInHelpIdGenerator aHelpIdGenerator( xName->getServiceName() );

        //! pass XIntrospection to ReadFromAddIn

        uno::Reference<lang::XMultiServiceFactory> xManager = comphelper::getProcessServiceFactory();
        if ( xManager.is() )
        {
            uno::Reference<beans::XIntrospection> xIntro(
                                    xManager->createInstance(rtl::OUString(RTL_CONSTASCII_USTRINGPARAM(
                                        "com.sun.star.beans.Introspection" ))),
                                    uno::UNO_QUERY );
            if ( xIntro.is() )
            {
                uno::Any aObject;
                aObject <<= xAddIn;
                uno::Reference<beans::XIntrospectionAccess> xAcc = xIntro->inspect(aObject);
                if (xAcc.is())
                {
                    uno::Sequence< uno::Reference<reflection::XIdlMethod> > aMethods =
                            xAcc->getMethods( beans::MethodConcept::ALL );
                    long nNewCount = aMethods.getLength();
                    if ( nNewCount )
                    {
                        long nOld = nFuncCount;
                        nFuncCount = nNewCount+nOld;
                        if ( nOld )
                        {
                            ScUnoAddInFuncData** ppNew = new ScUnoAddInFuncData*[nFuncCount];
                            for (long i=0; i<nOld; i++)
                                ppNew[i] = ppFuncData[i];
                            delete[] ppFuncData;
                            ppFuncData = ppNew;
                        }
                        else
                            ppFuncData = new ScUnoAddInFuncData*[nFuncCount];

                        //! TODO: adjust bucket count?
                        if ( !pExactHashMap )
                            pExactHashMap = new ScAddInHashMap;
                        if ( !pNameHashMap )
                            pNameHashMap = new ScAddInHashMap;
                        if ( !pLocalHashMap )
                            pLocalHashMap = new ScAddInHashMap;

                        const uno::Reference<reflection::XIdlMethod>* pArray = aMethods.getConstArray();
                        for (long nFuncPos=0; nFuncPos<nNewCount; nFuncPos++)
                        {
                            ppFuncData[nFuncPos+nOld] = NULL;

                            uno::Reference<reflection::XIdlMethod> xFunc = pArray[nFuncPos];
                            if (xFunc.is())
                            {
                                //  leave out internal functions
                                uno::Reference<reflection::XIdlClass> xClass =
                                                xFunc->getDeclaringClass();
                                sal_Bool bSkip = sal_True;
                                if ( xClass.is() )
                                {
                                    //! XIdlClass needs getType() method!
                                    rtl::OUString sName = xClass->getName();
                                    bSkip = (
                                        IsTypeName( sName,
                                            getCppuType((uno::Reference<uno::XInterface>*)0) ) ||
                                        IsTypeName( sName,
                                            getCppuType((uno::Reference<reflection::XIdlClassProvider>*)0) ) ||
                                        IsTypeName( sName,
                                            getCppuType((uno::Reference<lang::XServiceName>*)0) ) ||
                                        IsTypeName( sName,
                                            getCppuType((uno::Reference<lang::XServiceInfo>*)0) ) ||
                                        IsTypeName( sName,
                                            getCppuType((uno::Reference<sheet::XAddIn>*)0) ) );
                                }
                                if (!bSkip)
                                {
                                    uno::Reference<reflection::XIdlClass> xReturn =
                                                xFunc->getReturnType();
                                    if ( !lcl_ValidReturnType( xReturn ) )
                                        bSkip = sal_True;
                                }
                                if (!bSkip)
                                {
                                    rtl::OUString aFuncU = xFunc->getName();

                                    // stored function name: (service name).(function)
                                    String aFuncName = aServiceName;
                                    aFuncName += '.';
                                    aFuncName += String( aFuncU );

                                    sal_Bool bValid = sal_True;
                                    long nVisibleCount = 0;
                                    long nCallerPos = SC_CALLERPOS_NONE;

                                    uno::Sequence<reflection::ParamInfo> aParams =
                                            xFunc->getParameterInfos();
                                    long nParamCount = aParams.getLength();
                                    const reflection::ParamInfo* pParArr = aParams.getConstArray();
                                    long nParamPos;
                                    for (nParamPos=0; nParamPos<nParamCount; nParamPos++)
                                    {
                                        if ( pParArr[nParamPos].aMode != reflection::ParamMode_IN )
                                            bValid = sal_False;
                                        uno::Reference<reflection::XIdlClass> xParClass =
                                                    pParArr[nParamPos].aType;
                                        ScAddInArgumentType eArgType = lcl_GetArgType( xParClass );
                                        if ( eArgType == SC_ADDINARG_NONE )
                                            bValid = sal_False;
                                        else if ( eArgType == SC_ADDINARG_CALLER )
                                            nCallerPos = nParamPos;
                                        else
                                            ++nVisibleCount;
                                    }
                                    if (bValid)
                                    {
                                        sal_uInt16 nCategory = lcl_GetCategory(
                                            String(
                                            xAddIn->getProgrammaticCategoryName(
                                            aFuncU ) ) );

                                        rtl::OString sHelpId = aHelpIdGenerator.GetHelpId( aFuncU );

                                        rtl::OUString aLocalU;
                                        try
                                        {
                                            aLocalU = xAddIn->
                                                getDisplayFunctionName( aFuncU );
                                        }
                                        catch(uno::Exception&)
                                        {
                                            aLocalU = rtl::OUString(RTL_CONSTASCII_USTRINGPARAM( "###" ));
                                        }
                                        String aLocalName = String( aLocalU );

                                        rtl::OUString aDescU;
                                        try
                                        {
                                            aDescU = xAddIn->
                                                getFunctionDescription( aFuncU );
                                        }
                                        catch(uno::Exception&)
                                        {
                                            aDescU = rtl::OUString(RTL_CONSTASCII_USTRINGPARAM( "###" ));
                                        }
                                        String aDescription = String( aDescU );

                                        ScAddInArgDesc* pVisibleArgs = NULL;
                                        if ( nVisibleCount > 0 )
                                        {
                                            ScAddInArgDesc aDesc;
                                            pVisibleArgs = new ScAddInArgDesc[nVisibleCount];
                                            long nDestPos = 0;
                                            for (nParamPos=0; nParamPos<nParamCount; nParamPos++)
                                            {
                                                uno::Reference<reflection::XIdlClass> xParClass =
                                                    pParArr[nParamPos].aType;
                                                ScAddInArgumentType eArgType = lcl_GetArgType( xParClass );
                                                if ( eArgType != SC_ADDINARG_CALLER )
                                                {
                                                    rtl::OUString aArgName;
                                                    try
                                                    {
                                                        aArgName = xAddIn->
                                                            getDisplayArgumentName( aFuncU, nParamPos );
                                                    }
                                                    catch(uno::Exception&)
                                                    {
                                                        aArgName = rtl::OUString(RTL_CONSTASCII_USTRINGPARAM( "###" ));
                                                    }
                                                    rtl::OUString aArgDesc;
                                                    try
                                                    {
                                                        aArgDesc = xAddIn->
                                                            getArgumentDescription( aFuncU, nParamPos );
                                                    }
                                                    catch(uno::Exception&)
                                                    {
                                                        aArgName = rtl::OUString(RTL_CONSTASCII_USTRINGPARAM( "###" ));
                                                    }

                                                    sal_Bool bOptional =
                                                        ( eArgType == SC_ADDINARG_VALUE_OR_ARRAY ||
                                                          eArgType == SC_ADDINARG_VARARGS );

                                                    aDesc.eType = eArgType;
                                                    aDesc.aName = String( aArgName );
                                                    aDesc.aDescription = String( aArgDesc );
                                                    aDesc.bOptional = bOptional;
                                                    //! initialize aInternalName only from config?
                                                    aDesc.aInternalName = pParArr[nParamPos].aName;

                                                    pVisibleArgs[nDestPos++] = aDesc;
                                                }
                                            }
                                            DBG_ASSERT( nDestPos==nVisibleCount, "wrong count" );
                                        }

                                        ppFuncData[nFuncPos+nOld] = new ScUnoAddInFuncData(
                                            aFuncName, aLocalName, aDescription,
                                            nCategory, sHelpId,
                                            xFunc, aObject,
                                            nVisibleCount, pVisibleArgs, nCallerPos );

                                        const ScUnoAddInFuncData* pData =
                                            ppFuncData[nFuncPos+nOld];
                                        pExactHashMap->insert(
                                                ScAddInHashMap::value_type(
                                                    pData->GetOriginalName(),
                                                    pData ) );
                                        pNameHashMap->insert(
                                                ScAddInHashMap::value_type(
                                                    pData->GetUpperName(),
                                                    pData ) );
                                        pLocalHashMap->insert(
                                                ScAddInHashMap::value_type(
                                                    pData->GetUpperLocal(),
                                                    pData ) );

                                        delete[] pVisibleArgs;
                                    }
                                }
                            }
                        }
                    }
                }
            }
        }
    }
}

void lcl_UpdateFunctionList( ScFunctionList& rFunctionList, const ScUnoAddInFuncData& rFuncData )
{
    ::rtl::OUString aCompare = rFuncData.GetUpperLocal();    // as used in FillFunctionDescFromData

    sal_uLong nCount = rFunctionList.GetCount();
    for (sal_uLong nPos=0; nPos<nCount; nPos++)
    {
        const ScFuncDesc* pDesc = rFunctionList.GetFunction( nPos );
        if ( pDesc && pDesc->pFuncName && *pDesc->pFuncName == aCompare )
        {
            ScUnoAddInCollection::FillFunctionDescFromData( rFuncData, *const_cast<ScFuncDesc*>(pDesc) );
            break;
        }
    }
}

const ScAddInArgDesc* lcl_FindArgDesc( const ScUnoAddInFuncData& rFuncData, const String& rArgIntName )
{
    long nArgCount = rFuncData.GetArgumentCount();
    const ScAddInArgDesc* pArguments = rFuncData.GetArguments();
    for (long nPos=0; nPos<nArgCount; nPos++)
    {
        if ( pArguments[nPos].aInternalName == rArgIntName )
            return &pArguments[nPos];
    }
    return NULL;
}

void ScUnoAddInCollection::UpdateFromAddIn( const uno::Reference<uno::XInterface>& xInterface,
                                            const String& rServiceName )
{
    uno::Reference<lang::XLocalizable> xLoc( xInterface, uno::UNO_QUERY );
    if ( xLoc.is() )        // optional in new add-ins
    {
        LanguageType eOfficeLang = Application::GetSettings().GetUILanguage();
        lang::Locale aLocale( MsLangId::convertLanguageToLocale( eOfficeLang ));
        xLoc->setLocale( aLocale );
    }

    // if function list was already initialized, it must be updated

    ScFunctionList* pFunctionList = NULL;
    if ( ScGlobal::HasStarCalcFunctionList() )
        pFunctionList = ScGlobal::GetStarCalcFunctionList();

    // only get the function information from Introspection

    uno::Reference<lang::XMultiServiceFactory> xManager = comphelper::getProcessServiceFactory();
    if ( xManager.is() )
    {
        uno::Reference<beans::XIntrospection> xIntro(
                                xManager->createInstance(rtl::OUString(RTL_CONSTASCII_USTRINGPARAM(
                                    "com.sun.star.beans.Introspection" ))),
                                uno::UNO_QUERY );
        if ( xIntro.is() )
        {
            uno::Any aObject;
            aObject <<= xInterface;
            uno::Reference<beans::XIntrospectionAccess> xAcc = xIntro->inspect(aObject);
            if (xAcc.is())
            {
                uno::Sequence< uno::Reference<reflection::XIdlMethod> > aMethods =
                        xAcc->getMethods( beans::MethodConcept::ALL );
                long nMethodCount = aMethods.getLength();
                const uno::Reference<reflection::XIdlMethod>* pArray = aMethods.getConstArray();
                for (long nFuncPos=0; nFuncPos<nMethodCount; nFuncPos++)
                {
                    uno::Reference<reflection::XIdlMethod> xFunc = pArray[nFuncPos];
                    if (xFunc.is())
                    {
                        rtl::OUString aFuncU = xFunc->getName();

                        // stored function name: (service name).(function)
                        String aFuncName = rServiceName;
                        aFuncName += '.';
                        aFuncName += String( aFuncU );

                        // internal names are skipped because no FuncData exists
                        ScUnoAddInFuncData* pOldData = const_cast<ScUnoAddInFuncData*>( GetFuncData( aFuncName ) );
                        if ( pOldData )
                        {
                            // Create new (complete) argument info.
                            // As in ReadFromAddIn, the reflection information is authoritative.
                            // Local names and descriptions from pOldData are looked up using the
                            // internal argument name.

                            sal_Bool bValid = sal_True;
                            long nVisibleCount = 0;
                            long nCallerPos = SC_CALLERPOS_NONE;

                            uno::Sequence<reflection::ParamInfo> aParams =
                                    xFunc->getParameterInfos();
                            long nParamCount = aParams.getLength();
                            const reflection::ParamInfo* pParArr = aParams.getConstArray();
                            long nParamPos;
                            for (nParamPos=0; nParamPos<nParamCount; nParamPos++)
                            {
                                if ( pParArr[nParamPos].aMode != reflection::ParamMode_IN )
                                    bValid = sal_False;
                                uno::Reference<reflection::XIdlClass> xParClass =
                                            pParArr[nParamPos].aType;
                                ScAddInArgumentType eArgType = lcl_GetArgType( xParClass );
                                if ( eArgType == SC_ADDINARG_NONE )
                                    bValid = sal_False;
                                else if ( eArgType == SC_ADDINARG_CALLER )
                                    nCallerPos = nParamPos;
                                else
                                    ++nVisibleCount;
                            }
                            if (bValid)
                            {
                                ScAddInArgDesc* pVisibleArgs = NULL;
                                if ( nVisibleCount > 0 )
                                {
                                    ScAddInArgDesc aDesc;
                                    pVisibleArgs = new ScAddInArgDesc[nVisibleCount];
                                    long nDestPos = 0;
                                    for (nParamPos=0; nParamPos<nParamCount; nParamPos++)
                                    {
                                        uno::Reference<reflection::XIdlClass> xParClass =
                                            pParArr[nParamPos].aType;
                                        ScAddInArgumentType eArgType = lcl_GetArgType( xParClass );
                                        if ( eArgType != SC_ADDINARG_CALLER )
                                        {
                                            const ScAddInArgDesc* pOldArgDesc =
                                                lcl_FindArgDesc( *pOldData, pParArr[nParamPos].aName );
                                            if ( pOldArgDesc )
                                            {
                                                aDesc.aName = pOldArgDesc->aName;
                                                aDesc.aDescription = pOldArgDesc->aDescription;
                                            }
                                            else
                                                aDesc.aName = aDesc.aDescription = String::CreateFromAscii( "###" );

                                            sal_Bool bOptional =
                                                ( eArgType == SC_ADDINARG_VALUE_OR_ARRAY ||
                                                  eArgType == SC_ADDINARG_VARARGS );

                                            aDesc.eType = eArgType;
                                            aDesc.bOptional = bOptional;
                                            //! initialize aInternalName only from config?
                                            aDesc.aInternalName = pParArr[nParamPos].aName;

                                            pVisibleArgs[nDestPos++] = aDesc;
                                        }
                                    }
                                    DBG_ASSERT( nDestPos==nVisibleCount, "wrong count" );
                                }

                                pOldData->SetFunction( xFunc, aObject );
                                pOldData->SetArguments( nVisibleCount, pVisibleArgs );
                                pOldData->SetCallerPos( nCallerPos );

                                if ( pFunctionList )
                                    lcl_UpdateFunctionList( *pFunctionList, *pOldData );

                                delete[] pVisibleArgs;
                            }
                        }
                    }
                }
            }
        }
    }
}

String ScUnoAddInCollection::FindFunction( const String& rUpperName, sal_Bool bLocalFirst )
{
    if (!bInitialized)
        Initialize();

    if (nFuncCount == 0)
        return EMPTY_STRING;

    if ( bLocalFirst )
    {
        //  first scan all local names (used for entering formulas)

        ScAddInHashMap::const_iterator iLook( pLocalHashMap->find( rUpperName ) );
        if ( iLook != pLocalHashMap->end() )
            return iLook->second->GetOriginalName();
    }
    else
    {
        //  first scan international names (used when calling a function)
        //! before that, check for exact match???

        ScAddInHashMap::const_iterator iLook( pNameHashMap->find( rUpperName ) );
        if ( iLook != pNameHashMap->end() )
            return iLook->second->GetOriginalName();

        //  after that, scan all local names (to allow replacing old AddIns with Uno)

        iLook = pLocalHashMap->find( rUpperName );
        if ( iLook != pLocalHashMap->end() )
            return iLook->second->GetOriginalName();
    }

    return EMPTY_STRING;
}

const ScUnoAddInFuncData* ScUnoAddInCollection::GetFuncData( const String& rName, bool bComplete )
{
    if (!bInitialized)
        Initialize();

    //  rName must be the exact internal name

    ScAddInHashMap::const_iterator iLook( pExactHashMap->find( rName ) );
    if ( iLook != pExactHashMap->end() )
    {
        const ScUnoAddInFuncData* pFuncData = iLook->second;

        if ( bComplete && !pFuncData->GetFunction().is() )           //! extra flag?
            LoadComponent( *pFuncData );

        return pFuncData;
    }

    return NULL;
}

const ScUnoAddInFuncData* ScUnoAddInCollection::GetFuncData( long nIndex )
{
    if (!bInitialized)
        Initialize();

    if (nIndex < nFuncCount)
        return ppFuncData[nIndex];
    return NULL;
}

void ScUnoAddInCollection::LocalizeString( String& rName )
{
    if (!bInitialized)
        Initialize();

    //  modify rName - input: exact name

    ScAddInHashMap::const_iterator iLook( pExactHashMap->find( rName ) );
    if ( iLook != pExactHashMap->end() )
        rName = iLook->second->GetUpperLocal();         //! upper?
}


long ScUnoAddInCollection::GetFuncCount()
{
    if (!bInitialized)
        Initialize();

    return nFuncCount;
}

sal_Bool ScUnoAddInCollection::FillFunctionDesc( long nFunc, ScFuncDesc& rDesc )
{
    if (!bInitialized)
        Initialize();

    if (nFunc >= nFuncCount || !ppFuncData[nFunc])
        return sal_False;

    const ScUnoAddInFuncData& rFuncData = *ppFuncData[nFunc];

    return FillFunctionDescFromData( rFuncData, rDesc );
}

<<<<<<< HEAD
BOOL ScUnoAddInCollection::FillFunctionDescFromData( const ScUnoAddInFuncData& rFuncData, ScFuncDesc& rDesc )
=======
// static
sal_Bool ScUnoAddInCollection::FillFunctionDescFromData( const ScUnoAddInFuncData& rFuncData, ScFuncDesc& rDesc )
>>>>>>> ce6308e4
{
    rDesc.Clear();

    sal_Bool bIncomplete = !rFuncData.GetFunction().is();       //! extra flag?

    long nArgCount = rFuncData.GetArgumentCount();
    if ( nArgCount > USHRT_MAX )
        return sal_False;

    if ( bIncomplete )
        nArgCount = 0;      // if incomplete, fill without argument info (no wrong order)

    // nFIndex is set from outside

    rDesc.pFuncName = new ::rtl::OUString( rFuncData.GetUpperLocal() );     //! upper?
    rDesc.nCategory = rFuncData.GetCategory();
    rDesc.sHelpId = rFuncData.GetHelpId();

    String aDesc = rFuncData.GetDescription();
    if (!aDesc.Len())
        aDesc = rFuncData.GetLocalName();      // use name if no description is available
    rDesc.pFuncDesc = new ::rtl::OUString( aDesc );

    // AddInArgumentType_CALLER is already left out in FuncData

    rDesc.nArgCount = (sal_uInt16)nArgCount;
    if ( nArgCount )
    {
        sal_Bool bMultiple = sal_False;
        const ScAddInArgDesc* pArgs = rFuncData.GetArguments();

        rDesc.ppDefArgNames = new ::rtl::OUString*[nArgCount];
        rDesc.ppDefArgDescs = new ::rtl::OUString*[nArgCount];
        rDesc.pDefArgFlags   = new ScFuncDesc::ParameterFlags[nArgCount];
        for ( long nArg=0; nArg<nArgCount; nArg++ )
        {
            rDesc.ppDefArgNames[nArg] = new ::rtl::OUString( pArgs[nArg].aName );
            rDesc.ppDefArgDescs[nArg] = new ::rtl::OUString( pArgs[nArg].aDescription );
            rDesc.pDefArgFlags[nArg].bOptional = pArgs[nArg].bOptional;
            rDesc.pDefArgFlags[nArg].bSuppress = false;

            // no empty names...
            if ( rDesc.ppDefArgNames[nArg]->getLength() == 0 )
            {
                String aDefName( RTL_CONSTASCII_USTRINGPARAM("arg") );
                aDefName += String::CreateFromInt32( nArg+1 );
                *rDesc.ppDefArgNames[nArg] = aDefName;
            }

            //  last argument repeated?
            if ( nArg+1 == nArgCount && ( pArgs[nArg].eType == SC_ADDINARG_VARARGS ) )
                bMultiple = sal_True;
        }

        if ( bMultiple )
            rDesc.nArgCount += VAR_ARGS - 1;    // VAR_ARGS means just one repeated arg
    }

    rDesc.bIncomplete = bIncomplete;

    return sal_True;
}


//------------------------------------------------------------------------

ScUnoAddInCall::ScUnoAddInCall( ScUnoAddInCollection& rColl, const String& rName,
                                long nParamCount ) :
    bValidCount( sal_False ),
    nErrCode( errNoCode ),      // before function was called
    bHasString( sal_True ),
    fValue( 0.0 ),
    xMatrix( NULL )
{
    pFuncData = rColl.GetFuncData( rName, true );           // need fully initialized data
    DBG_ASSERT( pFuncData, "Function Data missing" );
    if ( pFuncData )
    {
        long nDescCount = pFuncData->GetArgumentCount();
        const ScAddInArgDesc* pArgs = pFuncData->GetArguments();

        //  is aVarArg sequence needed?
        if ( nParamCount >= nDescCount && nDescCount > 0 &&
             pArgs[nDescCount-1].eType == SC_ADDINARG_VARARGS )
        {
            long nVarCount = nParamCount - ( nDescCount - 1 );  // size of last argument
            aVarArg.realloc( nVarCount );
            bValidCount = sal_True;
        }
        else if ( nParamCount <= nDescCount )
        {
            //  all args behind nParamCount must be optional
            bValidCount = sal_True;
            for (long i=nParamCount; i<nDescCount; i++)
                if ( !pArgs[i].bOptional )
                    bValidCount = sal_False;
        }
        // else invalid (too many arguments)

        if ( bValidCount )
            aArgs.realloc( nDescCount );    // sequence must always match function signature
    }
}

ScUnoAddInCall::~ScUnoAddInCall()
{
    // pFuncData is deleted with ScUnoAddInCollection
}

sal_Bool ScUnoAddInCall::ValidParamCount()
{
    return bValidCount;
}

ScAddInArgumentType ScUnoAddInCall::GetArgType( long nPos )
{
    if ( pFuncData )
    {
        long nCount = pFuncData->GetArgumentCount();
        const ScAddInArgDesc* pArgs = pFuncData->GetArguments();

        // if last arg is sequence, use "any" type
        if ( nCount > 0 && nPos >= nCount-1 && pArgs[nCount-1].eType == SC_ADDINARG_VARARGS )
            return SC_ADDINARG_VALUE_OR_ARRAY;

        if ( nPos < nCount )
            return pArgs[nPos].eType;
    }
    return SC_ADDINARG_VALUE_OR_ARRAY;      //! error code !!!!
}

sal_Bool ScUnoAddInCall::NeedsCaller() const
{
    return pFuncData && pFuncData->GetCallerPos() != SC_CALLERPOS_NONE;
}

void ScUnoAddInCall::SetCaller( const uno::Reference<uno::XInterface>& rInterface )
{
    xCaller = rInterface;
}

void ScUnoAddInCall::SetCallerFromObjectShell( SfxObjectShell* pObjSh )
{
    if (pObjSh)
    {
        uno::Reference<uno::XInterface> xInt( pObjSh->GetBaseModel(), uno::UNO_QUERY );
        SetCaller( xInt );
    }
}

void ScUnoAddInCall::SetParam( long nPos, const uno::Any& rValue )
{
    if ( pFuncData )
    {
        long nCount = pFuncData->GetArgumentCount();
        const ScAddInArgDesc* pArgs = pFuncData->GetArguments();
        if ( nCount > 0 && nPos >= nCount-1 && pArgs[nCount-1].eType == SC_ADDINARG_VARARGS )
        {
            long nVarPos = nPos-(nCount-1);
            if ( nVarPos < aVarArg.getLength() )
                aVarArg.getArray()[nVarPos] = rValue;
            else
            {
                OSL_FAIL("wrong argument number");
            }
        }
        else if ( nPos < aArgs.getLength() )
            aArgs.getArray()[nPos] = rValue;
        else
        {
            OSL_FAIL("wrong argument number");
        }
    }
}

void ScUnoAddInCall::ExecuteCall()
{
    if ( !pFuncData )
        return;

    long nCount = pFuncData->GetArgumentCount();
    const ScAddInArgDesc* pArgs = pFuncData->GetArguments();
    if ( nCount > 0 && pArgs[nCount-1].eType == SC_ADDINARG_VARARGS )
    {
        //  insert aVarArg as last argument
        //! after inserting caller (to prevent copying twice)?

        DBG_ASSERT( aArgs.getLength() == nCount, "wrong argument count" );
        aArgs.getArray()[nCount-1] <<= aVarArg;
    }

    if ( pFuncData->GetCallerPos() != SC_CALLERPOS_NONE )
    {
        uno::Any aCallerAny;
        aCallerAny <<= xCaller;

        long nUserLen = aArgs.getLength();
        long nCallPos = pFuncData->GetCallerPos();
        if (nCallPos>nUserLen)                          // should not happen
        {
            OSL_FAIL("wrong CallPos");
            nCallPos = nUserLen;
        }

        long nDestLen = nUserLen + 1;
        uno::Sequence<uno::Any> aRealArgs( nDestLen );
        uno::Any* pDest = aRealArgs.getArray();

        const uno::Any* pSource = aArgs.getConstArray();
        long nSrcPos = 0;

        for ( long nDestPos = 0; nDestPos < nDestLen; nDestPos++ )
        {
            if ( nDestPos == nCallPos )
                pDest[nDestPos] = aCallerAny;
            else
                pDest[nDestPos] = pSource[nSrcPos++];
        }

        ExecuteCallWithArgs( aRealArgs );
    }
    else
        ExecuteCallWithArgs( aArgs );
}

void ScUnoAddInCall::ExecuteCallWithArgs(uno::Sequence<uno::Any>& rCallArgs)
{
    //  rCallArgs may not match argument descriptions (because of caller)

    uno::Reference<reflection::XIdlMethod> xFunction;
    uno::Any aObject;
    if ( pFuncData )
    {
        xFunction = pFuncData->GetFunction();
        aObject = pFuncData->GetObject();
    }

    if ( xFunction.is() )
    {
        uno::Any aAny;
        nErrCode = 0;

        try
        {
            aAny = xFunction->invoke( aObject, rCallArgs );
        }
        catch(lang::IllegalArgumentException&)
        {
            nErrCode = errIllegalArgument;
        }

        catch(reflection::InvocationTargetException& rWrapped)
        {
            if ( rWrapped.TargetException.getValueType().equals(
                    getCppuType( (lang::IllegalArgumentException*)0 ) ) )
                nErrCode = errIllegalArgument;
            else if ( rWrapped.TargetException.getValueType().equals(
                    getCppuType( (sheet::NoConvergenceException*)0 ) ) )
                nErrCode = errNoConvergence;
            else
                nErrCode = errNoValue;
        }

        catch(uno::Exception&)
        {
            nErrCode = errNoValue;
        }

        if (!nErrCode)
            SetResult( aAny );      // convert result to Calc types
    }
}

void ScUnoAddInCall::SetResult( const uno::Any& rNewRes )
{
    nErrCode = 0;
    xVarRes = NULL;

    // Reflection* pRefl = rNewRes.getReflection();

    uno::TypeClass eClass = rNewRes.getValueTypeClass();
    uno::Type aType = rNewRes.getValueType();
    switch (eClass)
    {
        case uno::TypeClass_VOID:
            nErrCode = NOTAVAILABLE;         // #NA
            break;

        case uno::TypeClass_ENUM:
        case uno::TypeClass_BOOLEAN:
        case uno::TypeClass_CHAR:
        case uno::TypeClass_BYTE:
        case uno::TypeClass_SHORT:
        case uno::TypeClass_UNSIGNED_SHORT:
        case uno::TypeClass_LONG:
        case uno::TypeClass_UNSIGNED_LONG:
        case uno::TypeClass_FLOAT:
        case uno::TypeClass_DOUBLE:
            {
                uno::TypeClass eMyClass;
                ScApiTypeConversion::ConvertAnyToDouble( fValue, eMyClass, rNewRes);
                bHasString = sal_False;
            }
            break;

        case uno::TypeClass_STRING:
            {
                rtl::OUString aUStr;
                rNewRes >>= aUStr;
                aString = String( aUStr );
                bHasString = sal_True;
            }
            break;

        case uno::TypeClass_INTERFACE:
            {
                //! directly extract XVolatileResult from any?
                uno::Reference<uno::XInterface> xInterface;
                rNewRes >>= xInterface;
                if ( xInterface.is() )
                    xVarRes = uno::Reference<sheet::XVolatileResult>( xInterface, uno::UNO_QUERY );

                if (!xVarRes.is())
                    nErrCode = errNoValue;          // unknown interface
            }
            break;

        default:
            if ( aType.equals( getCppuType( (uno::Sequence< uno::Sequence<sal_Int32> > *)0 ) ) )
            {
                const uno::Sequence< uno::Sequence<sal_Int32> >* pRowSeq = NULL;

                //! use pointer from any!
                uno::Sequence< uno::Sequence<sal_Int32> > aSequence;
                if ( rNewRes >>= aSequence )
                    pRowSeq = &aSequence;

                if ( pRowSeq )
                {
                    long nRowCount = pRowSeq->getLength();
                    const uno::Sequence<sal_Int32>* pRowArr = pRowSeq->getConstArray();
                    long nMaxColCount = 0;
                    long nCol, nRow;
                    for (nRow=0; nRow<nRowCount; nRow++)
                    {
                        long nTmp = pRowArr[nRow].getLength();
                        if ( nTmp > nMaxColCount )
                            nMaxColCount = nTmp;
                    }
                    if ( nMaxColCount && nRowCount )
                    {
                        xMatrix = new ScMatrix(
                                static_cast<SCSIZE>(nMaxColCount),
                                static_cast<SCSIZE>(nRowCount) );
                        for (nRow=0; nRow<nRowCount; nRow++)
                        {
                            long nColCount = pRowArr[nRow].getLength();
                            const sal_Int32* pColArr = pRowArr[nRow].getConstArray();
                            for (nCol=0; nCol<nColCount; nCol++)
                                xMatrix->PutDouble( pColArr[nCol],
                                        static_cast<SCSIZE>(nCol),
                                        static_cast<SCSIZE>(nRow) );
                            for (nCol=nColCount; nCol<nMaxColCount; nCol++)
                                xMatrix->PutDouble( 0.0,
                                        static_cast<SCSIZE>(nCol),
                                        static_cast<SCSIZE>(nRow) );
                        }
                    }
                }
            }
            else if ( aType.equals( getCppuType( (uno::Sequence< uno::Sequence<double> > *)0 ) ) )
            {
                const uno::Sequence< uno::Sequence<double> >* pRowSeq = NULL;

                //! use pointer from any!
                uno::Sequence< uno::Sequence<double> > aSequence;
                if ( rNewRes >>= aSequence )
                    pRowSeq = &aSequence;

                if ( pRowSeq )
                {
                    long nRowCount = pRowSeq->getLength();
                    const uno::Sequence<double>* pRowArr = pRowSeq->getConstArray();
                    long nMaxColCount = 0;
                    long nCol, nRow;
                    for (nRow=0; nRow<nRowCount; nRow++)
                    {
                        long nTmp = pRowArr[nRow].getLength();
                        if ( nTmp > nMaxColCount )
                            nMaxColCount = nTmp;
                    }
                    if ( nMaxColCount && nRowCount )
                    {
                        xMatrix = new ScMatrix(
                                static_cast<SCSIZE>(nMaxColCount),
                                static_cast<SCSIZE>(nRowCount) );
                        for (nRow=0; nRow<nRowCount; nRow++)
                        {
                            long nColCount = pRowArr[nRow].getLength();
                            const double* pColArr = pRowArr[nRow].getConstArray();
                            for (nCol=0; nCol<nColCount; nCol++)
                                xMatrix->PutDouble( pColArr[nCol],
                                        static_cast<SCSIZE>(nCol),
                                        static_cast<SCSIZE>(nRow) );
                            for (nCol=nColCount; nCol<nMaxColCount; nCol++)
                                xMatrix->PutDouble( 0.0,
                                        static_cast<SCSIZE>(nCol),
                                        static_cast<SCSIZE>(nRow) );
                        }
                    }
                }
            }
            else if ( aType.equals( getCppuType( (uno::Sequence< uno::Sequence<rtl::OUString> > *)0 ) ) )
            {
                const uno::Sequence< uno::Sequence<rtl::OUString> >* pRowSeq = NULL;

                //! use pointer from any!
                uno::Sequence< uno::Sequence<rtl::OUString> > aSequence;
                if ( rNewRes >>= aSequence )
                    pRowSeq = &aSequence;

                if ( pRowSeq )
                {
                    long nRowCount = pRowSeq->getLength();
                    const uno::Sequence<rtl::OUString>* pRowArr = pRowSeq->getConstArray();
                    long nMaxColCount = 0;
                    long nCol, nRow;
                    for (nRow=0; nRow<nRowCount; nRow++)
                    {
                        long nTmp = pRowArr[nRow].getLength();
                        if ( nTmp > nMaxColCount )
                            nMaxColCount = nTmp;
                    }
                    if ( nMaxColCount && nRowCount )
                    {
                        xMatrix = new ScMatrix(
                                static_cast<SCSIZE>(nMaxColCount),
                                static_cast<SCSIZE>(nRowCount) );
                        for (nRow=0; nRow<nRowCount; nRow++)
                        {
                            long nColCount = pRowArr[nRow].getLength();
                            const rtl::OUString* pColArr = pRowArr[nRow].getConstArray();
                            for (nCol=0; nCol<nColCount; nCol++)
                                xMatrix->PutString( String( pColArr[nCol] ),
                                    static_cast<SCSIZE>(nCol),
                                    static_cast<SCSIZE>(nRow) );
                            for (nCol=nColCount; nCol<nMaxColCount; nCol++)
                                xMatrix->PutString( EMPTY_STRING,
                                        static_cast<SCSIZE>(nCol),
                                        static_cast<SCSIZE>(nRow) );
                        }
                    }
                }
            }
            else if ( aType.equals( getCppuType( (uno::Sequence< uno::Sequence<uno::Any> > *)0 ) ) )
            {
                xMatrix = ScSequenceToMatrix::CreateMixedMatrix( rNewRes );
            }

            if (!xMatrix)                       // no array found
                nErrCode = errNoValue;          //! code for error in return type???
    }
}



//------------------------------------------------------------------------


/* vim:set shiftwidth=4 softtabstop=4 expandtab: */<|MERGE_RESOLUTION|>--- conflicted
+++ resolved
@@ -99,7 +99,7 @@
     nCallerPos( nCP ),
     nCategory( nCat ),
     sHelpId( sHelp ),
-    bCompInitialized( sal_False )
+    bCompInitialized( false )
 {
     if ( nArgCount )
     {
@@ -225,7 +225,7 @@
         rRetExcelName = pArray[0].Name;
         return sal_True;
     }
-    return sal_False;
+    return false;
 }
 
 void ScUnoAddInFuncData::SetFunction( const uno::Reference< reflection::XIdlMethod>& rNewFunc, const uno::Any& rNewObj )
@@ -262,7 +262,7 @@
     pExactHashMap( NULL ),
     pNameHashMap( NULL ),
     pLocalHashMap( NULL ),
-    bInitialized( sal_False )
+    bInitialized( false )
 {
 }
 
@@ -285,7 +285,7 @@
     ppFuncData = NULL;
     nFuncCount = 0;
 
-    bInitialized = sal_False;
+    bInitialized = false;
 }
 
 uno::Reference<uno::XComponentContext> getContext(uno::Reference<lang::XMultiServiceFactory> xMSF)
@@ -588,7 +588,7 @@
 
                         ScAddInArgDesc aDesc;
                         aDesc.eType = SC_ADDINARG_NONE;     // arg type is not in configuration
-                        aDesc.bOptional = sal_False;
+                        aDesc.bOptional = false;
 
                         nVisibleCount = nArgumentCount;
                         pVisibleArgs = new ScAddInArgDesc[nVisibleCount];
@@ -666,7 +666,7 @@
     const ScUnoAddInFuncData* pFuncData = GetFuncData( rCalcName );
     if ( pFuncData )
         return pFuncData->GetExcelName( eDestLang, rRetExcelName);
-    return sal_False;
+    return false;
 }
 
 sal_Bool ScUnoAddInCollection::GetCalcName( const String& rExcelName, String& rRetCalcName )
@@ -699,7 +699,7 @@
             }
         }
     }
-    return sal_False;
+    return false;
 }
 
 inline sal_Bool IsTypeName( const rtl::OUString& rName, const uno::Type& rType )
@@ -711,7 +711,7 @@
 {
     //  this must match with ScUnoAddInCall::SetResult
 
-    if ( !xClass.is() ) return sal_False;
+    if ( !xClass.is() ) return false;
 
     switch (xClass->getTypeClass())
     {
@@ -753,7 +753,7 @@
                     IsTypeName( sName, getCppuType((uno::Sequence< uno::Sequence<uno::Any> >*)0) ) );
             }
     }
-    return sal_False;
+    return false;
 }
 
 ScAddInArgumentType lcl_GetArgType( const uno::Reference<reflection::XIdlClass>& xClass )
@@ -915,12 +915,12 @@
                                     for (nParamPos=0; nParamPos<nParamCount; nParamPos++)
                                     {
                                         if ( pParArr[nParamPos].aMode != reflection::ParamMode_IN )
-                                            bValid = sal_False;
+                                            bValid = false;
                                         uno::Reference<reflection::XIdlClass> xParClass =
                                                     pParArr[nParamPos].aType;
                                         ScAddInArgumentType eArgType = lcl_GetArgType( xParClass );
                                         if ( eArgType == SC_ADDINARG_NONE )
-                                            bValid = sal_False;
+                                            bValid = false;
                                         else if ( eArgType == SC_ADDINARG_CALLER )
                                             nCallerPos = nParamPos;
                                         else
@@ -1141,12 +1141,12 @@
                             for (nParamPos=0; nParamPos<nParamCount; nParamPos++)
                             {
                                 if ( pParArr[nParamPos].aMode != reflection::ParamMode_IN )
-                                    bValid = sal_False;
+                                    bValid = false;
                                 uno::Reference<reflection::XIdlClass> xParClass =
                                             pParArr[nParamPos].aType;
                                 ScAddInArgumentType eArgType = lcl_GetArgType( xParClass );
                                 if ( eArgType == SC_ADDINARG_NONE )
-                                    bValid = sal_False;
+                                    bValid = false;
                                 else if ( eArgType == SC_ADDINARG_CALLER )
                                     nCallerPos = nParamPos;
                                 else
@@ -1302,19 +1302,14 @@
         Initialize();
 
     if (nFunc >= nFuncCount || !ppFuncData[nFunc])
-        return sal_False;
+        return false;
 
     const ScUnoAddInFuncData& rFuncData = *ppFuncData[nFunc];
 
     return FillFunctionDescFromData( rFuncData, rDesc );
 }
 
-<<<<<<< HEAD
-BOOL ScUnoAddInCollection::FillFunctionDescFromData( const ScUnoAddInFuncData& rFuncData, ScFuncDesc& rDesc )
-=======
-// static
 sal_Bool ScUnoAddInCollection::FillFunctionDescFromData( const ScUnoAddInFuncData& rFuncData, ScFuncDesc& rDesc )
->>>>>>> ce6308e4
 {
     rDesc.Clear();
 
@@ -1322,7 +1317,7 @@
 
     long nArgCount = rFuncData.GetArgumentCount();
     if ( nArgCount > USHRT_MAX )
-        return sal_False;
+        return false;
 
     if ( bIncomplete )
         nArgCount = 0;      // if incomplete, fill without argument info (no wrong order)
@@ -1343,7 +1338,7 @@
     rDesc.nArgCount = (sal_uInt16)nArgCount;
     if ( nArgCount )
     {
-        sal_Bool bMultiple = sal_False;
+        sal_Bool bMultiple = false;
         const ScAddInArgDesc* pArgs = rFuncData.GetArguments();
 
         rDesc.ppDefArgNames = new ::rtl::OUString*[nArgCount];
@@ -1383,7 +1378,7 @@
 
 ScUnoAddInCall::ScUnoAddInCall( ScUnoAddInCollection& rColl, const String& rName,
                                 long nParamCount ) :
-    bValidCount( sal_False ),
+    bValidCount( false ),
     nErrCode( errNoCode ),      // before function was called
     bHasString( sal_True ),
     fValue( 0.0 ),
@@ -1410,7 +1405,7 @@
             bValidCount = sal_True;
             for (long i=nParamCount; i<nDescCount; i++)
                 if ( !pArgs[i].bOptional )
-                    bValidCount = sal_False;
+                    bValidCount = false;
         }
         // else invalid (too many arguments)
 
@@ -1616,7 +1611,7 @@
             {
                 uno::TypeClass eMyClass;
                 ScApiTypeConversion::ConvertAnyToDouble( fValue, eMyClass, rNewRes);
-                bHasString = sal_False;
+                bHasString = false;
             }
             break;
 
