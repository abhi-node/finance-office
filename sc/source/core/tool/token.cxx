--- conflicted
+++ resolved
@@ -224,11 +224,7 @@
     nRefCnt = 0;
 }
 
-<<<<<<< HEAD
 void ScRawToken::SetName(bool bGlobal, sal_uInt16 nIndex)
-=======
-void ScRawToken::SetName( sal_uInt16 n )
->>>>>>> 378c75a7
 {
     eOp = ocName;
     eType = svIndex;
@@ -328,11 +324,7 @@
             case svSingleRef:
             case svDoubleRef:   n += sizeof(aRef); break;
             case svMatrix:      n += sizeof(ScMatrix*); break;
-<<<<<<< HEAD
             case svIndex:       n += sizeof(name); break;
-=======
-            case svIndex:       n += sizeof(sal_uInt16); break;
->>>>>>> 378c75a7
             case svJump:        n += nJump[ 0 ] * 2 + 2; break;
             case svExternal:    n = sal::static_int_cast<sal_uInt16>( n + GetStrLenBytes( cStr+1 ) + GetStrLenBytes( 2 ) ); break;
 
@@ -964,17 +956,17 @@
 
 ScNameToken::~ScNameToken() {}
 
-BYTE ScNameToken::GetByte() const
-{
-    return static_cast<BYTE>(mbGlobal);
-}
-
-USHORT ScNameToken::GetIndex() const
+sal_uInt8 ScNameToken::GetByte() const
+{
+    return static_cast<sal_uInt8>(mbGlobal);
+}
+
+sal_uInt16 ScNameToken::GetIndex() const
 {
     return mnIndex;
 }
 
-BOOL ScNameToken::operator==( const FormulaToken& r ) const
+bool ScNameToken::operator==( const FormulaToken& r ) const
 {
     if ( !FormulaToken::operator==(r) )
         return false;
