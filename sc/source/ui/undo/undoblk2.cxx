--- conflicted
+++ resolved
@@ -167,25 +167,11 @@
 {
     BeginRedo();
 
-<<<<<<< HEAD
-    ScTabViewShell* pViewShell = ScTabViewShell::GetActiveViewShell();
-
     sal_Bool bPaintAll = sal_False;
     if (eMode==SC_SIZE_OPTIMAL)
     {
-        if (pViewShell)
-        {
-            pViewShell->SetMarkData( aMarkData );
-
+        if ( SetViewMarkData( aMarkData ) )
             bPaintAll = sal_True;       // paint all, because of changed selection
-        }
-=======
-    BOOL bPaintAll = FALSE;
-    if (eMode==SC_SIZE_OPTIMAL)
-    {
-        if ( SetViewMarkData( aMarkData ) )
-            bPaintAll = TRUE;       // paint all, because of changed selection
->>>>>>> 0ceb085e
     }
 
     ScTabViewShell* pViewShell = ScTabViewShell::GetActiveViewShell();
@@ -197,12 +183,8 @@
     }
 
     // SetWidthOrHeight aendert aktuelle Tabelle !
-<<<<<<< HEAD
-    pViewShell->SetWidthOrHeight( bWidth, nRangeCnt, pRanges, eMode, nNewSize, sal_False, sal_True, &aMarkData );
-=======
     if ( pViewShell )
         pViewShell->SetWidthOrHeight( bWidth, nRangeCnt, pRanges, eMode, nNewSize, FALSE, TRUE, &aMarkData );
->>>>>>> 0ceb085e
 
     // paint grid if selection was changed directly at the MarkData
     if (bPaintAll)
