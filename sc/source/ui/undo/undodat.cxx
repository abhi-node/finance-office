--- conflicted
+++ resolved
@@ -2234,12 +2234,8 @@
 
     pDocShell->PostPaint( aDrawRange, nPaint, nExtFlags );
 
-<<<<<<< HEAD
     pDocShell->PostDataChanged();
     if (pViewShell)
         pViewShell->CellContentChanged();
 }
-=======
-
-/* vim:set shiftwidth=4 softtabstop=4 expandtab: */
->>>>>>> 63bb42ab
+/* vim:set shiftwidth=4 softtabstop=4 expandtab: */