/*************************************************************************
 *
 * DO NOT ALTER OR REMOVE COPYRIGHT NOTICES OR THIS FILE HEADER.
 *
 * Copyright 2000, 2010 Oracle and/or its affiliates.
 *
 * OpenOffice.org - a multi-platform office productivity suite
 *
 * This file is part of OpenOffice.org.
 *
 * OpenOffice.org is free software: you can redistribute it and/or modify
 * it under the terms of the GNU Lesser General Public License version 3
 * only, as published by the Free Software Foundation.
 *
 * OpenOffice.org is distributed in the hope that it will be useful,
 * but WITHOUT ANY WARRANTY; without even the implied warranty of
 * MERCHANTABILITY or FITNESS FOR A PARTICULAR PURPOSE.  See the
 * GNU Lesser General Public License version 3 for more details
 * (a copy is included in the LICENSE file that accompanied this code).
 *
 * You should have received a copy of the GNU Lesser General Public License
 * version 3 along with OpenOffice.org.  If not, see
 * <http://www.openoffice.org/license.html>
 * for a copy of the LGPLv3 License.
 *
 ************************************************************************/
#ifndef SC_VIEWFUNC_HXX
#define SC_VIEWFUNC_HXX

#include "tabview.hxx"

#include "tabbgcolor.hxx"

#ifndef _SVSTDARR_SHORTS
#define _SVSTDARR_SHORTS
#include <svl/svstdarr.hxx>

#endif

#ifndef _SVSTDARR_STRINGS

#define _SVSTDARR_STRINGS
#include <svl/svstdarr.hxx>

#endif
#include <com/sun/star/embed/XEmbeddedObject.hpp>
#include <com/sun/star/embed/Aspects.hpp>

class ScPatternAttr;
class ScAutoFormatData;
class SvxSearchItem;
class SfxItemSet;
class SvxBorderLine;
class SvxBoxItem;
class SvxBoxInfoItem;
class SfxStyleSheetBase;
class SfxStyleSheet;
class SfxPoolItem;
class EditTextObject;
struct ScSolveParam;
struct ScTabOpParam;
class ScPostIt;
class ScConditionalFormat;
class ScValidationData;
class ScConversionParam;
class SdrModel;
class Graphic;
class Exchange;
class ScRangeList;
class SvxHyperlinkItem;
class ScTransferObj;
class ScTableProtection;

namespace com { namespace sun { namespace star { namespace datatransfer { class XTransferable; } } } }

//==================================================================

class ScViewFunc : public ScTabView
{
private:
    ScAddress   aFormatSource;      // fuer automatisches Erweitern von Formatierung
    ScRange     aFormatArea;
    sal_Bool        bFormatValid;

public:
                    ScViewFunc( Window* pParent, ScDocShell& rDocSh, ScTabViewShell* pViewShell );
//UNUSED2008-05     ScViewFunc( Window* pParent, const ScViewFunc& rViewFunc, ScTabViewShell* pViewShell );
                    ~ScViewFunc();

    const ScPatternAttr*    GetSelectionPattern ();
    void                    GetSelectionFrame   ( SvxBoxItem&       rLineOuter,
                                                  SvxBoxInfoItem&   rLineInner );

    sal_uInt8           GetSelectionScriptType();

    sal_Bool            GetAutoSumArea(ScRangeList& rRangeList);
    void            EnterAutoSum(const ScRangeList& rRangeList, sal_Bool bSubTotal);
    bool            AutoSum( const ScRange& rRange, bool bSubTotal, bool bSetCursor, bool bContinue );
    String          GetAutoSumFormula( const ScRangeList& rRangeList, bool bSubTotal );

    void            EnterData( SCCOL nCol, SCROW nRow, SCTAB nTab, const String& rString,
                               sal_Bool bRecord = sal_True, const EditTextObject* pData = NULL );
    void            EnterValue( SCCOL nCol, SCROW nRow, SCTAB nTab, const double& rValue );
    void            EnterData( SCCOL nCol, SCROW nRow, SCTAB nTab, const EditTextObject* pData,
                                sal_Bool bRecord = sal_True, sal_Bool bTestSimple = sal_False );

    void            EnterMatrix( const String& rString );
    void            EnterBlock( const String& rString, const EditTextObject* pData );

    void            EnterDataAtCursor( const String& rString );         //! nicht benutzt ?

    SC_DLLPUBLIC void           CutToClip( ScDocument* pClipDoc = NULL, sal_Bool bIncludeObjects = sal_False );
    SC_DLLPUBLIC sal_Bool           CopyToClip( ScDocument* pClipDoc = NULL, sal_Bool bCut = sal_False, sal_Bool bApi = sal_False,
                                sal_Bool bIncludeObjects = sal_False, sal_Bool bStopEdit = sal_True );
    ScTransferObj*              CopyToTransferable();
    SC_DLLPUBLIC sal_Bool           PasteFromClip( sal_uInt16 nFlags, ScDocument* pClipDoc,
                                    sal_uInt16 nFunction = PASTE_NOFUNC, sal_Bool bSkipEmpty = sal_False,
                                    sal_Bool bTranspose = sal_False, sal_Bool bAsLink = sal_False,
                                    InsCellCmd eMoveMode = INS_NONE,
                                    sal_uInt16 nUndoExtraFlags = IDF_NONE,
                                    sal_Bool bAllowDialogs = sal_False );

    void            FillTab( sal_uInt16 nFlags, sal_uInt16 nFunction, sal_Bool bSkipEmpty, sal_Bool bAsLink );

    SC_DLLPUBLIC void           PasteFromSystem();
    SC_DLLPUBLIC sal_Bool           PasteFromSystem( sal_uLong nFormatId, sal_Bool bApi = sal_False );
    void                        PasteFromTransferable( const ::com::sun::star::uno::Reference<
                                                       ::com::sun::star::datatransfer::XTransferable >& rxTransferable );

    void            PasteDraw();
    void            PasteDraw( const Point& rLogicPos, SdrModel* pModel,
                                sal_Bool bGroup = sal_False, sal_Bool bSameDocClipboard = sal_False );

    sal_Bool            PasteOnDrawObject( const ::com::sun::star::uno::Reference<
                                            ::com::sun::star::datatransfer::XTransferable >& rxTransferable,
                                        SdrObject* pHitObj, sal_Bool bLink );

    sal_Bool            PasteDataFormat( sal_uLong nFormatId,
                                        const ::com::sun::star::uno::Reference<
                                            ::com::sun::star::datatransfer::XTransferable >& rxTransferable,
                                        SCCOL nPosX, SCROW nPosY, Point* pLogicPos = NULL,
                                        sal_Bool bLink = sal_False, sal_Bool bAllowDialogs = sal_False );

    sal_Bool            PasteFile( const Point&, const String&, sal_Bool bLink=sal_False );
    sal_Bool            PasteObject( const Point&, const com::sun::star::uno::Reference < com::sun::star::embed::XEmbeddedObject >&, const Size* = NULL, const Graphic* = NULL, const ::rtl::OUString& = ::rtl::OUString(), sal_Int64 nAspect = ::com::sun::star::embed::Aspects::MSOLE_CONTENT );
    sal_Bool            PasteBitmap( const Point&, const Bitmap& );
    sal_Bool            PasteMetaFile( const Point&, const GDIMetaFile& );
    sal_Bool            PasteGraphic( const Point& rPos, const Graphic& rGraphic,
                                    const String& rFile, const String& rFilter );
    sal_Bool            PasteBookmark( sal_uLong nFormatId,
                                const ::com::sun::star::uno::Reference<
                                    ::com::sun::star::datatransfer::XTransferable >& rxTransferable,
                                SCCOL nPosX, SCROW nPosY );
    sal_Bool            PasteDDE( const ::com::sun::star::uno::Reference<
                                ::com::sun::star::datatransfer::XTransferable >& rxTransferable );

    sal_Bool            ApplyGraphicToObject( SdrObject* pObject, const Graphic& rGraphic );

    void            InsertBookmark( const String& rDescription, const String& rURL,
                                    SCCOL nPosX, SCROW nPosY, const String* pTarget = NULL,
                                    sal_Bool bTryReplace = sal_False );
    sal_Bool            HasBookmarkAtCursor( SvxHyperlinkItem* pContent );

    long            DropRequestHdl( Exchange* pExchange );
    sal_Bool            MoveBlockTo( const ScRange& rSource, const ScAddress& rDestPos,
                                    sal_Bool bCut, sal_Bool bRecord, sal_Bool bPaint, sal_Bool bApi );

    sal_Bool            LinkBlock( const ScRange& rSource, const ScAddress& rDestPos, sal_Bool bApi );

    void            CreateNames( sal_uInt16 nFlags );
    sal_uInt16          GetCreateNameFlags();
    void            InsertNameList();
    sal_Bool            InsertName( const String& rName, const String& rSymbol,
                                const String& rType );

    void            ApplyAttributes( const SfxItemSet* pDialogSet, const SfxItemSet* pOldSet,
                                        sal_Bool bRecord = sal_True );
    void            ApplyAttr( const SfxPoolItem& rAttrItem );
    void            ApplySelectionPattern( const ScPatternAttr& rAttr,
                                            sal_Bool bRecord = sal_True,
                                            sal_Bool bCursorOnly = sal_False );
    void            ApplyPatternLines( const ScPatternAttr& rAttr,
                                        const SvxBoxItem* pNewOuter,
                                        const SvxBoxInfoItem* pNewInner, sal_Bool bRecord = sal_True );

    void            ApplyUserItemSet( const SfxItemSet& rItemSet );

    const SfxStyleSheet*    GetStyleSheetFromMarked();
    void                    SetStyleSheetToMarked( SfxStyleSheet* pStyleSheet,
<<<<<<< HEAD
                                                        sal_Bool bRecord = sal_True );
    void                    RemoveStyleSheetInUse( SfxStyleSheet* pStyleSheet );
    void                    UpdateStyleSheetInUse( SfxStyleSheet* pStyleSheet );
=======
                                                        BOOL bRecord = TRUE );
    void                    RemoveStyleSheetInUse( const SfxStyleSheetBase* pStyleSheet );
    void                    UpdateStyleSheetInUse( const SfxStyleSheetBase* pStyleSheet );
>>>>>>> 6f68642b

    void            SetNumberFormat( short nFormatType, sal_uLong nAdd = 0 );
    void            SetNumFmtByStr( const String& rCode );
    void            ChangeNumFmtDecimals( sal_Bool bIncrement );

    void            SetConditionalFormat( const ScConditionalFormat& rNew );
    void            SetValidation( const ScValidationData& rNew );

    void            ChangeIndent( sal_Bool bIncrement );

    void            ProtectSheet( SCTAB nTab, const ScTableProtection& rProtect );

    void            Protect( SCTAB nTab, const String& rPassword );
    sal_Bool            Unprotect( SCTAB nTab, const String& rPassword );

    void            DeleteCells( DelCellCmd eCmd, sal_Bool bRecord = sal_True );
    sal_Bool            InsertCells( InsCellCmd eCmd, sal_Bool bRecord = sal_True, sal_Bool bPartOfPaste = sal_False );
    void            DeleteMulti( sal_Bool bRows, sal_Bool bRecord = sal_True );

    void            DeleteContents( sal_uInt16 nFlags, sal_Bool bRecord = sal_True );

    void            SetWidthOrHeight( sal_Bool bWidth, SCCOLROW nRangeCnt, SCCOLROW* pRanges,
                                        ScSizeMode eMode, sal_uInt16 nSizeTwips,
                                        sal_Bool bRecord = sal_True, sal_Bool bPaint = sal_True,
                                        ScMarkData* pMarkData = NULL );
    void            SetMarkedWidthOrHeight( sal_Bool bWidth, ScSizeMode eMode, sal_uInt16 nSizeTwips,
                                        sal_Bool bRecord = sal_True, sal_Bool bPaint = sal_True );
    void            ShowMarkedColumns( sal_Bool bShow, sal_Bool bRecord = sal_True );
    void            ShowMarkedRows( sal_Bool bShow, sal_Bool bRecord = sal_True );

    sal_Bool            AdjustBlockHeight( sal_Bool bPaint = sal_True, ScMarkData* pMarkData = NULL );
    sal_Bool            AdjustRowHeight( SCROW nStartRow, SCROW nEndRow, sal_Bool bPaint = sal_True );

    void            ModifyCellSize( ScDirection eDir, sal_Bool bOptimal );

    SC_DLLPUBLIC void           InsertPageBreak( sal_Bool bColumn, sal_Bool bRecord = sal_True,
                                        const ScAddress* pPos = NULL,
                                        sal_Bool bSetModified = sal_True );
    SC_DLLPUBLIC void           DeletePageBreak( sal_Bool bColumn, sal_Bool bRecord = sal_True,
                                        const ScAddress* pPos = NULL,
                                        sal_Bool bSetModified = sal_True );

    void            RemoveManualBreaks();

    void            SetPrintZoom(sal_uInt16 nScale, sal_uInt16 nPages);
    void            AdjustPrintZoom();

    sal_Bool            TestMergeCells();
    sal_Bool            TestRemoveMerge();

    sal_Bool            MergeCells( sal_Bool bApi, sal_Bool& rDoContents, sal_Bool bRecord = sal_True );
    sal_Bool            RemoveMerge( sal_Bool bRecord = sal_True );

    void            FillSimple( FillDir eDir, sal_Bool bRecord = sal_True );
    void            FillSeries( FillDir eDir, FillCmd eCmd, FillDateCmd eDateCmd,
                                double fStart, double fStep, double fMax, sal_Bool bRecord = sal_True );
    void            FillAuto( FillDir eDir, SCCOL nStartCol, SCROW nStartRow,
                                SCCOL nEndCol, SCROW nEndRow, sal_uLong nCount, sal_Bool bRecord = sal_True );
    void            FillCrossDblClick();

    void            TransliterateText( sal_Int32 nType );

    ScAutoFormatData* CreateAutoFormatData();
    void            AutoFormat( sal_uInt16 nFormatNo, sal_Bool bRecord = sal_True );

    void            SearchAndReplace( const SvxSearchItem* pSearchItem,
                                        sal_Bool bAddUndo, sal_Bool bIsApi );

    void            Solve( const ScSolveParam& rParam );
    void            TabOp( const ScTabOpParam& rParam,  sal_Bool bRecord = sal_True );

    sal_Bool            InsertTable( const String& rName, SCTAB nTabNr, sal_Bool bRecord = sal_True );
    sal_Bool            InsertTables(SvStrings *pNames, SCTAB nTab, SCTAB nCount, sal_Bool bRecord = sal_True);


    sal_Bool            AppendTable( const String& rName, sal_Bool bRecord = sal_True );

    sal_Bool            DeleteTable( SCTAB nTabNr, sal_Bool bRecord = sal_True );
    sal_Bool            DeleteTables(const SvShorts &TheTabs, sal_Bool bRecord = sal_True );

    sal_Bool            RenameTable( const String& rName, SCTAB nTabNr );
    void            MoveTable( sal_uInt16 nDestDocNo, SCTAB nDestTab, sal_Bool bCopy );
    void            ImportTables( ScDocShell* pSrcShell,
                                    SCTAB nCount, const SCTAB* pSrcTabs,
                                    sal_Bool bLink,SCTAB nTab);

    bool            SetTabBgColor( const Color& rColor, SCTAB nTabNr );
    bool            SetTabBgColor( ScUndoTabColorInfo::List& rUndoSetTabBgColorInfoList );

    void            InsertTableLink( const String& rFile,
                                        const String& rFilter, const String& rOptions,
                                        const String& rTabName );
    void            InsertAreaLink( const String& rFile,
                                        const String& rFilter, const String& rOptions,
                                        const String& rSource, sal_uLong nRefresh );

    void            ShowTable( const String& rName );
    void            HideTable( SCTAB nTabNr );

    void            MakeScenario( const String& rName, const String& rComment,
                                    const Color& rColor, sal_uInt16 nFlags );
    void            ExtendScenario();
    void            UseScenario( const String& rName );

    void            InsertSpecialChar( const String& rStr, const Font& rFont );

    void            InsertDummyObject();
    void            InsertOleObject();

    void            InsertDraw();

    void            SetSelectionFrameLines( const SvxBorderLine* pLine,
                                            sal_Bool bColorOnly );

    void            SetNoteText( const ScAddress& rPos, const String& rNoteText );
    void            ReplaceNote( const ScAddress& rPos, const String& rNoteText, const String* pAuthor, const String* pDate );
    void            DoRefConversion( sal_Bool bRecord = sal_True );

//UNUSED2008-05  void            DoSpellingChecker( sal_Bool bRecord = sal_True );
    void            DoHangulHanjaConversion( sal_Bool bRecord = sal_True );
    void            DoThesaurus( sal_Bool bRecord = sal_True );
//UNUSED2008-05  DECL_LINK( SpellError, void * );

    /** Generic implementation of sheet conversion functions. */
    void            DoSheetConversion( const ScConversionParam& rParam, sal_Bool bRecord = sal_True );

    void            SetPrintRanges( sal_Bool bEntireSheet,
                                    const String* pPrint,
                                    const String* pRepCol, const String* pRepRow,
                                    sal_Bool bAddPrint );

    void            DetectiveAddPred();
    void            DetectiveDelPred();
    void            DetectiveAddSucc();
    void            DetectiveDelSucc();
    void            DetectiveAddError();
    void            DetectiveMarkInvalid();
    void            DetectiveDelAll();
    void            DetectiveRefresh();

    void            ShowNote( bool bShow = true );
    inline void     HideNote() { ShowNote( false ); }
    void            EditNote();

    void            ForgetFormatArea()      { bFormatValid = sal_False; }
    sal_Bool            SelectionEditable( sal_Bool* pOnlyNotBecauseOfMatrix = NULL );

                                                // interne Hilfsfunktionen
protected:
    void            UpdateLineAttrs( SvxBorderLine&       rLine,
                                     const SvxBorderLine* pDestLine,
                                     const SvxBorderLine* pSrcLine,
                                     sal_Bool                 bColor );

//UNUSED2008-05  void            PaintWidthHeight( sal_Bool bColumns, SCCOLROW nStart, SCCOLROW nEnd );


private:
    void            PasteRTF( SCCOL nCol, SCROW nStartRow,
                                const ::com::sun::star::uno::Reference<
                                        ::com::sun::star::datatransfer::XTransferable >& rxTransferable );
    bool            PasteMultiRangesFromClip( sal_uInt16 nFlags, ScDocument* pClipDoc, sal_uInt16 nFunction,
                                              bool bSkipEmpty, bool bTranspos, bool bAsLink, bool bAllowDialogs,
                                              InsCellCmd eMoveMode, sal_uInt16 nCondFlags, sal_uInt16 nUndoFlags );
    void            PostPasteFromClip(const ScRange& rPasteRange, const ScMarkData& rMark);

    sal_uInt16          GetOptimalColWidth( SCCOL nCol, SCTAB nTab, sal_Bool bFormula );

    void            StartFormatArea();
    sal_Bool            TestFormatArea( SCCOL nCol, SCROW nRow, SCTAB nTab, sal_Bool bAttrChanged );
    void            DoAutoAttributes( SCCOL nCol, SCROW nRow, SCTAB nTab,
                                        sal_Bool bAttrChanged, sal_Bool bAddUndo );
};



#endif
<|MERGE_RESOLUTION|>--- conflicted
+++ resolved
@@ -187,15 +187,9 @@
 
     const SfxStyleSheet*    GetStyleSheetFromMarked();
     void                    SetStyleSheetToMarked( SfxStyleSheet* pStyleSheet,
-<<<<<<< HEAD
-                                                        sal_Bool bRecord = sal_True );
-    void                    RemoveStyleSheetInUse( SfxStyleSheet* pStyleSheet );
-    void                    UpdateStyleSheetInUse( SfxStyleSheet* pStyleSheet );
-=======
-                                                        BOOL bRecord = TRUE );
+                                                        sal_Bool bRecord = TRUE );
     void                    RemoveStyleSheetInUse( const SfxStyleSheetBase* pStyleSheet );
     void                    UpdateStyleSheetInUse( const SfxStyleSheetBase* pStyleSheet );
->>>>>>> 6f68642b
 
     void            SetNumberFormat( short nFormatType, sal_uLong nAdd = 0 );
     void            SetNumFmtByStr( const String& rCode );
