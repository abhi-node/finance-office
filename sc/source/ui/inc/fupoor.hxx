/* -*- Mode: C++; tab-width: 4; indent-tabs-mode: nil; c-basic-offset: 4 -*- */
/*************************************************************************
 *
 * DO NOT ALTER OR REMOVE COPYRIGHT NOTICES OR THIS FILE HEADER.
 *
 * Copyright 2000, 2010 Oracle and/or its affiliates.
 *
 * OpenOffice.org - a multi-platform office productivity suite
 *
 * This file is part of OpenOffice.org.
 *
 * OpenOffice.org is free software: you can redistribute it and/or modify
 * it under the terms of the GNU Lesser General Public License version 3
 * only, as published by the Free Software Foundation.
 *
 * OpenOffice.org is distributed in the hope that it will be useful,
 * but WITHOUT ANY WARRANTY; without even the implied warranty of
 * MERCHANTABILITY or FITNESS FOR A PARTICULAR PURPOSE.  See the
 * GNU Lesser General Public License version 3 for more details
 * (a copy is included in the LICENSE file that accompanied this code).
 *
 * You should have received a copy of the GNU Lesser General Public License
 * version 3 along with OpenOffice.org.  If not, see
 * <http://www.openoffice.org/license.html>
 * for a copy of the LGPLv3 License.
 *
 ************************************************************************/

#ifndef _SC_FUPOOR_HXX
#define _SC_FUPOOR_HXX

#include <vcl/event.hxx>
#include <vcl/timer.hxx>
#include <sfx2/request.hxx>

class ScDrawView;
class ScTabViewShell;
class Window;
class SdrModel;
class Dialog;

// Create default drawing objects via keyboard
class SdrObject;

//  Return-Werte fuer Command
#define SC_CMD_NONE     0
#define SC_CMD_USED     1
#define SC_CMD_IGNORE   2

/*************************************************************************
|*
|* Basisklasse fuer alle Funktionen
|*
\************************************************************************/

class FuPoor
{
protected:
    ScDrawView*     pView;
    ScTabViewShell* pViewShell;
    Window*         pWindow;
    SdrModel*       pDrDoc;

    SfxRequest      aSfxRequest;
    Dialog*         pDialog;

    Timer           aScrollTimer;           // fuer Autoscrolling
    DECL_LINK( ScrollHdl, Timer * );
    void ForceScroll(const Point& aPixPos);

    Timer           aDragTimer;             // fuer Drag&Drop
    DECL_LINK( DragTimerHdl, Timer * );
    DECL_LINK( DragHdl, void * );
    sal_Bool            bIsInDragMode;
    Point           aMDPos;                 // Position von MouseButtonDown

    // member to hold state of the mouse buttons for creation
    // of own MouseEvents (like in ScrollHdl)
private:
    sal_uInt16      mnCode;

public:
    FuPoor(ScTabViewShell* pViewSh, Window* pWin, ScDrawView* pView,
           SdrModel* pDoc, SfxRequest& rReq);
    virtual ~FuPoor();

    // see member
    void SetMouseButtonCode(sal_uInt16 nNew) { if(nNew != mnCode) mnCode = nNew; }
    sal_uInt16 GetMouseButtonCode() const { return mnCode; }

    virtual void Paint(const Rectangle&, Window*) {}

    virtual void DoCut();
    virtual void DoCopy();
    virtual void DoPaste();

    // Mouse- & Key-Events; Returnwert=TRUE: Event wurde bearbeitet
    virtual sal_Bool KeyInput(const KeyEvent& rKEvt);
    virtual sal_Bool MouseMove(const MouseEvent&) { return sal_False; }

<<<<<<< HEAD
    // moved from inline to *.cxx
    virtual BOOL MouseButtonUp(const MouseEvent& rMEvt); // { return FALSE; }

    // moved from inline to *.cxx
    virtual BOOL MouseButtonDown(const MouseEvent& rMEvt); // { return FALSE; }
=======
    // #95491# moved from inline to *.cxx
    virtual sal_Bool MouseButtonUp(const MouseEvent& rMEvt); // { return sal_False; }

    // #95491# moved from inline to *.cxx
    virtual sal_Bool MouseButtonDown(const MouseEvent& rMEvt); // { return sal_False; }
>>>>>>> ce6308e4

    virtual sal_uInt8 Command(const CommandEvent& rCEvt);

    virtual void Activate();        // Function aktivieren
    virtual void Deactivate();      // Function deaktivieren

    virtual void ScrollStart() {}   // diese Funktionen werden von
    virtual void ScrollEnd() {}     // ForceScroll aufgerufen

    void SetWindow(Window* pWin) { pWindow = pWin; }

    sal_uInt16 GetSlotID() const { return( aSfxRequest.GetSlot() ); }

    sal_Bool    IsDetectiveHit( const Point& rLogicPos );

    void    StopDragTimer();

    // Create default drawing objects via keyboard
    virtual SdrObject* CreateDefaultObject(const sal_uInt16 nID, const Rectangle& rRectangle);

protected:
    void ImpForceQuadratic(Rectangle& rRect);

public:
    // #i33136#
    virtual bool doConstructOrthogonal() const;
};



#endif      // _SD_FUPOOR_HXX

/* vim:set shiftwidth=4 softtabstop=4 expandtab: */<|MERGE_RESOLUTION|>--- conflicted
+++ resolved
@@ -96,21 +96,13 @@
 
     // Mouse- & Key-Events; Returnwert=TRUE: Event wurde bearbeitet
     virtual sal_Bool KeyInput(const KeyEvent& rKEvt);
-    virtual sal_Bool MouseMove(const MouseEvent&) { return sal_False; }
-
-<<<<<<< HEAD
-    // moved from inline to *.cxx
-    virtual BOOL MouseButtonUp(const MouseEvent& rMEvt); // { return FALSE; }
+    virtual sal_Bool MouseMove(const MouseEvent&) { return false; }
 
     // moved from inline to *.cxx
-    virtual BOOL MouseButtonDown(const MouseEvent& rMEvt); // { return FALSE; }
-=======
-    // #95491# moved from inline to *.cxx
-    virtual sal_Bool MouseButtonUp(const MouseEvent& rMEvt); // { return sal_False; }
+    virtual sal_Bool MouseButtonUp(const MouseEvent& rMEvt); // { return FALSE; }
 
-    // #95491# moved from inline to *.cxx
-    virtual sal_Bool MouseButtonDown(const MouseEvent& rMEvt); // { return sal_False; }
->>>>>>> ce6308e4
+    // moved from inline to *.cxx
+    virtual sal_Bool MouseButtonDown(const MouseEvent& rMEvt); // { return FALSE; }
 
     virtual sal_uInt8 Command(const CommandEvent& rCEvt);
 
