--- conflicted
+++ resolved
@@ -44,32 +44,19 @@
 public:
         ScImportOptions()
             : nFieldSepCode(0), nTextSepCode(0),
-<<<<<<< HEAD
-            eCharSet(RTL_TEXTENCODING_DONTKNOW), bFixedWidth(FALSE),
-            bSaveAsShown(FALSE), bQuoteAllText(sal_False)
-=======
             eCharSet(RTL_TEXTENCODING_DONTKNOW), bFixedWidth(sal_False),
-            bSaveAsShown(sal_False)
->>>>>>> d0ce561b
+            bSaveAsShown(sal_False), bQuoteAllText(sal_False)
         {}
         ScImportOptions( const String& rStr );
 
         ScImportOptions( sal_Unicode nFieldSep, sal_Unicode nTextSep, const String& rStr )
             : nFieldSepCode(nFieldSep), nTextSepCode(nTextSep), aStrFont(rStr),
-<<<<<<< HEAD
-            bFixedWidth(FALSE), bSaveAsShown(FALSE), bQuoteAllText(sal_False)
-=======
-            bFixedWidth(sal_False), bSaveAsShown(sal_False)
->>>>>>> d0ce561b
+            bFixedWidth(sal_False), bSaveAsShown(sal_False), bQuoteAllText(sal_False)
         { eCharSet = ScGlobal::GetCharsetValue(aStrFont); }
 
         ScImportOptions( sal_Unicode nFieldSep, sal_Unicode nTextSep, rtl_TextEncoding nEnc )
             : nFieldSepCode(nFieldSep), nTextSepCode(nTextSep),
-<<<<<<< HEAD
-            bFixedWidth(FALSE), bSaveAsShown(FALSE), bQuoteAllText(sal_False)
-=======
-            bFixedWidth(sal_False), bSaveAsShown(sal_False)
->>>>>>> d0ce561b
+            bFixedWidth(sal_False), bSaveAsShown(sal_False), bQuoteAllText(sal_False)
         { SetTextEncoding( nEnc ); }
 
         ScImportOptions( const ScImportOptions& rCpy )
@@ -113,14 +100,9 @@
     sal_Unicode nTextSepCode;
     String      aStrFont;
     CharSet     eCharSet;
-<<<<<<< HEAD
-    BOOL        bFixedWidth;
-    BOOL        bSaveAsShown;
+    sal_Bool    bFixedWidth;
+    sal_Bool    bSaveAsShown;
     sal_Bool    bQuoteAllText;
-=======
-    sal_Bool        bFixedWidth;
-    sal_Bool        bSaveAsShown;
->>>>>>> d0ce561b
 };
 
 
