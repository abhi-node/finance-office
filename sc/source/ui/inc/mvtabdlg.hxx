/* -*- Mode: C++; tab-width: 4; indent-tabs-mode: nil; c-basic-offset: 4 -*- */
/*************************************************************************
 *
 * DO NOT ALTER OR REMOVE COPYRIGHT NOTICES OR THIS FILE HEADER.
 *
 * Copyright 2000, 2010 Oracle and/or its affiliates.
 *
 * OpenOffice.org - a multi-platform office productivity suite
 *
 * This file is part of OpenOffice.org.
 *
 * OpenOffice.org is free software: you can redistribute it and/or modify
 * it under the terms of the GNU Lesser General Public License version 3
 * only, as published by the Free Software Foundation.
 *
 * OpenOffice.org is distributed in the hope that it will be useful,
 * but WITHOUT ANY WARRANTY; without even the implied warranty of
 * MERCHANTABILITY or FITNESS FOR A PARTICULAR PURPOSE.  See the
 * GNU Lesser General Public License version 3 for more details
 * (a copy is included in the LICENSE file that accompanied this code).
 *
 * You should have received a copy of the GNU Lesser General Public License
 * version 3 along with OpenOffice.org.  If not, see
 * <http://www.openoffice.org/license.html>
 * for a copy of the LGPLv3 License.
 *
 ************************************************************************/

#ifndef SC_MVTABDLG_HXX
#define SC_MVTABDLG_HXX


#include "address.hxx"
#include <vcl/dialog.hxx>
#include <vcl/button.hxx>
#include <vcl/lstbox.hxx>
#include <vcl/fixed.hxx>
#include <vcl/edit.hxx>

#include <layout/layout.hxx>
#include <layout/layout-pre.hxx>

//------------------------------------------------------------------------

class ScMoveTableDlg : public ModalDialog
{
public:
                    ScMoveTableDlg( Window* pParent, const String& rDefault );
                    ~ScMoveTableDlg();

    sal_uInt16  GetSelectedDocument     () const;
    SCTAB   GetSelectedTable        () const;
<<<<<<< HEAD
    bool    GetCopyTable            () const;
    bool    GetRenameTable          () const;
    void    GetTabNameString( String& rString ) const;
    void    SetForceCopyTable       ();
    void    EnableCopyTable         (BOOL bFlag=TRUE);
    void    EnableRenameTable       (BOOL bFlag=TRUE);
=======
    sal_Bool    GetCopyTable            () const;
    void    SetCopyTable            (sal_Bool bFlag=sal_True);
    void    EnableCopyTable         (sal_Bool bFlag=sal_True);
>>>>>>> ce6308e4

private:
    void ResetRenameInput();
    void CheckNewTabName();
    ScDocument* GetSelectedDoc();

private:
    FixedLine       aFlAction;
    RadioButton     aBtnMove;
    RadioButton     aBtnCopy;
    FixedLine       aFlLocation;
    FixedText       aFtDoc;
    ListBox         aLbDoc;
    FixedText       aFtTable;
    ListBox         aLbTable;
    FixedLine       aFlName;
    FixedText       aFtTabName;
    Edit            aEdTabName;
    FixedText       aFtWarn;
    OKButton        aBtnOk;
    CancelButton    aBtnCancel;
    HelpButton      aBtnHelp;

<<<<<<< HEAD
    String          maStrTabNameUsed;
    String          maStrTabNameEmpty;
    String          maStrTabNameInvalid;

    const String&   mrDefaultName;

    USHORT          nDocument;
    SCTAB           nTable;
    bool            bCopyTable:1;
    bool            bRenameTable:1;
    bool            mbEverEdited:1;

=======
    sal_uInt16          nDocument;
    SCTAB           nTable;
    sal_Bool            bCopyTable;
>>>>>>> ce6308e4
    //--------------------------------------
    void    Init            ();
    void    InitBtnRename   ();
    void    InitDocListBox  ();
    DECL_LINK( OkHdl, void * );
    DECL_LINK( SelHdl, ListBox * );
    DECL_LINK( CheckBtnHdl, void * );
    DECL_LINK( CheckNameHdl, Edit * );
};

#include <layout/layout-post.hxx>

#endif // SC_MVTABDLG_HXX


/* vim:set shiftwidth=4 softtabstop=4 expandtab: */<|MERGE_RESOLUTION|>--- conflicted
+++ resolved
@@ -50,18 +50,12 @@
 
     sal_uInt16  GetSelectedDocument     () const;
     SCTAB   GetSelectedTable        () const;
-<<<<<<< HEAD
     bool    GetCopyTable            () const;
     bool    GetRenameTable          () const;
     void    GetTabNameString( String& rString ) const;
     void    SetForceCopyTable       ();
-    void    EnableCopyTable         (BOOL bFlag=TRUE);
-    void    EnableRenameTable       (BOOL bFlag=TRUE);
-=======
-    sal_Bool    GetCopyTable            () const;
-    void    SetCopyTable            (sal_Bool bFlag=sal_True);
-    void    EnableCopyTable         (sal_Bool bFlag=sal_True);
->>>>>>> ce6308e4
+    void    EnableCopyTable         (sal_Bool bFlag=true);
+    void    EnableRenameTable       (sal_Bool bFlag=true);
 
 private:
     void ResetRenameInput();
@@ -85,24 +79,18 @@
     CancelButton    aBtnCancel;
     HelpButton      aBtnHelp;
 
-<<<<<<< HEAD
     String          maStrTabNameUsed;
     String          maStrTabNameEmpty;
     String          maStrTabNameInvalid;
 
     const String&   mrDefaultName;
 
-    USHORT          nDocument;
+    sal_uInt16          nDocument;
     SCTAB           nTable;
     bool            bCopyTable:1;
     bool            bRenameTable:1;
     bool            mbEverEdited:1;
 
-=======
-    sal_uInt16          nDocument;
-    SCTAB           nTable;
-    sal_Bool            bCopyTable;
->>>>>>> ce6308e4
     //--------------------------------------
     void    Init            ();
     void    InitBtnRename   ();
