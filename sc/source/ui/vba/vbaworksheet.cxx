--- conflicted
+++ resolved
@@ -98,11 +98,7 @@
 #include "vbaworksheets.hxx"
 #include "vbahyperlinks.hxx"
 #include "vbasheetobjects.hxx"
-<<<<<<< HEAD
 #include "viewuno.hxx"
-=======
-#include "vbanames.hxx"
->>>>>>> ce6308e4
 
 #define STANDARDWIDTH 2267
 #define STANDARDHEIGHT 427
@@ -194,7 +190,7 @@
 
 ScVbaWorksheet::ScVbaWorksheet(const uno::Reference< XHelperInterface >& xParent, const uno::Reference< uno::XComponentContext >& xContext,
         const uno::Reference< sheet::XSpreadsheet >& xSheet,
-        const uno::Reference< frame::XModel >& xModel ) throw (uno::RuntimeException) : WorksheetImpl_BASE( xParent, xContext ), mxSheet( xSheet ), mxModel(xModel), mbVeryHidden( false )
+        const uno::Reference< frame::XModel >& xModel ) throw (uno::RuntimeException) : WorksheetImpl_BASE( xParent, xContext ), mxSheet( xSheet ), mxModel(xModel)
 {
 }
 
@@ -230,7 +226,6 @@
     xNamed->setName( rName );
 }
 
-<<<<<<< HEAD
 ::sal_Int32
 ScVbaWorksheet::getVisible() throw (uno::RuntimeException)
 {
@@ -251,20 +246,6 @@
 
 void
 ScVbaWorksheet::setVisible( ::sal_Int32 _Visible ) throw (uno::RuntimeException)
-=======
-sal_Int32
-ScVbaWorksheet::getVisible() throw (uno::RuntimeException)
-{
-    uno::Reference< beans::XPropertySet > xProps( getSheet(), uno::UNO_QUERY_THROW );
-    bool bVisible = false;
-    xProps->getPropertyValue( rtl::OUString( RTL_CONSTASCII_USTRINGPARAM( "IsVisible" ) ) ) >>= bVisible;
-    using namespace ::ooo::vba::excel::XlSheetVisibility;
-    return bVisible ? xlSheetVisible : (mbVeryHidden ? xlSheetVeryHidden : xlSheetHidden);
-}
-
-void
-ScVbaWorksheet::setVisible( sal_Int32 nVisible ) throw (uno::RuntimeException)
->>>>>>> ce6308e4
 {
     using namespace ::ooo::vba::excel::XlSheetVisibility;
     bool bVisible = true;
@@ -286,7 +267,6 @@
             throw uno::RuntimeException();
     }
     uno::Reference< beans::XPropertySet > xProps( getSheet(), uno::UNO_QUERY_THROW );
-<<<<<<< HEAD
 
     sal_Bool bVisible = true;
     switch( _Visible )
@@ -302,9 +282,6 @@
     uno::Any aValue( bVisible );
     xProps->setPropertyValue
             (rtl::OUString( RTL_CONSTASCII_USTRINGPARAM( "IsVisible" ) ), aValue);
-=======
-    xProps->setPropertyValue( rtl::OUString( RTL_CONSTASCII_USTRINGPARAM( "IsVisible" ) ), uno::Any( bVisible ) );
->>>>>>> ce6308e4
 }
 
 sal_Int16
@@ -323,8 +300,8 @@
         uno::Reference< frame::XModel > xModel( getModel(), uno::UNO_QUERY_THROW );
         ScDocument* pDoc = excel::getDocShell( xModel )->GetDocument();
         ScTableProtection* pProtect = pDoc->GetTabProtection(nTab);
-        sal_Bool bLockedCells = sal_False;
-        sal_Bool bUnlockedCells = sal_False;
+        sal_Bool bLockedCells = false;
+        sal_Bool bUnlockedCells = false;
         if( pProtect )
         {
             bLockedCells   = pProtect->isOptionEnabled(ScTableProtection::SELECT_LOCKED_CELLS);
@@ -362,8 +339,8 @@
         ScDocument* pDoc = excel::getDocShell( xModel )->GetDocument();
         ScTableProtection* pProtect = pDoc->GetTabProtection(nTab);
         // default is xlNoSelection
-        sal_Bool bLockedCells = sal_False;
-        sal_Bool bUnlockedCells = sal_False;
+        sal_Bool bLockedCells = false;
+        sal_Bool bUnlockedCells = false;
         if( nSelection == excel::XlEnableSelection::xlNoRestrictions )
         {
             bLockedCells = sal_True;
@@ -406,7 +383,7 @@
 sal_Bool SAL_CALL ScVbaWorksheet::getAutoFilterMode() throw (uno::RuntimeException)
 {
     uno::Reference< beans::XPropertySet > xDBRangeProps = getFirstDBRangeProperties();
-    sal_Bool bAutoFilterMode = sal_False;
+    sal_Bool bAutoFilterMode = false;
     return
         xDBRangeProps.is() &&
         (xDBRangeProps->getPropertyValue( ::rtl::OUString( RTL_CONSTASCII_USTRINGPARAM( "AutoFilter" ) ) ) >>= bAutoFilterMode) &&
@@ -480,7 +457,7 @@
 sal_Bool
 ScVbaWorksheet::getProtectionMode() throw (uno::RuntimeException)
 {
-    return sal_False;
+    return false;
 }
 
 sal_Bool
@@ -505,13 +482,13 @@
         if ( pProtect )
             return pProtect->isOptionEnabled( ScTableProtection::OBJECTS );
     }
-    return sal_False;
+    return false;
 }
 
 sal_Bool
 ScVbaWorksheet::getProtectScenarios() throw (uno::RuntimeException)
 {
-    return sal_False;
+    return false;
 }
 
 void
@@ -636,7 +613,7 @@
             ScDocShell* pDestDocShell = excel::getDocShell( pDestSheet->getModel() );
             ScDocShell* pSrcDocShell = excel::getDocShell( getModel() );
             if ( pDestDocShell && pSrcDocShell )
-                pDestDocShell->TransferTab( *pSrcDocShell, static_cast<SCTAB>(nSrc), static_cast<SCTAB>(nDest), TRUE, TRUE );
+                pDestDocShell->TransferTab( *pSrcDocShell, static_cast<SCTAB>(nSrc), static_cast<SCTAB>(nDest), true, true );
         }
     }
     // active the new sheet
@@ -1016,7 +993,7 @@
 ::sal_Bool SAL_CALL
 ScVbaWorksheet::hasMethod( const ::rtl::OUString& /*aName*/ ) throw (uno::RuntimeException)
 {
-    return sal_False;
+    return false;
 }
 
 uno::Reference< container::XNameAccess >
@@ -1032,8 +1009,7 @@
         // get the www-standard container ( maybe we should access the
         // 'www-standard' by name rather than index, this seems an
         // implementation detail
-        if( xIndexAccess->hasElements() )
-            xFormControls.set( xIndexAccess->getByIndex(0), uno::UNO_QUERY );
+        xFormControls.set( xIndexAccess->getByIndex(0), uno::UNO_QUERY_THROW );
 
     }
     catch( uno::Exception& )
@@ -1048,7 +1024,7 @@
     uno::Reference< container::XNameAccess > xFormControls( getFormControls() );
     if ( xFormControls.is() )
         return xFormControls->hasByName( aName );
-    return sal_False;
+    return false;
 }
 
 uno::Any
@@ -1136,9 +1112,9 @@
     sal_Int32 nTo = 0;
     sal_Int32 nFrom = 0;
     sal_Int16 nCopies = 1;
-    sal_Bool bCollate = sal_False;
-    sal_Bool bSelection = sal_False;
-    sal_Bool bIgnorePrintAreas = sal_False;
+    sal_Bool bCollate = false;
+    sal_Bool bSelection = false;
+    sal_Bool bIgnorePrintAreas = false;
     From >>= nFrom;
     To >>= nTo;
     Copies >>= nCopies;
