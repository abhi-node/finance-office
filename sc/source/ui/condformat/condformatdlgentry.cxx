/* -*- Mode: C++; tab-width: 4; indent-tabs-mode: nil; c-basic-offset: 4 -*- */
/*
 * This file is part of the LibreOffice project.
 *
 * This Source Code Form is subject to the terms of the Mozilla Public
 * License, v. 2.0. If a copy of the MPL was not distributed with this
 * file, You can obtain one at http://mozilla.org/MPL/2.0/.
 */

#include "condformatdlg.hxx"
#include "condformatdlgentry.hxx"
#include "condformatdlg.hrc"
#include "conditio.hxx"

#include "document.hxx"

#include <vcl/vclevent.hxx>
#include <svl/style.hxx>
#include <sfx2/dispatch.hxx>
#include <svl/stritem.hxx>
#include <svl/intitem.hxx>
#include <svx/xtable.hxx>
#include <svx/drawitem.hxx>
#include <vcl/msgbox.hxx>
#include <vcl/settings.hxx>
#include <formula/token.hxx>
#include "tokenarray.hxx"
#include "stlpool.hxx"
#include "tabvwsh.hxx"
#include "simpleformulacalc.hxx"

#include "colorformat.hxx"

#include "globstr.hrc"

#include <set>

ScCondFrmtEntry::ScCondFrmtEntry(vcl::Window* pParent, ScDocument* pDoc, const ScAddress& rPos):
    Control(pParent, ScResId( RID_COND_ENTRY ) ),
    mbActive(false),
    maFtCondNr( VclPtr<FixedText>::Create( this, ScResId( FT_COND_NR ) ) ),
    maFtCondition( VclPtr<FixedText>::Create( this, ScResId( FT_CONDITION ) ) ),
    mnIndex(0),
    maStrCondition(ScResId( STR_CONDITION ).toString()),
    maLbType( VclPtr<ListBox>::Create( this, ScResId( LB_TYPE ) ) ),
    mpDoc(pDoc),
    maPos(rPos)
{
    Color aBack(GetSettings().GetStyleSettings().GetWindowColor());

    SetControlBackground(aBack);
    SetBackground(GetControlBackground());

    maFtCondNr->SetControlBackground(aBack);
    maFtCondNr->SetBackground(maFtCondNr->GetControlBackground());

    maFtCondition->SetControlBackground(aBack);
    maFtCondition->SetBackground(maFtCondition->GetControlBackground());

    maLbType->SetSelectHdl( LINK( pParent, ScCondFormatList, TypeListHdl ) );
    maClickHdl = LINK( pParent, ScCondFormatList, EntrySelectHdl );
}

ScCondFrmtEntry::~ScCondFrmtEntry()
{
    disposeOnce();
}

void ScCondFrmtEntry::dispose()
{
    maFtCondNr.disposeAndClear();
    maFtCondition.disposeAndClear();
    maLbType.disposeAndClear();
    Control::dispose();
}

bool ScCondFrmtEntry::Notify( NotifyEvent& rNEvt )
{
    if( rNEvt.GetType() == MouseNotifyEvent::MOUSEBUTTONDOWN )
    {
        ImplCallEventListenersAndHandler( VCLEVENT_WINDOW_MOUSEBUTTONDOWN, maClickHdl, this );
    }
    return Control::Notify(rNEvt);
}

void ScCondFrmtEntry::SetIndex(sal_Int32 nIndex)
{
    mnIndex = nIndex;
    OUStringBuffer aBuffer(maStrCondition);
    aBuffer.append(OUString::number(nIndex));
    maFtCondNr->SetText(aBuffer.makeStringAndClear());
}

void ScCondFrmtEntry::SetHeight()
{
    long nPad = LogicToPixel(Size(42,2), MapMode(MAP_APPFONT)).getHeight();

    // Calculate maximum height we need from visible widgets
    sal_uInt16 nChildren = GetChildCount();

    long nMaxHeight = 0;
    for(sal_uInt16 i = 0; i < nChildren; i++)
    {
        vcl::Window *pChild  = GetChild(i);
        if(!pChild || !pChild->IsVisible())
            continue;
        Point aPos = pChild->GetPosPixel();
        Size aSize = pChild->GetSizePixel();
        nMaxHeight = std::max(aPos.Y() + aSize.Height(), nMaxHeight);
    }
    Size aSize = GetSizePixel();
    if(nMaxHeight > 0)
    {
        aSize.Height() = nMaxHeight + nPad;
        SetSizePixel(aSize);
    }
}

void ScCondFrmtEntry::Select()
{
    maFtCondition->SetText(OUString());
    maFtCondition->Hide();
    maLbType->Show();
    mbActive = true;
    SetHeight();
}

void ScCondFrmtEntry::Deselect()
{
    OUString maCondText = GetExpressionString();
    maFtCondition->SetText(maCondText);
    maFtCondition->Show();
    maLbType->Hide();
    mbActive = false;
    SetHeight();
}

//condition

namespace {

void FillStyleListBox( ScDocument* pDoc, ListBox& rLbStyle )
{
    rLbStyle.SetSeparatorPos(0);
    std::set<OUString> aStyleNames;
    SfxStyleSheetIterator aStyleIter( pDoc->GetStyleSheetPool(), SFX_STYLE_FAMILY_PARA );
    for ( SfxStyleSheetBase* pStyle = aStyleIter.First(); pStyle; pStyle = aStyleIter.Next() )
    {
        OUString aName = pStyle->GetName();
        aStyleNames.insert(aName);
    }
    for(std::set<OUString>::const_iterator itr = aStyleNames.begin(), itrEnd = aStyleNames.end();
                        itr != itrEnd; ++itr)
    {
        rLbStyle.InsertEntry( *itr );
    }
}

}

const ScConditionMode ScConditionFrmtEntry::mpEntryToCond[ScConditionFrmtEntry::NUM_COND_ENTRIES] = {
    SC_COND_EQUAL,
    SC_COND_LESS,
    SC_COND_GREATER,
    SC_COND_EQLESS,
    SC_COND_EQGREATER,
    SC_COND_NOTEQUAL,
    SC_COND_BETWEEN,
    SC_COND_NOTBETWEEN,
    SC_COND_DUPLICATE,
    SC_COND_NOTDUPLICATE,
    SC_COND_TOP10,
    SC_COND_BOTTOM10,
    SC_COND_TOP_PERCENT,
    SC_COND_BOTTOM_PERCENT,
    SC_COND_ABOVE_AVERAGE,
    SC_COND_BELOW_AVERAGE,
    SC_COND_ABOVE_EQUAL_AVERAGE,
    SC_COND_BELOW_EQUAL_AVERAGE,
    SC_COND_ERROR,
    SC_COND_NOERROR,
    SC_COND_BEGINS_WITH,
    SC_COND_ENDS_WITH,
    SC_COND_CONTAINS_TEXT,
    SC_COND_NOT_CONTAINS_TEXT
};

ScConditionFrmtEntry::ScConditionFrmtEntry( vcl::Window* pParent, ScDocument* pDoc, ScCondFormatDlg* pDialogParent,
        const ScAddress& rPos, const ScCondFormatEntry* pFormatEntry ):
    ScCondFrmtEntry( pParent, pDoc, rPos ),
    maLbCondType( VclPtr<ListBox>::Create( this, ScResId( LB_CELLIS_TYPE ) ) ),
    maEdVal1( VclPtr<formula::RefEdit>::Create( this, nullptr, nullptr, ScResId( ED_VAL1 ) ) ),
    maEdVal2( VclPtr<formula::RefEdit>::Create( this, nullptr, nullptr, ScResId( ED_VAL2 ) ) ),
    maFtVal( VclPtr<FixedText>::Create( this, ScResId( FT_VAL ) ) ),
    maFtStyle( VclPtr<FixedText>::Create( this, ScResId( FT_STYLE ) ) ),
    maLbStyle( VclPtr<ListBox>::Create( this, ScResId( LB_STYLE ) ) ),
    maWdPreview( VclPtr<SvxFontPrevWindow>::Create( this, ScResId( WD_PREVIEW ) ) ),
    mbIsInStyleCreate(false)
{

    FreeResource();
    maLbType->SelectEntryPos(1);

    Init(pDialogParent);

    StartListening(*pDoc->GetStyleSheetPool(), true);

    if(pFormatEntry)
    {
        OUString aStyleName = pFormatEntry->GetStyle();
        maLbStyle->SelectEntry(aStyleName);
        StyleSelectHdl(NULL);
        ScConditionMode eMode = pFormatEntry->GetOperation();

        maLbCondType->SelectEntryPos(ConditionModeToEntryPos(eMode));

        switch(GetNumberEditFields(eMode))
        {
            case 0:
                maEdVal1->Hide();
                maEdVal2->Hide();
                break;
            case 1:
                maEdVal1->Show();
                maEdVal1->SetText(pFormatEntry->GetExpression(maPos, 0));
                maEdVal2->Hide();
                OnEdChanged(maEdVal1);
                break;
            case 2:
                maEdVal1->Show();
                maEdVal1->SetText(pFormatEntry->GetExpression(maPos, 0));
                OnEdChanged(maEdVal1);
                maEdVal2->Show();
                maEdVal2->SetText(pFormatEntry->GetExpression(maPos, 1));
                OnEdChanged(maEdVal2);
                break;
        }
    }
    else
    {
        maLbCondType->SelectEntryPos(0);
        maEdVal2->Hide();
        maLbStyle->SelectEntryPos(1);
    }
}

ScConditionFrmtEntry::~ScConditionFrmtEntry()
{
    disposeOnce();
}

void ScConditionFrmtEntry::dispose()
{
    maLbCondType.disposeAndClear();
    maEdVal1.disposeAndClear();
    maEdVal2.disposeAndClear();
    maFtVal.disposeAndClear();
    maFtStyle.disposeAndClear();
    maLbStyle.disposeAndClear();
    maWdPreview.disposeAndClear();
    ScCondFrmtEntry::dispose();
}

void ScConditionFrmtEntry::Init(ScCondFormatDlg* pDialogParent)
{
    maEdVal1->SetGetFocusHdl( LINK( pDialogParent, ScCondFormatDlg, RangeGetFocusHdl ) );
    maEdVal2->SetGetFocusHdl( LINK( pDialogParent, ScCondFormatDlg, RangeGetFocusHdl ) );
    maEdVal1->SetLoseFocusHdl( LINK( pDialogParent, ScCondFormatDlg, RangeLoseFocusHdl ) );
    maEdVal2->SetLoseFocusHdl( LINK( pDialogParent, ScCondFormatDlg, RangeLoseFocusHdl ) );

    maEdVal1->SetStyle( maEdVal1->GetStyle() | WB_FORCECTRLBACKGROUND );
    maEdVal2->SetStyle( maEdVal2->GetStyle() | WB_FORCECTRLBACKGROUND );

    maEdVal1->SetModifyHdl( LINK( this, ScConditionFrmtEntry, OnEdChanged ) );
    maEdVal2->SetModifyHdl( LINK( this, ScConditionFrmtEntry, OnEdChanged ) );

    FillStyleListBox( mpDoc, *maLbStyle.get() );
    maLbStyle->SetSelectHdl( LINK( this, ScConditionFrmtEntry, StyleSelectHdl ) );

    maLbCondType->SetSelectHdl( LINK( this, ScConditionFrmtEntry, ConditionTypeSelectHdl ) );
}

ScFormatEntry* ScConditionFrmtEntry::createConditionEntry() const
{
    ScConditionMode eMode = EntryPosToConditionMode(maLbCondType->GetSelectEntryPos());
    OUString aExpr1 = maEdVal1->GetText();
    OUString aExpr2;
    if (GetNumberEditFields(eMode) == 2)
    {
        aExpr2 = maEdVal2->GetText();
        if (aExpr2.isEmpty())
        {
            return NULL;
        }
    }

    ScFormatEntry* pEntry = new ScCondFormatEntry(eMode, aExpr1, aExpr2, mpDoc, maPos, maLbStyle->GetSelectEntry());
    return pEntry;
}

IMPL_LINK(ScConditionFrmtEntry, OnEdChanged, Edit*, pEdit)
{
    OUString aFormula = pEdit->GetText();

    if( aFormula.isEmpty() )
    {
        maFtVal->SetText(ScGlobal::GetRscString(STR_ENTER_VALUE));
        return 0;
    }

    ScCompiler aComp( mpDoc, maPos );
    aComp.SetGrammar( mpDoc->GetGrammar() );
    boost::scoped_ptr<ScTokenArray> ta(aComp.CompileString(aFormula));

    // Error, warn the user
    if( ta->GetCodeError() )
    {
        pEdit->SetControlBackground(COL_LIGHTRED);
        maFtVal->SetText(ScGlobal::GetRscString(STR_VALID_DEFERROR));
        return 0;
    }

    // Recognized col/row name or string token, warn the user
<<<<<<< HEAD
    formula::FormulaToken* token = ta->First();
    formula::StackVar t = token->GetType();
    OpCode op = token->GetOpCode();
    if( ( op == ocColRowName ) ||
        ( ( op == ocBad ) && ( t == formula::svString ) )
      )
    {
        pEdit->SetControlBackground(COL_YELLOW);
        maFtVal.SetText(ScGlobal::GetRscString(STR_UNQUOTED_STRING));
=======
    bool bContainsColumnLabel = containsOnlyColumnLabel(pEdit, ta.get());;
    if (!bContainsColumnLabel)
    {
        ScCompiler aComp2( mpDoc, maPos );
        aComp2.SetGrammar( mpDoc->GetGrammar() );
        if (maEdVal1 == pEdit)
        {
            OUString aFormula2 = maEdVal2->GetText();
            boost::scoped_ptr<ScTokenArray> pArr2(aComp2.CompileString(aFormula2));
            bContainsColumnLabel = containsOnlyColumnLabel(maEdVal2, pArr2.get());
        }
        else
        {
            OUString aFormula1 = maEdVal1->GetText();
            boost::scoped_ptr<ScTokenArray> pArr1(aComp2.CompileString(aFormula1));
            bContainsColumnLabel = containsOnlyColumnLabel(maEdVal1, pArr1.get());
        }
    }

    if (bContainsColumnLabel)
    {
        maFtVal->SetText(ScGlobal::GetRscString(STR_UNQUOTED_STRING));
>>>>>>> 0cde74f7
        return 0;
    }

    pEdit->SetControlBackground(GetSettings().GetStyleSettings().GetWindowColor());
    maFtVal->SetText("");
    return 0;
}

void ScConditionFrmtEntry::Select()
{
    maFtVal->Show();
    ScCondFrmtEntry::Select();
}

void ScConditionFrmtEntry::Deselect()
{
    maFtVal->Hide();
    ScCondFrmtEntry::Deselect();
}


sal_Int32 ScConditionFrmtEntry::ConditionModeToEntryPos( ScConditionMode eMode ) const
{
    for ( sal_Int32 i = 0; i < NUM_COND_ENTRIES; ++i )
    {
        if (mpEntryToCond[i] == eMode)
        {
            return i;
        }
    }
    assert(false); // should never get here
    return 0;
}

ScConditionMode ScConditionFrmtEntry::EntryPosToConditionMode( sal_Int32 aEntryPos ) const
{
    assert( 0 <= aEntryPos && aEntryPos < NUM_COND_ENTRIES );
    return mpEntryToCond[aEntryPos];
}

sal_Int32 ScConditionFrmtEntry::GetNumberEditFields( ScConditionMode eMode ) const
{
    switch(eMode)
    {
        case SC_COND_EQUAL:
        case SC_COND_LESS:
        case SC_COND_GREATER:
        case SC_COND_EQLESS:
        case SC_COND_EQGREATER:
        case SC_COND_NOTEQUAL:
        case SC_COND_TOP10:
        case SC_COND_BOTTOM10:
        case SC_COND_TOP_PERCENT:
        case SC_COND_BOTTOM_PERCENT:
        case SC_COND_BEGINS_WITH:
        case SC_COND_ENDS_WITH:
        case SC_COND_CONTAINS_TEXT:
        case SC_COND_NOT_CONTAINS_TEXT:
        case SC_COND_ERROR:
        case SC_COND_NOERROR:
            return 1;
        case SC_COND_ABOVE_AVERAGE:
        case SC_COND_BELOW_AVERAGE:
        case SC_COND_ABOVE_EQUAL_AVERAGE:
        case SC_COND_BELOW_EQUAL_AVERAGE:
        case SC_COND_DUPLICATE:
        case SC_COND_NOTDUPLICATE:
            return 0;
        case SC_COND_BETWEEN:
        case SC_COND_NOTBETWEEN:
            return 2;
        default:
            assert(false); // should never get here
            return 0;
    }
}

OUString ScConditionFrmtEntry::GetExpressionString()
{
    return ScCondFormatHelper::GetExpression(CONDITION, maLbCondType->GetSelectEntryPos(), maEdVal1->GetText(), maEdVal2->GetText());
}

ScFormatEntry* ScConditionFrmtEntry::GetEntry() const
{
    return createConditionEntry();
}

void ScConditionFrmtEntry::SetActive()
{
    ScConditionMode eMode = EntryPosToConditionMode(maLbCondType->GetSelectEntryPos());
    maLbCondType->Show();
    switch(GetNumberEditFields(eMode))
    {
        case 1:
            maEdVal1->Show();
            break;
        case 2:
            maEdVal1->Show();
            maEdVal2->Show();
            break;
    }
    maFtStyle->Show();
    maLbStyle->Show();
    maWdPreview->Show();

    Select();
}

void ScConditionFrmtEntry::SetInactive()
{
    maLbCondType->Hide();
    maEdVal1->Hide();
    maEdVal2->Hide();
    maFtStyle->Hide();
    maLbStyle->Hide();
    maWdPreview->Hide();

    Deselect();
}

namespace {

void UpdateStyleList(ListBox& rLbStyle, ScDocument* pDoc)
{
    OUString aSelectedStyle = rLbStyle.GetSelectEntry();
    for(sal_Int32 i = rLbStyle.GetEntryCount(); i >= 1; --i)
    {
        rLbStyle.RemoveEntry(i);
    }
    FillStyleListBox(pDoc, rLbStyle);
    rLbStyle.SelectEntry(aSelectedStyle);
}

}

void ScConditionFrmtEntry::Notify(SfxBroadcaster&, const SfxHint& rHint)
{
    const SfxStyleSheetHint* pHint = dynamic_cast<const SfxStyleSheetHint*>(&rHint);
    if(!pHint)
        return;

    sal_uInt16 nHint = pHint->GetHint();
    if(nHint == SfxStyleSheetHintId::MODIFIED)
    {
        if(!mbIsInStyleCreate)
            UpdateStyleList(*maLbStyle.get(), mpDoc);
    }
}

namespace {

void StyleSelect( ListBox& rLbStyle, ScDocument* pDoc, SvxFontPrevWindow& rWdPreview )
{
    if(rLbStyle.GetSelectEntryPos() == 0)
    {
        // call new style dialog
        SfxUInt16Item aFamilyItem( SID_STYLE_FAMILY, SFX_STYLE_FAMILY_PARA );
        SfxStringItem aRefItem( SID_STYLE_REFERENCE, ScGlobal::GetRscString(STR_STYLENAME_STANDARD) );

        // unlock the dispatcher so SID_STYLE_NEW can be executed
        // (SetDispatcherLock would affect all Calc documents)
        ScTabViewShell* pViewShell = ScTabViewShell::GetActiveViewShell();
        SfxDispatcher* pDisp = pViewShell->GetDispatcher();
        bool bLocked = pDisp->IsLocked();
        if (bLocked)
            pDisp->Lock(false);

        // Execute the "new style" slot, complete with undo and all necessary updates.
        // The return value (SfxUInt16Item) is ignored, look for new styles instead.
        pDisp->Execute( SID_STYLE_NEW, SfxCallMode::SYNCHRON | SfxCallMode::RECORD | SfxCallMode::MODAL,
                &aFamilyItem,
                &aRefItem,
                0L );

        if (bLocked)
            pDisp->Lock(true);

        // Find the new style and add it into the style list boxes
        SfxStyleSheetIterator aStyleIter( pDoc->GetStyleSheetPool(), SFX_STYLE_FAMILY_PARA );
        bool bFound = false;
        for ( SfxStyleSheetBase* pStyle = aStyleIter.First(); pStyle && !bFound; pStyle = aStyleIter.Next() )
        {
            OUString aName = pStyle->GetName();
            if ( rLbStyle.GetEntryPos(aName) == LISTBOX_ENTRY_NOTFOUND )    // all lists contain the same entries
            {
                for( sal_uInt16 i = 1, n = rLbStyle.GetEntryCount(); i <= n && !bFound; ++i)
                {
                    OUString aStyleName = ScGlobal::pCharClass->uppercase(OUString(rLbStyle.GetEntry(i)));
                    if( i == n )
                    {
                        rLbStyle.InsertEntry(aName);
                        rLbStyle.SelectEntry(aName);
                        bFound = true;
                    }
                    else if( aStyleName > ScGlobal::pCharClass->uppercase(aName) )
                    {
                        rLbStyle.InsertEntry(aName, i);
                        rLbStyle.SelectEntry(aName);
                        bFound = true;
                    }
                }
            }
        }
    }

    OUString aStyleName = rLbStyle.GetSelectEntry();
    SfxStyleSheetBase* pStyleSheet = pDoc->GetStyleSheetPool()->Find( aStyleName, SFX_STYLE_FAMILY_PARA );
    if(pStyleSheet)
    {
        const SfxItemSet& rSet = pStyleSheet->GetItemSet();
        rWdPreview.Init( rSet );
    }
}

}

IMPL_LINK_NOARG(ScConditionFrmtEntry, StyleSelectHdl)
{
    mbIsInStyleCreate = true;
    StyleSelect( *maLbStyle.get(), mpDoc, *maWdPreview.get() );
    mbIsInStyleCreate = false;
    return 0;
}

// formula

ScFormulaFrmtEntry::ScFormulaFrmtEntry( vcl::Window* pParent, ScDocument* pDoc, ScCondFormatDlg* pDialogParent, const ScAddress& rPos, const ScCondFormatEntry* pFormat ):
    ScCondFrmtEntry( pParent, pDoc, rPos ),
    maFtStyle( VclPtr<FixedText>::Create( this, ScResId( FT_STYLE ) ) ),
    maLbStyle( VclPtr<ListBox>::Create( this, ScResId( LB_STYLE ) ) ),
    maWdPreview( VclPtr<SvxFontPrevWindow>::Create( this, ScResId( WD_PREVIEW ) ) ),
    maEdFormula( VclPtr<formula::RefEdit>::Create(this, nullptr, nullptr, ScResId( ED_FORMULA ) ) )
{
    Init(pDialogParent);

    FreeResource();
    maLbType->SelectEntryPos(2);

    if(pFormat)
    {
        maEdFormula->SetText(pFormat->GetExpression(rPos, 0, 0, pDoc->GetGrammar()));
        maLbStyle->SelectEntry(pFormat->GetStyle());
    }
    else
    {
        maLbStyle->SelectEntryPos(1);
    }

    StyleSelectHdl(NULL);
}

ScFormulaFrmtEntry::~ScFormulaFrmtEntry()
{
    disposeOnce();
}

void ScFormulaFrmtEntry::dispose()
{
    maFtStyle.disposeAndClear();
    maLbStyle.disposeAndClear();
    maWdPreview.disposeAndClear();
    maEdFormula.disposeAndClear();
    ScCondFrmtEntry::dispose();
}

void ScFormulaFrmtEntry::Init(ScCondFormatDlg* pDialogParent)
{
    maEdFormula->SetGetFocusHdl( LINK( pDialogParent, ScCondFormatDlg, RangeGetFocusHdl ) );
    maEdFormula->SetLoseFocusHdl( LINK( pDialogParent, ScCondFormatDlg, RangeLoseFocusHdl ) );

    FillStyleListBox( mpDoc, *maLbStyle.get() );
    maLbStyle->SetSelectHdl( LINK( this, ScFormulaFrmtEntry, StyleSelectHdl ) );
}

IMPL_LINK_NOARG(ScFormulaFrmtEntry, StyleSelectHdl)
{
    StyleSelect( *maLbStyle.get(), mpDoc, *maWdPreview.get() );

    return 0;
}

ScFormatEntry* ScFormulaFrmtEntry::createFormulaEntry() const
{
    ScConditionMode eMode = SC_COND_DIRECT;
    OUString aFormula = maEdFormula->GetText();
    if(aFormula.isEmpty())
        return NULL;

    OUString aExpr2;
    ScFormatEntry* pEntry = new ScCondFormatEntry(eMode, aFormula, aExpr2, mpDoc, maPos, maLbStyle->GetSelectEntry());
    return pEntry;
}

ScFormatEntry* ScFormulaFrmtEntry::GetEntry() const
{
    return createFormulaEntry();
}

OUString ScFormulaFrmtEntry::GetExpressionString()
{
    return ScCondFormatHelper::GetExpression(FORMULA, 0, maEdFormula->GetText());
}

void ScFormulaFrmtEntry::SetActive()
{
    maWdPreview->Show();
    maFtStyle->Show();
    maLbStyle->Show();
    maEdFormula->Show();

    Select();
}

void ScFormulaFrmtEntry::SetInactive()
{
    maWdPreview->Hide();
    maFtStyle->Hide();
    maLbStyle->Hide();
    maEdFormula->Hide();

    Deselect();
}

//color scale

namespace {

OUString convertNumberToString(double nVal, ScDocument* pDoc)
{
    SvNumberFormatter* pNumberFormatter = pDoc->GetFormatTable();
    OUString aText;
    pNumberFormatter->GetInputLineString(nVal, 0, aText);
    return aText;
}

void SetColorScaleEntryTypes( const ScColorScaleEntry& rEntry, ListBox& rLbType, Edit& rEdit, ColorListBox& rLbCol, ScDocument* pDoc )
{
    // entry Automatic is not available for color scales
    sal_Int32 nIndex = static_cast<sal_Int32>(rEntry.GetType());
    assert(nIndex > 0);
    rLbType.SelectEntryPos(nIndex - 1);
    switch(rEntry.GetType())
    {
        case COLORSCALE_MIN:
        case COLORSCALE_MAX:
            break;
        case COLORSCALE_PERCENTILE:
        case COLORSCALE_VALUE:
        case COLORSCALE_PERCENT:
            {
                double nVal = rEntry.GetValue();
                rEdit.SetText(convertNumberToString(nVal, pDoc));
            }
            break;
        case COLORSCALE_FORMULA:
            rEdit.SetText(rEntry.GetFormula(formula::FormulaGrammar::GRAM_DEFAULT));
            break;
        case COLORSCALE_AUTO:
            abort();
            break;
    }
    rLbCol.SelectEntry(rEntry.GetColor());
}

void SetColorScaleEntry( ScColorScaleEntry* pEntry, const ListBox& rType, const Edit& rValue, ScDocument* pDoc, const ScAddress& rPos, bool bDataBar )
{

    // color scale does not have the automatic entry
    sal_Int32 nPos = rType.GetSelectEntryPos();
    if(!bDataBar)
        ++nPos;

    pEntry->SetType(static_cast<ScColorScaleEntryType>(nPos));
    switch(nPos)
    {
        case COLORSCALE_AUTO:
        case COLORSCALE_MIN:
        case COLORSCALE_MAX:
            break;
        case COLORSCALE_PERCENTILE:
        case COLORSCALE_VALUE:
        case COLORSCALE_PERCENT:
            {
                sal_uInt32 nIndex = 0;
                double nVal = 0;
                SvNumberFormatter* pNumberFormatter = pDoc->GetFormatTable();
                (void)pNumberFormatter->IsNumberFormat(rValue.GetText(), nIndex, nVal);
                pEntry->SetValue(nVal);
            }
            break;
        case COLORSCALE_FORMULA:
            pEntry->SetFormula(rValue.GetText(), pDoc, rPos);
            break;
        default:
            break;
    }
}

ScColorScaleEntry* createColorScaleEntry( const ListBox& rType, const ColorListBox& rColor, const Edit& rValue, ScDocument* pDoc, const ScAddress& rPos )
{
    ScColorScaleEntry* pEntry = new ScColorScaleEntry();

    SetColorScaleEntry( pEntry, rType, rValue, pDoc, rPos, false );
    Color aColor = rColor.GetSelectEntryColor();
    pEntry->SetColor(aColor);
    return pEntry;
}

}

ScColorScale2FrmtEntry::ScColorScale2FrmtEntry( vcl::Window* pParent, ScDocument* pDoc, const ScAddress& rPos, const ScColorScaleFormat* pFormat ):
    ScCondFrmtEntry( pParent, pDoc, rPos ),
    maLbColorFormat( VclPtr<ListBox>::Create( this, ScResId( LB_COLOR_FORMAT ) ) ),
    maLbEntryTypeMin( VclPtr<ListBox>::Create( this, ScResId( LB_TYPE_COL_SCALE_MIN ) ) ),
    maLbEntryTypeMax( VclPtr<ListBox>::Create( this, ScResId( LB_TYPE_COL_SCALE_MAX ) ) ),
    maEdMin( VclPtr<Edit>::Create( this, ScResId( ED_COL_SCALE_MIN ) ) ),
    maEdMax( VclPtr<Edit>::Create( this, ScResId( ED_COL_SCALE_MAX ) ) ),
    maLbColMin( VclPtr<ColorListBox>::Create( this, ScResId( LB_COL_MIN ) ) ),
    maLbColMax( VclPtr<ColorListBox>::Create( this, ScResId( LB_COL_MAX ) ) )
{
    // remove the automatic entry from color scales
    maLbEntryTypeMin->RemoveEntry(0);
    maLbEntryTypeMax->RemoveEntry(0);

    maLbType->SelectEntryPos(0);
    maLbColorFormat->SelectEntryPos(0);
    Init();
    if(pFormat)
    {
        ScColorScaleFormat::const_iterator itr = pFormat->begin();
        SetColorScaleEntryTypes(*itr, *maLbEntryTypeMin.get(), *maEdMin.get(), *maLbColMin.get(), pDoc);
        ++itr;
        SetColorScaleEntryTypes(*itr, *maLbEntryTypeMax.get(), *maEdMax.get(), *maLbColMax.get(), pDoc);
    }
    else
    {
        maLbEntryTypeMin->SelectEntryPos(0);
        maLbEntryTypeMax->SelectEntryPos(1);
    }
    FreeResource();

    maLbColorFormat->SetSelectHdl( LINK( pParent, ScCondFormatList, ColFormatTypeHdl ) );

    EntryTypeHdl(maLbEntryTypeMin.get());
    EntryTypeHdl(maLbEntryTypeMax.get());
}

ScColorScale2FrmtEntry::~ScColorScale2FrmtEntry()
{
    disposeOnce();
}

void ScColorScale2FrmtEntry::dispose()
{
    maLbColorFormat.disposeAndClear();
    maLbEntryTypeMin.disposeAndClear();
    maLbEntryTypeMax.disposeAndClear();
    maEdMin.disposeAndClear();
    maEdMax.disposeAndClear();
    maLbColMin.disposeAndClear();
    maLbColMax.disposeAndClear();
    ScCondFrmtEntry::dispose();
}

void ScColorScale2FrmtEntry::Init()
{
    maLbEntryTypeMin->SetSelectHdl( LINK( this, ScColorScale2FrmtEntry, EntryTypeHdl ) );
    maLbEntryTypeMax->SetSelectHdl( LINK( this, ScColorScale2FrmtEntry, EntryTypeHdl ) );

    SfxObjectShell*     pDocSh      = SfxObjectShell::Current();
    XColorListRef       pColorTable;

    DBG_ASSERT( pDocSh, "DocShell not found!" );

    if ( pDocSh )
    {
        const SfxPoolItem*  pItem = pDocSh->GetItem( SID_COLOR_TABLE );
        if ( pItem != NULL )
            pColorTable = static_cast<const SvxColorListItem*>(pItem) ->GetColorList();
    }
    if ( pColorTable.is() )
    {
        // filling the line color box
        maLbColMin->SetUpdateMode( false );
        maLbColMax->SetUpdateMode( false );

        for ( long i = 0; i < pColorTable->Count(); ++i )
        {
            XColorEntry* pEntry = pColorTable->GetColor(i);
            maLbColMin->InsertEntry( pEntry->GetColor(), pEntry->GetName() );
            maLbColMax->InsertEntry( pEntry->GetColor(), pEntry->GetName() );

            if(pEntry->GetColor() == Color(COL_LIGHTRED))
                maLbColMin->SelectEntryPos(i);
            if(pEntry->GetColor() == Color(COL_LIGHTBLUE))
                maLbColMax->SelectEntryPos(i);
        }
        maLbColMin->SetUpdateMode( true );
        maLbColMax->SetUpdateMode( true );
    }
}

ScFormatEntry* ScColorScale2FrmtEntry::createColorscaleEntry() const
{
    ScColorScaleFormat* pColorScale = new ScColorScaleFormat(mpDoc);
    pColorScale->AddEntry(createColorScaleEntry(*maLbEntryTypeMin.get(), *maLbColMin.get(), *maEdMin.get(), mpDoc, maPos));
    pColorScale->AddEntry(createColorScaleEntry(*maLbEntryTypeMax.get(), *maLbColMax.get(), *maEdMax.get(), mpDoc, maPos));
    return pColorScale;
}

OUString ScColorScale2FrmtEntry::GetExpressionString()
{
    return ScCondFormatHelper::GetExpression( COLORSCALE, 0 );
}

ScFormatEntry* ScColorScale2FrmtEntry::GetEntry() const
{
    return createColorscaleEntry();
}

void ScColorScale2FrmtEntry::SetActive()
{
    maLbColorFormat->Show();

    maLbEntryTypeMin->Show();
    maLbEntryTypeMax->Show();

    maEdMin->Show();
    maEdMax->Show();

    maLbColMin->Show();
    maLbColMax->Show();

    Select();
}

void ScColorScale2FrmtEntry::SetInactive()
{
    maLbColorFormat->Hide();

    maLbEntryTypeMin->Hide();
    maLbEntryTypeMax->Hide();

    maEdMin->Hide();
    maEdMax->Hide();

    maLbColMin->Hide();
    maLbColMax->Hide();

    Deselect();
}

IMPL_LINK( ScColorScale2FrmtEntry, EntryTypeHdl, ListBox*, pBox )
{
    Edit* pEd = NULL;
    if (pBox == maLbEntryTypeMin.get())
        pEd = maEdMin;
    else if (pBox == maLbEntryTypeMax.get())
        pEd = maEdMax.get();

    if (!pEd)
        return 0;

    bool bEnableEdit = true;
    sal_Int32 nPos = pBox->GetSelectEntryPos();
    if(nPos < 2)
    {
        bEnableEdit = false;
    }

    if (bEnableEdit)
        pEd->Enable();
    else
        pEd->Disable();

    return 0;
}

ScColorScale3FrmtEntry::ScColorScale3FrmtEntry( vcl::Window* pParent, ScDocument* pDoc, const ScAddress& rPos, const ScColorScaleFormat* pFormat ):
    ScCondFrmtEntry( pParent, pDoc, rPos ),
    maLbColorFormat( VclPtr<ListBox>::Create( this, ScResId( LB_COLOR_FORMAT ) ) ),
    maLbEntryTypeMin( VclPtr<ListBox>::Create( this, ScResId( LB_TYPE_COL_SCALE_MIN ) ) ),
    maLbEntryTypeMiddle( VclPtr<ListBox>::Create( this, ScResId( LB_TYPE_COL_SCALE_MIDDLE ) ) ),
    maLbEntryTypeMax( VclPtr<ListBox>::Create( this, ScResId( LB_TYPE_COL_SCALE_MAX ) ) ),
    maEdMin( VclPtr<Edit>::Create( this, ScResId( ED_COL_SCALE_MIN ) ) ),
    maEdMiddle( VclPtr<Edit>::Create( this, ScResId( ED_COL_SCALE_MIDDLE ) ) ),
    maEdMax( VclPtr<Edit>::Create( this, ScResId( ED_COL_SCALE_MAX ) ) ),
    maLbColMin( VclPtr<ColorListBox>::Create( this, ScResId( LB_COL_MIN ) ) ),
    maLbColMiddle( VclPtr<ColorListBox>::Create( this, ScResId( LB_COL_MIDDLE ) ) ),
    maLbColMax( VclPtr<ColorListBox>::Create( this, ScResId( LB_COL_MAX ) ) )
{
    // remove the automatic entry from color scales
    maLbEntryTypeMin->RemoveEntry(0);
    maLbEntryTypeMiddle->RemoveEntry(0);
    maLbEntryTypeMax->RemoveEntry(0);
    maLbColorFormat->SelectEntryPos(1);

    Init();
    maLbType->SelectEntryPos(0);
    if(pFormat)
    {
        ScColorScaleFormat::const_iterator itr = pFormat->begin();
        SetColorScaleEntryTypes(*itr, *maLbEntryTypeMin.get(), *maEdMin.get(), *maLbColMin.get(), pDoc);
        assert(pFormat->size() == 3);
        ++itr;
        SetColorScaleEntryTypes(*itr, *maLbEntryTypeMiddle.get(), *maEdMiddle.get(), *maLbColMiddle.get(), pDoc);
        ++itr;
        SetColorScaleEntryTypes(*itr, *maLbEntryTypeMax.get(), *maEdMax.get(), *maLbColMax.get(), pDoc);
    }
    else
    {
        maLbColorFormat->SelectEntryPos(1);
        maLbEntryTypeMin->SelectEntryPos(0);
        maLbEntryTypeMiddle->SelectEntryPos(2);
        maLbEntryTypeMax->SelectEntryPos(1);
        maEdMiddle->SetText(OUString::number(50));
    }
    FreeResource();

    maLbColorFormat->SetSelectHdl( LINK( pParent, ScCondFormatList, ColFormatTypeHdl ) );
    EntryTypeHdl(maLbEntryTypeMin.get());
    EntryTypeHdl(maLbEntryTypeMiddle.get());
    EntryTypeHdl(maLbEntryTypeMax.get());
}

ScColorScale3FrmtEntry::~ScColorScale3FrmtEntry()
{
    disposeOnce();
}

void ScColorScale3FrmtEntry::dispose()
{
    maLbColorFormat.disposeAndClear();
    maLbEntryTypeMin.disposeAndClear();
    maLbEntryTypeMiddle.disposeAndClear();
    maLbEntryTypeMax.disposeAndClear();
    maEdMin.disposeAndClear();
    maEdMiddle.disposeAndClear();
    maEdMax.disposeAndClear();
    maLbColMin.disposeAndClear();
    maLbColMiddle.disposeAndClear();
    maLbColMax.disposeAndClear();
    ScCondFrmtEntry::dispose();
}

void ScColorScale3FrmtEntry::Init()
{
    maLbEntryTypeMin->SetSelectHdl( LINK( this, ScColorScale3FrmtEntry, EntryTypeHdl ) );
    maLbEntryTypeMax->SetSelectHdl( LINK( this, ScColorScale3FrmtEntry, EntryTypeHdl ) );
    maLbEntryTypeMiddle->SetSelectHdl( LINK( this, ScColorScale3FrmtEntry, EntryTypeHdl ) );

    SfxObjectShell*     pDocSh      = SfxObjectShell::Current();
    XColorListRef       pColorTable;

    DBG_ASSERT( pDocSh, "DocShell not found!" );

    if ( pDocSh )
    {
        const SfxPoolItem* pItem = pDocSh->GetItem( SID_COLOR_TABLE );
        if ( pItem != NULL )
            pColorTable = static_cast<const SvxColorListItem*>(pItem)->GetColorList();
    }
    if ( pColorTable.is() )
    {
        // filling the line color box
        maLbColMin->SetUpdateMode( false );
        maLbColMiddle->SetUpdateMode( false );
        maLbColMax->SetUpdateMode( false );

        for ( long i = 0; i < pColorTable->Count(); ++i )
        {
            XColorEntry* pEntry = pColorTable->GetColor(i);
            maLbColMin->InsertEntry( pEntry->GetColor(), pEntry->GetName() );
            maLbColMiddle->InsertEntry( pEntry->GetColor(), pEntry->GetName() );
            maLbColMax->InsertEntry( pEntry->GetColor(), pEntry->GetName() );

            if(pEntry->GetColor() == Color(COL_LIGHTRED))
                maLbColMin->SelectEntryPos(i);
            if(pEntry->GetColor() == Color(COL_GREEN))
                maLbColMiddle->SelectEntryPos(i);
            if(pEntry->GetColor() == Color(COL_LIGHTBLUE))
                maLbColMax->SelectEntryPos(i);
        }
        maLbColMin->SetUpdateMode( true );
        maLbColMiddle->SetUpdateMode( true );
        maLbColMax->SetUpdateMode( true );
    }
}

ScFormatEntry* ScColorScale3FrmtEntry::createColorscaleEntry() const
{
    ScColorScaleFormat* pColorScale = new ScColorScaleFormat(mpDoc);
    pColorScale->AddEntry(createColorScaleEntry(*maLbEntryTypeMin.get(), *maLbColMin.get(), *maEdMin.get(), mpDoc, maPos));
    if(maLbColorFormat->GetSelectEntryPos() == 1)
        pColorScale->AddEntry(createColorScaleEntry(*maLbEntryTypeMiddle.get(), *maLbColMiddle.get(), *maEdMiddle.get(), mpDoc, maPos));
    pColorScale->AddEntry(createColorScaleEntry(*maLbEntryTypeMax.get(), *maLbColMax.get(), *maEdMax.get(), mpDoc, maPos));
    return pColorScale;
}

OUString ScColorScale3FrmtEntry::GetExpressionString()
{
    return ScCondFormatHelper::GetExpression( COLORSCALE, 0 );
}

ScFormatEntry* ScColorScale3FrmtEntry::GetEntry() const
{
    return createColorscaleEntry();
}

void ScColorScale3FrmtEntry::SetActive()
{
    maLbColorFormat->Show();
    maLbEntryTypeMin->Show();
    maLbEntryTypeMiddle->Show();
    maLbEntryTypeMax->Show();

    maEdMin->Show();
    maEdMiddle->Show();
    maEdMax->Show();

    maLbColMin->Show();
    maLbColMiddle->Show();
    maLbColMax->Show();

    Select();
}

void ScColorScale3FrmtEntry::SetInactive()
{
    maLbColorFormat->Hide();

    maLbEntryTypeMin->Hide();
    maLbEntryTypeMiddle->Hide();
    maLbEntryTypeMax->Hide();

    maEdMin->Hide();
    maEdMiddle->Hide();
    maEdMax->Hide();

    maLbColMin->Hide();
    maLbColMiddle->Hide();
    maLbColMax->Hide();

    Deselect();
}

IMPL_LINK( ScColorScale3FrmtEntry, EntryTypeHdl, ListBox*, pBox )
{
    Edit* pEd = NULL;
    if(pBox == maLbEntryTypeMin.get())
        pEd = maEdMin.get();
    else if(pBox == maLbEntryTypeMiddle.get())
        pEd = maEdMiddle.get();
    else if(pBox == maLbEntryTypeMax.get())
        pEd = maEdMax.get();

    if (!pEd)
        return 0;

    bool bEnableEdit = true;
    sal_Int32 nPos = pBox->GetSelectEntryPos();
    if(nPos < 2)
    {
        bEnableEdit = false;
    }

    if(bEnableEdit)
        pEd->Enable();
    else
        pEd->Disable();

    return 0;
}

IMPL_LINK_NOARG( ScConditionFrmtEntry, ConditionTypeSelectHdl )
{
    sal_Int32 nSelectPos = maLbCondType->GetSelectEntryPos();
    ScConditionMode eMode = EntryPosToConditionMode(nSelectPos);
    switch(GetNumberEditFields(eMode))
    {
        case 0:
            maEdVal1->Hide();
            maEdVal2->Hide();
            maFtVal->Hide();
            break;
        case 1:
            maEdVal1->Show();
            maEdVal2->Hide();
            maFtVal->Show();
            break;
        case 2:
            maEdVal1->Show();
            maEdVal2->Show();
            maFtVal->Show();
            break;
    }

    return 0;
}

//databar

namespace {

void SetDataBarEntryTypes( const ScColorScaleEntry& rEntry, ListBox& rLbType, Edit& rEdit, ScDocument* pDoc )
{
    rLbType.SelectEntryPos(rEntry.GetType());
    switch(rEntry.GetType())
    {
        case COLORSCALE_AUTO:
        case COLORSCALE_MIN:
        case COLORSCALE_MAX:
            break;
        case COLORSCALE_VALUE:
        case COLORSCALE_PERCENT:
        case COLORSCALE_PERCENTILE:
            {
                double nVal = rEntry.GetValue();
                SvNumberFormatter* pNumberFormatter = pDoc->GetFormatTable();
                OUString aText;
                pNumberFormatter->GetInputLineString(nVal, 0, aText);
                rEdit.SetText(aText);
            }
            break;
        case COLORSCALE_FORMULA:
            rEdit.SetText(rEntry.GetFormula(formula::FormulaGrammar::GRAM_DEFAULT));
            break;
    }
}

}

ScDataBarFrmtEntry::ScDataBarFrmtEntry( vcl::Window* pParent, ScDocument* pDoc, const ScAddress& rPos, const ScDataBarFormat* pFormat ):
    ScCondFrmtEntry( pParent, pDoc, rPos ),
    maLbColorFormat( VclPtr<ListBox>::Create( this, ScResId( LB_COLOR_FORMAT ) ) ),
    maLbDataBarMinType( VclPtr<ListBox>::Create( this, ScResId( LB_TYPE_COL_SCALE_MIN ) ) ),
    maLbDataBarMaxType( VclPtr<ListBox>::Create( this, ScResId( LB_TYPE_COL_SCALE_MAX ) ) ),
    maEdDataBarMin( VclPtr<Edit>::Create( this, ScResId( ED_COL_SCALE_MIN ) ) ),
    maEdDataBarMax( VclPtr<Edit>::Create( this, ScResId( ED_COL_SCALE_MAX ) ) ),
    maBtOptions( VclPtr<PushButton>::Create( this, ScResId( BTN_OPTIONS ) ) )
{
    maLbColorFormat->SelectEntryPos(2);
    maLbType->SelectEntryPos(0);
    if(pFormat)
    {
        mpDataBarData.reset(new ScDataBarFormatData(*pFormat->GetDataBarData()));
        SetDataBarEntryTypes(*mpDataBarData->mpLowerLimit, *maLbDataBarMinType.get(), *maEdDataBarMin.get(), pDoc);
        SetDataBarEntryTypes(*mpDataBarData->mpUpperLimit, *maLbDataBarMaxType.get(), *maEdDataBarMax.get(), pDoc);
        DataBarTypeSelectHdl(NULL);
    }
    else
    {
        maLbDataBarMinType->SelectEntryPos(0);
        maLbDataBarMaxType->SelectEntryPos(0);
        DataBarTypeSelectHdl(NULL);
    }
    Init();

    maLbColorFormat->SetSelectHdl( LINK( pParent, ScCondFormatList, ColFormatTypeHdl ) );

    FreeResource();
}

ScDataBarFrmtEntry::~ScDataBarFrmtEntry()
{
    disposeOnce();
}

void ScDataBarFrmtEntry::dispose()
{
    maLbColorFormat.disposeAndClear();
    maLbDataBarMinType.disposeAndClear();
    maLbDataBarMaxType.disposeAndClear();
    maEdDataBarMin.disposeAndClear();
    maEdDataBarMax.disposeAndClear();
    maBtOptions.disposeAndClear();
    ScCondFrmtEntry::dispose();
}

ScFormatEntry* ScDataBarFrmtEntry::GetEntry() const
{
    return createDatabarEntry();
}

void ScDataBarFrmtEntry::Init()
{
    maLbDataBarMinType->SetSelectHdl( LINK( this, ScDataBarFrmtEntry, DataBarTypeSelectHdl ) );
    maLbDataBarMaxType->SetSelectHdl( LINK( this, ScDataBarFrmtEntry, DataBarTypeSelectHdl ) );

    maBtOptions->SetClickHdl( LINK( this, ScDataBarFrmtEntry, OptionBtnHdl ) );

    if(!mpDataBarData)
    {
        mpDataBarData.reset(new ScDataBarFormatData());
        mpDataBarData->mpUpperLimit.reset(new ScColorScaleEntry());
        mpDataBarData->mpLowerLimit.reset(new ScColorScaleEntry());
        mpDataBarData->mpLowerLimit->SetType(COLORSCALE_AUTO);
        mpDataBarData->mpUpperLimit->SetType(COLORSCALE_AUTO);
        mpDataBarData->maPositiveColor = COL_LIGHTBLUE;
    }
}

ScFormatEntry* ScDataBarFrmtEntry::createDatabarEntry() const
{
    SetColorScaleEntry(mpDataBarData->mpLowerLimit.get(), *maLbDataBarMinType.get(), *maEdDataBarMin.get(), mpDoc, maPos, true);
    SetColorScaleEntry(mpDataBarData->mpUpperLimit.get(), *maLbDataBarMaxType.get(), *maEdDataBarMax.get(), mpDoc, maPos, true);
    ScDataBarFormat* pDataBar = new ScDataBarFormat(mpDoc);
    pDataBar->SetDataBarData(new ScDataBarFormatData(*mpDataBarData.get()));
    return pDataBar;
}

OUString ScDataBarFrmtEntry::GetExpressionString()
{
    return ScCondFormatHelper::GetExpression( DATABAR, 0 );
}

void ScDataBarFrmtEntry::SetActive()
{
    maLbColorFormat->Show();

    maLbDataBarMinType->Show();
    maLbDataBarMaxType->Show();
    maEdDataBarMin->Show();
    maEdDataBarMax->Show();
    maBtOptions->Show();

    Select();
}

void ScDataBarFrmtEntry::SetInactive()
{
    maLbColorFormat->Hide();

    maLbDataBarMinType->Hide();
    maLbDataBarMaxType->Hide();
    maEdDataBarMin->Hide();
    maEdDataBarMax->Hide();
    maBtOptions->Hide();

    Deselect();
}

IMPL_LINK_NOARG( ScDataBarFrmtEntry, DataBarTypeSelectHdl )
{
    sal_Int32 nSelectPos = maLbDataBarMinType->GetSelectEntryPos();
    if(nSelectPos <= COLORSCALE_MAX)
        maEdDataBarMin->Disable();
    else
        maEdDataBarMin->Enable();

    nSelectPos = maLbDataBarMaxType->GetSelectEntryPos();
    if(nSelectPos <= COLORSCALE_MAX)
        maEdDataBarMax->Disable();
    else
        maEdDataBarMax->Enable();

    return 0;
}

IMPL_LINK_NOARG( ScDataBarFrmtEntry, OptionBtnHdl )
{
    SetColorScaleEntry(mpDataBarData->mpLowerLimit.get(), *maLbDataBarMinType.get(), *maEdDataBarMin.get(), mpDoc, maPos, true);
    SetColorScaleEntry(mpDataBarData->mpUpperLimit.get(), *maLbDataBarMaxType.get(), *maEdDataBarMax.get(), mpDoc, maPos, true);
    ScopedVclPtrInstance<ScDataBarSettingsDlg> pDlg(this, *mpDataBarData, mpDoc, maPos);
    if( pDlg->Execute() == RET_OK)
    {
        mpDataBarData.reset(pDlg->GetData());
        SetDataBarEntryTypes(*mpDataBarData->mpLowerLimit, *maLbDataBarMinType, *maEdDataBarMin.get(), mpDoc);
        SetDataBarEntryTypes(*mpDataBarData->mpUpperLimit, *maLbDataBarMaxType.get(), *maEdDataBarMax.get(), mpDoc);
        DataBarTypeSelectHdl(NULL);
    }
    return 0;
}

ScDateFrmtEntry::ScDateFrmtEntry( vcl::Window* pParent, ScDocument* pDoc, const ScCondDateFormatEntry* pFormat ):
    ScCondFrmtEntry( pParent, pDoc, ScAddress() ),
    maLbDateEntry( VclPtr<ListBox>::Create( this, ScResId( LB_DATE_TYPE ) ) ),
    maFtStyle( VclPtr<FixedText>::Create( this, ScResId( FT_STYLE ) ) ),
    maLbStyle( VclPtr<ListBox>::Create( this, ScResId( LB_STYLE ) ) ),
    maWdPreview( VclPtr<SvxFontPrevWindow>::Create( this, ScResId( WD_PREVIEW ) ) ),
    mbIsInStyleCreate(false)
{
    Init();
    FreeResource();

    StartListening(*pDoc->GetStyleSheetPool(), true);

    if(pFormat)
    {
        sal_Int32 nPos = static_cast<sal_Int32>(pFormat->GetDateType());
        maLbDateEntry->SelectEntryPos(nPos);

        OUString aStyleName = pFormat->GetStyleName();
        maLbStyle->SelectEntry(aStyleName);
    }

    StyleSelectHdl(NULL);
}

ScDateFrmtEntry::~ScDateFrmtEntry()
{
    disposeOnce();
}

void ScDateFrmtEntry::dispose()
{
    maLbDateEntry.disposeAndClear();
    maFtStyle.disposeAndClear();
    maLbStyle.disposeAndClear();
    maWdPreview.disposeAndClear();
    ScCondFrmtEntry::dispose();
}

void ScDateFrmtEntry::Init()
{
    maLbDateEntry->SelectEntryPos(0);
    maLbType->SelectEntryPos(3);

    FillStyleListBox( mpDoc, *maLbStyle.get() );
    maLbStyle->SetSelectHdl( LINK( this, ScDateFrmtEntry, StyleSelectHdl ) );
    maLbStyle->SelectEntryPos(1);
}

void ScDateFrmtEntry::SetActive()
{
    maLbDateEntry->Show();
    maFtStyle->Show();
    maWdPreview->Show();
    maLbStyle->Show();

    Select();
}

void ScDateFrmtEntry::SetInactive()
{
    maLbDateEntry->Hide();
    maFtStyle->Hide();
    maWdPreview->Hide();
    maLbStyle->Hide();

    Deselect();
}

void ScDateFrmtEntry::Notify( SfxBroadcaster&, const SfxHint& rHint )
{
    const SfxStyleSheetHint* pHint = dynamic_cast<const SfxStyleSheetHint*>(&rHint);
    if(!pHint)
        return;

    sal_uInt16 nHint = pHint->GetHint();
    if(nHint == SfxStyleSheetHintId::MODIFIED)
    {
        if(!mbIsInStyleCreate)
            UpdateStyleList(*maLbStyle.get(), mpDoc);
    }
}

ScFormatEntry* ScDateFrmtEntry::GetEntry() const
{
    ScCondDateFormatEntry* pNewEntry = new ScCondDateFormatEntry(mpDoc);
    condformat::ScCondFormatDateType eType = static_cast<condformat::ScCondFormatDateType>(maLbDateEntry->GetSelectEntryPos());
    pNewEntry->SetDateType(eType);
    pNewEntry->SetStyleName(maLbStyle->GetSelectEntry());
    return pNewEntry;
}

OUString ScDateFrmtEntry::GetExpressionString()
{
    return ScCondFormatHelper::GetExpression(DATE, 0);
}

IMPL_LINK_NOARG( ScDateFrmtEntry, StyleSelectHdl )
{
    mbIsInStyleCreate = true;
    StyleSelect( *maLbStyle.get(), mpDoc, *maWdPreview.get() );
    mbIsInStyleCreate = false;

    return 0;
}

class ScIconSetFrmtDataEntry : public Control
{
    private:
        VclPtr<FixedImage> maImgIcon;
        VclPtr<FixedText> maFtEntry;
        VclPtr<Edit> maEdEntry;
        VclPtr<ListBox> maLbEntryType;

    public:
        ScIconSetFrmtDataEntry( vcl::Window* pParent, ScIconSetType eType, ScDocument* pDoc,
                sal_Int32 i, const ScColorScaleEntry* pEntry = NULL );
        virtual ~ScIconSetFrmtDataEntry();
        virtual void dispose() SAL_OVERRIDE;

        ScColorScaleEntry* CreateEntry(ScDocument* pDoc, const ScAddress& rPos) const;

        void SetFirstEntry();
};

ScIconSetFrmtDataEntry::ScIconSetFrmtDataEntry( vcl::Window* pParent, ScIconSetType eType, ScDocument* pDoc, sal_Int32 i, const ScColorScaleEntry* pEntry ):
    Control( pParent, ScResId( RID_ICON_SET_ENTRY ) ),
    maImgIcon( VclPtr<FixedImage>::Create( this, ScResId( IMG_ICON ) ) ),
    maFtEntry( VclPtr<FixedText>::Create( this, ScResId( FT_ICON_SET_ENTRY_TEXT ) ) ),
    maEdEntry( VclPtr<Edit>::Create( this, ScResId( ED_ICON_SET_ENTRY_VALUE ) ) ),
    maLbEntryType( VclPtr<ListBox>::Create( this, ScResId( LB_ICON_SET_ENTRY_TYPE ) ) )
{
    maImgIcon->SetImage(Image(ScIconSetFormat::getBitmap(eType, i)));
    if(pEntry)
    {
        switch(pEntry->GetType())
        {
            case COLORSCALE_VALUE:
                maLbEntryType->SelectEntryPos(0);
                maEdEntry->SetText(convertNumberToString(pEntry->GetValue(), pDoc));
                break;
            case COLORSCALE_PERCENTILE:
                maLbEntryType->SelectEntryPos(2);
                maEdEntry->SetText(convertNumberToString(pEntry->GetValue(), pDoc));
                break;
            case COLORSCALE_PERCENT:
                maLbEntryType->SelectEntryPos(1);
                maEdEntry->SetText(convertNumberToString(pEntry->GetValue(), pDoc));
                break;
            case COLORSCALE_FORMULA:
                maLbEntryType->SelectEntryPos(3);
                maEdEntry->SetText(pEntry->GetFormula(formula::FormulaGrammar::GRAM_DEFAULT));
                break;
            default:
                assert(false);
        }
    }
    else
    {
        maLbEntryType->SelectEntryPos(1);
    }
    FreeResource();
}

ScIconSetFrmtDataEntry::~ScIconSetFrmtDataEntry()
{
    disposeOnce();
}

void ScIconSetFrmtDataEntry::dispose()
{
    maImgIcon.disposeAndClear();
    maFtEntry.disposeAndClear();
    maEdEntry.disposeAndClear();
    maLbEntryType.disposeAndClear();
    Control::dispose();
}

ScColorScaleEntry* ScIconSetFrmtDataEntry::CreateEntry(ScDocument* pDoc, const ScAddress& rPos) const
{
    sal_Int32 nPos = maLbEntryType->GetSelectEntryPos();
    OUString aText = maEdEntry->GetText();
    ScColorScaleEntry* pEntry = new ScColorScaleEntry();

    sal_uInt32 nIndex = 0;
    double nVal = 0;
    SvNumberFormatter* pNumberFormatter = pDoc->GetFormatTable();
    (void)pNumberFormatter->IsNumberFormat(aText, nIndex, nVal);
    pEntry->SetValue(nVal);

    switch(nPos)
    {
        case 0:
            pEntry->SetType(COLORSCALE_VALUE);
            break;
        case 1:
            pEntry->SetType(COLORSCALE_PERCENT);
            break;
        case 2:
            pEntry->SetType(COLORSCALE_PERCENTILE);
            break;
        case 3:
            pEntry->SetType(COLORSCALE_FORMULA);
            pEntry->SetFormula(aText, pDoc, rPos, pDoc->GetGrammar());
            break;
        default:
            assert(false);
    }

    return pEntry;
}

void ScIconSetFrmtDataEntry::SetFirstEntry()
{
    maEdEntry->Hide();
    maLbEntryType->Hide();
    maFtEntry->Hide();
    maEdEntry->SetText(OUString("0"));
    maLbEntryType->SelectEntryPos(1);
}

ScIconSetFrmtEntry::ScIconSetFrmtEntry( vcl::Window* pParent, ScDocument* pDoc, const ScAddress& rPos, const ScIconSetFormat* pFormat ):
        ScCondFrmtEntry( pParent, pDoc, rPos ),
        maLbColorFormat( VclPtr<ListBox>::Create( this, ScResId( LB_COLOR_FORMAT ) ) ),
        maLbIconSetType( VclPtr<ListBox>::Create( this, ScResId( LB_ICONSET_TYPE ) ) )
{
    Init();
    FreeResource();
    maLbColorFormat->SetSelectHdl( LINK( pParent, ScCondFormatList, ColFormatTypeHdl ) );

    if(pFormat)
    {
        const ScIconSetFormatData* pIconSetFormatData = pFormat->GetIconSetData();
        ScIconSetType eType = pIconSetFormatData->eIconSetType;
        sal_Int32 nType = static_cast<sal_Int32>(eType);
        maLbIconSetType->SelectEntryPos(nType);

        for(size_t i = 0, n = pIconSetFormatData->maEntries.size();
                i < n; ++i)
        {
            maEntries.push_back( VclPtr<ScIconSetFrmtDataEntry>::Create( this, eType, pDoc, i, &pIconSetFormatData->maEntries[i] ) );
            Point aPos = maEntries[0]->GetPosPixel();
            aPos.Y() += maEntries[0]->GetSizePixel().Height() * i * 1.2;
            maEntries[i]->SetPosPixel( aPos );
        }
        maEntries[0]->SetFirstEntry();
    }
    else
        IconSetTypeHdl(NULL);
}

ScIconSetFrmtEntry::~ScIconSetFrmtEntry()
{
    disposeOnce();
}

void ScIconSetFrmtEntry::dispose()
{
    maLbColorFormat.disposeAndClear();
    maLbIconSetType.disposeAndClear();
    ScCondFrmtEntry::dispose();
}

void ScIconSetFrmtEntry::Init()
{
    maLbColorFormat->SelectEntryPos(3);
    maLbType->SelectEntryPos(0);
    maLbIconSetType->SelectEntryPos(0);

    maLbIconSetType->SetSelectHdl( LINK( this, ScIconSetFrmtEntry, IconSetTypeHdl ) );
}

IMPL_LINK_NOARG( ScIconSetFrmtEntry, IconSetTypeHdl )
{
    ScIconSetMap* pMap = ScIconSetFormat::getIconSetMap();

    sal_Int32 nPos = maLbIconSetType->GetSelectEntryPos();
    sal_uInt32 nElements = pMap[nPos].nElements;
    maEntries.clear();

    for(size_t i = 0; i < nElements; ++i)
    {
        maEntries.push_back( VclPtr<ScIconSetFrmtDataEntry>::Create( this, static_cast<ScIconSetType>(nPos), mpDoc, i ) );
        Point aPos = maEntries[0]->GetPosPixel();
        aPos.Y() += maEntries[0]->GetSizePixel().Height() * i * 1.2;
        maEntries[i]->SetPosPixel( aPos );
        maEntries[i]->Show();
    }
    maEntries[0]->SetFirstEntry();

    SetHeight();
    static_cast<ScCondFormatList*>(GetParent())->RecalcAll();

    return 0;
}

OUString ScIconSetFrmtEntry::GetExpressionString()
{
    return ScCondFormatHelper::GetExpression(ICONSET, 0);
}

void ScIconSetFrmtEntry::SetActive()
{
    maLbColorFormat->Show();
    maLbIconSetType->Show();
    for(ScIconSetFrmtDataEntriesType::iterator itr = maEntries.begin(),
            itrEnd = maEntries.end(); itr != itrEnd; ++itr)
    {
        (*itr)->Show();
    }

    Select();
}

void ScIconSetFrmtEntry::SetInactive()
{
    maLbColorFormat->Hide();
    maLbIconSetType->Hide();
    for(ScIconSetFrmtDataEntriesType::iterator itr = maEntries.begin(),
            itrEnd = maEntries.end(); itr != itrEnd; ++itr)
    {
        (*itr)->Hide();
    }

    Deselect();
}

ScFormatEntry* ScIconSetFrmtEntry::GetEntry() const
{
    ScIconSetFormat* pFormat = new ScIconSetFormat(mpDoc);

    ScIconSetFormatData* pData = new ScIconSetFormatData;
    pData->eIconSetType = static_cast<ScIconSetType>(maLbIconSetType->GetSelectEntryPos());
    for(ScIconSetFrmtDataEntriesType::const_iterator itr = maEntries.begin(),
            itrEnd = maEntries.end(); itr != itrEnd; ++itr)
    {
        pData->maEntries.push_back((*itr)->CreateEntry(mpDoc, maPos));
    }
    pFormat->SetIconSetData(pData);

    return pFormat;
}

/* vim:set shiftwidth=4 softtabstop=4 expandtab: */<|MERGE_RESOLUTION|>--- conflicted
+++ resolved
@@ -321,7 +321,6 @@
     }
 
     // Recognized col/row name or string token, warn the user
-<<<<<<< HEAD
     formula::FormulaToken* token = ta->First();
     formula::StackVar t = token->GetType();
     OpCode op = token->GetOpCode();
@@ -330,31 +329,7 @@
       )
     {
         pEdit->SetControlBackground(COL_YELLOW);
-        maFtVal.SetText(ScGlobal::GetRscString(STR_UNQUOTED_STRING));
-=======
-    bool bContainsColumnLabel = containsOnlyColumnLabel(pEdit, ta.get());;
-    if (!bContainsColumnLabel)
-    {
-        ScCompiler aComp2( mpDoc, maPos );
-        aComp2.SetGrammar( mpDoc->GetGrammar() );
-        if (maEdVal1 == pEdit)
-        {
-            OUString aFormula2 = maEdVal2->GetText();
-            boost::scoped_ptr<ScTokenArray> pArr2(aComp2.CompileString(aFormula2));
-            bContainsColumnLabel = containsOnlyColumnLabel(maEdVal2, pArr2.get());
-        }
-        else
-        {
-            OUString aFormula1 = maEdVal1->GetText();
-            boost::scoped_ptr<ScTokenArray> pArr1(aComp2.CompileString(aFormula1));
-            bContainsColumnLabel = containsOnlyColumnLabel(maEdVal1, pArr1.get());
-        }
-    }
-
-    if (bContainsColumnLabel)
-    {
         maFtVal->SetText(ScGlobal::GetRscString(STR_UNQUOTED_STRING));
->>>>>>> 0cde74f7
         return 0;
     }
 
