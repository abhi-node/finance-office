/*************************************************************************
 *
 * DO NOT ALTER OR REMOVE COPYRIGHT NOTICES OR THIS FILE HEADER.
 *
 * Copyright 2000, 2010 Oracle and/or its affiliates.
 *
 * OpenOffice.org - a multi-platform office productivity suite
 *
 * This file is part of OpenOffice.org.
 *
 * OpenOffice.org is free software: you can redistribute it and/or modify
 * it under the terms of the GNU Lesser General Public License version 3
 * only, as published by the Free Software Foundation.
 *
 * OpenOffice.org is distributed in the hope that it will be useful,
 * but WITHOUT ANY WARRANTY; without even the implied warranty of
 * MERCHANTABILITY or FITNESS FOR A PARTICULAR PURPOSE.  See the
 * GNU Lesser General Public License version 3 for more details
 * (a copy is included in the LICENSE file that accompanied this code).
 *
 * You should have received a copy of the GNU Lesser General Public License
 * version 3 along with OpenOffice.org.  If not, see
 * <http://www.openoffice.org/license.html>
 * for a copy of the LGPLv3 License.
 *
 ************************************************************************/

// MARKER(update_precomp.py): autogen include statement, do not remove
#include "precompiled_sc.hxx"
// System - Includes -----------------------------------------------------

#include "scitems.hxx"
#include <editeng/eeitem.hxx>
#include <editeng/svxenum.hxx>
#include <svx/algitem.hxx>

#include <sot/clsids.hxx>
#include <unotools/securityoptions.hxx>
#include <tools/stream.hxx>
#include <tools/string.hxx>
#include <tools/urlobj.hxx>
#include <vcl/msgbox.hxx>
#include <vcl/virdev.hxx>
#include <vcl/waitobj.hxx>
#include <svtools/ctrltool.hxx>
#include <svtools/sfxecode.hxx>
#include <svl/zforlist.hxx>
#include <svl/PasswordHelper.hxx>
#include <sfx2/app.hxx>
#include <sfx2/bindings.hxx>
#include <sfx2/dinfdlg.hxx>
#include <sfx2/docfile.hxx>
#include <sfx2/docfilt.hxx>
#include <sfx2/fcontnr.hxx>
#include <sfx2/evntconf.hxx>
#include <sfx2/sfx.hrc>
#include <sfx2/objface.hxx>
#include <svl/srchitem.hxx>
#include <unotools/fltrcfg.hxx>
#include <svl/documentlockfile.hxx>
#include <svl/sharecontrolfile.hxx>
#include <unotools/charclass.hxx>
#include <vcl/virdev.hxx>
#include "chgtrack.hxx"
#include "chgviset.hxx"
#include <sfx2/request.hxx>
#include <com/sun/star/container/XContentEnumerationAccess.hpp>
#include <com/sun/star/document/UpdateDocMode.hpp>
#include <com/sun/star/script/vba/VBAEventId.hpp>
#include <com/sun/star/script/vba/XVBAEventProcessor.hpp>
#include <com/sun/star/sheet/XSpreadsheetView.hpp>
#include <com/sun/star/task/XJob.hpp>
#include <basic/sbstar.hxx>
#include <basic/basmgr.hxx>

#include "scabstdlg.hxx" //CHINA001
#include <sot/formats.hxx>
#define SOT_FORMATSTR_ID_STARCALC_30 SOT_FORMATSTR_ID_STARCALC

// INCLUDE ---------------------------------------------------------------

#include "cell.hxx"
#include "global.hxx"
#include "filter.hxx"
#include "scmod.hxx"
#include "tabvwsh.hxx"
#include "docfunc.hxx"
#include "imoptdlg.hxx"
#include "impex.hxx"
#include "scresid.hxx"
#include "sc.hrc"
#include "globstr.hrc"
#include "scerrors.hxx"
#include "brdcst.hxx"
#include "stlpool.hxx"
#include "autostyl.hxx"
#include "attrib.hxx"
#include "asciiopt.hxx"
#include "waitoff.hxx"
#include "docpool.hxx"      // LoadCompleted
#include "progress.hxx"
#include "pntlock.hxx"
#include "collect.hxx"
#include "docuno.hxx"
#include "appoptio.hxx"
#include "detdata.hxx"
#include "printfun.hxx"
#include "dociter.hxx"
#include "cellform.hxx"
#include "chartlis.hxx"
#include "hints.hxx"
#include "xmlwrap.hxx"
#include "drwlayer.hxx"
#include "refreshtimer.hxx"
#include "dbcolect.hxx"
#include "scextopt.hxx"
#include "compiler.hxx"
#include "cfgids.hxx"
#include "warnpassword.hxx"
#include "optsolver.hxx"
#include "sheetdata.hxx"
#include "tabprotection.hxx"

#include "docsh.hxx"
#include "docshimp.hxx"
#include <rtl/logfile.hxx>

#include <comphelper/processfactory.hxx>
#include "uiitems.hxx"
#include "cellsuno.hxx"

using namespace com::sun::star;
using ::rtl::OUString;
using ::rtl::OUStringBuffer;

// STATIC DATA -----------------------------------------------------------

//  Stream-Namen im Storage

const sal_Char __FAR_DATA ScDocShell::pStarCalcDoc[] = STRING_SCSTREAM;     // "StarCalcDocument"
const sal_Char __FAR_DATA ScDocShell::pStyleName[] = "SfxStyleSheets";

//  Filter-Namen (wie in sclib.cxx)

static const sal_Char __FAR_DATA pFilterSc50[]      = "StarCalc 5.0";
//static const sal_Char __FAR_DATA pFilterSc50Temp[]    = "StarCalc 5.0 Vorlage/Template";
static const sal_Char __FAR_DATA pFilterSc40[]      = "StarCalc 4.0";
//static const sal_Char __FAR_DATA pFilterSc40Temp[]    = "StarCalc 4.0 Vorlage/Template";
static const sal_Char __FAR_DATA pFilterSc30[]      = "StarCalc 3.0";
//static const sal_Char __FAR_DATA pFilterSc30Temp[]    = "StarCalc 3.0 Vorlage/Template";
static const sal_Char __FAR_DATA pFilterSc10[]      = "StarCalc 1.0";
static const sal_Char __FAR_DATA pFilterXML[]       = "StarOffice XML (Calc)";
static const sal_Char __FAR_DATA pFilterAscii[]     = "Text - txt - csv (StarCalc)";
static const sal_Char __FAR_DATA pFilterLotus[]     = "Lotus";
static const sal_Char __FAR_DATA pFilterQPro6[]     = "Quattro Pro 6.0";
static const sal_Char __FAR_DATA pFilterExcel4[]    = "MS Excel 4.0";
static const sal_Char __FAR_DATA pFilterEx4Temp[]   = "MS Excel 4.0 Vorlage/Template";
static const sal_Char __FAR_DATA pFilterExcel5[]    = "MS Excel 5.0/95";
static const sal_Char __FAR_DATA pFilterEx5Temp[]   = "MS Excel 5.0/95 Vorlage/Template";
static const sal_Char __FAR_DATA pFilterExcel95[]   = "MS Excel 95";
static const sal_Char __FAR_DATA pFilterEx95Temp[]  = "MS Excel 95 Vorlage/Template";
static const sal_Char __FAR_DATA pFilterExcel97[]   = "MS Excel 97";
static const sal_Char __FAR_DATA pFilterEx97Temp[]  = "MS Excel 97 Vorlage/Template";
static const sal_Char __FAR_DATA pFilterEx07Xml[]   = "MS Excel 2007 XML";
static const sal_Char __FAR_DATA pFilterDBase[]     = "dBase";
static const sal_Char __FAR_DATA pFilterDif[]       = "DIF";
static const sal_Char __FAR_DATA pFilterSylk[]      = "SYLK";
static const sal_Char __FAR_DATA pFilterHtml[]      = "HTML (StarCalc)";
static const sal_Char __FAR_DATA pFilterHtmlWebQ[]  = "calc_HTML_WebQuery";
static const sal_Char __FAR_DATA pFilterRtf[]       = "Rich Text Format (StarCalc)";

//----------------------------------------------------------------------

#define ScDocShell
#include "scslots.hxx"


SFX_IMPL_INTERFACE(ScDocShell,SfxObjectShell, ScResId(SCSTR_DOCSHELL))
{
    SFX_CHILDWINDOW_REGISTRATION( SID_HYPERLINK_INSERT );
}

//  GlobalName der aktuellen Version:
SFX_IMPL_OBJECTFACTORY( ScDocShell, SvGlobalName(SO3_SC_CLASSID), SFXOBJECTSHELL_STD_NORMAL, "scalc" )

TYPEINIT1( ScDocShell, SfxObjectShell );        // SfxInPlaceObject: kein Type-Info ?

//------------------------------------------------------------------

void __EXPORT ScDocShell::FillClass( SvGlobalName* pClassName,
                                        sal_uInt32* pFormat,
                                        String* /* pAppName */,
                                        String* pFullTypeName,
                                        String* pShortTypeName,
                                        sal_Int32 nFileFormat,
                                        sal_Bool bTemplate /* = sal_False */) const
{
    if ( nFileFormat == SOFFICE_FILEFORMAT_60 )
    {
        *pClassName     = SvGlobalName( SO3_SC_CLASSID_60 );
        *pFormat        = SOT_FORMATSTR_ID_STARCALC_60;
        *pFullTypeName  = String( ScResId( SCSTR_LONG_SCDOC_NAME ) );
        *pShortTypeName = String( ScResId( SCSTR_SHORT_SCDOC_NAME ) );
    }
    else if ( nFileFormat == SOFFICE_FILEFORMAT_8 )
    {
        *pClassName     = SvGlobalName( SO3_SC_CLASSID_60 );
        *pFormat        = bTemplate ? SOT_FORMATSTR_ID_STARCALC_8_TEMPLATE : SOT_FORMATSTR_ID_STARCALC_8;
        *pFullTypeName  = String( RTL_CONSTASCII_USTRINGPARAM("calc8") );
        *pShortTypeName = String( ScResId( SCSTR_SHORT_SCDOC_NAME ) );
    }
    else
    {
        DBG_ERROR("wat fuer ne Version?");
    }
}

//------------------------------------------------------------------

void ScDocShell::DoEnterHandler()
{
    ScTabViewShell* pViewSh = ScTabViewShell::GetActiveViewShell();
    if (pViewSh)
        if (pViewSh->GetViewData()->GetDocShell() == this)
            SC_MOD()->InputEnterHandler();
}

//------------------------------------------------------------------

SCTAB ScDocShell::GetSaveTab()
{
    SCTAB nTab = 0;
    ScTabViewShell* pSh = GetBestViewShell();
    if (pSh)
    {
        const ScMarkData& rMark = pSh->GetViewData()->GetMarkData();
        for ( nTab = 0; nTab <= MAXTAB; nTab++ )    // erste markierte Tabelle
            if ( rMark.GetTableSelect( nTab ) )
                break;
    }
    return nTab;
}

sal_uInt16 ScDocShell::GetHiddenInformationState( sal_uInt16 nStates )
{
    // get global state like HIDDENINFORMATION_DOCUMENTVERSIONS
    sal_uInt16 nState = SfxObjectShell::GetHiddenInformationState( nStates );

    if ( nStates & HIDDENINFORMATION_RECORDEDCHANGES )
    {
        if ( aDocument.GetChangeTrack() && aDocument.GetChangeTrack()->GetFirst() )
          nState |= HIDDENINFORMATION_RECORDEDCHANGES;
    }
    if ( nStates & HIDDENINFORMATION_NOTES )
    {
        SCTAB nTableCount = aDocument.GetTableCount();
        SCTAB nTable = 0;
        sal_Bool bFound(sal_False);
        while ( nTable < nTableCount && !bFound )
        {
            ScCellIterator aCellIter( &aDocument, 0,0, nTable, MAXCOL,MAXROW, nTable );
            for( ScBaseCell* pCell = aCellIter.GetFirst(); pCell && !bFound; pCell = aCellIter.GetNext() )
                if (pCell->HasNote())
                    bFound = sal_True;
            nTable++;
        }

        if (bFound)
            nState |= HIDDENINFORMATION_NOTES;
    }

    return nState;
}

void ScDocShell::BeforeXMLLoading()
{
    aDocument.DisableIdle( sal_True );

    // prevent unnecessary broadcasts and updates
    DBG_ASSERT(pModificator == NULL, "The Modificator should not exist");
    pModificator = new ScDocShellModificator( *this );

    aDocument.SetImportingXML( sal_True );
    aDocument.EnableExecuteLink( false );   // #i101304# to be safe, prevent nested loading from external references
    aDocument.EnableUndo( sal_False );
    // prevent unnecessary broadcasts and "half way listeners"
    aDocument.SetInsertingFromOtherDoc( sal_True );

    if (GetCreateMode() != SFX_CREATE_MODE_ORGANIZER)
        ScColumn::bDoubleAlloc = sal_True;
}

void ScDocShell::AfterXMLLoading(sal_Bool bRet)
{
    if (GetCreateMode() != SFX_CREATE_MODE_ORGANIZER)
    {
        UpdateLinks();
        // don't prevent establishing of listeners anymore
        aDocument.SetInsertingFromOtherDoc( sal_False );
        if ( bRet )
        {
            ScChartListenerCollection* pChartListener = aDocument.GetChartListenerCollection();
            if (pChartListener)
                pChartListener->UpdateDirtyCharts();

            // #95582#; set the table names of linked tables to the new path
            SCTAB nTabCount = aDocument.GetTableCount();
            for (SCTAB i = 0; i < nTabCount; ++i)
            {
                if (aDocument.IsLinked( i ))
                {
                    String aName;
                    aDocument.GetName(i, aName);
                    String aLinkTabName = aDocument.GetLinkTab(i);
                    xub_StrLen nLinkTabNameLength = aLinkTabName.Len();
                    xub_StrLen nNameLength = aName.Len();
                    if (nLinkTabNameLength < nNameLength)
                    {

                        // remove the quottes on begin and end of the docname and restore the escaped quotes
                        const sal_Unicode* pNameBuffer = aName.GetBuffer();
                        if ( *pNameBuffer == '\'' && // all docnames have to have a ' character on the first pos
                            ScGlobal::UnicodeStrChr( pNameBuffer, SC_COMPILER_FILE_TAB_SEP ) )
                        {
                            rtl::OUStringBuffer aDocURLBuffer;
                            sal_Bool bQuote = sal_True;         // Dokumentenname ist immer quoted
                            ++pNameBuffer;
                            while ( bQuote && *pNameBuffer )
                            {
                                if ( *pNameBuffer == '\'' && *(pNameBuffer-1) != '\\' )
                                    bQuote = sal_False;
                                else if( !(*pNameBuffer == '\\' && *(pNameBuffer+1) == '\'') )
                                    aDocURLBuffer.append(*pNameBuffer);     // falls escaped Quote: nur Quote in den Namen
                                ++pNameBuffer;
                            }


                            if( *pNameBuffer == SC_COMPILER_FILE_TAB_SEP )  // after the last quote of the docname should be the # char
                            {
                                xub_StrLen nIndex = nNameLength - nLinkTabNameLength;
                                INetURLObject aINetURLObject(aDocURLBuffer.makeStringAndClear());
                                if( aName.Equals(aLinkTabName, nIndex, nLinkTabNameLength) &&
                                    (aName.GetChar(nIndex - 1) == '#') && // before the table name should be the # char
                                    !aINetURLObject.HasError()) // the docname should be a valid URL
                                {
                                    aName = ScGlobal::GetDocTabName( aDocument.GetLinkDoc( i ), aDocument.GetLinkTab( i ) );
                                    aDocument.RenameTab(i, aName, sal_True, sal_True);
                                }
                                // else;  nothing has to happen, because it is a user given name
                            }
                            // else;  nothing has to happen, because it is a user given name
                        }
                        // else;  nothing has to happen, because it is a user given name
                    }
                    // else;  nothing has to happen, because it is a user given name
                }
            }

            // #i94570# DataPilot table names have to be unique, or the tables can't be accessed by API.
            // If no name (or an invalid name, skipped in ScXMLDataPilotTableContext::EndElement) was set, create a new name.
            ScDPCollection* pDPCollection = aDocument.GetDPCollection();
            if ( pDPCollection )
            {
                sal_uInt16 nDPCount = pDPCollection->GetCount();
                for (sal_uInt16 nDP=0; nDP<nDPCount; nDP++)
                {
                    ScDPObject* pDPObj = (*pDPCollection)[nDP];
                    if ( !pDPObj->GetName().Len() )
                        pDPObj->SetName( pDPCollection->CreateNewName() );
                }
            }
        }
        ScColumn::bDoubleAlloc = sal_False;
    }
    else
        aDocument.SetInsertingFromOtherDoc( sal_False );

    aDocument.SetImportingXML( sal_False );
    aDocument.EnableExecuteLink( true );
    aDocument.EnableUndo( sal_True );
    bIsEmpty = sal_False;

    if (pModificator)
    {
        delete pModificator;
        pModificator = NULL;
    }
    else
    {
        DBG_ERROR("The Modificator should exist");
    }

    aDocument.DisableIdle( sal_False );
}

sal_Bool ScDocShell::LoadXML( SfxMedium* pLoadMedium, const ::com::sun::star::uno::Reference< ::com::sun::star::embed::XStorage >& xStor )
{
    RTL_LOGFILE_CONTEXT_AUTHOR ( aLog, "sc", "sb99857", "ScDocShell::LoadXML" );

    //  MacroCallMode is no longer needed, state is kept in SfxObjectShell now

    // no Seek(0) here - always loading from storage, GetInStream must not be called

    BeforeXMLLoading();

    // #i62677# BeforeXMLLoading is also called from ScXMLImport::startDocument when invoked
    // from an external component. The XMLFromWrapper flag is only set here, when called
    // through ScDocShell.
    aDocument.SetXMLFromWrapper( sal_True );

    ScXMLImportWrapper aImport( aDocument, pLoadMedium, xStor );

    sal_Bool bRet(sal_False);
    ErrCode nError = ERRCODE_NONE;
    if (GetCreateMode() != SFX_CREATE_MODE_ORGANIZER)
        bRet = aImport.Import(sal_False, nError);
    else
        bRet = aImport.Import(sal_True, nError);

    if ( nError )
        pLoadMedium->SetError( nError, ::rtl::OUString( RTL_CONSTASCII_USTRINGPARAM( OSL_LOG_PREFIX ) ) );

    aDocument.SetXMLFromWrapper( sal_False );
    AfterXMLLoading(bRet);

    //! row heights...

    return bRet;
}

sal_Bool ScDocShell::SaveXML( SfxMedium* pSaveMedium, const ::com::sun::star::uno::Reference< ::com::sun::star::embed::XStorage >& xStor )
{
    RTL_LOGFILE_CONTEXT_AUTHOR ( aLog, "sc", "sb99857", "ScDocShell::SaveXML" );

    aDocument.DisableIdle( sal_True );

    ScXMLImportWrapper aImport( aDocument, pSaveMedium, xStor );
    sal_Bool bRet(sal_False);
    if (GetCreateMode() != SFX_CREATE_MODE_ORGANIZER)
        bRet = aImport.Export(sal_False);
    else
        bRet = aImport.Export(sal_True);

    aDocument.DisableIdle( sal_False );

    return bRet;
}

sal_Bool __EXPORT ScDocShell::Load( SfxMedium& rMedium )
{
    RTL_LOGFILE_CONTEXT_AUTHOR ( aLog, "sc", "nn93723", "ScDocShell::Load" );

    ScRefreshTimerProtector( aDocument.GetRefreshTimerControlAddress() );

    //  only the latin script language is loaded
    //  -> initialize the others from options (before loading)
    InitOptions(true);

    GetUndoManager()->Clear();

    sal_Bool bRet = SfxObjectShell::Load( rMedium );
    if( bRet )
    {
        if (GetMedium())
        {
            SFX_ITEMSET_ARG( rMedium.GetItemSet(), pUpdateDocItem, SfxUInt16Item, SID_UPDATEDOCMODE, sal_False);
            nCanUpdate = pUpdateDocItem ? pUpdateDocItem->GetValue() : com::sun::star::document::UpdateDocMode::NO_UPDATE;
        }

        {
            //  prepare a valid document for XML filter
            //  (for ConvertFrom, InitNew is called before)
            aDocument.MakeTable(0);
            aDocument.GetStyleSheetPool()->CreateStandardStyles();
            aDocument.UpdStlShtPtrsFrmNms();

            bRet = LoadXML( &rMedium, NULL );
        }
    }

    if (!bRet && !rMedium.GetError())
        rMedium.SetError( SVSTREAM_FILEFORMAT_ERROR, ::rtl::OUString( RTL_CONSTASCII_USTRINGPARAM( OSL_LOG_PREFIX ) ) );

    if (rMedium.GetError())
        SetError( rMedium.GetError(), ::rtl::OUString( RTL_CONSTASCII_USTRINGPARAM( OSL_LOG_PREFIX ) ) );

    InitItems();
    CalcOutputFactor();

    // #73762# invalidate eventually temporary table areas
    if ( bRet )
        aDocument.InvalidateTableArea();

    bIsEmpty = sal_False;
    FinishedLoading( SFX_LOADED_MAINDOCUMENT | SFX_LOADED_IMAGES );
    return bRet;
}

void __EXPORT ScDocShell::Notify( SfxBroadcaster&, const SfxHint& rHint )
{
    uno::Reference< script::vba::XVBAEventProcessor > xVbaEvents = aDocument.GetVbaEventProcessor();
    if ( xVbaEvents.is() ) try
    {
        using namespace ::com::sun::star::script::vba::VBAEventId;
        if (rHint.ISA(ScTablesHint) )
        {
            const ScTablesHint& rScHint = static_cast< const ScTablesHint& >( rHint );
            if (rScHint.GetId() == SC_TAB_INSERTED)
            {
                uno::Sequence< uno::Any > aArgs( 1 );
                aArgs[0] <<= rScHint.GetTab1();
                xVbaEvents->processVbaEvent( WORKBOOK_NEWSHEET, aArgs );
            }
        }
        else if ( rHint.ISA( SfxEventHint ) )
        {
            sal_uLong nEventId = static_cast< const SfxEventHint& >( rHint ).GetEventId();
            switch ( nEventId )
            {
                case SFX_EVENT_ACTIVATEDOC:
                {
                    uno::Sequence< uno::Any > aArgs;
                    xVbaEvents->processVbaEvent( WORKBOOK_ACTIVATE, aArgs );
                }
                break;
                case SFX_EVENT_DEACTIVATEDOC:
                {
                    uno::Sequence< uno::Any > aArgs;
                    xVbaEvents->processVbaEvent( WORKBOOK_DEACTIVATE, aArgs );
                }
                break;
                case SFX_EVENT_OPENDOC:
                {
                    uno::Sequence< uno::Any > aArgs;
                    xVbaEvents->processVbaEvent( WORKBOOK_OPEN, aArgs );
                }
                break;
                case SFX_EVENT_SAVEDOCDONE:
                case SFX_EVENT_SAVEASDOCDONE:
                case SFX_EVENT_SAVETODOCDONE:
                {
                    uno::Sequence< uno::Any > aArgs( 1 );
                    aArgs[ 0 ] <<= true;
                    xVbaEvents->processVbaEvent( WORKBOOK_AFTERSAVE, aArgs );
                }
                break;
                case SFX_EVENT_SAVEASDOCFAILED:
                case SFX_EVENT_SAVEDOCFAILED:
                case SFX_EVENT_SAVETODOCFAILED:
                {
                    uno::Sequence< uno::Any > aArgs( 1 );
                    aArgs[ 0 ] <<= false;
                    xVbaEvents->processVbaEvent( WORKBOOK_AFTERSAVE, aArgs );
                }
                break;
                case SFX_EVENT_CLOSEDOC:
                {
                    // #163655# prevent event processing after model is disposed
                    aDocument.SetVbaEventProcessor( uno::Reference< script::vba::XVBAEventProcessor >() );
                    uno::Reference< lang::XEventListener >( xVbaEvents, uno::UNO_QUERY_THROW )->disposing( lang::EventObject() );
                }
                break;
            }
        }
    }
    catch( uno::Exception& )
    {
    }

    if (rHint.ISA(SfxSimpleHint))                               // ohne Parameter
    {
        sal_uLong nSlot = ((const SfxSimpleHint&)rHint).GetId();
        switch ( nSlot )
        {
            case SFX_HINT_TITLECHANGED:
                aDocument.SetName( SfxShell::GetName() );
                //  RegisterNewTargetNames gibts nicht mehr
                SFX_APP()->Broadcast(SfxSimpleHint( SC_HINT_DOCNAME_CHANGED )); // Navigator
                break;
        }
    }
    else if (rHint.ISA(SfxStyleSheetHint))                      // Vorlagen geaendert
        NotifyStyle((const SfxStyleSheetHint&) rHint);
    else if (rHint.ISA(ScAutoStyleHint))
    {
        //! direct call for AutoStyles

        //  this is called synchronously from ScInterpreter::ScStyle,
        //  modifying the document must be asynchronous
        //  (handled by AddInitial)

        ScAutoStyleHint& rStlHint = (ScAutoStyleHint&)rHint;
        ScRange aRange = rStlHint.GetRange();
        String aName1 = rStlHint.GetStyle1();
        String aName2 = rStlHint.GetStyle2();
        sal_uInt32 nTimeout = rStlHint.GetTimeout();

        if (!pAutoStyleList)
            pAutoStyleList = new ScAutoStyleList(this);
        pAutoStyleList->AddInitial( aRange, aName1, nTimeout, aName2 );
    }
    else if ( rHint.ISA( SfxEventHint ) )
    {
        sal_uLong nEventId = ((SfxEventHint&)rHint).GetEventId();
        switch ( nEventId )
        {
            case SFX_EVENT_LOADFINISHED:
                {
                    // the readonly documents should not be opened in shared mode
                    if ( HasSharedXMLFlagSet() && !SC_MOD()->IsInSharedDocLoading() && !IsReadOnly() )
                    {
                        if ( SwitchToShared( sal_True, sal_False ) )
                        {
                            ScViewData* pViewData = GetViewData();
                            ScTabView* pTabView = ( pViewData ? dynamic_cast< ScTabView* >( pViewData->GetView() ) : NULL );
                            if ( pTabView )
                            {
                                pTabView->UpdateLayerLocks();
                            }
                        }
                        else
                        {
                            // switching to shared mode has failed, the document should be opened readonly
                            // TODO/LATER: And error message should be shown here probably
                            SetReadOnlyUI( sal_True );
                        }
                    }
                }
                break;
            case SFX_EVENT_VIEWCREATED:
                {
                    if ( IsDocShared() && !SC_MOD()->IsInSharedDocLoading() )
                    {
                        ScAppOptions aAppOptions = SC_MOD()->GetAppOptions();
                        if ( aAppOptions.GetShowSharedDocumentWarning() )
                        {
                            WarningBox aBox( GetActiveDialogParent(), WinBits( WB_OK ),
                                ScGlobal::GetRscString( STR_SHARED_DOC_WARNING ) );
                            aBox.SetDefaultCheckBoxText();
                            aBox.Execute();
                            sal_Bool bChecked = aBox.GetCheckBoxState();
                            if ( bChecked )
                            {
                                aAppOptions.SetShowSharedDocumentWarning( !bChecked );
                                SC_MOD()->SetAppOptions( aAppOptions );
                            }
                        }
                    }

                    try
                    {
                        uno::Reference< uno::XComponentContext > xContext;
                        uno::Reference< lang::XMultiServiceFactory > xServiceManager = ::comphelper::getProcessServiceFactory();
                        uno::Reference< beans::XPropertySet > xProp( xServiceManager, uno::UNO_QUERY_THROW );
                        xProp->getPropertyValue( ::rtl::OUString( RTL_CONSTASCII_USTRINGPARAM( "DefaultContext" ) ) ) >>= xContext;
                        if ( xContext.is() )
                        {
                            uno::Reference< container::XContentEnumerationAccess > xEnumAccess( xServiceManager, uno::UNO_QUERY_THROW );
                            uno::Reference< container::XEnumeration> xEnum = xEnumAccess->createContentEnumeration(
                                ::rtl::OUString( RTL_CONSTASCII_USTRINGPARAM( "com.sun.star.sheet.SpreadsheetDocumentJob" ) ) );
                            if ( xEnum.is() )
                            {
                                while ( xEnum->hasMoreElements() )
                                {
                                    uno::Any aAny = xEnum->nextElement();
                                    uno::Reference< lang::XSingleComponentFactory > xFactory;
                                    aAny >>= xFactory;
                                    if ( xFactory.is() )
                                    {
                                        uno::Reference< task::XJob > xJob( xFactory->createInstanceWithContext( xContext ), uno::UNO_QUERY_THROW );
                                        uno::Sequence< beans::NamedValue > aArgsForJob(1);
                                        ScViewData* pViewData = GetViewData();
                                        SfxViewShell* pViewShell = ( pViewData ? pViewData->GetViewShell() : NULL );
                                        SfxViewFrame* pViewFrame = ( pViewShell ? pViewShell->GetViewFrame() : NULL );
                                        SfxFrame* pFrame = ( pViewFrame ? &pViewFrame->GetFrame() : NULL );
                                        uno::Reference< frame::XController > xController = ( pFrame ? pFrame->GetController() : 0 );
                                        uno::Reference< sheet::XSpreadsheetView > xSpreadsheetView( xController, uno::UNO_QUERY_THROW );
                                        aArgsForJob[0] = beans::NamedValue( ::rtl::OUString::createFromAscii( "SpreadsheetView" ),
                                            uno::makeAny( xSpreadsheetView ) );
                                        xJob->execute( aArgsForJob );
                                    }
                                }
                            }
                        }
                    }
                    catch ( uno::Exception & )
                    {
                    }
                }
                break;
            case SFX_EVENT_SAVEDOC:
                {
                    if ( IsDocShared() && !SC_MOD()->IsInSharedDocSaving() )
                    {
                        bool bSuccess = false;
                        bool bRetry = true;
                        while ( bRetry )
                        {
                            bRetry = false;
                            uno::Reference< frame::XModel > xModel;
                            try
                            {
                                // load shared file
                                xModel.set( LoadSharedDocument(), uno::UNO_QUERY_THROW );
                                uno::Reference< util::XCloseable > xCloseable( xModel, uno::UNO_QUERY_THROW );

                                // check if shared flag is set in shared file
                                bool bShared = false;
                                ScModelObj* pDocObj = ScModelObj::getImplementation( xModel );
                                ScDocShell* pSharedDocShell = ( pDocObj ? dynamic_cast< ScDocShell* >( pDocObj->GetObjectShell() ) : NULL );
                                if ( pSharedDocShell )
                                {
                                    bShared = pSharedDocShell->HasSharedXMLFlagSet();
                                }

                                // #i87870# check if shared status was disabled and enabled again
                                bool bOwnEntry = false;
                                bool bEntriesNotAccessible = false;
                                try
                                {
                                    ::svt::ShareControlFile aControlFile( GetSharedFileURL() );
                                    bOwnEntry = aControlFile.HasOwnEntry();
                                }
                                catch ( uno::Exception& )
                                {
                                    bEntriesNotAccessible = true;
                                }

                                if ( bShared && bOwnEntry )
                                {
                                    uno::Reference< frame::XStorable > xStorable( xModel, uno::UNO_QUERY_THROW );

                                    if ( xStorable->isReadonly() )
                                    {
                                        xCloseable->close( sal_True );

                                        String aUserName( ScGlobal::GetRscString( STR_UNKNOWN_USER ) );
                                        bool bNoLockAccess = false;
                                        try
                                        {
                                            ::svt::DocumentLockFile aLockFile( GetSharedFileURL() );
                                            uno::Sequence< ::rtl::OUString > aData = aLockFile.GetLockData();
                                            if ( aData.getLength() > LOCKFILE_SYSUSERNAME_ID )
                                            {
                                                if ( aData[LOCKFILE_OOOUSERNAME_ID].getLength() > 0 )
                                                {
                                                    aUserName = aData[LOCKFILE_OOOUSERNAME_ID];
                                                }
                                                else if ( aData[LOCKFILE_SYSUSERNAME_ID].getLength() > 0 )
                                                {
                                                    aUserName = aData[LOCKFILE_SYSUSERNAME_ID];
                                                }
                                            }
                                        }
                                        catch ( uno::Exception& )
                                        {
                                            bNoLockAccess = true;
                                        }

                                        if ( bNoLockAccess )
                                        {
                                            // TODO/LATER: in future an error regarding impossibility to open file for writing could be shown
                                            ErrorHandler::HandleError( ERRCODE_IO_GENERAL );
                                        }
                                        else
                                        {
                                            String aMessage( ScGlobal::GetRscString( STR_FILE_LOCKED_SAVE_LATER ) );
                                            aMessage.SearchAndReplaceAscii( "%1", aUserName );

                                            WarningBox aBox( GetActiveDialogParent(), WinBits( WB_RETRY_CANCEL | WB_DEF_RETRY ), aMessage );
                                            if ( aBox.Execute() == RET_RETRY )
                                            {
                                                bRetry = true;
                                            }
                                        }
                                    }
                                    else
                                    {
                                        // merge changes from shared file into temp file
                                        bool bSaveToShared = false;
                                        if ( pSharedDocShell )
                                        {
                                            bSaveToShared = MergeSharedDocument( pSharedDocShell );
                                        }

                                        // close shared file
                                        xCloseable->close( sal_True );

                                        // TODO: keep file lock on shared file

                                        // store to shared file
                                        if ( bSaveToShared )
                                        {
                                            bool bChangedViewSettings = false;
                                            ScChangeViewSettings* pChangeViewSet = aDocument.GetChangeViewSettings();
                                            if ( pChangeViewSet && pChangeViewSet->ShowChanges() )
                                            {
                                                pChangeViewSet->SetShowChanges( sal_False );
                                                pChangeViewSet->SetShowAccepted( sal_False );
                                                aDocument.SetChangeViewSettings( *pChangeViewSet );
                                                bChangedViewSettings = true;
                                            }

                                            uno::Reference< frame::XStorable > xStor( GetModel(), uno::UNO_QUERY_THROW );
                                            // TODO/LATER: More entries from the MediaDescriptor might be interesting for the merge
                                            uno::Sequence< beans::PropertyValue > aValues(1);
                                            aValues[0].Name = ::rtl::OUString::createFromAscii( "FilterName" );
                                            aValues[0].Value <<= ::rtl::OUString( GetMedium()->GetFilter()->GetFilterName() );

                                            SFX_ITEMSET_ARG( GetMedium()->GetItemSet(), pPasswordItem, SfxStringItem, SID_PASSWORD, sal_False);
                                            if ( pPasswordItem && pPasswordItem->GetValue().Len() )
                                            {
                                                aValues.realloc( 2 );
                                                aValues[1].Name = ::rtl::OUString::createFromAscii( "Password" );
                                                aValues[1].Value <<= ::rtl::OUString( pPasswordItem->GetValue() );
                                            }

                                            SC_MOD()->SetInSharedDocSaving( true );
                                            xStor->storeToURL( GetSharedFileURL(), aValues );
                                            SC_MOD()->SetInSharedDocSaving( false );

                                            if ( bChangedViewSettings )
                                            {
                                                pChangeViewSet->SetShowChanges( sal_True );
                                                pChangeViewSet->SetShowAccepted( sal_True );
                                                aDocument.SetChangeViewSettings( *pChangeViewSet );
                                            }
                                        }

                                        bSuccess = true;
                                        GetUndoManager()->Clear();
                                    }
                                }
                                else
                                {
                                    xCloseable->close( sal_True );

                                    if ( bEntriesNotAccessible )
                                    {
                                        // TODO/LATER: in future an error regarding impossibility to write to share control file could be shown
                                        ErrorHandler::HandleError( ERRCODE_IO_GENERAL );
                                    }
                                    else
                                    {
                                        WarningBox aBox( GetActiveDialogParent(), WinBits( WB_OK ),
                                            ScGlobal::GetRscString( STR_DOC_NOLONGERSHARED ) );
                                        aBox.Execute();

                                        SfxBindings* pBindings = GetViewBindings();
                                        if ( pBindings )
                                        {
                                            pBindings->ExecuteSynchron( SID_SAVEASDOC );
                                        }
                                    }
                                }
                            }
                            catch ( uno::Exception& )
                            {
                                DBG_ERROR( "SFX_EVENT_SAVEDOC: caught exception\n" );
                                SC_MOD()->SetInSharedDocSaving( false );

                                try
                                {
                                    uno::Reference< util::XCloseable > xClose( xModel, uno::UNO_QUERY_THROW );
                                    xClose->close( sal_True );
                                }
                                catch ( uno::Exception& )
                                {
                                }
                            }
                        }

                        if ( !bSuccess )
                            SetError( ERRCODE_IO_ABORT, ::rtl::OUString( RTL_CONSTASCII_USTRINGPARAM( OSL_LOG_PREFIX ) ) ); // this error code will produce no error message, but will break the further saving process
                    }
                    if (pSheetSaveData)
                        pSheetSaveData->SetInSupportedSave(true);
                }
                break;
            case SFX_EVENT_SAVEASDOC:
            case SFX_EVENT_SAVETODOC:
                // #i108978# If no event is sent before saving, there will also be no "...DONE" event,
                // and SAVE/SAVEAS can't be distinguished from SAVETO. So stream copying is only enabled
                // if there is a SAVE/SAVEAS/SAVETO event first.
                if (pSheetSaveData)
                    pSheetSaveData->SetInSupportedSave(true);
                break;
            case SFX_EVENT_SAVEDOCDONE:
                {
                    if ( IsDocShared() && !SC_MOD()->IsInSharedDocSaving() )
                    {
                    }
                    UseSheetSaveEntries();      // use positions from saved file for next saving
                    if (pSheetSaveData)
                        pSheetSaveData->SetInSupportedSave(false);
                }
                break;
            case SFX_EVENT_SAVEASDOCDONE:
                // new positions are used after "save" and "save as", but not "save to"
                UseSheetSaveEntries();      // use positions from saved file for next saving
                if (pSheetSaveData)
                    pSheetSaveData->SetInSupportedSave(false);
                break;
            case SFX_EVENT_SAVETODOCDONE:
                // only reset the flag, don't use the new positions
                if (pSheetSaveData)
                    pSheetSaveData->SetInSupportedSave(false);
                break;
            default:
                {
                }
                break;
        }
    }
}

    // Inhalte fuer Organizer laden


sal_Bool __EXPORT ScDocShell::LoadFrom( SfxMedium& rMedium )
{
    RTL_LOGFILE_CONTEXT_AUTHOR ( aLog, "sc", "nn93723", "ScDocShell::LoadFrom" );

    ScRefreshTimerProtector( aDocument.GetRefreshTimerControlAddress() );

    WaitObject aWait( GetActiveDialogParent() );

    sal_Bool bRet = sal_False;

    if (GetMedium())
    {
        SFX_ITEMSET_ARG( rMedium.GetItemSet(), pUpdateDocItem, SfxUInt16Item, SID_UPDATEDOCMODE, sal_False);
        nCanUpdate = pUpdateDocItem ? pUpdateDocItem->GetValue() : com::sun::star::document::UpdateDocMode::NO_UPDATE;
    }

    //  until loading/saving only the styles in XML is implemented,
    //  load the whole file
    bRet = LoadXML( &rMedium, NULL );
    InitItems();

    SfxObjectShell::LoadFrom( rMedium );

    return bRet;
}

static void lcl_parseHtmlFilterOption(const OUString& rOption, LanguageType& rLang, bool& rDateConvert)
{
    OUStringBuffer aBuf;
    OUString aTokens[2];
    sal_Int32 n = rOption.getLength();
    const sal_Unicode* p = rOption.getStr();
    sal_Int32 nTokenId = 0;
    for (sal_Int32 i = 0; i < n; ++i)
    {
        const sal_Unicode c = p[i];
        if (c == sal_Unicode(' '))
        {
            if (aBuf.getLength())
                aTokens[nTokenId++] = aBuf.makeStringAndClear();
        }
        else
            aBuf.append(c);

        if (nTokenId >= 2)
            break;
    }

    if (aBuf.getLength())
        aTokens[nTokenId] = aBuf.makeStringAndClear();

    rLang = static_cast<LanguageType>(aTokens[0].toInt32());
    rDateConvert = static_cast<bool>(aTokens[1].toInt32());
}

namespace {

class LoadMediumGuard
{
public:
    explicit LoadMediumGuard(ScDocument* pDoc) :
        mpDoc(pDoc)
    {
        mpDoc->SetLoadingMedium(true);
    }

    ~LoadMediumGuard()
    {
        mpDoc->SetLoadingMedium(false);
    }
private:
    ScDocument* mpDoc;
};

}

sal_Bool __EXPORT ScDocShell::ConvertFrom( SfxMedium& rMedium )
{
    RTL_LOGFILE_CONTEXT_AUTHOR ( aLog, "sc", "nn93723", "ScDocShell::ConvertFrom" );

    LoadMediumGuard aLoadGuard(&aDocument);

    sal_Bool bRet = sal_False;              // sal_False heisst Benutzerabbruch !!
                                    // bei Fehler: Fehler am Stream setzen!!

    ScRefreshTimerProtector( aDocument.GetRefreshTimerControlAddress() );

    GetUndoManager()->Clear();

    // ob nach dem Import optimale Spaltenbreiten gesetzt werden sollen
    sal_Bool bSetColWidths = sal_False;
    sal_Bool bSetSimpleTextColWidths = sal_False;
    sal_Bool bSimpleColWidth[MAXCOLCOUNT];
    memset( bSimpleColWidth, 1, (MAXCOLCOUNT) * sizeof(sal_Bool) );
    ScRange aColWidthRange;
    // ob nach dem Import optimale Zeilenhoehen gesetzt werden sollen
    sal_Bool bSetRowHeights = sal_False;

    aConvFilterName.Erase(); //@ #BugId 54198

    //  Alle Filter brauchen die komplette Datei am Stueck (nicht asynchron),
    //  darum vorher per CreateFileStream dafuer sorgen, dass die komplette
    //  Datei uebertragen wird.
    rMedium.GetPhysicalName();  //! CreateFileStream direkt rufen, wenn verfuegbar

    SFX_ITEMSET_ARG( rMedium.GetItemSet(), pUpdateDocItem, SfxUInt16Item, SID_UPDATEDOCMODE, sal_False);
    nCanUpdate = pUpdateDocItem ? pUpdateDocItem->GetValue() : com::sun::star::document::UpdateDocMode::NO_UPDATE;

    const SfxFilter* pFilter = rMedium.GetFilter();
    if (pFilter)
    {
        String aFltName = pFilter->GetFilterName();

        aConvFilterName=aFltName; //@ #BugId 54198

        sal_Bool bCalc3 = ( aFltName.EqualsAscii(pFilterSc30) );
        sal_Bool bCalc4 = ( aFltName.EqualsAscii(pFilterSc40) );
        if (!bCalc3 && !bCalc4)
            aDocument.SetInsertingFromOtherDoc( sal_True );

        if (aFltName.EqualsAscii(pFilterXML))
            bRet = LoadXML( &rMedium, NULL );
        else if (aFltName.EqualsAscii(pFilterSc10))
        {
            SvStream* pStream = rMedium.GetInStream();
            if (pStream)
            {
                FltError eError = ScFormatFilter::Get().ScImportStarCalc10( *pStream, &aDocument );
                if (eError != eERR_OK)
                {
                    if (!GetError())
                        SetError(eError, ::rtl::OUString( RTL_CONSTASCII_USTRINGPARAM( OSL_LOG_PREFIX ) ));
                }
                else
                    bRet = sal_True;
            }
        }
        else if (aFltName.EqualsAscii(pFilterLotus))
        {
            String sItStr;
            SfxItemSet*  pSet = rMedium.GetItemSet();
            const SfxPoolItem* pItem;
            if ( pSet && SFX_ITEM_SET ==
                 pSet->GetItemState( SID_FILE_FILTEROPTIONS, sal_True, &pItem ) )
            {
                sItStr = ((const SfxStringItem*)pItem)->GetValue();
            }

            if (sItStr.Len() == 0)
            {
                //  default for lotus import (from API without options):
                //  IBM_437 encoding
                sItStr = ScGlobal::GetCharsetString( RTL_TEXTENCODING_IBM_437 );
            }

            ScColumn::bDoubleAlloc = sal_True;
            FltError eError = ScFormatFilter::Get().ScImportLotus123( rMedium, &aDocument,
                                                ScGlobal::GetCharsetValue(sItStr));
            ScColumn::bDoubleAlloc = sal_False;
            if (eError != eERR_OK)
            {
                if (!GetError())
                    SetError(eError, ::rtl::OUString( RTL_CONSTASCII_USTRINGPARAM( OSL_LOG_PREFIX ) ));

                if( ( eError & ERRCODE_WARNING_MASK ) == ERRCODE_WARNING_MASK )
                    bRet = sal_True;
            }
            else
                bRet = sal_True;
            bSetColWidths = sal_True;
            bSetRowHeights = sal_True;
        }
        else if ( aFltName.EqualsAscii(pFilterExcel4) || aFltName.EqualsAscii(pFilterExcel5) ||
                   aFltName.EqualsAscii(pFilterExcel95) || aFltName.EqualsAscii(pFilterExcel97) ||
                   aFltName.EqualsAscii(pFilterEx4Temp) || aFltName.EqualsAscii(pFilterEx5Temp) ||
                   aFltName.EqualsAscii(pFilterEx95Temp) || aFltName.EqualsAscii(pFilterEx97Temp) )
        {
            EXCIMPFORMAT eFormat = EIF_AUTO;
            if ( aFltName.EqualsAscii(pFilterExcel4) || aFltName.EqualsAscii(pFilterEx4Temp) )
                eFormat = EIF_BIFF_LE4;
            else if ( aFltName.EqualsAscii(pFilterExcel5) || aFltName.EqualsAscii(pFilterExcel95) ||
                      aFltName.EqualsAscii(pFilterEx5Temp) || aFltName.EqualsAscii(pFilterEx95Temp) )
                eFormat = EIF_BIFF5;
            else if ( aFltName.EqualsAscii(pFilterExcel97) || aFltName.EqualsAscii(pFilterEx97Temp) )
                eFormat = EIF_BIFF8;

            MakeDrawLayer();                //! im Filter
            CalcOutputFactor();             // #93255# prepare update of row height
            ScColumn::bDoubleAlloc = sal_True;
            FltError eError = ScFormatFilter::Get().ScImportExcel( rMedium, &aDocument, eFormat );
            ScColumn::bDoubleAlloc = sal_False;
            aDocument.UpdateFontCharSet();
            if ( aDocument.IsChartListenerCollectionNeedsUpdate() )
                aDocument.UpdateChartListenerCollection();              //! fuer alle Importe?

            // #75299# all graphics objects must have names
            aDocument.EnsureGraphicNames();

            if (eError == SCWARN_IMPORT_RANGE_OVERFLOW)
            {
                if (!GetError())
                    SetError(eError, ::rtl::OUString( RTL_CONSTASCII_USTRINGPARAM( OSL_LOG_PREFIX ) ));
                bRet = sal_True;
            }
            else if (eError != eERR_OK)
            {
                if (!GetError())
                    SetError(eError, ::rtl::OUString( RTL_CONSTASCII_USTRINGPARAM( OSL_LOG_PREFIX ) ));
            }
            else
                bRet = sal_True;

            // #93255# update of row height done inside of Excel filter to speed up chart import
//            bSetRowHeights = sal_True;      //  #75357# optimal row heights must be updated
        }
        else if (aFltName.EqualsAscii(pFilterAscii))
        {
            SfxItemSet*  pSet = rMedium.GetItemSet();
            const SfxPoolItem* pItem;
            ScAsciiOptions aOptions;
            sal_Bool bOptInit = sal_False;

            if ( pSet && SFX_ITEM_SET ==
                 pSet->GetItemState( SID_FILE_FILTEROPTIONS, sal_True, &pItem ) )
            {
                aOptions.ReadFromString( ((const SfxStringItem*)pItem)->GetValue() );
                bOptInit = sal_True;
            }

            if ( !bOptInit )
            {
                //  default for ascii import (from API without options):
                //  ISO8859-1/MS_1252 encoding, comma, double quotes

                aOptions.SetCharSet( RTL_TEXTENCODING_MS_1252 );
                aOptions.SetFieldSeps( (sal_Unicode) ',' );
                aOptions.SetTextSep( (sal_Unicode) '"' );
            }

            FltError eError = eERR_OK;
            sal_Bool bOverflow = sal_False;

            if( ! rMedium.IsStorage() )
            {
                ScImportExport  aImpEx( &aDocument );
                aImpEx.SetExtOptions( aOptions );

                SvStream* pInStream = rMedium.GetInStream();
                if (pInStream)
                {
                    pInStream->SetStreamCharSet( aOptions.GetCharSet() );
                    pInStream->Seek( 0 );
                    bRet = aImpEx.ImportStream( *pInStream, rMedium.GetBaseURL() );
                    eError = bRet ? eERR_OK : SCERR_IMPORT_CONNECT;
                    aDocument.StartAllListeners();
                    aDocument.SetDirty();
                    bOverflow = aImpEx.IsOverflow();
                }
                else
                {
                    DBG_ERROR( "No Stream" );
                }
            }

            if (eError != eERR_OK)
            {
                if (!GetError())
                    SetError(eError, ::rtl::OUString( RTL_CONSTASCII_USTRINGPARAM( OSL_LOG_PREFIX ) ));
            }
            else if ( bOverflow )
            {
                if (!GetError())
                    SetError(SCWARN_IMPORT_RANGE_OVERFLOW, ::rtl::OUString( RTL_CONSTASCII_USTRINGPARAM( OSL_LOG_PREFIX ) ));
            }
            bSetColWidths = sal_True;
            bSetSimpleTextColWidths = sal_True;
        }
        else if (aFltName.EqualsAscii(pFilterDBase))
        {
            String sItStr;
            SfxItemSet*  pSet = rMedium.GetItemSet();
            const SfxPoolItem* pItem;
            if ( pSet && SFX_ITEM_SET ==
                 pSet->GetItemState( SID_FILE_FILTEROPTIONS, sal_True, &pItem ) )
            {
                sItStr = ((const SfxStringItem*)pItem)->GetValue();
            }

            if (sItStr.Len() == 0)
            {
                //  default for dBase import (from API without options):
                //  IBM_850 encoding

                sItStr = ScGlobal::GetCharsetString( RTL_TEXTENCODING_IBM_850 );
            }

            sal_uLong eError = DBaseImport( rMedium.GetPhysicalName(),
                    ScGlobal::GetCharsetValue(sItStr), bSimpleColWidth );

            if (eError != eERR_OK)
            {
                if (!GetError())
                    SetError(eError, ::rtl::OUString( RTL_CONSTASCII_USTRINGPARAM( OSL_LOG_PREFIX ) ));
                bRet = ( eError == SCWARN_IMPORT_RANGE_OVERFLOW );
            }
            else
                bRet = sal_True;

            aColWidthRange.aStart.SetRow( 1 );  // Spaltenheader nicht
            bSetColWidths = sal_True;
            bSetSimpleTextColWidths = sal_True;
            // Memo-Felder fuehren zu einem bSimpleColWidth[nCol]==FALSE
            for ( SCCOL nCol=0; nCol <= MAXCOL && !bSetRowHeights; nCol++ )
            {
                if ( !bSimpleColWidth[nCol] )
                    bSetRowHeights = sal_True;
            }
        }
        else if (aFltName.EqualsAscii(pFilterDif))
        {
            SvStream* pStream = rMedium.GetInStream();
            if (pStream)
            {
                FltError eError;
                String sItStr;
                SfxItemSet*  pSet = rMedium.GetItemSet();
                const SfxPoolItem* pItem;
                if ( pSet && SFX_ITEM_SET ==
                     pSet->GetItemState( SID_FILE_FILTEROPTIONS, sal_True, &pItem ) )
                {
                    sItStr = ((const SfxStringItem*)pItem)->GetValue();
                }

                if (sItStr.Len() == 0)
                {
                    //  default for DIF import (from API without options):
                    //  ISO8859-1/MS_1252 encoding

                    sItStr = ScGlobal::GetCharsetString( RTL_TEXTENCODING_MS_1252 );
                }

                eError = ScFormatFilter::Get().ScImportDif( *pStream, &aDocument, ScAddress(0,0,0),
                                    ScGlobal::GetCharsetValue(sItStr));
                if (eError != eERR_OK)
                {
                    if (!GetError())
                        SetError(eError, ::rtl::OUString( RTL_CONSTASCII_USTRINGPARAM( OSL_LOG_PREFIX ) ));

                    if( ( eError & ERRCODE_WARNING_MASK ) == ERRCODE_WARNING_MASK )
                        bRet = sal_True;
                }
                else
                    bRet = sal_True;
            }
            bSetColWidths = sal_True;
            bSetSimpleTextColWidths = sal_True;
            bSetRowHeights = sal_True;
        }
        else if (aFltName.EqualsAscii(pFilterSylk))
        {
            FltError eError = SCERR_IMPORT_UNKNOWN;
            if( !rMedium.IsStorage() )
            {
                ScImportExport aImpEx( &aDocument );

                SvStream* pInStream = rMedium.GetInStream();
                if (pInStream)
                {
                    pInStream->Seek( 0 );
                    bRet = aImpEx.ImportStream( *pInStream, rMedium.GetBaseURL(), SOT_FORMATSTR_ID_SYLK );
                    eError = bRet ? eERR_OK : SCERR_IMPORT_UNKNOWN;
                    aDocument.StartAllListeners();
                    aDocument.SetDirty();
                }
                else
                {
                    DBG_ERROR( "No Stream" );
                }
            }

            if ( eError != eERR_OK && !GetError() )
                SetError(eError, ::rtl::OUString( RTL_CONSTASCII_USTRINGPARAM( OSL_LOG_PREFIX ) ));
            bSetColWidths = sal_True;
            bSetSimpleTextColWidths = sal_True;
            bSetRowHeights = sal_True;
        }
        else if (aFltName.EqualsAscii(pFilterQPro6))
        {
            ScColumn::bDoubleAlloc = sal_True;
            FltError eError = ScFormatFilter::Get().ScImportQuattroPro( rMedium, &aDocument);
            ScColumn::bDoubleAlloc = sal_False;
            if (eError != eERR_OK)
            {
                if (!GetError())
                    SetError( eError, ::rtl::OUString( RTL_CONSTASCII_USTRINGPARAM( OSL_LOG_PREFIX ) ) );
                if( ( eError & ERRCODE_WARNING_MASK ) == ERRCODE_WARNING_MASK )
                    bRet = sal_True;
            }
            else
                bRet = sal_True;
            // TODO: Filter should set column widths. Not doing it here, it may
            // result in very narrow or wide columns, depending on content.
            // Setting row heights makes cells with font size attribution or
            // wrapping enabled look nicer..
            bSetRowHeights = sal_True;
        }
        else if (aFltName.EqualsAscii(pFilterRtf))
        {
            FltError eError = SCERR_IMPORT_UNKNOWN;
            if( !rMedium.IsStorage() )
            {
                SvStream* pInStream = rMedium.GetInStream();
                if (pInStream)
                {
                    pInStream->Seek( 0 );
                    ScRange aRange;
                    eError = ScFormatFilter::Get().ScImportRTF( *pInStream, rMedium.GetBaseURL(), &aDocument, aRange );
                    if (eError != eERR_OK)
                    {
                        if (!GetError())
                            SetError(eError, ::rtl::OUString( RTL_CONSTASCII_USTRINGPARAM( OSL_LOG_PREFIX ) ));

                        if( ( eError & ERRCODE_WARNING_MASK ) == ERRCODE_WARNING_MASK )
                            bRet = sal_True;
                    }
                    else
                        bRet = sal_True;
                    aDocument.StartAllListeners();
                    aDocument.SetDirty();
                    bSetColWidths = sal_True;
                    bSetRowHeights = sal_True;
                }
                else
                {
                    DBG_ERROR( "No Stream" );
                }
            }

            if ( eError != eERR_OK && !GetError() )
                SetError(eError, ::rtl::OUString( RTL_CONSTASCII_USTRINGPARAM( OSL_LOG_PREFIX ) ));
        }
        else if (aFltName.EqualsAscii(pFilterHtml) || aFltName.EqualsAscii(pFilterHtmlWebQ))
        {
            FltError eError = SCERR_IMPORT_UNKNOWN;
            sal_Bool bWebQuery = aFltName.EqualsAscii(pFilterHtmlWebQ);
            if( !rMedium.IsStorage() )
            {
                SvStream* pInStream = rMedium.GetInStream();
                if (pInStream)
                {
                    LanguageType eLang = LANGUAGE_SYSTEM;
                    bool bDateConvert = false;
                    SfxItemSet*  pSet = rMedium.GetItemSet();
                    const SfxPoolItem* pItem;
                    if ( pSet && SFX_ITEM_SET ==
                         pSet->GetItemState( SID_FILE_FILTEROPTIONS, sal_True, &pItem ) )
                    {
                        String aFilterOption = (static_cast<const SfxStringItem*>(pItem))->GetValue();
                        lcl_parseHtmlFilterOption(aFilterOption, eLang, bDateConvert);
                    }

                    pInStream->Seek( 0 );
                    ScRange aRange;
                    // HTML macht eigenes ColWidth/RowHeight
                    CalcOutputFactor();
                    SvNumberFormatter aNumFormatter(aDocument.GetServiceManager(), eLang);
                    eError = ScFormatFilter::Get().ScImportHTML( *pInStream, rMedium.GetBaseURL(), &aDocument, aRange,
                                            GetOutputFactor(), !bWebQuery, &aNumFormatter, bDateConvert );
                    if (eError != eERR_OK)
                    {
                        if (!GetError())
                            SetError(eError, ::rtl::OUString( RTL_CONSTASCII_USTRINGPARAM( OSL_LOG_PREFIX ) ));

                        if( ( eError & ERRCODE_WARNING_MASK ) == ERRCODE_WARNING_MASK )
                            bRet = sal_True;
                    }
                    else
                        bRet = sal_True;
                    aDocument.StartAllListeners();
                    aDocument.SetDirty();
                }
                else
                {
                    DBG_ERROR( "No Stream" );
                }
            }

            if ( eError != eERR_OK && !GetError() )
                SetError(eError, ::rtl::OUString( RTL_CONSTASCII_USTRINGPARAM( OSL_LOG_PREFIX ) ));
        }
        else
        {
            if (!GetError())
                SetError(SCERR_IMPORT_NI, ::rtl::OUString( RTL_CONSTASCII_USTRINGPARAM( OSL_LOG_PREFIX ) ));
        }

        if (!bCalc3)
            aDocument.SetInsertingFromOtherDoc( sal_False );
    }
    else
    {
        DBG_ERROR("Kein Filter bei ConvertFrom");
    }

    InitItems();
    CalcOutputFactor();
    if ( bRet && (bSetColWidths || bSetRowHeights) )
    {   // Spaltenbreiten/Zeilenhoehen anpassen, Basis 100% Zoom
        Fraction aZoom( 1, 1 );
        double nPPTX = ScGlobal::nScreenPPTX * (double) aZoom
            / GetOutputFactor();    // Faktor ist Drucker zu Bildschirm
        double nPPTY = ScGlobal::nScreenPPTY * (double) aZoom;
        VirtualDevice aVirtDev;
        //  all sheets (for Excel import)
        SCTAB nTabCount = aDocument.GetTableCount();
        for (SCTAB nTab=0; nTab<nTabCount; nTab++)
        {
            SCCOL nEndCol;
            SCROW nEndRow;
            aDocument.GetCellArea( nTab, nEndCol, nEndRow );
            aColWidthRange.aEnd.SetCol( nEndCol );
            aColWidthRange.aEnd.SetRow( nEndRow );
            ScMarkData aMark;
            aMark.SetMarkArea( aColWidthRange );
            aMark.MarkToMulti();
            // Reihenfolge erst Breite dann Hoehe ist wichtig (vergl. hund.rtf)
            if ( bSetColWidths )
            {
                for ( SCCOL nCol=0; nCol <= nEndCol; nCol++ )
                {
                    sal_uInt16 nWidth = aDocument.GetOptimalColWidth(
                        nCol, nTab, &aVirtDev, nPPTX, nPPTY, aZoom, aZoom, sal_False, &aMark,
                        (bSetSimpleTextColWidths && bSimpleColWidth[nCol]) );
                    aDocument.SetColWidth( nCol, nTab,
                        nWidth + (sal_uInt16)ScGlobal::nLastColWidthExtra );
                }
            }
//          if ( bSetRowHeights )
//          {
//              //  nExtra must be 0
//              aDocument.SetOptimalHeight( 0, nEndRow, nTab, 0, &aVirtDev,
//                  nPPTX, nPPTY, aZoom, aZoom, sal_False );
//          }
        }
        if ( bSetRowHeights )
            UpdateAllRowHeights();      // with vdev or printer, depending on configuration
    }
    FinishedLoading( SFX_LOADED_MAINDOCUMENT | SFX_LOADED_IMAGES );

    // #73762# invalidate eventually temporary table areas
    if ( bRet )
        aDocument.InvalidateTableArea();

    bIsEmpty = sal_False;

    return bRet;
}


ScDocShell::PrepareSaveGuard::PrepareSaveGuard( ScDocShell& rDocShell )
    : mrDocShell( rDocShell)
{
    // DoEnterHandler not here (because of AutoSave), is in ExecuteSave.

    ScChartListenerCollection* pCharts = mrDocShell.aDocument.GetChartListenerCollection();
    if (pCharts)
        pCharts->UpdateDirtyCharts();                           // Charts to be updated.
    mrDocShell.aDocument.StopTemporaryChartLock();
    if (mrDocShell.pAutoStyleList)
        mrDocShell.pAutoStyleList->ExecuteAllNow();             // Execute template timeouts now.
    if (mrDocShell.aDocument.HasExternalRefManager())
    {
        ScExternalRefManager* pRefMgr = mrDocShell.aDocument.GetExternalRefManager();
        if (pRefMgr && pRefMgr->hasExternalData())
        {
            pRefMgr->setAllCacheTableReferencedStati( false);
            mrDocShell.aDocument.MarkUsedExternalReferences();  // Mark tables of external references to be written.
        }
    }
    if (mrDocShell.GetCreateMode()== SFX_CREATE_MODE_STANDARD)
        mrDocShell.SfxObjectShell::SetVisArea( Rectangle() );   // "Normally" worked on => no VisArea.
}

ScDocShell::PrepareSaveGuard::~PrepareSaveGuard()
{
    if (mrDocShell.aDocument.HasExternalRefManager())
    {
        ScExternalRefManager* pRefMgr = mrDocShell.aDocument.GetExternalRefManager();
        if (pRefMgr && pRefMgr->hasExternalData())
        {
            // Prevent accidental data loss due to lack of knowledge.
            pRefMgr->setAllCacheTableReferencedStati( true);
        }
    }
}


sal_Bool __EXPORT ScDocShell::Save()
{
    RTL_LOGFILE_CONTEXT_AUTHOR ( aLog, "sc", "nn93723", "ScDocShell::Save" );

    ScRefreshTimerProtector( aDocument.GetRefreshTimerControlAddress() );

    PrepareSaveGuard aPrepareGuard( *this);

    //  wait cursor is handled with progress bar
    sal_Bool bRet = SfxObjectShell::Save();
    if( bRet )
        bRet = SaveXML( GetMedium(), NULL );
    return bRet;
}


sal_Bool __EXPORT ScDocShell::SaveAs( SfxMedium& rMedium )
{
    RTL_LOGFILE_CONTEXT_AUTHOR ( aLog, "sc", "nn93723", "ScDocShell::SaveAs" );

#if ENABLE_SHEET_PROTECTION
    ScTabViewShell* pViewShell = GetBestViewShell();
    if (pViewShell && ScPassHashHelper::needsPassHashRegen(aDocument, PASSHASH_OOO))
    {
        if (!pViewShell->ExecuteRetypePassDlg(PASSHASH_OOO))
            // password re-type cancelled.  Don't save the document.
            return false;
    }
#endif

    ScRefreshTimerProtector( aDocument.GetRefreshTimerControlAddress() );

    PrepareSaveGuard aPrepareGuard( *this);

    //  wait cursor is handled with progress bar
    sal_Bool bRet = SfxObjectShell::SaveAs( rMedium );
    if( bRet )
        bRet = SaveXML( &rMedium, NULL );

    return bRet;
}


sal_Bool __EXPORT ScDocShell::IsInformationLost()
{
/*
    const SfxFilter *pFilt = GetMedium()->GetFilter();
    sal_Bool bRet = pFilt && pFilt->IsAlienFormat() && bNoInformLost;
    if (bNoInformLost)                  // nur einmal!!
        bNoInformLost = sal_False;
    return bRet;
*/
    //!!! bei Gelegenheit ein korrekte eigene Behandlung einbauen

    return SfxObjectShell::IsInformationLost();
}


// Xcl-like column width measured in characters of standard font.
xub_StrLen lcl_ScDocShell_GetColWidthInChars( sal_uInt16 nWidth )
{
    // double fColScale = 1.0;
    double  f = nWidth;
    f *= 1328.0 / 25.0;
    f += 90.0;
    f *= 1.0 / 23.0;
    // f /= fColScale * 256.0;
    f /= 256.0;

    return xub_StrLen( f );
}


void lcl_ScDocShell_GetFixedWidthString( String& rStr, const ScDocument& rDoc,
        SCTAB nTab, SCCOL nCol, sal_Bool bValue, SvxCellHorJustify eHorJust )
{
    xub_StrLen nLen = lcl_ScDocShell_GetColWidthInChars(
            rDoc.GetColWidth( nCol, nTab ) );
    if ( nLen < rStr.Len() )
    {
        if ( bValue )
            rStr.AssignAscii( "###" );
        rStr.Erase( nLen );
    }
    if ( nLen > rStr.Len() )
    {
        if ( bValue && eHorJust == SVX_HOR_JUSTIFY_STANDARD )
            eHorJust = SVX_HOR_JUSTIFY_RIGHT;
        switch ( eHorJust )
        {
            case SVX_HOR_JUSTIFY_RIGHT:
            {
                String aTmp;
                aTmp.Fill( nLen - rStr.Len() );
                rStr.Insert( aTmp, 0 );
            }
            break;
            case SVX_HOR_JUSTIFY_CENTER:
            {
                xub_StrLen nLen2 = (nLen - rStr.Len()) / 2;
                String aTmp;
                aTmp.Fill( nLen2 );
                rStr.Insert( aTmp, 0 );
                rStr.Expand( nLen );
            }
            break;
            default:
                rStr.Expand( nLen );
        }
    }
}


void lcl_ScDocShell_WriteEmptyFixedWidthString( SvStream& rStream,
        const ScDocument& rDoc, SCTAB nTab, SCCOL nCol )
{
    String aString;
    lcl_ScDocShell_GetFixedWidthString( aString, rDoc, nTab, nCol, sal_False,
            SVX_HOR_JUSTIFY_STANDARD );
    rStream.WriteUnicodeOrByteText( aString );
}


void ScDocShell::AsciiSave( SvStream& rStream, const ScImportOptions& rAsciiOpt )
{
    sal_Unicode cDelim    = rAsciiOpt.nFieldSepCode;
    sal_Unicode cStrDelim = rAsciiOpt.nTextSepCode;
    CharSet eCharSet      = rAsciiOpt.eCharSet;
    sal_Bool bFixedWidth      = rAsciiOpt.bFixedWidth;
    sal_Bool bSaveAsShown     = rAsciiOpt.bSaveAsShown;

    CharSet eOldCharSet = rStream.GetStreamCharSet();
    rStream.SetStreamCharSet( eCharSet );
    sal_uInt16 nOldNumberFormatInt = rStream.GetNumberFormatInt();
    ByteString aStrDelimEncoded;    // only used if not Unicode
    UniString aStrDelimDecoded;     // only used if context encoding
<<<<<<< HEAD
    ByteString aDelimEncoded;
    UniString aDelimDecoded;
    BOOL bContextOrNotAsciiEncoding;
=======
    sal_Bool bContextOrNotAsciiEncoding;
>>>>>>> d0ce561b
    if ( eCharSet == RTL_TEXTENCODING_UNICODE )
    {
        rStream.StartWritingUnicodeText();
        bContextOrNotAsciiEncoding = sal_False;
    }
    else
    {
        aStrDelimEncoded = ByteString( cStrDelim, eCharSet );
        aDelimEncoded = ByteString( cDelim, eCharSet );
        rtl_TextEncodingInfo aInfo;
        aInfo.StructSize = sizeof(aInfo);
        if ( rtl_getTextEncodingInfo( eCharSet, &aInfo ) )
        {
            bContextOrNotAsciiEncoding =
                (((aInfo.Flags & RTL_TEXTENCODING_INFO_CONTEXT) != 0) ||
                 ((aInfo.Flags & RTL_TEXTENCODING_INFO_ASCII) == 0));
            if ( bContextOrNotAsciiEncoding )
            {
                aStrDelimDecoded = String( aStrDelimEncoded, eCharSet );
                aDelimDecoded = String( aDelimEncoded, eCharSet );
            }
        }
        else
            bContextOrNotAsciiEncoding = sal_False;
    }

    SCCOL nStartCol = 0;
    SCROW nStartRow = 0;
    SCTAB nTab = GetSaveTab();
    SCCOL nEndCol;
    SCROW nEndRow;
    aDocument.GetCellArea( nTab, nEndCol, nEndRow );

    ScProgress aProgress( this, ScGlobal::GetRscString( STR_SAVE_DOC ), nEndRow );

    String aString;

    ScTabViewShell* pViewSh = PTR_CAST(ScTabViewShell, SfxViewShell::Current());
    const ScViewOptions& rOpt = (pViewSh)
                                ? pViewSh->GetViewData()->GetOptions()
                                : aDocument.GetViewOptions();
    sal_Bool bShowFormulas = rOpt.GetOption( VOPT_FORMULAS );
    sal_Bool bTabProtect = aDocument.IsTabProtected( nTab );

    SCCOL nCol;
    SCROW nRow;
    SCCOL nNextCol = nStartCol;
    SCROW nNextRow = nStartRow;
    SCCOL nEmptyCol;
    SCROW nEmptyRow;
    SvNumberFormatter& rFormatter = *aDocument.GetFormatTable();

    ScHorizontalCellIterator aIter( &aDocument, nTab, nStartCol, nStartRow,
        nEndCol, nEndRow );
    ScBaseCell* pCell;
    while ( ( pCell = aIter.GetNext( nCol, nRow ) ) != NULL )
    {
        sal_Bool bProgress = sal_False;     // only upon line change
        if ( nNextRow < nRow )
        {   // empty rows or/and empty columns up to end of row
            bProgress = sal_True;
            for ( nEmptyCol = nNextCol; nEmptyCol < nEndCol; nEmptyCol++ )
            {   // remaining columns of last row
                if ( bFixedWidth )
                    lcl_ScDocShell_WriteEmptyFixedWidthString( rStream,
                            aDocument, nTab, nEmptyCol );
                else if ( cDelim != 0 )
                    rStream.WriteUniOrByteChar( cDelim );
            }
            endlub( rStream );
            nNextRow++;
            for ( nEmptyRow = nNextRow; nEmptyRow < nRow; nEmptyRow++ )
            {   // completely empty rows
                for ( nEmptyCol = nStartCol; nEmptyCol < nEndCol; nEmptyCol++ )
                {
                    if ( bFixedWidth )
                        lcl_ScDocShell_WriteEmptyFixedWidthString( rStream,
                                aDocument, nTab, nEmptyCol );
                    else if ( cDelim != 0 )
                        rStream.WriteUniOrByteChar( cDelim );
                }
                endlub( rStream );
            }
            for ( nEmptyCol = nStartCol; nEmptyCol < nCol; nEmptyCol++ )
            {   // empty columns at beginning of row
                if ( bFixedWidth )
                    lcl_ScDocShell_WriteEmptyFixedWidthString( rStream,
                            aDocument, nTab, nEmptyCol );
                else if ( cDelim != 0 )
                    rStream.WriteUniOrByteChar( cDelim );
            }
            nNextRow = nRow;
        }
        else if ( nNextCol < nCol )
        {   // empty columns in same row
            for ( nEmptyCol = nNextCol; nEmptyCol < nCol; nEmptyCol++ )
            {   // columns in between
                if ( bFixedWidth )
                    lcl_ScDocShell_WriteEmptyFixedWidthString( rStream,
                            aDocument, nTab, nEmptyCol );
                else if ( cDelim != 0 )
                    rStream.WriteUniOrByteChar( cDelim );
            }
        }
        if ( nCol == nEndCol )
        {
            bProgress = sal_True;
            nNextCol = nStartCol;
            nNextRow = nRow + 1;
        }
        else
            nNextCol = nCol + 1;

        CellType eType = pCell->GetCellType();
        if ( bTabProtect )
        {
            const ScProtectionAttr* pProtAttr =
                (const ScProtectionAttr*) aDocument.GetAttr(
                                                            nCol, nRow, nTab, ATTR_PROTECTION );
            if ( pProtAttr->GetHideCell() ||
                    ( eType == CELLTYPE_FORMULA && bShowFormulas &&
                      pProtAttr->GetHideFormula() ) )
                eType = CELLTYPE_NONE;  // hide
        }
        sal_Bool bString;
        switch ( eType )
        {
            case CELLTYPE_NOTE:
            case CELLTYPE_NONE:
                aString.Erase();
                bString = sal_False;
                break;
            case CELLTYPE_FORMULA :
                {
                    sal_uInt16 nErrCode;
                    if ( bShowFormulas )
                    {
                        ((ScFormulaCell*)pCell)->GetFormula( aString );
                        bString = sal_True;
                    }
                    else if ( ( nErrCode = ((ScFormulaCell*)pCell)->GetErrCode() ) != 0 )
                    {
                        aString = ScGlobal::GetErrorString( nErrCode );
                        bString = sal_True;
                    }
                    else if ( ((ScFormulaCell*)pCell)->IsValue() )
                    {
                        sal_uInt32 nFormat;
                        aDocument.GetNumberFormat( nCol, nRow, nTab, nFormat );
                        if ( bFixedWidth || bSaveAsShown )
                        {
                            Color* pDummy;
                            ScCellFormat::GetString( pCell, nFormat, aString, &pDummy, rFormatter );
                            bString = bSaveAsShown && rFormatter.IsTextFormat( nFormat);
                        }
                        else
                        {
                            ScCellFormat::GetInputString( pCell, nFormat, aString, rFormatter );
                            bString = sal_False;
                        }
                    }
                    else
                    {
                        if ( bSaveAsShown )
                        {
                            sal_uInt32 nFormat;
                            aDocument.GetNumberFormat( nCol, nRow, nTab, nFormat );
                            Color* pDummy;
                            ScCellFormat::GetString( pCell, nFormat, aString, &pDummy, rFormatter );
                        }
                        else
                            ((ScFormulaCell*)pCell)->GetString( aString );
                        bString = sal_True;
                    }
                }
                break;
            case CELLTYPE_STRING :
                if ( bSaveAsShown )
                {
                    sal_uInt32 nFormat;
                    aDocument.GetNumberFormat( nCol, nRow, nTab, nFormat );
                    Color* pDummy;
                    ScCellFormat::GetString( pCell, nFormat, aString, &pDummy, rFormatter );
                }
                else
                    ((ScStringCell*)pCell)->GetString( aString );
                bString = sal_True;
                break;
            case CELLTYPE_EDIT :
                {
                    const EditTextObject* pObj;
                    static_cast<const ScEditCell*>(pCell)->GetData( pObj);
                    EditEngine& rEngine = aDocument.GetEditEngine();
                    rEngine.SetText( *pObj);
                    aString = rEngine.GetText();  // including LF
                    bString = sal_True;
                }
                break;
            case CELLTYPE_VALUE :
                {
                    sal_uInt32 nFormat;
                    aDocument.GetNumberFormat( nCol, nRow, nTab, nFormat );
                    if ( bFixedWidth || bSaveAsShown )
                    {
                        Color* pDummy;
                        ScCellFormat::GetString( pCell, nFormat, aString, &pDummy, rFormatter );
                        bString = bSaveAsShown && rFormatter.IsTextFormat( nFormat);
                    }
                    else
                    {
                        ScCellFormat::GetInputString( pCell, nFormat, aString, rFormatter );
                        bString = sal_False;
                    }
                }
                break;
            default:
                DBG_ERROR( "ScDocShell::AsciiSave: unknown CellType" );
                aString.Erase();
                bString = sal_False;
        }

        if ( bFixedWidth )
        {
            SvxCellHorJustify eHorJust = (SvxCellHorJustify)
                ((const SvxHorJustifyItem*) aDocument.GetAttr( nCol, nRow,
                nTab, ATTR_HOR_JUSTIFY ))->GetValue();
            lcl_ScDocShell_GetFixedWidthString( aString, aDocument, nTab, nCol,
                    !bString, eHorJust );
            rStream.WriteUnicodeOrByteText( aString );
        }
        else
        {
            if (!bString && cStrDelim != 0 && aString.Len() > 0)
            {
                sal_Unicode c = aString.GetChar(0);
                bString = (c == cStrDelim || c == ' ' ||
                        aString.GetChar( aString.Len()-1) == ' ' ||
                        aString.Search( cStrDelim) != STRING_NOTFOUND);
                if (!bString && cDelim != 0)
                    bString = (aString.Search( cDelim) != STRING_NOTFOUND);
            }
            if ( bString )
            {
                if ( cStrDelim != 0 ) //@ BugId 55355
                {
                    if ( eCharSet == RTL_TEXTENCODING_UNICODE )
                    {
                        xub_StrLen nPos = aString.Search( cStrDelim );
                        // #i116636# quotes are needed if text delimiter (quote), field delimiter, or LF is in the cell text
                        bool bNeedQuotes = rAsciiOpt.bQuoteAllText ||
                                            ( nPos != STRING_NOTFOUND ) ||
                                            ( aString.Search( cDelim ) != STRING_NOTFOUND ) ||
                                            ( aString.Search( sal_Unicode(_LF) ) != STRING_NOTFOUND );
                        while ( nPos != STRING_NOTFOUND )
                        {
                            aString.Insert( cStrDelim, nPos );
                            nPos = aString.Search( cStrDelim, nPos+2 );
                        }
                        if ( bNeedQuotes )
                            rStream.WriteUniOrByteChar( cStrDelim, eCharSet );
                        rStream.WriteUnicodeText( aString );
                        if ( bNeedQuotes )
                            rStream.WriteUniOrByteChar( cStrDelim, eCharSet );
                    }
                    else
                    {
                        // #105549# This is nasty. The Unicode to byte encoding
                        // may convert typographical quotation marks to ASCII
                        // quotation marks, which may interfer with the delimiter,
                        // so we have to escape delimiters after the string has
                        // been encoded. Since this may happen also with UTF-8
                        // encoded typographical quotation marks if such was
                        // specified as a delimiter we have to check for the full
                        // encoded delimiter string, not just one character.
                        // Now for RTL_TEXTENCODING_ISO_2022_... and similar brain
                        // dead encodings where one code point (and especially a
                        // low ASCII value) may represent different characters, we
                        // have to convert forth and back and forth again. Same for
                        // UTF-7 since it is a context sensitive encoding too.

                        if ( bContextOrNotAsciiEncoding )
                        {
                            // to byte encoding
                            ByteString aStrEnc( aString, eCharSet );
                            // back to Unicode
                            UniString aStrDec( aStrEnc, eCharSet );
                            // search on re-decoded string
                            xub_StrLen nPos = aStrDec.Search( aStrDelimDecoded );
                            bool bNeedQuotes = rAsciiOpt.bQuoteAllText ||
                                                ( nPos != STRING_NOTFOUND ) ||
                                                ( aStrDec.Search( aDelimDecoded ) != STRING_NOTFOUND ) ||
                                                ( aStrDec.Search( sal_Unicode(_LF) ) != STRING_NOTFOUND );
                            while ( nPos != STRING_NOTFOUND )
                            {
                                aStrDec.Insert( aStrDelimDecoded, nPos );
                                nPos = aStrDec.Search( aStrDelimDecoded,
                                        nPos+1+aStrDelimDecoded.Len() );
                            }
                            // write byte re-encoded
                            if ( bNeedQuotes )
                                rStream.WriteUniOrByteChar( cStrDelim, eCharSet );
                            rStream.WriteUnicodeOrByteText( aStrDec, eCharSet );
                            if ( bNeedQuotes )
                                rStream.WriteUniOrByteChar( cStrDelim, eCharSet );
                        }
                        else
                        {
                            ByteString aStrEnc( aString, eCharSet );
                            // search on encoded string
                            xub_StrLen nPos = aStrEnc.Search( aStrDelimEncoded );
                            bool bNeedQuotes = rAsciiOpt.bQuoteAllText ||
                                                ( nPos != STRING_NOTFOUND ) ||
                                                ( aStrEnc.Search( aDelimEncoded ) != STRING_NOTFOUND ) ||
                                                ( aStrEnc.Search( sal_Char(_LF) ) != STRING_NOTFOUND );
                            while ( nPos != STRING_NOTFOUND )
                            {
                                aStrEnc.Insert( aStrDelimEncoded, nPos );
                                nPos = aStrEnc.Search( aStrDelimEncoded,
                                        nPos+1+aStrDelimEncoded.Len() );
                            }
                            // write byte encoded
                            if ( bNeedQuotes )
                                rStream.Write( aStrDelimEncoded.GetBuffer(),
                                        aStrDelimEncoded.Len() );
                            rStream.Write( aStrEnc.GetBuffer(), aStrEnc.Len() );
                            if ( bNeedQuotes )
                                rStream.Write( aStrDelimEncoded.GetBuffer(),
                                        aStrDelimEncoded.Len() );
                        }
                    }
                }
                else
                    rStream.WriteUnicodeOrByteText( aString );
            }
            else
                rStream.WriteUnicodeOrByteText( aString );
        }

        if( nCol < nEndCol )
        {
            if(cDelim!=0) //@ BugId 55355
                rStream.WriteUniOrByteChar( cDelim );
        }
        else
            endlub( rStream );

        if ( bProgress )
            aProgress.SetStateOnPercent( nRow );
    }

    // write out empty if requested
    if ( nNextRow <= nEndRow )
    {
        for ( nEmptyCol = nNextCol; nEmptyCol < nEndCol; nEmptyCol++ )
        {   // remaining empty columns of last row
            if ( bFixedWidth )
                lcl_ScDocShell_WriteEmptyFixedWidthString( rStream,
                        aDocument, nTab, nEmptyCol );
            else if ( cDelim != 0 )
                rStream.WriteUniOrByteChar( cDelim );
        }
        endlub( rStream );
        nNextRow++;
    }
    for ( nEmptyRow = nNextRow; nEmptyRow <= nEndRow; nEmptyRow++ )
    {   // entire empty rows
        for ( nEmptyCol = nStartCol; nEmptyCol < nEndCol; nEmptyCol++ )
        {
            if ( bFixedWidth )
                lcl_ScDocShell_WriteEmptyFixedWidthString( rStream,
                        aDocument, nTab, nEmptyCol );
            else if ( cDelim != 0 )
                rStream.WriteUniOrByteChar( cDelim );
        }
        endlub( rStream );
    }

    rStream.SetStreamCharSet( eOldCharSet );
    rStream.SetNumberFormatInt( nOldNumberFormatInt );
}

sal_Bool __EXPORT ScDocShell::ConvertTo( SfxMedium &rMed )
{
    RTL_LOGFILE_CONTEXT_AUTHOR ( aLog, "sc", "nn93723", "ScDocShell::ConvertTo" );

    ScRefreshTimerProtector( aDocument.GetRefreshTimerControlAddress() );

    //  #i6500# don't call DoEnterHandler here (doesn't work with AutoSave),
    //  it's already in ExecuteSave (as for Save and SaveAs)

    if (pAutoStyleList)
        pAutoStyleList->ExecuteAllNow();                // Vorlagen-Timeouts jetzt ausfuehren
    if (GetCreateMode()== SFX_CREATE_MODE_STANDARD)
        SfxObjectShell::SetVisArea( Rectangle() );     // normal bearbeitet -> keine VisArea

    DBG_ASSERT( rMed.GetFilter(), "Filter == 0" );

    sal_Bool bRet = sal_False;
    String aFltName = rMed.GetFilter()->GetFilterName();

/*
    if (aFltName.EqualsAscii(pFilterLotus))
    {
        SvStream* pStream = rMed.GetOutStream();
        if (pStream)
        {
            FltError eError = ScFormatFilter::Get().ScExportLotus123( *pStream, &aDocument, ExpWK1,
                                                CHARSET_IBMPC_437 );
            bRet = eError == eERR_OK;
        }
    }
    else
*/
    if (aFltName.EqualsAscii(pFilterXML))
    {
        //TODO/LATER: this shouldn't happen!
        DBG_ERROR("XML filter in ConvertFrom?!");
        bRet = SaveXML( &rMed, NULL );
    }
    else if (aFltName.EqualsAscii(pFilterExcel5) || aFltName.EqualsAscii(pFilterExcel95) ||
             aFltName.EqualsAscii(pFilterExcel97) || aFltName.EqualsAscii(pFilterEx5Temp) ||
             aFltName.EqualsAscii(pFilterEx95Temp) || aFltName.EqualsAscii(pFilterEx97Temp) ||
             aFltName.EqualsAscii(pFilterEx07Xml))
    {
        WaitObject aWait( GetActiveDialogParent() );

        bool bDoSave = true;
        if( ScTabViewShell* pViewShell = GetBestViewShell() )
        {
            ScExtDocOptions* pExtDocOpt = aDocument.GetExtDocOptions();
            if( !pExtDocOpt )
                aDocument.SetExtDocOptions( pExtDocOpt = new ScExtDocOptions );
            pViewShell->GetViewData()->WriteExtOptions( *pExtDocOpt );

            /*  #115980# #i104990# If the imported document contains a medium
                password, determine if we can save it, otherwise ask the users
                whether they want to save without it. */
            if( (rMed.GetFilter()->GetFilterFlags() & SFX_FILTER_ENCRYPTION) == 0 )
            {
                SfxItemSet* pItemSet = rMed.GetItemSet();
                const SfxPoolItem* pItem = 0;
                if( pItemSet && pItemSet->GetItemState( SID_PASSWORD, sal_True, &pItem ) == SFX_ITEM_SET )
                {
                    bDoSave = ScWarnPassword::WarningOnPassword( rMed );
                    // #i42858# remove password from medium (warn only one time)
                    if( bDoSave )
                        pItemSet->ClearItem( SID_PASSWORD );
                }
            }

#if ENABLE_SHEET_PROTECTION
            if( bDoSave )
            {
                bool bNeedRetypePassDlg = ScPassHashHelper::needsPassHashRegen( aDocument, PASSHASH_XL );
                bDoSave = !bNeedRetypePassDlg || pViewShell->ExecuteRetypePassDlg( PASSHASH_XL );
            }
#endif
        }

        if( bDoSave )
        {
            ExportFormatExcel eFormat = ExpBiff5;
            if( aFltName.EqualsAscii( pFilterExcel97 ) || aFltName.EqualsAscii( pFilterEx97Temp ) )
                eFormat = ExpBiff8;
            if( aFltName.EqualsAscii( pFilterEx07Xml ) )
                eFormat = Exp2007Xml;
            FltError eError = ScFormatFilter::Get().ScExportExcel5( rMed, &aDocument, eFormat, RTL_TEXTENCODING_MS_1252 );

            if( eError && !GetError() )
                SetError( eError, ::rtl::OUString( RTL_CONSTASCII_USTRINGPARAM( OSL_LOG_PREFIX ) ) );

            // don't return false for warnings
            bRet = ((eError & ERRCODE_WARNING_MASK) == ERRCODE_WARNING_MASK) || (eError == eERR_OK);
        }
        else
        {
            // export aborted, i.e. "Save without password" warning
            SetError( ERRCODE_ABORT, ::rtl::OUString( RTL_CONSTASCII_USTRINGPARAM( OSL_LOG_PREFIX ) ) );
        }
    }
    else if (aFltName.EqualsAscii(pFilterAscii))
    {
        SvStream* pStream = rMed.GetOutStream();
        if (pStream)
        {
            String sItStr;
            SfxItemSet*  pSet = rMed.GetItemSet();
            const SfxPoolItem* pItem;
            if ( pSet && SFX_ITEM_SET ==
                 pSet->GetItemState( SID_FILE_FILTEROPTIONS, sal_True, &pItem ) )
            {
                sItStr = ((const SfxStringItem*)pItem)->GetValue();
            }

            if ( sItStr.Len() == 0 )
            {
                //  default for ascii export (from API without options):
                //  ISO8859-1/MS_1252 encoding, comma, double quotes

                ScImportOptions aDefOptions( ',', '"', RTL_TEXTENCODING_MS_1252 );
                sItStr = aDefOptions.BuildString();
            }

            WaitObject aWait( GetActiveDialogParent() );
            ScImportOptions aOptions( sItStr );
            AsciiSave( *pStream, aOptions );
            bRet = sal_True;

            if (aDocument.GetTableCount() > 1)
                if (!rMed.GetError())
                    rMed.SetError(SCWARN_EXPORT_ASCII, ::rtl::OUString( RTL_CONSTASCII_USTRINGPARAM( OSL_LOG_PREFIX ) ));
        }
    }
    else if (aFltName.EqualsAscii(pFilterDBase))
    {
        String sCharSet;
        SfxItemSet* pSet = rMed.GetItemSet();
        const SfxPoolItem* pItem;
        if ( pSet && SFX_ITEM_SET ==
             pSet->GetItemState( SID_FILE_FILTEROPTIONS, sal_True, &pItem ) )
        {
            sCharSet = ((const SfxStringItem*)pItem)->GetValue();
        }

        if (sCharSet.Len() == 0)
        {
            //  default for dBase export (from API without options):
            //  IBM_850 encoding

            sCharSet = ScGlobal::GetCharsetString( RTL_TEXTENCODING_IBM_850 );
        }

        WaitObject aWait( GetActiveDialogParent() );
// HACK damit Sba geoffnetes TempFile ueberschreiben kann
        rMed.CloseOutStream();
        sal_Bool bHasMemo = sal_False;

        sal_uLong eError = DBaseExport( rMed.GetPhysicalName(),
                        ScGlobal::GetCharsetValue(sCharSet), bHasMemo );

        if ( eError != eERR_OK && (eError & ERRCODE_WARNING_MASK) )
        {
//!         if ( !rMed.GetError() )
//!             rMed.SetError( eError, ::rtl::OUString( RTL_CONSTASCII_USTRINGPARAM( OSL_LOG_PREFIX ) ) );
            eError = eERR_OK;
        }
//!     else if ( aDocument.GetTableCount() > 1 && !rMed.GetError() )
//!         rMed.SetError( SCWARN_EXPORT_ASCII, ::rtl::OUString( RTL_CONSTASCII_USTRINGPARAM( OSL_LOG_PREFIX ) ) );

        INetURLObject aTmpFile( rMed.GetPhysicalName(), INET_PROT_FILE );
        if ( bHasMemo )
            aTmpFile.setExtension( String::CreateFromAscii(RTL_CONSTASCII_STRINGPARAM("dbt")) );
        if ( eError != eERR_OK )
        {
            if (!GetError())
                SetError(eError, ::rtl::OUString( RTL_CONSTASCII_USTRINGPARAM( OSL_LOG_PREFIX ) ));
            if ( bHasMemo && IsDocument( aTmpFile ) )
                KillFile( aTmpFile );
        }
        else
        {
            bRet = sal_True;
            if ( bHasMemo )
            {
                SfxStringItem* pNameItem =
                    (SfxStringItem*) rMed.GetItemSet()->GetItem( SID_FILE_NAME );
                INetURLObject aDbtFile( pNameItem->GetValue(), INET_PROT_FILE );
                aDbtFile.setExtension( String::CreateFromAscii(RTL_CONSTASCII_STRINGPARAM("dbt")) );
                if ( IsDocument( aDbtFile ) && !KillFile( aDbtFile ) )
                    bRet = sal_False;
                if ( bRet && !MoveFile( aTmpFile, aDbtFile ) )
                    bRet = sal_False;
                if ( !bRet )
                {
                    KillFile( aTmpFile );
                    if ( !GetError() )
                        SetError( SCERR_EXPORT_DATA, ::rtl::OUString( RTL_CONSTASCII_USTRINGPARAM( OSL_LOG_PREFIX ) ) );
                }
            }
        }
    }
    else if (aFltName.EqualsAscii(pFilterDif))
    {
        SvStream* pStream = rMed.GetOutStream();
        if (pStream)
        {
            String sItStr;
            SfxItemSet*  pSet = rMed.GetItemSet();
            const SfxPoolItem* pItem;
            if ( pSet && SFX_ITEM_SET ==
                 pSet->GetItemState( SID_FILE_FILTEROPTIONS, sal_True, &pItem ) )
            {
                sItStr = ((const SfxStringItem*)pItem)->GetValue();
            }

            if (sItStr.Len() == 0)
            {
                //  default for DIF export (from API without options):
                //  ISO8859-1/MS_1252 encoding

                sItStr = ScGlobal::GetCharsetString( RTL_TEXTENCODING_MS_1252 );
            }

            WaitObject aWait( GetActiveDialogParent() );
            ScFormatFilter::Get().ScExportDif( *pStream, &aDocument, ScAddress(0,0,0),
                ScGlobal::GetCharsetValue(sItStr) );
            bRet = sal_True;

            if (aDocument.GetTableCount() > 1)
                if (!rMed.GetError())
                    rMed.SetError(SCWARN_EXPORT_ASCII, ::rtl::OUString( RTL_CONSTASCII_USTRINGPARAM( OSL_LOG_PREFIX ) ));
        }
    }
    else if (aFltName.EqualsAscii(pFilterSylk))
    {
        SvStream* pStream = rMed.GetOutStream();
        if ( pStream )
        {
            WaitObject aWait( GetActiveDialogParent() );

            SCCOL nEndCol;
            SCROW nEndRow;
            aDocument.GetCellArea( 0, nEndCol, nEndRow );
            ScRange aRange( 0,0,0, nEndCol,nEndRow,0 );

            ScImportExport aImExport( &aDocument, aRange );
            aImExport.SetFormulas( sal_True );
            bRet = aImExport.ExportStream( *pStream, rMed.GetBaseURL( true ), SOT_FORMATSTR_ID_SYLK );
        }
    }
    else if (aFltName.EqualsAscii(pFilterHtml))
    {
        SvStream* pStream = rMed.GetOutStream();
        if ( pStream )
        {
            WaitObject aWait( GetActiveDialogParent() );
            ScImportExport aImExport( &aDocument );
            aImExport.SetStreamPath( rMed.GetName() );
            bRet = aImExport.ExportStream( *pStream, rMed.GetBaseURL( true ), SOT_FORMATSTR_ID_HTML );
            if ( bRet && aImExport.GetNonConvertibleChars().Len() )
                SetError( *new StringErrorInfo(
                    SCWARN_EXPORT_NONCONVERTIBLE_CHARS,
                    aImExport.GetNonConvertibleChars(),
                    ERRCODE_BUTTON_OK | ERRCODE_MSG_INFO ), ::rtl::OUString( RTL_CONSTASCII_USTRINGPARAM( OSL_LOG_PREFIX ) ) );
        }
    }
    else
    {
        if (GetError())
            SetError(SCERR_IMPORT_NI, ::rtl::OUString( RTL_CONSTASCII_USTRINGPARAM( OSL_LOG_PREFIX ) ) );
    }
    return bRet;
}


sal_Bool __EXPORT ScDocShell::SaveCompleted( const uno::Reference < embed::XStorage >& xStor )
{
    return SfxObjectShell::SaveCompleted( xStor );
}


sal_Bool __EXPORT ScDocShell::DoSaveCompleted( SfxMedium * pNewStor )
{
    sal_Bool bRet = SfxObjectShell::DoSaveCompleted( pNewStor );

    //  SC_HINT_DOC_SAVED fuer Wechsel ReadOnly -> Read/Write
    Broadcast( SfxSimpleHint( SC_HINT_DOC_SAVED ) );
    return bRet;
}


sal_Bool ScDocShell::QuerySlotExecutable( sal_uInt16 nSlotId )
{
    // #i112634# ask VBA event handlers whether to save or print the document

    using namespace ::com::sun::star::script::vba;

    sal_Int32 nVbaEventId = VBAEventId::NO_EVENT;
    uno::Sequence< uno::Any > aArgs;
    switch( nSlotId )
    {
        case SID_SAVEDOC:
        case SID_SAVEASDOC:
            nVbaEventId = VBAEventId::WORKBOOK_BEFORESAVE;
            aArgs.realloc( 1 );
            aArgs[ 0 ] <<= (nSlotId == SID_SAVEASDOC);
        break;
        case SID_PRINTDOC:
        case SID_PRINTDOCDIRECT:
            nVbaEventId = VBAEventId::WORKBOOK_BEFOREPRINT;
        break;
    }

    sal_Bool bSlotExecutable = sal_True;
    if( nVbaEventId != VBAEventId::NO_EVENT ) try
    {
        uno::Reference< XVBAEventProcessor > xEventProcessor( aDocument.GetVbaEventProcessor(), uno::UNO_QUERY_THROW );
        xEventProcessor->processVbaEvent( nVbaEventId, aArgs );
    }
    catch( util::VetoException& )
    {
        bSlotExecutable = sal_False;
    }
    catch( uno::Exception& )
    {
    }
    return bSlotExecutable;
}


sal_uInt16 __EXPORT ScDocShell::PrepareClose( sal_Bool bUI, sal_Bool bForBrowsing )
{
    if(SC_MOD()->GetCurRefDlgId()>0)
    {
        SfxViewFrame* pFrame = SfxViewFrame::GetFirst( this );
        if( pFrame )
        {
            SfxViewShell* p = pFrame->GetViewShell();
            ScTabViewShell* pViewSh = PTR_CAST(ScTabViewShell,p);
            if(pViewSh!=NULL)
            {
                Window *pWin=pViewSh->GetWindow();
                if(pWin!=NULL) pWin->GrabFocus();
            }
        }

        return sal_False;
    }
    if ( aDocument.IsInLinkUpdate() || aDocument.IsInInterpreter() )
    {
        ErrorMessage(STR_CLOSE_ERROR_LINK);
        return sal_False;
    }

    DoEnterHandler();

    // start 'Workbook_BeforeClose' VBA event handler for possible veto
    if( !IsInPrepareClose() )
    {
        try
        {
            uno::Reference< script::vba::XVBAEventProcessor > xVbaEvents( aDocument.GetVbaEventProcessor(), uno::UNO_SET_THROW );
            uno::Sequence< uno::Any > aArgs;
            xVbaEvents->processVbaEvent( script::vba::VBAEventId::WORKBOOK_BEFORECLOSE, aArgs );
        }
        catch( util::VetoException& )
        {
            // if event processor throws VetoException, macro has vetoed close
            return sal_False;
        }
        catch( uno::Exception& )
        {
        }
    }
    // end handler code

    sal_uInt16 nRet = SfxObjectShell::PrepareClose( bUI, bForBrowsing );
    if (nRet == sal_True)                       // sal_True = schliessen
        aDocument.DisableIdle(sal_True);        // nicht mehr drin rumpfuschen !!!

    return nRet;
}

void ScDocShell::PrepareReload()
{
    SfxObjectShell::PrepareReload();    // tut nichts?

    //  Das Disconnect von DDE-Links kann Reschedule ausloesen.
    //  Wenn die DDE-Links erst im Dokument-dtor geloescht werden, kann beim Reload
    //  aus diesem Reschedule das DDE-Link-Update fuer das neue Dokument ausgeloest
    //  werden. Dabei verklemmt sicht dann irgendwas.
    //  -> Beim Reload die DDE-Links des alten Dokuments vorher disconnecten

    aDocument.DisconnectDdeLinks();
}


String ScDocShell::GetOwnFilterName()           // static
{
    return String::CreateFromAscii(pFilterSc50);
}

String ScDocShell::GetHtmlFilterName()
{
    return String::CreateFromAscii(pFilterHtml);
}

String ScDocShell::GetWebQueryFilterName()      // static
{
    return String::CreateFromAscii(pFilterHtmlWebQ);
}

String ScDocShell::GetAsciiFilterName()         // static
{
    return String::CreateFromAscii(pFilterAscii);
}

String ScDocShell::GetLotusFilterName()         // static
{
    return String::CreateFromAscii(pFilterLotus);
}

String ScDocShell::GetDBaseFilterName()         // static
{
    return String::CreateFromAscii(pFilterDBase);
}

String ScDocShell::GetDifFilterName()           // static
{
    return String::CreateFromAscii(pFilterDif);
}

sal_Bool ScDocShell::HasAutomaticTableName( const String& rFilter )     // static
{
    //  sal_True for those filters that keep the default table name
    //  (which is language specific)

    return rFilter.EqualsAscii( pFilterAscii )
        || rFilter.EqualsAscii( pFilterLotus )
        || rFilter.EqualsAscii( pFilterExcel4 )
        || rFilter.EqualsAscii( pFilterEx4Temp )
        || rFilter.EqualsAscii( pFilterDBase )
        || rFilter.EqualsAscii( pFilterDif )
        || rFilter.EqualsAscii( pFilterSylk )
        || rFilter.EqualsAscii( pFilterHtml )
        || rFilter.EqualsAscii( pFilterRtf );
}

//==================================================================

#define __SCDOCSHELL_INIT \
        aDocument       ( SCDOCMODE_DOCUMENT, this ), \
        aDdeTextFmt(String::CreateFromAscii(RTL_CONSTASCII_STRINGPARAM("TEXT"))), \
        nPrtToScreenFactor( 1.0 ), \
        pImpl           ( new DocShell_Impl ), \
        bHeaderOn       ( sal_True ), \
        bFooterOn       ( sal_True ), \
        bNoInformLost   ( sal_True ), \
        bIsEmpty        ( sal_True ), \
        bIsInUndo       ( sal_False ), \
        bDocumentModifiedPending( sal_False ), \
        nDocumentLock   ( 0 ), \
        nCanUpdate (com::sun::star::document::UpdateDocMode::ACCORDING_TO_CONFIG), \
        bUpdateEnabled  ( sal_True ), \
        pOldAutoDBRange ( NULL ), \
        pDocHelper      ( NULL ), \
        pAutoStyleList  ( NULL ), \
        pPaintLockData  ( NULL ), \
        pOldJobSetup    ( NULL ), \
        pSolverSaveData ( NULL ), \
        pSheetSaveData  ( NULL ), \
        pModificator    ( NULL )

//------------------------------------------------------------------

ScDocShell::ScDocShell( const ScDocShell& rShell )
    :   SvRefBase(),
        SotObject(),
        SfxObjectShell( rShell.GetCreateMode() ),
        SfxListener(),
        __SCDOCSHELL_INIT
{
    RTL_LOGFILE_CONTEXT_AUTHOR ( aLog, "sc", "nn93723", "ScDocShell::ScDocShell" );

    SetPool( &SC_MOD()->GetPool() );

    bIsInplace = rShell.bIsInplace;

    pDocFunc = new ScDocFunc(*this);

    //  SetBaseModel needs exception handling
    ScModelObj::CreateAndSet( this );

    StartListening(*this);
    SfxStyleSheetPool* pStlPool = aDocument.GetStyleSheetPool();
    if (pStlPool)
        StartListening(*pStlPool);

    GetPageOnFromPageStyleSet( NULL, 0, bHeaderOn, bFooterOn );
    SetHelpId( HID_SCSHELL_DOCSH );

    //  InitItems und CalcOutputFactor werden jetzt nach bei Load/ConvertFrom/InitNew gerufen
}

//------------------------------------------------------------------

ScDocShell::ScDocShell( const sal_uInt64 i_nSfxCreationFlags )
    :   SfxObjectShell( i_nSfxCreationFlags )
    ,   __SCDOCSHELL_INIT
{
    RTL_LOGFILE_CONTEXT_AUTHOR ( aLog, "sc", "nn93723", "ScDocShell::ScDocShell" );

    SetPool( &SC_MOD()->GetPool() );

    bIsInplace = (GetCreateMode() == SFX_CREATE_MODE_EMBEDDED);
    //  wird zurueckgesetzt, wenn nicht inplace

    pDocFunc = new ScDocFunc(*this);

    //  SetBaseModel needs exception handling
    ScModelObj::CreateAndSet( this );

    StartListening(*this);
    SfxStyleSheetPool* pStlPool = aDocument.GetStyleSheetPool();
    if (pStlPool)
        StartListening(*pStlPool);
    SetHelpId( HID_SCSHELL_DOCSH );

    aDocument.GetDBCollection()->SetRefreshHandler(
        LINK( this, ScDocShell, RefreshDBDataHdl ) );

    //  InitItems und CalcOutputFactor werden jetzt nach bei Load/ConvertFrom/InitNew gerufen
}

//------------------------------------------------------------------

__EXPORT ScDocShell::~ScDocShell()
{
    ResetDrawObjectShell(); // #55570# falls der Drawing-Layer noch versucht, darauf zuzugreifen

    SfxStyleSheetPool* pStlPool = aDocument.GetStyleSheetPool();
    if (pStlPool)
        EndListening(*pStlPool);
    EndListening(*this);

    delete pAutoStyleList;

    SfxApplication *pSfxApp = SFX_APP();
    if ( pSfxApp->GetDdeService() )             // DDE vor Dokument loeschen
        pSfxApp->RemoveDdeTopic( this );

    delete pDocFunc;
    delete aDocument.mpUndoManager;
    aDocument.mpUndoManager = 0;
    delete pImpl;

    delete pPaintLockData;

    delete pOldJobSetup;        // gesetzt nur bei Fehler in StartJob()

    delete pSolverSaveData;
    delete pSheetSaveData;
    delete pOldAutoDBRange;

    if (pModificator)
    {
        DBG_ERROR("The Modificator should not exist");
        delete pModificator;
    }
}

//------------------------------------------------------------------

::svl::IUndoManager* __EXPORT ScDocShell::GetUndoManager()
{
    return aDocument.GetUndoManager();
}

void ScDocShell::SetModified( sal_Bool bModified )
{
    if ( SfxObjectShell::IsEnableSetModified() )
    {
        SfxObjectShell::SetModified( bModified );
        Broadcast( SfxSimpleHint( SFX_HINT_DOCCHANGED ) );
    }
}


void ScDocShell::SetDocumentModified( sal_Bool bIsModified /* = sal_True */ )
{
    //  BroadcastUno muss auch mit pPaintLockData sofort passieren
    //! auch bei SetDrawModified, wenn Drawing angebunden ist
    //! dann eigener Hint???

    if ( pPaintLockData && bIsModified )
    {
        //! BCA_BRDCST_ALWAYS etc. also needed here?
        aDocument.InvalidateTableArea();    // #i105279# needed here
        aDocument.BroadcastUno( SfxSimpleHint( SFX_HINT_DATACHANGED ) );

        pPaintLockData->SetModified();          // spaeter...
        return;
    }

    SetDrawModified( bIsModified );

    if ( bIsModified )
    {
        if ( aDocument.IsAutoCalcShellDisabled() )
            SetDocumentModifiedPending( sal_True );
        else
        {
            SetDocumentModifiedPending( sal_False );
            aDocument.InvalidateStyleSheetUsage();
            aDocument.InvalidateTableArea();
            aDocument.InvalidateLastTableOpParams();
            aDocument.Broadcast( SC_HINT_DATACHANGED, BCA_BRDCST_ALWAYS, NULL );
            if ( aDocument.IsForcedFormulaPending() && aDocument.GetAutoCalc() )
                aDocument.CalcFormulaTree( sal_True );
            PostDataChanged();

            //  Detective AutoUpdate:
            //  Update if formulas were modified (DetectiveDirty) or the list contains
            //  "Trace Error" entries (#75362# - Trace Error can look completely different
            //  after changes to non-formula cells).

            ScDetOpList* pList = aDocument.GetDetOpList();
            if ( pList && ( aDocument.IsDetectiveDirty() || pList->HasAddError() ) &&
                 pList->Count() && !IsInUndo() && SC_MOD()->GetAppOptions().GetDetectiveAuto() )
            {
                GetDocFunc().DetectiveRefresh(sal_True);    // sal_True = caused by automatic update
            }
            aDocument.SetDetectiveDirty(sal_False);         // always reset, also if not refreshed
        }

        // #b6697848# notify UNO objects after BCA_BRDCST_ALWAYS etc.
        aDocument.BroadcastUno( SfxSimpleHint( SFX_HINT_DATACHANGED ) );
    }
}

//  SetDrawModified - ohne Formel-Update
//  (Drawing muss auch beim normalen SetDocumentModified upgedated werden,
//   z.B. bei Tabelle loeschen etc.)

void ScDocShell::SetDrawModified( sal_Bool bIsModified /* = sal_True */ )
{
    sal_Bool bUpdate = ( bIsModified != IsModified() );

    SetModified( bIsModified );

    SfxBindings* pBindings = GetViewBindings();
    if (bUpdate)
    {
        if (pBindings)
        {
            pBindings->Invalidate( SID_SAVEDOC );
            pBindings->Invalidate( SID_DOC_MODIFIED );
        }
    }

    if (bIsModified)
    {
        if (pBindings)
        {
            // #i105960# Undo etc used to be volatile.
            // They always have to be invalidated, including drawing layer or row height changes
            // (but not while pPaintLockData is set).
            pBindings->Invalidate( SID_UNDO );
            pBindings->Invalidate( SID_REDO );
            pBindings->Invalidate( SID_REPEAT );
        }

        if ( aDocument.IsChartListenerCollectionNeedsUpdate() )
        {
            aDocument.UpdateChartListenerCollection();
            SFX_APP()->Broadcast(SfxSimpleHint( SC_HINT_DRAW_CHANGED ));    // Navigator
        }
        SC_MOD()->AnythingChanged();
    }
}

void ScDocShell::SetInUndo(sal_Bool bSet)
{
    bIsInUndo = bSet;
}


void ScDocShell::GetDocStat( ScDocStat& rDocStat )
{
    SfxPrinter* pPrinter = GetPrinter();

    aDocument.GetDocStat( rDocStat );
    rDocStat.nPageCount = 0;

    if ( pPrinter )
        for ( SCTAB i=0; i<rDocStat.nTableCount; i++ )
            rDocStat.nPageCount = sal::static_int_cast<sal_uInt16>( rDocStat.nPageCount +
                (sal_uInt16) ScPrintFunc( this, pPrinter, i ).GetTotalPages() );
}


SfxDocumentInfoDialog* __EXPORT ScDocShell::CreateDocumentInfoDialog(
                                         Window *pParent, const SfxItemSet &rSet )
{
    SfxDocumentInfoDialog* pDlg   = new SfxDocumentInfoDialog( pParent, rSet );
    ScDocShell*            pDocSh = PTR_CAST(ScDocShell,SfxObjectShell::Current());

    //nur mit Statistik, wenn dieses Doc auch angezeigt wird, nicht
    //aus dem Doc-Manager

    if( pDocSh == this )
    {
        ScAbstractDialogFactory* pFact = ScAbstractDialogFactory::Create();
        DBG_ASSERT(pFact, "ScAbstractFactory create fail!");//CHINA001
        ::CreateTabPage ScDocStatPageCreate =   pFact->GetTabPageCreatorFunc( RID_SCPAGE_STAT );
        DBG_ASSERT(ScDocStatPageCreate, "Tabpage create fail!");//CHINA001
        pDlg->AddTabPage( 42,
            ScGlobal::GetRscString( STR_DOC_STAT ),
            ScDocStatPageCreate,
            NULL);
//CHINA001      pDlg->AddTabPage( 42,
//CHINA001      ScGlobal::GetRscString( STR_DOC_STAT ),
//CHINA001      ScDocStatPage::Create,
//CHINA001      NULL );
    }
    return pDlg;
}

Window* ScDocShell::GetActiveDialogParent()
{
    ScTabViewShell* pViewSh = ScTabViewShell::GetActiveViewShell();
    if ( pViewSh )
        return pViewSh->GetDialogParent();
    else
        return Application::GetDefDialogParent();
}

void ScDocShell::SetSolverSaveData( const ScOptSolverSave& rData )
{
    delete pSolverSaveData;
    pSolverSaveData = new ScOptSolverSave( rData );
}

ScSheetSaveData* ScDocShell::GetSheetSaveData()
{
    if (!pSheetSaveData)
        pSheetSaveData = new ScSheetSaveData;

    return pSheetSaveData;
}

void ScDocShell::UseSheetSaveEntries()
{
    if (pSheetSaveData)
    {
        pSheetSaveData->UseSaveEntries();   // use positions from saved file for next saving

        bool bHasEntries = false;
        SCTAB nTabCount = aDocument.GetTableCount();
        SCTAB nTab;
        for (nTab = 0; nTab < nTabCount; ++nTab)
            if (pSheetSaveData->HasStreamPos(nTab))
                bHasEntries = true;

        if (!bHasEntries)
        {
            // if no positions were set (for example, export to other format),
            // reset all "valid" flags

            for (nTab = 0; nTab < nTabCount; ++nTab)
                if (aDocument.IsStreamValid(nTab))
                    aDocument.SetStreamValid(nTab, sal_False);
        }
    }
}

// --- ScDocShellModificator ------------------------------------------

ScDocShellModificator::ScDocShellModificator( ScDocShell& rDS )
        :
        rDocShell( rDS ),
        aProtector( rDS.GetDocument()->GetRefreshTimerControlAddress() )
{
    ScDocument* pDoc = rDocShell.GetDocument();
    bAutoCalcShellDisabled = pDoc->IsAutoCalcShellDisabled();
    bIdleDisabled = pDoc->IsIdleDisabled();
    pDoc->SetAutoCalcShellDisabled( sal_True );
    pDoc->DisableIdle( sal_True );
}


ScDocShellModificator::~ScDocShellModificator()
{
    ScDocument* pDoc = rDocShell.GetDocument();
    pDoc->SetAutoCalcShellDisabled( bAutoCalcShellDisabled );
    if ( !bAutoCalcShellDisabled && rDocShell.IsDocumentModifiedPending() )
        rDocShell.SetDocumentModified();    // last one shuts off the lights
    pDoc->DisableIdle( bIdleDisabled );
}


void ScDocShellModificator::SetDocumentModified()
{
    ScDocument* pDoc = rDocShell.GetDocument();
    if ( !pDoc->IsImportingXML() )
    {
        // AutoCalcShellDisabled temporaer restaurieren
        sal_Bool bDisabled = pDoc->IsAutoCalcShellDisabled();
        pDoc->SetAutoCalcShellDisabled( bAutoCalcShellDisabled );
        rDocShell.SetDocumentModified();
        pDoc->SetAutoCalcShellDisabled( bDisabled );
    }
    else
    {
        // uno broadcast is necessary for api to work
        // -> must also be done during xml import
        pDoc->BroadcastUno( SfxSimpleHint( SFX_HINT_DATACHANGED ) );
    }
}

//<!--Added by PengYunQuan for Validity Cell Range Picker
sal_Bool ScDocShell::AcceptStateUpdate() const
{
    if( SfxObjectShell::AcceptStateUpdate() )
        return sal_True;

    if( SC_MOD()->Find1RefWindow( SFX_APP()->GetTopWindow() ) )
        return sal_True;

    return sal_False;
}
//-->Added by PengYunQuan for Validity Cell Range Picker


bool ScDocShell::IsChangeRecording() const
{
    ScChangeTrack* pChangeTrack = aDocument.GetChangeTrack();
    return pChangeTrack != NULL;
}


bool ScDocShell::HasChangeRecordProtection() const
{
    bool bRes = false;
    ScChangeTrack* pChangeTrack = aDocument.GetChangeTrack();
    if (pChangeTrack)
        bRes = pChangeTrack->IsProtected();
    return bRes;
}


void ScDocShell::SetChangeRecording( bool bActivate )
{
    bool bOldChangeRecording = IsChangeRecording();

    if (bActivate)
    {
        aDocument.StartChangeTracking();
        ScChangeViewSettings aChangeViewSet;
        aChangeViewSet.SetShowChanges(sal_True);
        aDocument.SetChangeViewSettings(aChangeViewSet);
    }
    else
    {
        aDocument.EndChangeTracking();
        PostPaintGridAll();
    }

    if (bOldChangeRecording != IsChangeRecording())
    {
        UpdateAcceptChangesDialog();
        // Slots invalidieren
        SfxBindings* pBindings = GetViewBindings();
        if (pBindings)
            pBindings->InvalidateAll(sal_False);
    }
}


bool ScDocShell::SetProtectionPassword( const String &rNewPassword )
{
    bool bRes = false;
    ScChangeTrack* pChangeTrack = aDocument.GetChangeTrack();
    if (pChangeTrack)
    {
        sal_Bool bProtected = pChangeTrack->IsProtected();

        if (rNewPassword.Len())
        {
            // when password protection is applied change tracking must always be active
            SetChangeRecording( true );

            ::com::sun::star::uno::Sequence< sal_Int8 > aProtectionHash;
            SvPasswordHelper::GetHashPassword( aProtectionHash, rNewPassword );
            pChangeTrack->SetProtection( aProtectionHash );
        }
        else
        {
            pChangeTrack->SetProtection( ::com::sun::star::uno::Sequence< sal_Int8 >() );
        }
        bRes = true;

        if ( bProtected != pChangeTrack->IsProtected() )
        {
            UpdateAcceptChangesDialog();
            SetDocumentModified();
        }
    }

    return bRes;
}


bool ScDocShell::GetProtectionHash( /*out*/ ::com::sun::star::uno::Sequence< sal_Int8 > &rPasswordHash )
{
    bool bRes = false;
    ScChangeTrack* pChangeTrack = aDocument.GetChangeTrack();
    if (pChangeTrack && pChangeTrack->IsProtected())
    {
        rPasswordHash = pChangeTrack->GetProtection();
        bRes = true;
    }
    return bRes;
}

<|MERGE_RESOLUTION|>--- conflicted
+++ resolved
@@ -1650,13 +1650,9 @@
     sal_uInt16 nOldNumberFormatInt = rStream.GetNumberFormatInt();
     ByteString aStrDelimEncoded;    // only used if not Unicode
     UniString aStrDelimDecoded;     // only used if context encoding
-<<<<<<< HEAD
     ByteString aDelimEncoded;
     UniString aDelimDecoded;
-    BOOL bContextOrNotAsciiEncoding;
-=======
     sal_Bool bContextOrNotAsciiEncoding;
->>>>>>> d0ce561b
     if ( eCharSet == RTL_TEXTENCODING_UNICODE )
     {
         rStream.StartWritingUnicodeText();
