--- conflicted
+++ resolved
@@ -204,7 +204,7 @@
         if ( nNewId == SID_FM_CREATE_CONTROL )
         {
             GetViewData()->GetDispatcher().Execute(SID_FM_LEAVE_CREATE);
-            GetViewFrame()->GetBindings().InvalidateAll(sal_False);
+            GetViewFrame()->GetBindings().InvalidateAll(false);
             //! was fuer einen Slot braucht der komische Controller wirklich, um das anzuzeigen????
         }
 
@@ -218,7 +218,7 @@
     {
         //  Wechsel von Control- zu Zeichenfunktion -> im Control-Controller deselektieren
         GetViewData()->GetDispatcher().Execute(SID_FM_LEAVE_CREATE);
-        GetViewFrame()->GetBindings().InvalidateAll(sal_False);
+        GetViewFrame()->GetBindings().InvalidateAll(false);
         //! was fuer einen Slot braucht der komische Controller wirklich, um das anzuzeigen????
     }
 
@@ -254,7 +254,7 @@
             if ( bEx || pView->GetMarkedObjectList().GetMarkCount() != 0 )
                 SetDrawShellOrSub();
             else
-                SetDrawShell( sal_False );
+                SetDrawShell( false );
         }
     }
 
@@ -288,7 +288,7 @@
         case SID_DRAW_CAPTION:
         case SID_DRAW_CAPTION_VERTICAL:
             pTabView->SetDrawFuncPtr(new FuConstRectangle(this, pWin, pView, pDoc, aNewReq));
-            pView->SetFrameDragSingles( sal_False );
+            pView->SetFrameDragSingles( false );
             rBindings.Invalidate( SID_BEZIER_EDIT );
             break;
 
@@ -319,10 +319,6 @@
             break;
 
         case SID_DRAW_CHART:
-<<<<<<< HEAD
-=======
-//UNUSED2008-05  bChartDlgIsEdit = sal_False;
->>>>>>> ce6308e4
             pTabView->SetDrawFuncPtr(new FuMarkRect(this, pWin, pView, pDoc, aNewReq));
             break;
 
@@ -337,7 +333,7 @@
             pTabView->SetDrawFuncPtr( new FuConstCustomShape( this, pWin, pView, pDoc, aNewReq ));
             if ( nNewId != SID_DRAW_CS_ID )
             {
-                SFX_REQUEST_ARG( rReq, pEnumCommand, SfxStringItem, nNewId, sal_False );
+                SFX_REQUEST_ARG( rReq, pEnumCommand, SfxStringItem, nNewId, false );
                 if ( pEnumCommand )
                 {
                     aCurrShapeEnumCommand[ nNewId - SID_DRAWTBX_CS_BASIC ] = pEnumCommand->GetValue();
@@ -473,7 +469,7 @@
 {
     ScDrawView* pView = GetViewData()->GetScDrawView();
     if (!pView)
-        return sal_False;
+        return false;
 
     sal_Bool bFound = pView->SelectObject( rName );
     // DrawShell etc. is handled in MarkListHasChanged
