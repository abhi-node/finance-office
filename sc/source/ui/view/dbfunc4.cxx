/* -*- Mode: C++; tab-width: 4; indent-tabs-mode: nil; c-basic-offset: 4 -*- */
/*************************************************************************
 *
 * DO NOT ALTER OR REMOVE COPYRIGHT NOTICES OR THIS FILE HEADER.
 *
 * Copyright 2000, 2010 Oracle and/or its affiliates.
 *
 * OpenOffice.org - a multi-platform office productivity suite
 *
 * This file is part of OpenOffice.org.
 *
 * OpenOffice.org is free software: you can redistribute it and/or modify
 * it under the terms of the GNU Lesser General Public License version 3
 * only, as published by the Free Software Foundation.
 *
 * OpenOffice.org is distributed in the hope that it will be useful,
 * but WITHOUT ANY WARRANTY; without even the implied warranty of
 * MERCHANTABILITY or FITNESS FOR A PARTICULAR PURPOSE.  See the
 * GNU Lesser General Public License version 3 for more details
 * (a copy is included in the LICENSE file that accompanied this code).
 *
 * You should have received a copy of the GNU Lesser General Public License
 * version 3 along with OpenOffice.org.  If not, see
 * <http://www.openoffice.org/license.html>
 * for a copy of the LGPLv3 License.
 *
 ************************************************************************/

// MARKER(update_precomp.py): autogen include statement, do not remove
#include "precompiled_sc.hxx"



//------------------------------------------------------------------

// INCLUDE ---------------------------------------------------------------

#include <svx/svditer.hxx>
#include <svx/svdoole2.hxx>
#include <svx/svdpage.hxx>

#include "dbfunc.hxx"
#include "drwlayer.hxx"
#include "document.hxx"

// -----------------------------------------------------------------------

#ifdef _MSC_VER
#pragma optimize ( "", off )
#endif

using namespace com::sun::star;

//==================================================================

<<<<<<< HEAD
USHORT ScDBFunc::DoUpdateCharts( const ScAddress& rPos, ScDocument* pDoc, BOOL bAllCharts )
=======
// static
sal_uInt16 ScDBFunc::DoUpdateCharts( const ScAddress& rPos, ScDocument* pDoc, sal_Bool bAllCharts )
>>>>>>> ce6308e4
{
    ScDrawLayer* pModel = pDoc->GetDrawLayer();
    if (!pModel)
        return 0;

    sal_uInt16 nFound = 0;

    sal_uInt16 nPageCount = pModel->GetPageCount();
    for (sal_uInt16 nPageNo=0; nPageNo<nPageCount; nPageNo++)
    {
        SdrPage* pPage = pModel->GetPage(nPageNo);
        DBG_ASSERT(pPage,"Page ?");

        SdrObjListIter aIter( *pPage, IM_DEEPNOGROUPS );
        SdrObject* pObject = aIter.Next();
        while (pObject)
        {
            if ( pObject->GetObjIdentifier() == OBJ_OLE2 && pDoc->IsChart( pObject ) )
            {
                String aName = ((SdrOle2Obj*)pObject)->GetPersistName();
                sal_Bool bHit = sal_True;
                if ( !bAllCharts )
                {
                    ScRangeList aRanges;
                    sal_Bool bColHeaders = sal_False;
                    sal_Bool bRowHeaders = sal_False;
                    pDoc->GetOldChartParameters( aName, aRanges, bColHeaders, bRowHeaders );
                    bHit = aRanges.In( rPos );
                }
                if ( bHit )
                {
                    pDoc->UpdateChart( aName );
                    ++nFound;
                }
            }
            pObject = aIter.Next();
        }
    }
    return nFound;
}






/* vim:set shiftwidth=4 softtabstop=4 expandtab: */<|MERGE_RESOLUTION|>--- conflicted
+++ resolved
@@ -53,12 +53,7 @@
 
 //==================================================================
 
-<<<<<<< HEAD
-USHORT ScDBFunc::DoUpdateCharts( const ScAddress& rPos, ScDocument* pDoc, BOOL bAllCharts )
-=======
-// static
 sal_uInt16 ScDBFunc::DoUpdateCharts( const ScAddress& rPos, ScDocument* pDoc, sal_Bool bAllCharts )
->>>>>>> ce6308e4
 {
     ScDrawLayer* pModel = pDoc->GetDrawLayer();
     if (!pModel)
@@ -83,8 +78,8 @@
                 if ( !bAllCharts )
                 {
                     ScRangeList aRanges;
-                    sal_Bool bColHeaders = sal_False;
-                    sal_Bool bRowHeaders = sal_False;
+                    sal_Bool bColHeaders = false;
+                    sal_Bool bRowHeaders = false;
                     pDoc->GetOldChartParameters( aName, aRanges, bColHeaders, bRowHeaders );
                     bHit = aRanges.In( rPos );
                 }
