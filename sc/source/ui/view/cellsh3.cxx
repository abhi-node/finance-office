--- conflicted
+++ resolved
@@ -101,7 +101,7 @@
                     pScMod->InputEnterHandler();
                     pTabViewShell->UpdateInputHandler();
 
-                    pTabViewShell->SetDontSwitch(sal_False);
+                    pTabViewShell->SetDontSwitch(false);
 
                     break;
 
@@ -306,7 +306,7 @@
                 SfxViewFrame* pViewFrm = pTabViewShell->GetViewFrame();
                 SfxChildWindow* pWnd = pViewFrm->GetChildWindow( nId );
 
-                pScMod->SetRefDialog( nId, pWnd ? sal_False : sal_True );
+                pScMod->SetRefDialog( nId, pWnd ? false : sal_True );
                 rReq.Ignore();
             }
             break;
@@ -317,7 +317,7 @@
                 SfxViewFrame* pViewFrm = pTabViewShell->GetViewFrame();
                 SfxChildWindow* pWnd = pViewFrm->GetChildWindow( nId );
 
-                pScMod->SetRefDialog( nId, pWnd ? sal_False : sal_True );
+                pScMod->SetRefDialog( nId, pWnd ? false : sal_True );
             }
             break;
 
@@ -369,7 +369,7 @@
                 SfxViewFrame* pViewFrm = pTabViewShell->GetViewFrame();
                 SfxChildWindow* pWnd = pViewFrm->GetChildWindow( nId );
 
-                pScMod->SetRefDialog( nId, pWnd ? sal_False : sal_True );
+                pScMod->SetRefDialog( nId, pWnd ? false : sal_True );
             }
             break;
 
@@ -379,7 +379,7 @@
                 SfxViewFrame* pViewFrm = pTabViewShell->GetViewFrame();
                 SfxChildWindow* pWnd = pViewFrm->GetChildWindow( nId );
 
-                pScMod->SetRefDialog( nId, pWnd ? sal_False : sal_True );
+                pScMod->SetRefDialog( nId, pWnd ? false : sal_True );
             }
             break;
 
@@ -389,7 +389,7 @@
                 SfxViewFrame* pViewFrm = pTabViewShell->GetViewFrame();
                 SfxChildWindow* pWnd = pViewFrm->GetChildWindow( nId );
 
-                pScMod->SetRefDialog( nId, pWnd ? sal_False : sal_True );
+                pScMod->SetRefDialog( nId, pWnd ? false : sal_True );
             }
             break;
 
@@ -479,23 +479,12 @@
                         }
                         else
                         {
-<<<<<<< HEAD
-                            BOOL bSheetProtected = pDoc->IsTabProtected(nTab);
-=======
                             sal_Bool bSheetProtected = pDoc->IsTabProtected(nTab);
-                            //CHINA001 ScNewScenarioDlg* pNewDlg =
-                            //CHINA001  new ScNewScenarioDlg( pTabViewShell->GetDialogParent(), aName, sal_False, bSheetProtected );
->>>>>>> ce6308e4
                             ScAbstractDialogFactory* pFact = ScAbstractDialogFactory::Create();
                             DBG_ASSERT(pFact, "ScAbstractFactory create fail!");
 
-<<<<<<< HEAD
-                            AbstractScNewScenarioDlg* pNewDlg = pFact->CreateScNewScenarioDlg( pTabViewShell->GetDialogParent(), aName, RID_SCDLG_NEWSCENARIO, FALSE,bSheetProtected);
+                            AbstractScNewScenarioDlg* pNewDlg = pFact->CreateScNewScenarioDlg( pTabViewShell->GetDialogParent(), aName, RID_SCDLG_NEWSCENARIO, false,bSheetProtected);
                             DBG_ASSERT(pNewDlg, "Dialog create fail!");
-=======
-                            AbstractScNewScenarioDlg* pNewDlg = pFact->CreateScNewScenarioDlg( pTabViewShell->GetDialogParent(), aName, RID_SCDLG_NEWSCENARIO, sal_False,bSheetProtected);
-                            DBG_ASSERT(pNewDlg, "Dialog create fail!");//CHINA001
->>>>>>> ce6308e4
                             if ( pNewDlg->Execute() == RET_OK )
                             {
                                 pNewDlg->GetScenarioData( aName, aComment, aColor, nFlags );
@@ -533,7 +522,7 @@
                     const SfxUInt16Item&  rUInt16Item = (const SfxUInt16Item&)pReqArgs->Get( FID_ROW_HEIGHT );
 
                     // #101390#; the value of the macro is in HMM so use HMMToTwips to convert
-                    pTabViewShell->SetMarkedWidthOrHeight( sal_False, SC_SIZE_DIRECT,
+                    pTabViewShell->SetMarkedWidthOrHeight( false, SC_SIZE_DIRECT,
                                     sal::static_int_cast<sal_uInt16>( HMMToTwips(rUInt16Item.GetValue()) ) );
                     if( ! rReq.IsAPI() )
                         rReq.Done();
@@ -560,7 +549,7 @@
                     if ( pDlg->Execute() == RET_OK )
                     {
                         long nVal = pDlg->GetInputValue();
-                        pTabViewShell->SetMarkedWidthOrHeight( sal_False, SC_SIZE_DIRECT, (sal_uInt16)nVal );
+                        pTabViewShell->SetMarkedWidthOrHeight( false, SC_SIZE_DIRECT, (sal_uInt16)nVal );
 
                         // #101390#; the value of the macro should be in HMM so use TwipsToEvenHMM to convert
                         rReq.AppendItem( SfxUInt16Item( FID_ROW_HEIGHT, (sal_uInt16)TwipsToEvenHMM(nVal) ) );
@@ -579,7 +568,7 @@
                     const SfxUInt16Item&  rUInt16Item = (const SfxUInt16Item&)pReqArgs->Get( FID_ROW_OPT_HEIGHT );
 
                     // #101390#; the value of the macro is in HMM so use HMMToTwips to convert
-                    pTabViewShell->SetMarkedWidthOrHeight( sal_False, SC_SIZE_OPTIMAL,
+                    pTabViewShell->SetMarkedWidthOrHeight( false, SC_SIZE_OPTIMAL,
                                     sal::static_int_cast<sal_uInt16>( HMMToTwips(rUInt16Item.GetValue()) ) );
                     ScGlobal::nLastRowHeightExtra = rUInt16Item.GetValue();
 
@@ -605,7 +594,7 @@
                     if ( pDlg->Execute() == RET_OK )
                     {
                         long nVal = pDlg->GetInputValue();
-                        pTabViewShell->SetMarkedWidthOrHeight( sal_False, SC_SIZE_OPTIMAL, (sal_uInt16)nVal );
+                        pTabViewShell->SetMarkedWidthOrHeight( false, SC_SIZE_OPTIMAL, (sal_uInt16)nVal );
                         ScGlobal::nLastRowHeightExtra = nVal;
 
                         // #101390#; the value of the macro should be in HMM so use TwipsToEvenHMM to convert
@@ -714,11 +703,11 @@
             break;
 
         case FID_ROW_HIDE:
-            pTabViewShell->SetMarkedWidthOrHeight( sal_False, SC_SIZE_DIRECT, 0 );
+            pTabViewShell->SetMarkedWidthOrHeight( false, SC_SIZE_DIRECT, 0 );
             rReq.Done();
             break;
         case FID_ROW_SHOW:
-            pTabViewShell->SetMarkedWidthOrHeight( sal_False, SC_SIZE_SHOW, 0 );
+            pTabViewShell->SetMarkedWidthOrHeight( false, SC_SIZE_SHOW, 0 );
             rReq.Done();
             break;
         case FID_COL_HIDE:
@@ -748,7 +737,7 @@
             {
                 // test whether to merge or to split
                 bool bMerge = false;
-                BOOL bCenter = FALSE;
+                sal_Bool bCenter = false;
                 switch( nSlot )
                 {
                     case FID_MERGE_ON:
@@ -759,7 +748,7 @@
                     break;
                     case FID_MERGE_TOGGLE:
                     {
-                        bCenter = TRUE;
+                        bCenter = true;
                         SfxPoolItem* pItem = 0;
                         if( rBindings.QueryState( nSlot, pItem ) >= SFX_ITEM_DEFAULT )
                             bMerge = !static_cast< SfxBoolItem* >( pItem )->GetValue();
@@ -770,7 +759,7 @@
                 if( bMerge )
                 {
                     // merge - check if to move contents of covered cells
-                    sal_Bool bMoveContents = sal_False;
+                    sal_Bool bMoveContents = false;
                     sal_Bool bApi = rReq.IsAPI();
                     const SfxPoolItem* pItem;
                     if ( pReqArgs &&
@@ -780,7 +769,7 @@
                         bMoveContents = ((const SfxBoolItem*)pItem)->GetValue();
                     }
 
-                    if (pTabViewShell->MergeCells( bApi, bMoveContents, TRUE, bCenter ))
+                    if (pTabViewShell->MergeCells( bApi, bMoveContents, true, bCenter ))
                     {
                         if (!bApi && bMoveContents)             // "ja" im Dialog geklickt
                             rReq.AppendItem( SfxBoolItem( nSlot, bMoveContents ) );
@@ -882,16 +871,6 @@
                 {
                     // TODO/LATER: when is this code executed?
                     pTabViewShell->Escape();
-<<<<<<< HEAD
-=======
-                    //SfxObjectShell* pObjSh = GetViewData()->GetSfxDocShell();
-                    //if (pObjSh->GetInPlaceObject() &&
-                    //    pObjSh->GetInPlaceObject()->GetIPClient())
-                    //{
-                    //    GetViewData()->GetDocShell()->
-                    //        DoInPlaceActivate(sal_False);       // OLE beenden
-                    //}
->>>>>>> ce6308e4
                 }
             }
             break;
@@ -914,7 +893,7 @@
                 SfxViewFrame* pViewFrm = pTabViewShell->GetViewFrame();
                 SfxChildWindow* pWnd = pViewFrm->GetChildWindow( nId );
 
-                pScMod->SetRefDialog( nId, pWnd ? sal_False : sal_True );
+                pScMod->SetRefDialog( nId, pWnd ? false : sal_True );
             }
             break;
 
