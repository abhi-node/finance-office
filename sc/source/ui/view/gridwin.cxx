/*************************************************************************
 *
 * DO NOT ALTER OR REMOVE COPYRIGHT NOTICES OR THIS FILE HEADER.
 *
 * Copyright 2008 by Sun Microsystems, Inc.
 *
 * OpenOffice.org - a multi-platform office productivity suite
 *
 * $RCSfile: gridwin.cxx,v $
 * $Revision: 1.96.50.4 $
 *
 * This file is part of OpenOffice.org.
 *
 * OpenOffice.org is free software: you can redistribute it and/or modify
 * it under the terms of the GNU Lesser General Public License version 3
 * only, as published by the Free Software Foundation.
 *
 * OpenOffice.org is distributed in the hope that it will be useful,
 * but WITHOUT ANY WARRANTY; without even the implied warranty of
 * MERCHANTABILITY or FITNESS FOR A PARTICULAR PURPOSE.  See the
 * GNU Lesser General Public License version 3 for more details
 * (a copy is included in the LICENSE file that accompanied this code).
 *
 * You should have received a copy of the GNU Lesser General Public License
 * version 3 along with OpenOffice.org.  If not, see
 * <http://www.openoffice.org/license.html>
 * for a copy of the LGPLv3 License.
 *
 ************************************************************************/

// MARKER(update_precomp.py): autogen include statement, do not remove
#include "precompiled_sc.hxx"

#include "scitems.hxx"

#include <memory> //auto_ptr
#include <svx/adjitem.hxx>
#include <svx/algitem.hxx>
#include <svx/dbexch.hrc>
#include <svx/editview.hxx>
#include <svx/editstat.hxx>
#include <svx/flditem.hxx>
#include <svx/svdetc.hxx>
#include <svx/editobj.hxx>
#include <sfx2/dispatch.hxx>
#include <sfx2/viewfrm.hxx>
#include <sfx2/docfile.hxx>
#include <svtools/stritem.hxx>
#include <svtools/svlbox.hxx>
#include <svtools/svtabbx.hxx>
#include <svtools/urlbmk.hxx>
#include <tools/urlobj.hxx>
#include <vcl/cursor.hxx>
#include <vcl/sound.hxx>
#include <vcl/graph.hxx>
#include <vcl/hatch.hxx>
#include <sot/formats.hxx>
#include <sot/clsids.hxx>

#include <svx/svdview.hxx>      // fuer Command-Handler (COMMAND_INSERTTEXT)
#include <svx/outliner.hxx>     // fuer Command-Handler (COMMAND_INSERTTEXT)
#include <svx/svditer.hxx>
#include <svx/svdocapt.hxx>
#include <svx/svdpagv.hxx>

#include <com/sun/star/sheet/DataPilotFieldFilter.hpp>
#include <com/sun/star/sheet/DataPilotFieldOrientation.hpp>
#include <com/sun/star/sheet/DataPilotTableHeaderData.hpp>
#include <com/sun/star/sheet/DataPilotTableResultData.hpp>
#include <com/sun/star/sheet/DataPilotTablePositionData.hpp>
#include <com/sun/star/sheet/DataPilotTablePositionType.hpp>
#include <com/sun/star/sheet/MemberResultFlags.hpp>
#include <com/sun/star/awt/KeyModifier.hpp>
#include <com/sun/star/awt/MouseButton.hpp>

#include "gridwin.hxx"
#include "tabvwsh.hxx"
#include "docsh.hxx"
#include "viewdata.hxx"
#include "tabview.hxx"
#include "select.hxx"
#include "scmod.hxx"
#include "document.hxx"
#include "attrib.hxx"
#include "dbcolect.hxx"
#include "stlpool.hxx"
#include "printfun.hxx"
#include "cbutton.hxx"
#include "sc.hrc"
#include "globstr.hrc"
#include "editutil.hxx"
#include "scresid.hxx"
#include "inputhdl.hxx"
#include "uiitems.hxx"          // Filter-Dialog - auslagern !!!
#include "filtdlg.hxx"
#include "impex.hxx"            // Sylk-ID fuer CB
#include "cell.hxx"             // fuer Edit-Felder
#include "patattr.hxx"
#include "notemark.hxx"
#include "rfindlst.hxx"
#include "docpool.hxx"
#include "output.hxx"
#include "docfunc.hxx"
#include "dbdocfun.hxx"
#include "dpobject.hxx"
#include "dpoutput.hxx"
#include "transobj.hxx"
#include "drwtrans.hxx"
#include "seltrans.hxx"
#include "sizedev.hxx"
#include "AccessibilityHints.hxx"
#include "dpsave.hxx"
#include "viewuno.hxx"
#include "compiler.hxx"
#include "editable.hxx"
#include "fillinfo.hxx"
#include "scitems.hxx"
#include "userdat.hxx"
#include "drwlayer.hxx"
#include "attrib.hxx"
#include "validat.hxx"
<<<<<<< HEAD
#include "dpcontrol.hxx"
=======
#include "tabprotection.hxx"
#include "postit.hxx"
>>>>>>> 271b191a

// #114409#
#include <vcl/salbtype.hxx>     // FRound
#include "drawview.hxx"
#include <svx/sdrpagewindow.hxx>
#include <svx/sdrpaintwindow.hxx>
#include <svx/sdr/overlay/overlaymanager.hxx>
#include <vcl/svapp.hxx>

#include <drawinglayer/primitive2d/invertprimitive2d.hxx>
#include <drawinglayer/primitive2d/polypolygonprimitive2d.hxx>
#include <drawinglayer/primitive2d/unifiedalphaprimitive2d.hxx>
#include <basegfx/polygon/b2dpolygontools.hxx>

using namespace com::sun::star;
using ::com::sun::star::uno::Sequence;
using ::com::sun::star::uno::Any;

const BYTE SC_NESTEDBUTTON_NONE = 0;
const BYTE SC_NESTEDBUTTON_DOWN = 1;
const BYTE SC_NESTEDBUTTON_UP   = 2;

#define SC_AUTOFILTER_ALL       0
#define SC_AUTOFILTER_TOP10     1
#define SC_AUTOFILTER_CUSTOM    2

//  Modi fuer die FilterListBox
enum ScFilterBoxMode
{
    SC_FILTERBOX_FILTER,
    SC_FILTERBOX_DATASELECT,
    SC_FILTERBOX_SCENARIO,
    SC_FILTERBOX_PAGEFIELD
};

extern SfxViewShell* pScActiveViewShell;            // global.cxx
extern USHORT nScClickMouseModifier;                // global.cxx
extern USHORT nScFillModeMouseModifier;             // global.cxx

#define SC_FILTERLISTBOX_LINES  12

//==================================================================

class ScFilterListBox : public ListBox
{
private:
    ScGridWindow*   pGridWin;
    SCCOL           nCol;
    SCROW           nRow;
    BOOL            bButtonDown;
    BOOL            bInit;
    BOOL            bCancelled;
    BOOL            bInSelect;
    ULONG           nSel;
    ScFilterBoxMode eMode;

protected:
    virtual void    LoseFocus();
    void            SelectHdl();

public:
                ScFilterListBox( Window* pParent, ScGridWindow* pGrid,
                                 SCCOL nNewCol, SCROW nNewRow, ScFilterBoxMode eNewMode );
                ~ScFilterListBox();

    virtual long    PreNotify( NotifyEvent& rNEvt );
    virtual void    Select();

    SCCOL           GetCol() const          { return nCol; }
    SCROW           GetRow() const          { return nRow; }
    ScFilterBoxMode GetMode() const         { return eMode; }
    BOOL            IsDataSelect() const    { return (eMode == SC_FILTERBOX_DATASELECT); }
    void            EndInit();
    BOOL            IsInInit() const        { return bInit; }
    void            SetCancelled()          { bCancelled = TRUE; }
    BOOL            IsInSelect() const      { return bInSelect; }
};

//-------------------------------------------------------------------

//  ListBox in einem FloatingWindow (pParent)
ScFilterListBox::ScFilterListBox( Window* pParent, ScGridWindow* pGrid,
                                  SCCOL nNewCol, SCROW nNewRow, ScFilterBoxMode eNewMode ) :
    ListBox( pParent, WB_AUTOHSCROLL ),
    pGridWin( pGrid ),
    nCol( nNewCol ),
    nRow( nNewRow ),
    bButtonDown( FALSE ),
    bInit( TRUE ),
    bCancelled( FALSE ),
    bInSelect( FALSE ),
    nSel( 0 ),
    eMode( eNewMode )
{
}

__EXPORT ScFilterListBox::~ScFilterListBox()
{
    if (IsMouseCaptured())
        ReleaseMouse();
}

void ScFilterListBox::EndInit()
{
    USHORT nPos = GetSelectEntryPos();
    if ( LISTBOX_ENTRY_NOTFOUND == nPos )
        nSel = 0;
    else
        nSel = nPos;

    bInit = FALSE;
}

void __EXPORT ScFilterListBox::LoseFocus()
{
#ifndef UNX
    Hide();
#endif
}

// -----------------------------------------------------------------------

long ScFilterListBox::PreNotify( NotifyEvent& rNEvt )
{
    long nDone = 0;
    if ( rNEvt.GetType() == EVENT_KEYINPUT )
    {
        KeyEvent aKeyEvt = *rNEvt.GetKeyEvent();
        KeyCode aCode = aKeyEvt.GetKeyCode();
        if ( !aCode.GetModifier() )             // ohne alle Modifiers
        {
            USHORT nKey = aCode.GetCode();
            if ( nKey == KEY_RETURN )
            {
                SelectHdl();                    // auswaehlen
                nDone = 1;
            }
            else if ( nKey == KEY_ESCAPE )
            {
                pGridWin->ClickExtern();        // loescht die List-Box !!!
                nDone = 1;
            }
        }
    }

    return nDone ? nDone : ListBox::PreNotify( rNEvt );
}

void __EXPORT ScFilterListBox::Select()
{
    ListBox::Select();
    SelectHdl();
}

void __EXPORT ScFilterListBox::SelectHdl()
{
    if ( !IsTravelSelect() && !bInit && !bCancelled )
    {
        USHORT nPos = GetSelectEntryPos();
        if ( LISTBOX_ENTRY_NOTFOUND != nPos )
        {
            nSel = nPos;
            if (!bButtonDown)
            {
                // #i81298# set bInSelect flag, so the box isn't deleted from modifications within FilterSelect
                bInSelect = TRUE;
                pGridWin->FilterSelect( nSel );
                bInSelect = FALSE;
            }
        }
    }
}

// ============================================================================

// use a System floating window for the above filter listbox
class ScFilterFloatingWindow : public FloatingWindow
{
public:
    ScFilterFloatingWindow( Window* pParent, WinBits nStyle = WB_STDFLOATWIN );
    virtual ~ScFilterFloatingWindow();
    // required for System FloatingWindows that will not process KeyInput by themselves
    virtual Window* GetPreferredKeyInputWindow();
};

ScFilterFloatingWindow::ScFilterFloatingWindow( Window* pParent, WinBits nStyle ) :
    FloatingWindow( pParent, nStyle|WB_SYSTEMWINDOW ) // make it a system floater
    {}

ScFilterFloatingWindow::~ScFilterFloatingWindow()
{
    EndPopupMode();
}

Window* ScFilterFloatingWindow::GetPreferredKeyInputWindow()
{
    // redirect keyinput in the child window
    return GetWindow(WINDOW_FIRSTCHILD) ? GetWindow(WINDOW_FIRSTCHILD)->GetPreferredKeyInputWindow() : NULL;    // will be the FilterBox
}

// ============================================================================

BOOL lcl_IsEditableMatrix( ScDocument* pDoc, const ScRange& rRange )
{
    //  wenn es ein editierbarer Bereich ist, und rechts unten eine Matrix-Zelle
    //  mit Origin links oben liegt, enthaelt der Bereich genau die Matrix.
    //! Direkt die MatrixEdges Funktionen von der Column herausreichen ???

    if ( !pDoc->IsBlockEditable( rRange.aStart.Tab(), rRange.aStart.Col(),rRange.aStart.Row(),
                                    rRange.aEnd.Col(),rRange.aEnd.Row() ) )
        return FALSE;

    ScAddress aPos;
    const ScBaseCell* pCell = pDoc->GetCell( rRange.aEnd );
    return ( pCell && pCell->GetCellType() == CELLTYPE_FORMULA &&
            ((ScFormulaCell*)pCell)->GetMatrixOrigin(aPos) && aPos == rRange.aStart );

}

void lcl_UnLockComment( ScDrawView* pView, SdrPageView* pPV, SdrModel* pDrDoc, const Point& rPos, ScViewData* pViewData )
{
    if (!pView && !pPV && !pDrDoc && !pViewData)
        return;

    ScDocument& rDoc = *pViewData->GetDocument();
    ScAddress aCellPos( pViewData->GetCurX(), pViewData->GetCurY(), pViewData->GetTabNo() );
    ScPostIt* pNote = rDoc.GetNote( aCellPos );
    SdrObject* pObj = pNote ? pNote->GetCaption() : 0;
    if( pObj && pObj->GetLogicRect().IsInside( rPos ) && ScDrawLayer::IsNoteCaption( pObj ) )
    {
        const ScProtectionAttr* pProtAttr =  static_cast< const ScProtectionAttr* > (rDoc.GetAttr( aCellPos.Col(), aCellPos.Row(), aCellPos.Tab(), ATTR_PROTECTION ) );
        bool bProtectAttr = pProtAttr->GetProtection() || pProtAttr->GetHideCell() ;
        bool bProtectDoc =  rDoc.IsTabProtected( aCellPos.Tab() ) || pViewData->GetSfxDocShell()->IsReadOnly() ;
        // unlock internal layer (if not protected), will be relocked in ScDrawView::MarkListHasChanged()
        pView->LockInternalLayer( bProtectDoc && bProtectAttr );
    }
}

//==================================================================

//  WB_DIALOGCONTROL noetig fuer UNO-Controls
ScGridWindow::ScGridWindow( Window* pParent, ScViewData* pData, ScSplitPos eWhichPos )
:           Window( pParent, WB_CLIPCHILDREN | WB_DIALOGCONTROL ),
            DropTargetHelper( this ),
            DragSourceHelper( this ),
            mpOOCursors( NULL ),
            mpOOSelection( NULL ),
            mpOOAutoFill( NULL ),
            mpOODragRect( NULL ),
            mpOOHeader( NULL ),
            mpOOShrink( NULL ),
            pViewData( pData ),
            eWhich( eWhichPos ),
            pNoteMarker( NULL ),
            pFilterBox( NULL ),
            pFilterFloat( NULL ),
            mpDPFieldPopup(NULL),
            mpFilterButton(NULL),
            nCursorHideCount( 0 ),
            bMarking( FALSE ),
            nButtonDown( 0 ),
            bEEMouse( FALSE ),
            nMouseStatus( SC_GM_NONE ),
            nNestedButtonState( SC_NESTEDBUTTON_NONE ),
#if OLD_PIVOT_IMPLEMENTATION
            bPivotMouse( FALSE ),
#endif
            bDPMouse( FALSE ),
            bRFMouse( FALSE ),
            nPagebreakMouse( SC_PD_NONE ),
            bPagebreakDrawn( FALSE ),
            nPageScript( 0 ),
            bDragRect( FALSE ),
            meDragInsertMode( INS_NONE ),
            nCurrentPointer( 0 ),
            bIsInScroll( FALSE ),
            bIsInPaint( FALSE ),
            aComboButton( this ),
            aCurMousePos( 0,0 ),
            nPaintCount( 0 ),
            bNeedsRepaint( FALSE ),
            bAutoMarkVisible( FALSE ),
            bListValButton( FALSE )
{
    switch(eWhich)
    {
        case SC_SPLIT_TOPLEFT:
            eHWhich = SC_SPLIT_LEFT;
            eVWhich = SC_SPLIT_TOP;
            break;
        case SC_SPLIT_TOPRIGHT:
            eHWhich = SC_SPLIT_RIGHT;
            eVWhich = SC_SPLIT_TOP;
            break;
        case SC_SPLIT_BOTTOMLEFT:
            eHWhich = SC_SPLIT_LEFT;
            eVWhich = SC_SPLIT_BOTTOM;
            break;
        case SC_SPLIT_BOTTOMRIGHT:
            eHWhich = SC_SPLIT_RIGHT;
            eVWhich = SC_SPLIT_BOTTOM;
            break;
        default:
            DBG_ERROR("GridWindow: falsche Position");
    }

    SetBackground();

    SetMapMode(pViewData->GetLogicMode(eWhich));
//  EnableDrop();
    EnableChildTransparentMode();
    SetDialogControlFlags( WINDOW_DLGCTRL_RETURN | WINDOW_DLGCTRL_WANTFOCUS );

    SetHelpId( HID_SC_WIN_GRIDWIN );
    SetUniqueId( HID_SC_WIN_GRIDWIN );

    SetDigitLanguage( SC_MOD()->GetOptDigitLanguage() );
    EnableRTL( FALSE );
}

__EXPORT ScGridWindow::~ScGridWindow()
{
    // #114409#
    ImpDestroyOverlayObjects();

    delete pFilterBox;
    delete pFilterFloat;
    delete pNoteMarker;
}

void __EXPORT ScGridWindow::Resize( const Size& )
{
    //  gar nix
}

void ScGridWindow::ClickExtern()
{
    do
    {
        // #i81298# don't delete the filter box when called from its select handler
        // (possible through row header size update)
        // #i84277# when initializing the filter box, a Basic error can deactivate the view
        if ( pFilterBox && ( pFilterBox->IsInSelect() || pFilterBox->IsInInit() ) )
        {
            break;
        }

        DELETEZ(pFilterBox);
        DELETEZ(pFilterFloat);
    }
    while (false);

    if (mpDPFieldPopup.get())
    {
        mpDPFieldPopup->close(false);
        mpDPFieldPopup.reset();
    }
}

IMPL_LINK( ScGridWindow, PopupModeEndHdl, FloatingWindow*, EMPTYARG )
{
    if (pFilterBox)
        pFilterBox->SetCancelled();     // nicht mehr auswaehlen
    GrabFocus();
    return 0;
}

IMPL_LINK( ScGridWindow, PopupSpellingHdl, SpellCallbackInfo*, pInfo )
{
    if( pInfo->nCommand == SPELLCMD_STARTSPELLDLG )
        pViewData->GetDispatcher().Execute( SID_SPELL_DIALOG, SFX_CALLMODE_ASYNCHRON );
    return 0;
}

void ScGridWindow::ExecPageFieldSelect( SCCOL nCol, SCROW nRow, BOOL bHasSelection, const String& rStr )
{
    //! gridwin2 ?

    ScDocument* pDoc = pViewData->GetDocument();
    SCTAB nTab = pViewData->GetTabNo();
    ScDPObject* pDPObj = pDoc->GetDPAtCursor(nCol, nRow, nTab);
    if ( pDPObj && nCol > 0 )
    {
        // look for the dimension header left of the drop-down arrow
        USHORT nOrient = sheet::DataPilotFieldOrientation_HIDDEN;
        long nField = pDPObj->GetHeaderDim( ScAddress( nCol-1, nRow, nTab ), nOrient );
        if ( nField >= 0 && nOrient == sheet::DataPilotFieldOrientation_PAGE )
        {
            ScDPSaveData aSaveData( *pDPObj->GetSaveData() );

            BOOL bIsDataLayout;
            String aDimName = pDPObj->GetDimName( nField, bIsDataLayout );
            if ( !bIsDataLayout )
            {
                ScDPSaveDimension* pDim = aSaveData.GetDimensionByName(aDimName);

                if ( bHasSelection )
                    pDim->SetCurrentPage( &rStr );
                else
                    pDim->SetCurrentPage( NULL );

                ScDPObject aNewObj( *pDPObj );
                aNewObj.SetSaveData( aSaveData );
                ScDBDocFunc aFunc( *pViewData->GetDocShell() );
                aFunc.DataPilotUpdate( pDPObj, &aNewObj, TRUE, FALSE );
                pViewData->GetView()->CursorPosChanged();       // shells may be switched
            }
        }
    }
}

void ScGridWindow::LaunchPageFieldMenu( SCCOL nCol, SCROW nRow )
{
    //! merge position/size handling with DoAutoFilterMenue

    delete pFilterBox;
    delete pFilterFloat;

    USHORT i;
    ScDocument* pDoc = pViewData->GetDocument();
    SCTAB nTab = pViewData->GetTabNo();
    BOOL bLayoutRTL = pDoc->IsLayoutRTL( nTab );

    long nSizeX  = 0;
    long nSizeY  = 0;
    long nHeight = 0;
    pViewData->GetMergeSizePixel( nCol, nRow, nSizeX, nSizeY );
    Point aPos = pViewData->GetScrPos( nCol, nRow, eWhich );
    if ( bLayoutRTL )
        aPos.X() -= nSizeX;

    Rectangle aCellRect( OutputToScreenPixel(aPos), Size(nSizeX,nSizeY) );

    aPos.X() -= 1;
    aPos.Y() += nSizeY - 1;

    pFilterFloat = new ScFilterFloatingWindow( this, WinBits(WB_BORDER) );      // not resizable etc.
    pFilterFloat->SetPopupModeEndHdl( LINK( this, ScGridWindow, PopupModeEndHdl ) );
    pFilterBox = new ScFilterListBox( pFilterFloat, this, nCol, nRow, SC_FILTERBOX_PAGEFIELD );
    if ( bLayoutRTL )
        pFilterBox->EnableMirroring();

    nSizeX += 1;

    {
        Font    aOldFont = GetFont(); SetFont( pFilterBox->GetFont() );
        MapMode aOldMode = GetMapMode(); SetMapMode( MAP_PIXEL );

        nHeight  = GetTextHeight();
        nHeight *= SC_FILTERLISTBOX_LINES;

        SetMapMode( aOldMode );
        SetFont( aOldFont );
    }

    //  SetSize comes later

    TypedScStrCollection aStrings( 128, 128 );

    //  get list box entries and selection
    BOOL bHasCurrentPage = FALSE;
    String aCurrentPage;
    ScDPObject* pDPObj = pDoc->GetDPAtCursor(nCol, nRow, nTab);
    if ( pDPObj && nCol > 0 )
    {
        // look for the dimension header left of the drop-down arrow
        USHORT nOrient = sheet::DataPilotFieldOrientation_HIDDEN;
        long nField = pDPObj->GetHeaderDim( ScAddress( nCol-1, nRow, nTab ), nOrient );
        if ( nField >= 0 && nOrient == sheet::DataPilotFieldOrientation_PAGE )
        {
            pDPObj->FillPageList( aStrings, nField );

            // get current page from SaveData

            ScDPSaveData* pSaveData = pDPObj->GetSaveData();
            BOOL bIsDataLayout;
            String aDimName = pDPObj->GetDimName( nField, bIsDataLayout );
            if ( pSaveData && !bIsDataLayout )
            {
                ScDPSaveDimension* pDim = pSaveData->GetExistingDimensionByName(aDimName);
                if ( pDim && pDim->HasCurrentPage() )
                {
                    aCurrentPage = pDim->GetCurrentPage();
                    bHasCurrentPage = TRUE;
                }
            }
        }
    }

    //  include all entry widths for the size of the drop-down
    long nMaxText = 0;
    USHORT nCount = aStrings.GetCount();
    for (i=0; i<nCount; i++)
    {
        TypedStrData* pData = aStrings[i];
        long nTextWidth = pFilterBox->GetTextWidth( pData->GetString() );
        if ( nTextWidth > nMaxText )
            nMaxText = nTextWidth;
    }

    //  add scrollbar width if needed (string entries are counted here)
    //  (scrollbar is shown if the box is exactly full?)
    if ( nCount >= SC_FILTERLISTBOX_LINES )
        nMaxText += GetSettings().GetStyleSettings().GetScrollBarSize();

    nMaxText += 4;              // for borders

    if ( nMaxText > nSizeX )
        nSizeX = nMaxText;      // just modify width - starting position is unchanged

    //  adjust position and size to window

    Size aParentSize = GetParent()->GetOutputSizePixel();
    Size aSize( nSizeX, nHeight );

    if ( aSize.Height() > aParentSize.Height() )
        aSize.Height() = aParentSize.Height();
    if ( aPos.Y() + aSize.Height() > aParentSize.Height() )
        aPos.Y() = aParentSize.Height() - aSize.Height();

    pFilterBox->SetSizePixel( aSize );
    pFilterBox->Show();                 // Show must be called before SetUpdateMode
    pFilterBox->SetUpdateMode(FALSE);

    pFilterFloat->SetOutputSizePixel( aSize );
    pFilterFloat->StartPopupMode( aCellRect, FLOATWIN_POPUPMODE_DOWN|FLOATWIN_POPUPMODE_GRABFOCUS);

    //  fill the list box
    BOOL bWait = ( nCount > 100 );

    if (bWait)
        EnterWait();

    for (i=0; i<nCount; i++)
        pFilterBox->InsertEntry( aStrings[i]->GetString() );

    pFilterBox->SetSeparatorPos( 0 );

    if (bWait)
        LeaveWait();

    pFilterBox->SetUpdateMode(TRUE);

    USHORT nSelPos = LISTBOX_ENTRY_NOTFOUND;
    if (bHasCurrentPage)
        nSelPos = pFilterBox->GetEntryPos( aCurrentPage );

    if ( nSelPos == LISTBOX_ENTRY_NOTFOUND )
        nSelPos = 0;                            // first entry

    pFilterBox->GrabFocus();

    //  call Select after GrabFocus, so the focus rectangle ends up in the right position
    if ( nSelPos != LISTBOX_ENTRY_NOTFOUND )
        pFilterBox->SelectEntryPos( nSelPos );

    pFilterBox->EndInit();

    nMouseStatus = SC_GM_FILTER;
    CaptureMouse();
}

void ScGridWindow::LaunchDPFieldMenu( SCCOL nCol, SCROW nRow )
{
    SCTAB nTab = pViewData->GetTabNo();
    ScDPObject* pDPObj = pViewData->GetDocument()->GetDPAtCursor(nCol, nRow, nTab);
    if (!pDPObj)
        return;

    // Get the geometry of the cell.
    Point aScrPos = pViewData->GetScrPos(nCol, nRow, eWhich);
    long nSizeX, nSizeY;
    pViewData->GetMergeSizePixel(nCol, nRow, nSizeX, nSizeY);
    Size aScrSize(nSizeX-1, nSizeY-1);

    DPLaunchFieldPopupMenu(OutputToScreenPixel(aScrPos), aScrSize, ScAddress(nCol, nRow, nTab), pDPObj);
}

void ScGridWindow::DoScenarioMenue( const ScRange& rScenRange )
{
    delete pFilterBox;
    delete pFilterFloat;

    SCCOL nCol = rScenRange.aEnd.Col();     // Zelle unterhalb des Buttons
    SCROW nRow = rScenRange.aStart.Row();
    if (nRow == 0)
    {
        nRow = rScenRange.aEnd.Row() + 1;       // Bereich ganz oben -> Button unterhalb
        if (nRow>MAXROW) nRow = MAXROW;
        //! Texthoehe addieren (wenn sie an der View gespeichert ist...)
    }

    ScDocument* pDoc = pViewData->GetDocument();
    SCTAB nTab = pViewData->GetTabNo();
    BOOL bLayoutRTL = pDoc->IsLayoutRTL( nTab );

    long nSizeX  = 0;
    long nSizeY  = 0;
    long nHeight = 0;
    pViewData->GetMergeSizePixel( nCol, nRow, nSizeX, nSizeY );
    Point aPos = pViewData->GetScrPos( nCol, nRow, eWhich );
    if ( bLayoutRTL )
        aPos.X() -= nSizeX;
    Rectangle aCellRect( OutputToScreenPixel(aPos), Size(nSizeX,nSizeY) );
    aCellRect.Top()    -= nSizeY;
    aCellRect.Bottom() -= nSizeY - 1;
    //  Die ListBox direkt unter der schwarzen Linie auf dem Zellgitter
    //  (wenn die Linie verdeckt wird, sieht es komisch aus...)

    pFilterFloat = new ScFilterFloatingWindow( this, WinBits(WB_BORDER) );      // nicht resizable etc.
    pFilterFloat->SetPopupModeEndHdl( LINK( this, ScGridWindow, PopupModeEndHdl ) );
    pFilterBox = new ScFilterListBox( pFilterFloat, this, nCol, nRow, SC_FILTERBOX_SCENARIO );
    if ( bLayoutRTL )
        pFilterBox->EnableMirroring();

    nSizeX += 1;

    {
        Font    aOldFont = GetFont(); SetFont( pFilterBox->GetFont() );
        MapMode aOldMode = GetMapMode(); SetMapMode( MAP_PIXEL );

        nHeight  = GetTextHeight();
        nHeight *= SC_FILTERLISTBOX_LINES;

        SetMapMode( aOldMode );
        SetFont( aOldFont );
    }

    //  SetSize spaeter
/*
    pFilterBox->SetSelectionMode( SINGLE_SELECTION );
    pFilterBox->SetTabs( nFilterBoxTabs, MapUnit( MAP_APPFONT ));
    pFilterBox->SetTabJustify( 1, bLayoutRTL ? AdjustRight : AdjustLeft );
*/

    //  ParentSize Abfrage fehlt
    Size aSize( nSizeX, nHeight );
    pFilterBox->SetSizePixel( aSize );
    pFilterBox->Show();                 // Show muss vor SetUpdateMode kommen !!!
    pFilterBox->SetUpdateMode(FALSE);

    //  SetOutputSizePixel/StartPopupMode erst unten, wenn die Groesse feststeht

    //  Listbox fuellen

    long nMaxText = 0;
    String aCurrent;
    String aTabName;
    SCTAB nTabCount = pDoc->GetTableCount();
    SCTAB nEntryCount = 0;
    for (SCTAB i=nTab+1; i<nTabCount && pDoc->IsScenario(i); i++)
    {
        if (pDoc->HasScenarioRange( i, rScenRange ))
            if (pDoc->GetName( i, aTabName ))
            {
                pFilterBox->InsertEntry( aTabName );
                if (pDoc->IsActiveScenario(i))
                    aCurrent = aTabName;
                long nTextWidth = pFilterBox->GetTextWidth( aTabName );
                if ( nTextWidth > nMaxText )
                    nMaxText = nTextWidth;
                ++nEntryCount;
            }
    }
    if (nEntryCount > SC_FILTERLISTBOX_LINES)
        nMaxText += GetSettings().GetStyleSettings().GetScrollBarSize();
    nMaxText += 4;          // fuer Rand
    if ( nMaxText > 300 )
        nMaxText = 300;     // auch nicht uebertreiben (Pixel)

    if (nMaxText > nSizeX)  // Groesse auf benoetigte Groesse anpassen
    {
        long nDiff = nMaxText - nSizeX;
        aSize = Size( nMaxText, nHeight );
        pFilterBox->SetSizePixel( aSize );
        pFilterFloat->SetOutputSizePixel( aSize );

        if ( !bLayoutRTL )
        {
            //  also move popup position
            long nNewX = aCellRect.Left() - nDiff;
            if ( nNewX < 0 )
                nNewX = 0;
            aCellRect.Left() = nNewX;
        }
    }

    pFilterFloat->SetOutputSizePixel( aSize );
    pFilterFloat->StartPopupMode( aCellRect, FLOATWIN_POPUPMODE_DOWN|FLOATWIN_POPUPMODE_GRABFOCUS );

    pFilterBox->SetUpdateMode(TRUE);
    pFilterBox->GrabFocus();

    //  Select erst nach GrabFocus, damit das Focus-Rechteck richtig landet
//! SvLBoxEntry* pSelect = NULL;
    USHORT nPos = LISTBOX_ENTRY_NOTFOUND;
    if (aCurrent.Len())
    {
        nPos = pFilterBox->GetEntryPos( aCurrent );
//!     pSelect = pFilterBox->GetEntry( nPos );
    }
    if (/*!pSelect*/ LISTBOX_ENTRY_NOTFOUND == nPos && pFilterBox->GetEntryCount() > 0 )
        nPos = 0;
//!     pSelect = pFilterBox->GetEntry(0);          // einer sollte immer selektiert sein
    if (/*pSelect*/ LISTBOX_ENTRY_NOTFOUND != nPos )
        pFilterBox->SelectEntryPos(nPos);

    pFilterBox->EndInit();

    // Szenario-Auswahl kommt aus MouseButtonDown:
    //  der naechste MouseMove auf die Filterbox ist wie ein ButtonDown

    nMouseStatus = SC_GM_FILTER;
    CaptureMouse();
}

void ScGridWindow::DoAutoFilterMenue( SCCOL nCol, SCROW nRow, BOOL bDataSelect )
{
    delete pFilterBox;
    delete pFilterFloat;

    USHORT i;
    ScDocument* pDoc = pViewData->GetDocument();
    SCTAB nTab = pViewData->GetTabNo();
    BOOL bLayoutRTL = pDoc->IsLayoutRTL( nTab );

    long nSizeX  = 0;
    long nSizeY  = 0;
    long nHeight = 0;
    pViewData->GetMergeSizePixel( nCol, nRow, nSizeX, nSizeY );
    Point aPos = pViewData->GetScrPos( nCol, nRow, eWhich );
    if ( bLayoutRTL )
        aPos.X() -= nSizeX;

    Rectangle aCellRect( OutputToScreenPixel(aPos), Size(nSizeX,nSizeY) );

    aPos.X() -= 1;
    aPos.Y() += nSizeY - 1;

    pFilterFloat = new ScFilterFloatingWindow( this, WinBits(WB_BORDER) );      // nicht resizable etc.
    pFilterFloat->SetPopupModeEndHdl( LINK( this, ScGridWindow, PopupModeEndHdl ) );
    pFilterBox = new ScFilterListBox(
        pFilterFloat, this, nCol, nRow, bDataSelect ? SC_FILTERBOX_DATASELECT : SC_FILTERBOX_FILTER );
    if ( bLayoutRTL )
        pFilterBox->EnableMirroring();

    nSizeX += 1;

    {
        Font    aOldFont = GetFont(); SetFont( pFilterBox->GetFont() );
        MapMode aOldMode = GetMapMode(); SetMapMode( MAP_PIXEL );

        nHeight  = GetTextHeight();
        nHeight *= SC_FILTERLISTBOX_LINES;

        SetMapMode( aOldMode );
        SetFont( aOldFont );
    }

    //  SetSize spaeter
/*
    pFilterBox->SetSelectionMode( SINGLE_SELECTION );
    pFilterBox->SetTabs( nFilterBoxTabs, MapUnit( MAP_APPFONT ));
    pFilterBox->SetTabJustify( 1, bLayoutRTL ? AdjustRight : AdjustLeft );
*/

    BOOL bEmpty = FALSE;
    TypedScStrCollection aStrings( 128, 128 );
    if ( bDataSelect )                                  // Auswahl-Liste
    {
        //  Liste fuellen
        aStrings.SetCaseSensitive( TRUE );
        pDoc->GetDataEntries( nCol, nRow, nTab, aStrings );
        if ( aStrings.GetCount() == 0 )
            bEmpty = TRUE;
    }
    else                                                // AutoFilter
    {
        //! wird der Titel ueberhaupt ausgewertet ???
        String aString;
        pDoc->GetString( nCol, nRow, nTab, aString );
        pFilterBox->SetText( aString );

        long nMaxText = 0;

        //  default entries
        static const USHORT nDefIDs[] = { SCSTR_ALLFILTER, SCSTR_TOP10FILTER, SCSTR_STDFILTER };
        const USHORT nDefCount = sizeof(nDefIDs) / sizeof(USHORT);
        for (i=0; i<nDefCount; i++)
        {
            String aEntry( (ScResId) nDefIDs[i] );
            pFilterBox->InsertEntry( aEntry );
            long nTextWidth = pFilterBox->GetTextWidth( aEntry );
            if ( nTextWidth > nMaxText )
                nMaxText = nTextWidth;
        }
        pFilterBox->SetSeparatorPos( nDefCount - 1 );

        //  get list entries
        pDoc->GetFilterEntries( nCol, nRow, nTab, aStrings, true );

        //  check widths of numerical entries (string entries are not included)
        //  so all numbers are completely visible
        USHORT nCount = aStrings.GetCount();
        for (i=0; i<nCount; i++)
        {
            TypedStrData* pData = aStrings[i];
            if ( !pData->IsStrData() )              // only numerical entries
            {
                long nTextWidth = pFilterBox->GetTextWidth( pData->GetString() );
                if ( nTextWidth > nMaxText )
                    nMaxText = nTextWidth;
            }
        }

        //  add scrollbar width if needed (string entries are counted here)
        //  (scrollbar is shown if the box is exactly full?)
        if ( nCount + nDefCount >= SC_FILTERLISTBOX_LINES )
            nMaxText += GetSettings().GetStyleSettings().GetScrollBarSize();

        nMaxText += 4;              // for borders

        if ( nMaxText > nSizeX )
            nSizeX = nMaxText;      // just modify width - starting position is unchanged
    }

    if (!bEmpty)
    {
        //  Position und Groesse an Fenster anpassen
        //! vorher Abfrage, ob die Eintraege hineinpassen (Breite)

        Size aParentSize = GetParent()->GetOutputSizePixel();
        Size aSize( nSizeX, nHeight );

        if ( aSize.Height() > aParentSize.Height() )
            aSize.Height() = aParentSize.Height();
        if ( aPos.Y() + aSize.Height() > aParentSize.Height() )
            aPos.Y() = aParentSize.Height() - aSize.Height();

        pFilterBox->SetSizePixel( aSize );
        pFilterBox->Show();                 // Show muss vor SetUpdateMode kommen !!!
        pFilterBox->SetUpdateMode(FALSE);

        pFilterFloat->SetOutputSizePixel( aSize );
        pFilterFloat->StartPopupMode( aCellRect, FLOATWIN_POPUPMODE_DOWN|FLOATWIN_POPUPMODE_GRABFOCUS);

        //  Listbox fuellen
        USHORT nCount = aStrings.GetCount();
        BOOL bWait = ( nCount > 100 );

        if (bWait)
            EnterWait();

        for (i=0; i<nCount; i++)
            pFilterBox->InsertEntry( aStrings[i]->GetString() );

        if (bWait)
            LeaveWait();

        pFilterBox->SetUpdateMode(TRUE);
    }

//! SvLBoxEntry* pSelect = NULL;
    USHORT nSelPos = LISTBOX_ENTRY_NOTFOUND;

    if (!bDataSelect)                       // AutoFilter: aktiven Eintrag selektieren
    {
        ScDBData* pDBData = pDoc->GetDBAtCursor( nCol, nRow, nTab );
        if (pDBData)
        {
            ScQueryParam aParam;
            pDBData->GetQueryParam( aParam );       // kann nur MAXQUERY Eintraege ergeben

            BOOL bValid = TRUE;
            for (SCSIZE j=0; j<MAXQUERY && bValid; j++)         // bisherige Filter-Einstellungen
                if (aParam.GetEntry(j).bDoQuery)
                {
                    //!         Abfrage mit DrawButtons zusammenfassen!

                    ScQueryEntry& rEntry = aParam.GetEntry(j);
                    if (j>0)
                        if (rEntry.eConnect != SC_AND)
                            bValid = FALSE;
                    if (rEntry.nField == nCol)
                    {
                        if (rEntry.eOp == SC_EQUAL)
                        {
                            String* pStr = rEntry.pStr;
                            if (pStr)
                            {
                                nSelPos = pFilterBox->GetEntryPos( *pStr );
//!                             pSelect = pFilterBox->GetEntry( nPos );
                            }
                        }
                        else if (rEntry.eOp == SC_TOPVAL && rEntry.pStr &&
                                    rEntry.pStr->EqualsAscii("10"))
                            nSelPos = SC_AUTOFILTER_TOP10;
                        else
                            nSelPos = SC_AUTOFILTER_CUSTOM;
                    }
                }

            if (!bValid)
                nSelPos = SC_AUTOFILTER_CUSTOM;
        }
    }
    else
    {

        ULONG nIndex = ((SfxUInt32Item*)pDoc->GetAttr(
                                nCol, nRow, nTab, ATTR_VALIDDATA ))->GetValue();
        if ( nIndex )
        {
            const ScValidationData* pData = pDoc->GetValidationEntry( nIndex );
            if (pData)
            {
                TypedStrData* pNew = NULL;
                String aDocStr;
                pDoc->GetString( nCol, nRow, nTab, aDocStr );
                if ( pDoc->HasValueData( nCol, nRow, nTab ) )
                {
                    double fVal = pDoc->GetValue(ScAddress(nCol, nRow, nTab));
                    pNew = new TypedStrData( aDocStr, fVal, SC_STRTYPE_VALUE );
                }
                else
                    pNew = new TypedStrData( aDocStr, 0.0, SC_STRTYPE_STANDARD );

                bool bSortList = ( pData->GetListType() == ValidListType::SORTEDASCENDING);
                if ( bSortList )
                {
                    USHORT nStrIndex;
                    if (aStrings.Search(pNew,nStrIndex))
                        nSelPos = nStrIndex;
                }
                else
                {
                    USHORT nCount = aStrings.GetCount();
                    for (i = 0; ((i < nCount) && ( LISTBOX_ENTRY_NOTFOUND == nSelPos)); i++)
                    {
                        if ( aStrings.Compare(aStrings[i], pNew)==0 )
                            nSelPos = i;
                    }
                }
                delete pNew;
            }
        }
    }

        //  neu (309): irgendwas muss immer selektiert sein:
    if ( LISTBOX_ENTRY_NOTFOUND == nSelPos && pFilterBox->GetEntryCount() > 0 && !bDataSelect)
        nSelPos = 0;

    //  keine leere Auswahl-Liste anzeigen:

    if ( bEmpty )
    {
        DELETEZ(pFilterBox);                // war nix
        DELETEZ(pFilterFloat);
        Sound::Beep();                      // bemerkbar machen
    }
    else
    {
//      pFilterBox->Show();                 // schon vorne
        pFilterBox->GrabFocus();

            //  Select erst nach GrabFocus, damit das Focus-Rechteck richtig landet
        if ( LISTBOX_ENTRY_NOTFOUND != nSelPos )
            pFilterBox->SelectEntryPos( nSelPos );
        else
        {
            if (bDataSelect)
                pFilterBox->SetNoSelection();
        }

        pFilterBox->EndInit();

        if (!bDataSelect)
        {
            // AutoFilter (aus MouseButtonDown):
            //  der naechste MouseMove auf die Filterbox ist wie ein ButtonDown

            nMouseStatus = SC_GM_FILTER;
            CaptureMouse();
        }
    }
}

void ScGridWindow::FilterSelect( ULONG nSel )
{
    String aString;
/*
    SvLBoxEntry* pEntry = pFilterBox->GetEntry( nSel );
    if (pEntry)
    {
        SvLBoxString* pStringEntry = (SvLBoxString*) pEntry->GetFirstItem( SV_ITEM_ID_LBOXSTRING );
        if ( pStringEntry )
            aString = pStringEntry->GetText();
    }
*/
    aString = pFilterBox->GetEntry( static_cast< USHORT >( nSel ) );

    SCCOL nCol = pFilterBox->GetCol();
    SCROW nRow = pFilterBox->GetRow();
    switch ( pFilterBox->GetMode() )
    {
        case SC_FILTERBOX_DATASELECT:
            ExecDataSelect( nCol, nRow, aString );
            break;
        case SC_FILTERBOX_FILTER:
            ExecFilter( nSel, nCol, nRow, aString );
            break;
        case SC_FILTERBOX_SCENARIO:
            pViewData->GetView()->UseScenario( aString );
            break;
        case SC_FILTERBOX_PAGEFIELD:
            // first entry is "all"
            ExecPageFieldSelect( nCol, nRow, (nSel != 0), aString );
            break;
    }

    if (pFilterFloat)
        pFilterFloat->EndPopupMode();

    GrabFocus();        // unter OS/2 stimmt der Focus sonst nicht
}

void ScGridWindow::ExecDataSelect( SCCOL nCol, SCROW nRow, const String& rStr )
{
    if ( rStr.Len() )
    {
        SCTAB nTab = pViewData->GetTabNo();
        ScViewFunc* pView = pViewData->GetView();
        pView->EnterData( nCol, nRow, nTab, rStr );

        // #i52307# CellContentChanged is not in EnterData so it isn't called twice
        // if the cursor is moved afterwards.
        pView->CellContentChanged();
    }
}

void ScGridWindow::ExecFilter( ULONG nSel,
                               SCCOL nCol, SCROW nRow,
                               const String& aValue )
{
    SCTAB nTab = pViewData->GetTabNo();
    ScDocument* pDoc = pViewData->GetDocument();

    ScDBData* pDBData = pDoc->GetDBAtCursor( nCol, nRow, nTab );
    if (pDBData)
    {
        ScQueryParam aParam;
        pDBData->GetQueryParam( aParam );       // kann nur MAXQUERY Eintraege ergeben

        if (SC_AUTOFILTER_CUSTOM == nSel)
        {
            SCTAB nAreaTab;
            SCCOL nStartCol;
            SCROW nStartRow;
            SCCOL nEndCol;
            SCROW nEndRow;
            pDBData->GetArea( nAreaTab, nStartCol,nStartRow,nEndCol,nEndRow );
            pViewData->GetView()->MarkRange( ScRange( nStartCol,nStartRow,nAreaTab,nEndCol,nEndRow,nAreaTab));
            pViewData->GetView()->SetCursor(nCol,nRow);     //! auch ueber Slot ??
            pViewData->GetDispatcher().Execute( SID_FILTER, SFX_CALLMODE_SLOT | SFX_CALLMODE_RECORD );
        }
        else
        {
            BOOL bDeleteOld = FALSE;
            SCSIZE nQueryPos = 0;
            BOOL bFound = FALSE;
            if (!aParam.bInplace)
                bDeleteOld = TRUE;
            if (aParam.bRegExp)
                bDeleteOld = TRUE;
            for (SCSIZE i=0; i<MAXQUERY && !bDeleteOld; i++)    // bisherige Filter-Einstellungen
                if (aParam.GetEntry(i).bDoQuery)
                {
                    //!         Abfrage mit DrawButtons zusammenfassen!

                    ScQueryEntry& rEntry = aParam.GetEntry(i);
                    if (i>0)
                        if (rEntry.eConnect != SC_AND)
                            bDeleteOld = TRUE;

                    if (rEntry.nField == nCol)
                    {
                        if (bFound)                         // diese Spalte zweimal?
                            bDeleteOld = TRUE;
                        nQueryPos = i;
                        bFound = TRUE;
                    }
                    if (!bFound)
                        nQueryPos = i + 1;
                }

            if (bDeleteOld)
            {
                SCSIZE nEC = aParam.GetEntryCount();
                for (SCSIZE i=0; i<nEC; i++)
                    aParam.GetEntry(i).Clear();
                nQueryPos = 0;
                aParam.bInplace = TRUE;
                aParam.bRegExp = FALSE;
            }

            if ( nQueryPos < MAXQUERY || SC_AUTOFILTER_ALL == nSel )    // loeschen geht immer
            {
                if (nSel)
                {
                    ScQueryEntry& rNewEntry = aParam.GetEntry(nQueryPos);

                    rNewEntry.bDoQuery       = TRUE;
                    rNewEntry.bQueryByString = TRUE;
                    rNewEntry.nField         = nCol;
                    if ( nSel == SC_AUTOFILTER_TOP10 )
                    {
                        rNewEntry.eOp   = SC_TOPVAL;
                        *rNewEntry.pStr = String::CreateFromAscii(RTL_CONSTASCII_STRINGPARAM("10"));
                    }
                    else
                    {
                        rNewEntry.eOp   = SC_EQUAL;
                        *rNewEntry.pStr = aValue;
                    }
                    if (nQueryPos > 0)
                        rNewEntry.eConnect   = SC_AND;
                }
                else
                {
                    if (bFound)
                        aParam.DeleteQuery(nQueryPos);
                }

                //  #100597# end edit mode - like in ScCellShell::ExecuteDB
                if ( pViewData->HasEditView( pViewData->GetActivePart() ) )
                {
                    SC_MOD()->InputEnterHandler();
                    pViewData->GetViewShell()->UpdateInputHandler();
                }

                pViewData->GetView()->Query( aParam, NULL, TRUE );
                pDBData->SetQueryParam( aParam );                           // speichern
            }
            else                    //  "Zuviele Bedingungen"
                pViewData->GetView()->ErrorMessage( STR_FILTER_TOOMANY );
        }
    }
    else
    {
        DBG_ERROR("Wo ist der Datenbankbereich?");
    }
}

void ScGridWindow::SetPointer( const Pointer& rPointer )
{
    nCurrentPointer = 0;
    Window::SetPointer( rPointer );
}

void ScGridWindow::MoveMouseStatus( ScGridWindow& rDestWin )
{
    if (nButtonDown)
    {
        rDestWin.nButtonDown = nButtonDown;
        rDestWin.nMouseStatus = nMouseStatus;
    }

    if (bRFMouse)
    {
        rDestWin.bRFMouse = bRFMouse;
        rDestWin.bRFSize  = bRFSize;
        rDestWin.nRFIndex = nRFIndex;
        rDestWin.nRFAddX  = nRFAddX;
        rDestWin.nRFAddY  = nRFAddY;
        bRFMouse = FALSE;
    }

    if (nPagebreakMouse)
    {
        rDestWin.nPagebreakMouse  = nPagebreakMouse;
        rDestWin.nPagebreakBreak  = nPagebreakBreak;
        rDestWin.nPagebreakPrev   = nPagebreakPrev;
        rDestWin.aPagebreakSource = aPagebreakSource;
        rDestWin.aPagebreakDrag   = aPagebreakDrag;
        nPagebreakMouse = SC_PD_NONE;
    }
}

BOOL ScGridWindow::TestMouse( const MouseEvent& rMEvt, BOOL bAction )
{
    //  MouseEvent buttons must only be checked if bAction==TRUE
    //  to allow changing the mouse pointer in MouseMove,
    //  but not start AutoFill with right button (#74229#).
    //  with bAction==TRUE, SetFillMode / SetDragMode is called

    if ( bAction && !rMEvt.IsLeft() )
        return FALSE;

    BOOL bNewPointer = FALSE;

    SfxInPlaceClient* pClient = pViewData->GetViewShell()->GetIPClient();
    BOOL bOleActive = ( pClient && pClient->IsObjectInPlaceActive() );

    if ( pViewData->IsActive() && !bOleActive )
    {
        ScDocument* pDoc = pViewData->GetDocument();
        SCTAB nTab = pViewData->GetTabNo();
        BOOL bLayoutRTL = pDoc->IsLayoutRTL( nTab );
        long nLayoutSign = bLayoutRTL ? -1 : 1;

        //  Auto-Fill

        ScRange aMarkRange;
        if (pViewData->GetSimpleArea( aMarkRange ) == SC_MARK_SIMPLE)
        {
            if ( aMarkRange.aStart.Tab() == pViewData->GetTabNo() )
            {
                //  Block-Ende wie in DrawAutoFillMark
                SCCOL nX = aMarkRange.aEnd.Col();
                SCROW nY = aMarkRange.aEnd.Row();

                Point aFillPos = pViewData->GetScrPos( nX, nY, eWhich, TRUE );
                long nSizeXPix;
                long nSizeYPix;
                pViewData->GetMergeSizePixel( nX, nY, nSizeXPix, nSizeYPix );
                aFillPos.X() += nSizeXPix * nLayoutSign;
                aFillPos.Y() += nSizeYPix;
                if ( bLayoutRTL )
                    aFillPos.X() -= 1;

                Point aMousePos = rMEvt.GetPosPixel();
                //  Abfrage hier passend zu DrawAutoFillMark
                //  (ein Pixel mehr als markiert)
                if ( aMousePos.X() >= aFillPos.X()-3 && aMousePos.X() <= aFillPos.X()+4 &&
                     aMousePos.Y() >= aFillPos.Y()-3 && aMousePos.Y() <= aFillPos.Y()+4 )
                {
                    SetPointer( Pointer( POINTER_CROSS ) );     //! dickeres Kreuz ?
                    if (bAction)
                    {
                        if ( lcl_IsEditableMatrix( pViewData->GetDocument(), aMarkRange ) )
                            pViewData->SetDragMode(
                                aMarkRange.aStart.Col(), aMarkRange.aStart.Row(), nX, nY, SC_FILL_MATRIX );
                        else
                            pViewData->SetFillMode(
                                aMarkRange.aStart.Col(), aMarkRange.aStart.Row(), nX, nY );

                        //  #108266# The simple selection must also be recognized when dragging,
                        //  where the Marking flag is set and MarkToSimple won't work anymore.
                        pViewData->GetMarkData().MarkToSimple();
                    }
                    bNewPointer = TRUE;
                }
            }
        }

        //  Embedded-Rechteck

        if (pDoc->IsEmbedded())
        {
            ScRange aRange;
            pDoc->GetEmbedded( aRange );
            if ( pViewData->GetTabNo() == aRange.aStart.Tab() )
            {
                Point aStartPos = pViewData->GetScrPos( aRange.aStart.Col(), aRange.aStart.Row(), eWhich );
                Point aEndPos   = pViewData->GetScrPos( aRange.aEnd.Col()+1, aRange.aEnd.Row()+1, eWhich );
                Point aMousePos = rMEvt.GetPosPixel();
                if ( bLayoutRTL )
                {
                    aStartPos.X() += 2;
                    aEndPos.X()   += 2;
                }
                BOOL bTop = ( aMousePos.X() >= aStartPos.X()-3 && aMousePos.X() <= aStartPos.X()+1 &&
                              aMousePos.Y() >= aStartPos.Y()-3 && aMousePos.Y() <= aStartPos.Y()+1 );
                BOOL bBottom = ( aMousePos.X() >= aEndPos.X()-3 && aMousePos.X() <= aEndPos.X()+1 &&
                                 aMousePos.Y() >= aEndPos.Y()-3 && aMousePos.Y() <= aEndPos.Y()+1 );
                if ( bTop || bBottom )
                {
                    SetPointer( Pointer( POINTER_CROSS ) );
                    if (bAction)
                    {
                        BYTE nMode = bTop ? SC_FILL_EMBED_LT : SC_FILL_EMBED_RB;
                        pViewData->SetDragMode(
                                    aRange.aStart.Col(), aRange.aStart.Row(),
                                    aRange.aEnd.Col(), aRange.aEnd.Row(), nMode );
                    }
                    bNewPointer = TRUE;
                }
            }
        }
    }

    if (!bNewPointer && bAction)
    {
//      SetPointer( POINTER_ARROW );            // in Fu...
        pViewData->ResetFillMode();
    }

    return bNewPointer;
}

void __EXPORT ScGridWindow::MouseButtonDown( const MouseEvent& rMEvt )
{
    nNestedButtonState = SC_NESTEDBUTTON_DOWN;

    HandleMouseButtonDown( rMEvt );

    if ( nNestedButtonState == SC_NESTEDBUTTON_UP )
    {
        // #i41690# If an object is deactivated from MouseButtonDown, it might reschedule,
        // so MouseButtonUp comes before the MouseButtonDown call is finished. In this case,
        // simulate another MouseButtonUp call, so the selection state is consistent.

        nButtonDown = rMEvt.GetButtons();
        FakeButtonUp();

        if ( IsTracking() )
            EndTracking();      // normally done in VCL as part of MouseButtonUp handling
    }
    nNestedButtonState = SC_NESTEDBUTTON_NONE;
}

void ScGridWindow::HandleMouseButtonDown( const MouseEvent& rMEvt )
{
    // We have to check if a context menu is shown and we have an UI
    // active inplace client. In that case we have to ignore the event.
    // Otherwise we would crash (context menu has been
    // opened by inplace client and we would deactivate the inplace client,
    // the contex menu is closed by VCL asynchronously which in the end
    // would work on deleted objects or the context menu has no parent anymore)
    // See #126086# and #128122#
    SfxViewShell* pViewSh = pViewData->GetViewShell();
    SfxInPlaceClient* pClient = pViewSh->GetIPClient();
    if ( pClient &&
         pClient->IsObjectInPlaceActive() &&
         PopupMenu::IsInExecute() )
        return;

    aCurMousePos = rMEvt.GetPosPixel();

    //  Filter-Popup beendet sich mit eigenem Mausklick, nicht erst beim Klick
    //  in das GridWindow, darum ist die folgende Abfrage nicht mehr noetig:
#if 0
    // merken, dass FilterBox geloescht wird, damit sichergestellt
    // ist, dass in diesem Handler nicht an gleicher Stelle wieder
    // eine neue geoeffnet wird.
    BOOL    bWasFilterBox = ( pFilterBox != NULL &&
                                ((Window*)pFilterBox)->IsVisible() &&
                                !pFilterBox->IsDataSelect() );
    SCCOL   nOldColFBox   = bWasFilterBox ? pFilterBox->GetCol() : 0;
    SCROW  nOldRowFBox    = bWasFilterBox ? pFilterBox->GetRow() : 0;
#endif

    ClickExtern();  // loescht FilterBox, wenn vorhanden

    HideNoteMarker();   // Notiz-Anzeige

    bEEMouse = FALSE;

    ScModule* pScMod = SC_MOD();
    if (pScMod->IsModalMode(pViewData->GetSfxDocShell()))
    {
        Sound::Beep();
        return;
    }

    pScActiveViewShell = pViewData->GetViewShell();         // falls auf Link geklickt wird
    nScClickMouseModifier = rMEvt.GetModifier();            // um Control-Klick immer zu erkennen

    BOOL bDetective = pViewData->GetViewShell()->IsAuditShell();
    BOOL bRefMode = pViewData->IsRefMode();                 // Referenz angefangen
    BOOL bFormulaMode = pScMod->IsFormulaMode();            // naechster Klick -> Referenz
    BOOL bEditMode = pViewData->HasEditView(eWhich);        // auch bei Mode==SC_INPUT_TYPE
    BOOL bDouble = (rMEvt.GetClicks() == 2);

    //  DeactivateIP passiert nur noch bei MarkListHasChanged

    //  im GrabFocus Aufruf kann eine Fehlermeldung hochkommen
    //  (z.B. beim Umbenennen von Tabellen per Tab-Reiter)

    if ( !nButtonDown || !bDouble )             // single (first) click is always valid
        nButtonDown = rMEvt.GetButtons();       // set nButtonDown first, so StopMarking works

//  pViewData->GetViewShell()->GetViewFrame()->GetWindow().GrabFocus();
    if ( ( bEditMode && pViewData->GetActivePart() == eWhich ) || !bFormulaMode )
        GrabFocus();

    // #i31846# need to cancel a double click if the first click has set the "ignore" state,
    // but a single (first) click is always valid
    if ( nMouseStatus == SC_GM_IGNORE && bDouble )
    {
        nButtonDown = 0;
        nMouseStatus = SC_GM_NONE;
        return;
    }

    if ( bDetective )               // Detektiv-Fuell-Modus
    {
        if ( rMEvt.IsLeft() && !rMEvt.GetModifier() )
        {
            Point   aPos = rMEvt.GetPosPixel();
            SCsCOL  nPosX;
            SCsROW  nPosY;
            pViewData->GetPosFromPixel( aPos.X(), aPos.Y(), eWhich, nPosX, nPosY );

            SfxInt16Item aPosXItem( SID_RANGE_COL, nPosX );
            SfxInt32Item aPosYItem( SID_RANGE_ROW, nPosY );
            pViewData->GetDispatcher().Execute( SID_FILL_SELECT, SFX_CALLMODE_SLOT | SFX_CALLMODE_RECORD,
                                        &aPosXItem, &aPosYItem, (void*)0L );

        }
        nButtonDown = 0;
        nMouseStatus = SC_GM_NONE;
        return;
    }

    if (!bDouble)
        nMouseStatus = SC_GM_NONE;

    if (!bFormulaMode)
    {
        if ( pViewData->GetActivePart() != eWhich )
            pViewData->GetView()->ActivatePart( eWhich );
    }
    else
    {
        ScViewSelectionEngine* pSelEng = pViewData->GetView()->GetSelEngine();
        pSelEng->SetWindow(this);
        pSelEng->SetWhich(eWhich);
        pSelEng->SetVisibleArea( Rectangle(Point(), GetOutputSizePixel()) );
    }

    if (bEditMode && (pViewData->GetRefTabNo() == pViewData->GetTabNo()))
    {
        Point   aPos = rMEvt.GetPosPixel();
        SCsCOL  nPosX;
        SCsROW  nPosY;
        pViewData->GetPosFromPixel( aPos.X(), aPos.Y(), eWhich, nPosX, nPosY );

        EditView*   pEditView;
        SCCOL       nEditCol;
        SCROW       nEditRow;
        pViewData->GetEditView( eWhich, pEditView, nEditCol, nEditRow );
        SCCOL nEndCol = pViewData->GetEditEndCol();
        SCROW nEndRow = pViewData->GetEditEndRow();

        if ( nPosX >= (SCsCOL) nEditCol && nPosX <= (SCsCOL) nEndCol &&
             nPosY >= (SCsROW) nEditRow && nPosY <= (SCsROW) nEndRow )
        {
            //  #53966# beim Klick in die Tabellen-EditView immer den Focus umsetzen
            if (bFormulaMode)   // sonst ist es oben schon passiert
                GrabFocus();

            pScMod->SetInputMode( SC_INPUT_TABLE );
            bEEMouse = TRUE;
            bEditMode = pEditView->MouseButtonDown( rMEvt );
            return;
        }
    }

    if (pScMod->GetIsWaterCan())
    {
        //!     was is mit'm Mac ???
        if ( rMEvt.GetModifier() + rMEvt.GetButtons() == MOUSE_RIGHT )
        {
            nMouseStatus = SC_GM_WATERUNDO;
            return;
        }
    }

    // Reihenfolge passend zum angezeigten Cursor:
    //  RangeFinder, AutoFill, PageBreak, Drawing

    if ( HitRangeFinder( rMEvt.GetPosPixel(), bRFSize, &nRFIndex, &nRFAddX, &nRFAddY ) )
    {
        bRFMouse = TRUE;        // die anderen Variablen sind oben initialisiert

        if ( pViewData->GetActivePart() != eWhich )
            pViewData->GetView()->ActivatePart( eWhich );   //! schon oben immer ???

        // CaptureMouse();
        StartTracking();
        return;
    }

    BOOL bCrossPointer = TestMouse( rMEvt, TRUE );
    if ( bCrossPointer )
    {
        if ( bDouble )
            pViewData->GetView()->FillCrossDblClick();
        else
        pScMod->InputEnterHandler();                                // Autofill etc.
    }

    if ( !bCrossPointer )
    {
        nPagebreakMouse = HitPageBreak( rMEvt.GetPosPixel(), &aPagebreakSource,
                                            &nPagebreakBreak, &nPagebreakPrev );
        if (nPagebreakMouse)
        {
            bPagebreakDrawn = FALSE;
            // CaptureMouse();
            StartTracking();
            PagebreakMove( rMEvt, FALSE );
            return;
        }
    }

    if (!bFormulaMode && !bEditMode && rMEvt.IsLeft())
    {
        if ( !bCrossPointer && DrawMouseButtonDown(rMEvt) )
        {
            //if (DrawHasMarkedObj())
            //  pViewData->GetViewShell()->SetDrawShellOrSub();     // Draw-Objekt selektiert
            return;
        }

        pViewData->GetViewShell()->SetDrawShell( FALSE );               // kein Draw-Objekt selektiert

        //  TestMouse schon oben passiert
    }

    Point aPos = rMEvt.GetPosPixel();
    SCsCOL nPosX;
    SCsROW nPosY;
    pViewData->GetPosFromPixel( aPos.X(), aPos.Y(), eWhich, nPosX, nPosY );
    SCTAB nTab = pViewData->GetTabNo();
    ScDocument* pDoc = pViewData->GetDocument();


            //
            //      AutoFilter buttons
            //

    if ( !bDouble && !bFormulaMode && rMEvt.IsLeft() )
    {
        ScMergeFlagAttr* pAttr = (ScMergeFlagAttr*)
                                    pDoc->GetAttr( nPosX, nPosY, nTab, ATTR_MERGE_FLAG );
        if (pAttr->HasAutoFilter())
        {
            if (DoAutoFilterButton(nPosX, nPosY, rMEvt))
                return;
        }
        if (pAttr->HasButton())
        {
            DoPushButton( nPosX, nPosY, rMEvt );    // setzt evtl. bPivotMouse / bDPMouse
            return;
        }

        //  List Validity drop-down button

        if ( bListValButton )
        {
            Rectangle aButtonRect = GetListValButtonRect( aListValPos );
            if ( aButtonRect.IsInside( aPos ) )
            {
                DoAutoFilterMenue( aListValPos.Col(), aListValPos.Row(), TRUE );

                nMouseStatus = SC_GM_FILTER;    // not set in DoAutoFilterMenue for bDataSelect
                CaptureMouse();
                return;
            }
        }
    }

            //
            //      scenario selection
            //

    ScRange aScenRange;
    if ( rMEvt.IsLeft() && HasScenarioButton( aPos, aScenRange ) )
    {
        DoScenarioMenue( aScenRange );
        return;
    }

            //
            //      Doppelklick angefangen ?
            //

    // StopMarking kann aus DrawMouseButtonDown gerufen werden

    if ( nMouseStatus != SC_GM_IGNORE && !bRefMode )
    {
        if ( bDouble && !bCrossPointer )
        {
            if (nMouseStatus == SC_GM_TABDOWN)
                nMouseStatus = SC_GM_DBLDOWN;
        }
        else
            nMouseStatus = SC_GM_TABDOWN;
    }

            //
            //      Links in Edit-Zellen
            //

    BOOL bAlt = rMEvt.IsMod2();
    if ( !bAlt && rMEvt.IsLeft() &&
            GetEditUrl(rMEvt.GetPosPixel()) )           // Klick auf Link: Cursor nicht bewegen
    {
        SetPointer( Pointer( POINTER_REFHAND ) );
        nMouseStatus = SC_GM_URLDOWN;                   // auch nur dann beim ButtonUp ausfuehren
        return;
    }

            //
            //      Gridwin - SelectionEngine
            //

    if ( rMEvt.IsLeft() )
    {
        ScViewSelectionEngine* pSelEng = pViewData->GetView()->GetSelEngine();
        pSelEng->SetWindow(this);
        pSelEng->SetWhich(eWhich);
        pSelEng->SetVisibleArea( Rectangle(Point(), GetOutputSizePixel()) );

        //  SelMouseButtonDown an der View setzt noch das bMoveIsShift Flag
        if ( pViewData->GetView()->SelMouseButtonDown( rMEvt ) )
        {
            if (IsMouseCaptured())
            {
                //  Tracking statt CaptureMouse, damit sauber abgebrochen werden kann
                //! Irgendwann sollte die SelectionEngine selber StartTracking rufen!?!
                ReleaseMouse();
                StartTracking();
            }
            pViewData->GetMarkData().SetMarking(TRUE);
            return;
        }
    }
}

void __EXPORT ScGridWindow::MouseButtonUp( const MouseEvent& rMEvt )
{
    aCurMousePos = rMEvt.GetPosPixel();
    ScDocument* pDoc = pViewData->GetDocument();
    ScMarkData& rMark = pViewData->GetMarkData();

    // #i41690# detect a MouseButtonUp call from within MouseButtonDown
    // (possible through Reschedule from storing an OLE object that is deselected)

    if ( nNestedButtonState == SC_NESTEDBUTTON_DOWN )
        nNestedButtonState = SC_NESTEDBUTTON_UP;

    if (nButtonDown != rMEvt.GetButtons())
        nMouseStatus = SC_GM_IGNORE;            // reset und return

    nButtonDown = 0;

    if (nMouseStatus == SC_GM_IGNORE)
    {
        nMouseStatus = SC_GM_NONE;
                                        // Selection-Engine: Markieren abbrechen
        pViewData->GetView()->GetSelEngine()->Reset();
        rMark.SetMarking(FALSE);
        if (pViewData->IsAnyFillMode())
        {
            pViewData->GetView()->StopRefMode();
            pViewData->ResetFillMode();
        }
        StopMarking();
        DrawEndAction();                // Markieren/Verschieben auf Drawing-Layer abbrechen
        ReleaseMouse();
        return;
    }

    if (nMouseStatus == SC_GM_FILTER)
    {
        if ( pFilterBox && pFilterBox->GetMode() == SC_FILTERBOX_FILTER )
        {
            if (mpFilterButton.get())
            {
                bool bFilterActive = IsAutoFilterActive(
                    pFilterBox->GetCol(), pFilterBox->GetRow(), pViewData->GetTabNo() );

                mpFilterButton->setHasHiddenMember(bFilterActive);
                mpFilterButton->setPopupPressed(false);
                HideCursor();
                mpFilterButton->draw();
                ShowCursor();
            }
        }
        nMouseStatus = SC_GM_NONE;
        ReleaseMouse();
        return;                         // da muss nix mehr passieren
    }

    ScModule* pScMod = SC_MOD();
    if (pScMod->IsModalMode(pViewData->GetSfxDocShell()))
        return;

    SfxBindings& rBindings = pViewData->GetBindings();
    if (bEEMouse && pViewData->HasEditView( eWhich ))
    {
        EditView*   pEditView;
        SCCOL       nEditCol;
        SCROW       nEditRow;
        pViewData->GetEditView( eWhich, pEditView, nEditCol, nEditRow );
        pEditView->MouseButtonUp( rMEvt );

        if ( rMEvt.IsMiddle() &&
                 GetSettings().GetMouseSettings().GetMiddleButtonAction() == MOUSE_MIDDLE_PASTESELECTION )
        {
            //  EditView may have pasted from selection
            pScMod->InputChanged( pEditView );
        }
        else
            pScMod->InputSelection( pEditView );            // parentheses etc.

        pViewData->GetView()->InvalidateAttribs();
        rBindings.Invalidate( SID_HYPERLINK_GETLINK );
        bEEMouse = FALSE;
        return;
    }

#if OLD_PIVOT_IMPLEMENTATION
    if (bPivotMouse)
    {
        PivotMouseButtonUp( rMEvt );
        bPivotMouse = FALSE;
        return;
    }
#endif

    if (bDPMouse)
    {
        DPMouseButtonUp( rMEvt );       // resets bDPMouse
        return;
    }

    if (bRFMouse)
    {
        RFMouseMove( rMEvt, TRUE );     // Range wieder richtigherum
        bRFMouse = FALSE;
        SetPointer( Pointer( POINTER_ARROW ) );
        ReleaseMouse();
        return;
    }

    if (nPagebreakMouse)
    {
        PagebreakMove( rMEvt, TRUE );
        nPagebreakMouse = SC_PD_NONE;
        SetPointer( Pointer( POINTER_ARROW ) );
        ReleaseMouse();
        return;
    }

    if (nMouseStatus == SC_GM_WATERUNDO)    // Undo im Giesskannenmodus
    {
        SfxUndoManager* pMgr = pViewData->GetDocShell()->GetUndoManager();
        if ( pMgr->GetUndoActionCount() && pMgr->GetUndoActionId() == STR_UNDO_APPLYCELLSTYLE )
            pMgr->Undo();
        else
            Sound::Beep();
        return;
    }

    if (DrawMouseButtonUp(rMEvt))       // includes format paint brush handling for drawing objects
        return;

    rMark.SetMarking(FALSE);

    SetPointer( Pointer( POINTER_ARROW ) );

    if (pViewData->IsFillMode() ||
        ( pViewData->GetFillMode() == SC_FILL_MATRIX && rMEvt.IsMod1() ))
    {
        nScFillModeMouseModifier = rMEvt.GetModifier();
        SCCOL nStartCol;
        SCROW nStartRow;
        SCCOL nEndCol;
        SCROW nEndRow;
        pViewData->GetFillData( nStartCol, nStartRow, nEndCol, nEndRow );
//      DBG_ASSERT( nStartCol==pViewData->GetRefStartX() && nStartRow==pViewData->GetRefStartY(),
//                              "Block falsch fuer AutoFill" );
        ScRange aDelRange;
        BOOL bIsDel = pViewData->GetDelMark( aDelRange );

        ScViewFunc* pView = pViewData->GetView();
        pView->StopRefMode();
        pViewData->ResetFillMode();
        pView->GetFunctionSet()->SetAnchorFlag( FALSE );    // #i5819# don't use AutoFill anchor flag for selection

        if ( bIsDel )
        {
            pView->MarkRange( aDelRange, FALSE );
            pView->DeleteContents( IDF_CONTENTS );
            SCTAB nTab = pViewData->GetTabNo();
            ScRange aBlockRange( nStartCol, nStartRow, nTab, nEndCol, nEndRow, nTab );
            if ( aBlockRange != aDelRange )
            {
                if ( aDelRange.aStart.Row() == nStartRow )
                    aBlockRange.aEnd.SetCol( aDelRange.aStart.Col() - 1 );
                else
                    aBlockRange.aEnd.SetRow( aDelRange.aStart.Row() - 1 );
                pView->MarkRange( aBlockRange, FALSE );
            }
        }
        else
            pViewData->GetDispatcher().Execute( FID_FILL_AUTO, SFX_CALLMODE_SLOT | SFX_CALLMODE_RECORD );
    }
    else if (pViewData->GetFillMode() == SC_FILL_MATRIX)
    {
        SCTAB nTab = pViewData->GetTabNo();
        SCCOL nStartCol;
        SCROW nStartRow;
        SCCOL nEndCol;
        SCROW nEndRow;
        pViewData->GetFillData( nStartCol, nStartRow, nEndCol, nEndRow );
        ScRange aBlockRange( nStartCol, nStartRow, nTab, nEndCol, nEndRow, nTab );
        SCCOL nFillCol = pViewData->GetRefEndX();
        SCROW nFillRow = pViewData->GetRefEndY();
        ScAddress aEndPos( nFillCol, nFillRow, nTab );

        ScTabView* pView = pViewData->GetView();
        pView->StopRefMode();
        pViewData->ResetFillMode();
        pView->GetFunctionSet()->SetAnchorFlag( FALSE );

        if ( aEndPos != aBlockRange.aEnd )
        {
            pViewData->GetDocShell()->GetDocFunc().ResizeMatrix( aBlockRange, aEndPos, FALSE );
            pViewData->GetView()->MarkRange( ScRange( aBlockRange.aStart, aEndPos ) );
        }
    }
    else if (pViewData->IsAnyFillMode())
    {
                                                // Embedded-Area has been changed
        ScTabView* pView = pViewData->GetView();
        pView->StopRefMode();
        pViewData->ResetFillMode();
        pView->GetFunctionSet()->SetAnchorFlag( FALSE );
        pViewData->GetDocShell()->UpdateOle(pViewData);
    }

    BOOL bRefMode = pViewData->IsRefMode();
    if (bRefMode)
        pScMod->EndReference();

        //
        //  Giesskannen-Modus (Gestalter)
        //

    if (pScMod->GetIsWaterCan())
    {
        //  Abfrage auf Undo schon oben

        ScStyleSheetPool* pStylePool = (ScStyleSheetPool*)
                                       (pViewData->GetDocument()->
                                            GetStyleSheetPool());
        if ( pStylePool )
        {
            SfxStyleSheet* pStyleSheet = (SfxStyleSheet*)
                                         pStylePool->GetActualStyleSheet();

            if ( pStyleSheet )
            {
                SfxStyleFamily eFamily = pStyleSheet->GetFamily();

                switch ( eFamily )
                {
                    case SFX_STYLE_FAMILY_PARA:
                        pViewData->GetView()->SetStyleSheetToMarked( pStyleSheet );
                        pViewData->GetView()->DoneBlockMode();
                        break;

                    case SFX_STYLE_FAMILY_PAGE:
                        pViewData->GetDocument()->SetPageStyle( pViewData->GetTabNo(),
                                                                pStyleSheet->GetName() );

                        ScPrintFunc( pViewData->GetDocShell(),
                                     pViewData->GetViewShell()->GetPrinter(TRUE),
                                     pViewData->GetTabNo() ).UpdatePages();

                        rBindings.Invalidate( SID_STATUS_PAGESTYLE );
                        break;

                    default:
                        break;
                }
            }
        }
    }

    ScDBFunc* pView = pViewData->GetView();
    ScDocument* pBrushDoc = pView->GetBrushDocument();
    if ( pBrushDoc )
    {
        pView->PasteFromClip( IDF_ATTRIB, pBrushDoc );
        if ( !pView->IsPaintBrushLocked() )
            pView->ResetBrushDocument();            // invalidates pBrushDoc pointer
    }

            //
            //      double click (only left button)
            //

    BOOL bDouble = ( rMEvt.GetClicks() == 2 && rMEvt.IsLeft() );
    if ( bDouble && !bRefMode && nMouseStatus == SC_GM_DBLDOWN && !pScMod->IsRefDialogOpen() )
    {
        //  data pilot table
        Point aPos = rMEvt.GetPosPixel();
        SCsCOL nPosX;
        SCsROW nPosY;
        SCTAB nTab = pViewData->GetTabNo();
        pViewData->GetPosFromPixel( aPos.X(), aPos.Y(), eWhich, nPosX, nPosY );
        ScDPObject* pDPObj  = pDoc->GetDPAtCursor( nPosX, nPosY, nTab );
        if ( pDPObj && pDPObj->GetSaveData()->GetDrillDown() )
        {
            ScAddress aCellPos( nPosX, nPosY, pViewData->GetTabNo() );

            // Check for header drill-down first.
            sheet::DataPilotTableHeaderData aData;
            pDPObj->GetHeaderPositionData(aCellPos, aData);

            if ( ( aData.Flags & sheet::MemberResultFlags::HASMEMBER ) &&
                 ! ( aData.Flags & sheet::MemberResultFlags::SUBTOTAL ) )
            {
                USHORT nDummy;
                if ( pView->HasSelectionForDrillDown( nDummy ) )
                {
                    // execute slot to show dialog
                    pViewData->GetDispatcher().Execute( SID_OUTLINE_SHOW, SFX_CALLMODE_SLOT | SFX_CALLMODE_RECORD );
                }
                else
                {
                    // toggle single entry
                    ScDPObject aNewObj( *pDPObj );
                    pDPObj->ToggleDetails( aData, &aNewObj );
                    ScDBDocFunc aFunc( *pViewData->GetDocShell() );
                    aFunc.DataPilotUpdate( pDPObj, &aNewObj, TRUE, FALSE );
                    pViewData->GetView()->CursorPosChanged();       // shells may be switched
                }
            }
            else
            {
                // Check if the data area is double-clicked.

                Sequence<sheet::DataPilotFieldFilter> aFilters;
                if ( pDPObj->GetDataFieldPositionData(aCellPos, aFilters) )
                    pViewData->GetView()->ShowDataPilotSourceData( *pDPObj, aFilters );
                else
                    Sound::Beep();  // nothing to expand/collapse/show
            }

            return;
        }

        // Check for cell protection attribute.
        ScTableProtection* pProtect = pDoc->GetTabProtection( nTab );
        bool bEditAllowed = true;
        if ( pProtect && pProtect->isProtected() )
        {
            bool bCellProtected = pDoc->HasAttrib(nPosX, nPosY, nTab, nPosX, nPosY, nTab, HASATTR_PROTECTED);
            bool bSkipProtected = !pProtect->isOptionEnabled(ScTableProtection::SELECT_LOCKED_CELLS);
            bool bSkipUnprotected = !pProtect->isOptionEnabled(ScTableProtection::SELECT_UNLOCKED_CELLS);

            if ( bSkipProtected && bSkipUnprotected )
                bEditAllowed = false;
            else if ( (bCellProtected && bSkipProtected) || (!bCellProtected && bSkipUnprotected) )
                bEditAllowed = false;
        }

        if ( bEditAllowed )
        {
            //  edit cell contents
            pViewData->GetViewShell()->UpdateInputHandler();
            pScMod->SetInputMode( SC_INPUT_TABLE );
            if (pViewData->HasEditView(eWhich))
            {
                //  Text-Cursor gleich an die geklickte Stelle setzen
                EditView* pEditView = pViewData->GetEditView( eWhich );
                MouseEvent aEditEvt( rMEvt.GetPosPixel(), 1, MOUSE_SYNTHETIC, MOUSE_LEFT, 0 );
                pEditView->MouseButtonDown( aEditEvt );
                pEditView->MouseButtonUp( aEditEvt );
            }
        }
        return;
    }

            //
            //      Links in edit cells
            //

    BOOL bAlt = rMEvt.IsMod2();
    if ( !bAlt && !bRefMode && !bDouble && nMouseStatus == SC_GM_URLDOWN )
    {
        //  beim ButtonUp nur ausfuehren, wenn ButtonDown auch ueber einer URL war

        String aName, aUrl, aTarget;
        if ( GetEditUrl( rMEvt.GetPosPixel(), &aName, &aUrl, &aTarget ) )
        {
            nMouseStatus = SC_GM_NONE;              // keinen Doppelklick anfangen
            ScGlobal::OpenURL( aUrl, aTarget );
            return;
        }
    }

            //
            //      Gridwin - SelectionEngine
            //

    //  SelMouseButtonDown is called only for left button, but SelMouseButtonUp would return
    //  TRUE for any call, so IsLeft must be checked here, too.

    if ( rMEvt.IsLeft() && pViewData->GetView()->GetSelEngine()->SelMouseButtonUp( rMEvt ) )
    {
//      rMark.MarkToSimple();
        pViewData->GetView()->UpdateAutoFillMark();

        SfxDispatcher* pDisp = pViewData->GetViewShell()->GetDispatcher();
        BOOL bFormulaMode = pScMod->IsFormulaMode();
        DBG_ASSERT( pDisp || bFormulaMode, "Cursor auf nicht aktiver View bewegen ?" );

        //  #i14927# execute SID_CURRENTCELL (for macro recording) only if there is no
        //  multiple selection, so the argument string completely describes the selection,
        //  and executing the slot won't change the existing selection (executing the slot
        //  here and from a recorded macro is treated equally)

        if ( pDisp && !bFormulaMode && !rMark.IsMultiMarked() )
        {
            String aAddr;                               // CurrentCell
            if( rMark.IsMarked() )
            {
//              BOOL bKeep = rMark.IsMultiMarked();     //! wohin damit ???

                ScRange aScRange;
                rMark.GetMarkArea( aScRange );
                aScRange.Format( aAddr, SCR_ABS );
                if ( aScRange.aStart == aScRange.aEnd )
                {
                    //  make sure there is a range selection string even for a single cell
                    String aSingle = aAddr;
                    aAddr.Append( (sal_Char) ':' );
                    aAddr.Append( aSingle );
                }

                //! SID_MARKAREA gibts nicht mehr ???
                //! was passiert beim Markieren mit dem Cursor ???
            }
            else                                        // nur Cursor bewegen
            {
                ScAddress aScAddress( pViewData->GetCurX(), pViewData->GetCurY(), 0 );
                aScAddress.Format( aAddr, SCA_ABS );
            }

            SfxStringItem aPosItem( SID_CURRENTCELL, aAddr );
            pDisp->Execute( SID_CURRENTCELL, SFX_CALLMODE_SLOT | SFX_CALLMODE_RECORD,
                                        &aPosItem, (void*)0L );

            pViewData->GetView()->InvalidateAttribs();
        }
        return;
    }
}

void ScGridWindow::FakeButtonUp()
{
    if ( nButtonDown )
    {
        MouseEvent aEvent( aCurMousePos );      // nButtons = 0 -> ignore
        MouseButtonUp( aEvent );
    }
}

void __EXPORT ScGridWindow::MouseMove( const MouseEvent& rMEvt )
{
    aCurMousePos = rMEvt.GetPosPixel();

    if ( rMEvt.IsLeaveWindow() && pNoteMarker && !pNoteMarker->IsByKeyboard() )
        HideNoteMarker();

    ScModule* pScMod = SC_MOD();
    if (pScMod->IsModalMode(pViewData->GetSfxDocShell()))
        return;

        //  Ob aus dem Edit-Modus Drag&Drop gestartet wurde, bekommt man leider
        //  nicht anders mit:

    if (bEEMouse && nButtonDown && !rMEvt.GetButtons())
    {
        bEEMouse = FALSE;
        nButtonDown = 0;
        nMouseStatus = SC_GM_NONE;
        return;
    }

    if (nMouseStatus == SC_GM_IGNORE)
        return;

    if (nMouseStatus == SC_GM_WATERUNDO)    // Undo im Giesskannenmodus -> nur auf Up warten
        return;

    if ( pViewData->GetViewShell()->IsAuditShell() )        // Detektiv-Fuell-Modus
    {
        SetPointer( Pointer( POINTER_FILL ) );
        return;
    }

    if (nMouseStatus == SC_GM_FILTER && pFilterBox)
    {
        Point aRelPos = pFilterBox->ScreenToOutputPixel( OutputToScreenPixel( rMEvt.GetPosPixel() ) );
        if ( Rectangle(Point(),pFilterBox->GetOutputSizePixel()).IsInside(aRelPos) )
        {
            nButtonDown = 0;
            nMouseStatus = SC_GM_NONE;
            if ( pFilterBox->GetMode() == SC_FILTERBOX_FILTER )
            {
                if (mpFilterButton.get())
                {
                    mpFilterButton->setHasHiddenMember(false);
                    mpFilterButton->setPopupPressed(false);
                    HideCursor();
                    mpFilterButton->draw();
                    ShowCursor();
                }
            }
            ReleaseMouse();
            pFilterBox->MouseButtonDown( MouseEvent( aRelPos, 1, MOUSE_SIMPLECLICK, MOUSE_LEFT ) );
            return;
        }
    }

    BOOL bFormulaMode = pScMod->IsFormulaMode();            // naechster Klick -> Referenz

    if (bEEMouse && pViewData->HasEditView( eWhich ))
    {
        EditView*   pEditView;
        SCCOL       nEditCol;
        SCROW       nEditRow;
        pViewData->GetEditView( eWhich, pEditView, nEditCol, nEditRow );
        pEditView->MouseMove( rMEvt );
        return;
    }

#if OLD_PIVOT_IMPLEMENTATION
    if (bPivotMouse)
    {
        PivotMouseMove( rMEvt );
        return;
    }
#endif

    if (bDPMouse)
    {
        DPMouseMove( rMEvt );
        return;
    }

    if (bRFMouse)
    {
        RFMouseMove( rMEvt, FALSE );
        return;
    }

    if (nPagebreakMouse)
    {
        PagebreakMove( rMEvt, FALSE );
        return;
    }

    //  anderen Mauszeiger anzeigen?

    BOOL bEditMode = pViewData->HasEditView(eWhich);

                    //! Testen ob RefMode-Dragging !!!
    if ( bEditMode && (pViewData->GetRefTabNo() == pViewData->GetTabNo()) )
    {
        Point   aPos = rMEvt.GetPosPixel();
        SCsCOL  nPosX;
        SCsROW  nPosY;
        pViewData->GetPosFromPixel( aPos.X(), aPos.Y(), eWhich, nPosX, nPosY );

        EditView*   pEditView;
        SCCOL       nEditCol;
        SCROW       nEditRow;
        pViewData->GetEditView( eWhich, pEditView, nEditCol, nEditRow );
        SCCOL nEndCol = pViewData->GetEditEndCol();
        SCROW nEndRow = pViewData->GetEditEndRow();

        if ( nPosX >= (SCsCOL) nEditCol && nPosX <= (SCsCOL) nEndCol &&
             nPosY >= (SCsROW) nEditRow && nPosY <= (SCsROW) nEndRow )
        {
            //  Field can only be URL field
            BOOL bAlt = rMEvt.IsMod2();
            if ( !bAlt && !nButtonDown && pEditView && pEditView->GetFieldUnderMousePointer() )
                SetPointer( Pointer( POINTER_REFHAND ) );
            else if ( pEditView && pEditView->GetEditEngine()->IsVertical() )
                SetPointer( Pointer( POINTER_TEXT_VERTICAL ) );
            else
                SetPointer( Pointer( POINTER_TEXT ) );
            return;
        }
    }

    BOOL bWater = SC_MOD()->GetIsWaterCan() || pViewData->GetView()->HasPaintBrush();
    if (bWater)
        SetPointer( Pointer(POINTER_FILL) );

    if (!bWater)
    {
        BOOL bCross = FALSE;

        //  Range-Finder

        BOOL bCorner;
        if ( HitRangeFinder( rMEvt.GetPosPixel(), bCorner ) )
        {
            if (bCorner)
                SetPointer( Pointer( POINTER_CROSS ) );
            else
                SetPointer( Pointer( POINTER_HAND ) );
            bCross = TRUE;
        }

        //  Page-Break-Modus

        USHORT nBreakType;
        if ( !nButtonDown && pViewData->IsPagebreakMode() &&
                ( nBreakType = HitPageBreak( rMEvt.GetPosPixel() ) ) != 0 )
        {
            PointerStyle eNew = POINTER_ARROW;
            switch ( nBreakType )
            {
                case SC_PD_RANGE_L:
                case SC_PD_RANGE_R:
                case SC_PD_BREAK_H:
                    eNew = POINTER_ESIZE;
                    break;
                case SC_PD_RANGE_T:
                case SC_PD_RANGE_B:
                case SC_PD_BREAK_V:
                    eNew = POINTER_SSIZE;
                    break;
                case SC_PD_RANGE_TL:
                case SC_PD_RANGE_BR:
                    eNew = POINTER_SESIZE;
                    break;
                case SC_PD_RANGE_TR:
                case SC_PD_RANGE_BL:
                    eNew = POINTER_NESIZE;
                    break;
            }
            SetPointer( Pointer( eNew ) );
            bCross = TRUE;
        }

        //  Fill-Cursor anzeigen ?

        if ( !bFormulaMode && !nButtonDown )
            if (TestMouse( rMEvt, FALSE ))
                bCross = TRUE;

        if ( nButtonDown && pViewData->IsAnyFillMode() )
        {
            SetPointer( Pointer( POINTER_CROSS ) );
            bCross = TRUE;
            nScFillModeMouseModifier = rMEvt.GetModifier(); // ausgewertet bei AutoFill und Matrix
        }

        if (!bCross)
        {
            BOOL bAlt = rMEvt.IsMod2();

            if (bEditMode)                                  // Edit-Mode muss zuerst kommen!
                SetPointer( Pointer( POINTER_ARROW ) );
            else if ( !bAlt && !nButtonDown &&
                        GetEditUrl(rMEvt.GetPosPixel()) )
                SetPointer( Pointer( POINTER_REFHAND ) );
            else if ( DrawMouseMove(rMEvt) )                // setzt Pointer um
                return;
        }
    }

    if ( pViewData->GetView()->GetSelEngine()->SelMouseMove( rMEvt ) )
        return;
}

void lcl_InitMouseEvent( ::com::sun::star::awt::MouseEvent& rEvent, const MouseEvent& rEvt )
{
    rEvent.Modifiers = 0;
    if ( rEvt.IsShift() )
        rEvent.Modifiers |= ::com::sun::star::awt::KeyModifier::SHIFT;
    if ( rEvt.IsMod1() )
    rEvent.Modifiers |= ::com::sun::star::awt::KeyModifier::MOD1;
    if ( rEvt.IsMod2() )
        rEvent.Modifiers |= ::com::sun::star::awt::KeyModifier::MOD2;
        if ( rEvt.IsMod3() )
                rEvent.Modifiers |= ::com::sun::star::awt::KeyModifier::MOD3;

    rEvent.Buttons = 0;
    if ( rEvt.IsLeft() )
        rEvent.Buttons |= ::com::sun::star::awt::MouseButton::LEFT;
    if ( rEvt.IsRight() )
        rEvent.Buttons |= ::com::sun::star::awt::MouseButton::RIGHT;
    if ( rEvt.IsMiddle() )
        rEvent.Buttons |= ::com::sun::star::awt::MouseButton::MIDDLE;

    rEvent.X = rEvt.GetPosPixel().X();
    rEvent.Y = rEvt.GetPosPixel().Y();
    rEvent.ClickCount = rEvt.GetClicks();
    rEvent.PopupTrigger = sal_False;
}

long ScGridWindow::PreNotify( NotifyEvent& rNEvt )
{
    USHORT nType = rNEvt.GetType();
    if ( nType == EVENT_MOUSEBUTTONUP || nType == EVENT_MOUSEBUTTONDOWN )
    {
        Window* pWindow = rNEvt.GetWindow();
        if (pWindow == this && pViewData)
        {
            SfxViewFrame* pViewFrame = pViewData->GetViewShell()->GetViewFrame();
            if (pViewFrame)
            {
                SfxFrame* pFrame = pViewFrame->GetFrame();
                if (pFrame)
                {
                    com::sun::star::uno::Reference<com::sun::star::frame::XController> xController = pFrame->GetController();
                    if (xController.is())
                    {
                        ScTabViewObj* pImp = ScTabViewObj::getImplementation( xController );
                        if (pImp && pImp->IsMouseListening())
                        {
                            ::com::sun::star::awt::MouseEvent aEvent;
                            lcl_InitMouseEvent( aEvent, *rNEvt.GetMouseEvent() );
                            if ( rNEvt.GetWindow() )
                                aEvent.Source = rNEvt.GetWindow()->GetComponentInterface();
                            if ( nType == EVENT_MOUSEBUTTONDOWN)
                                pImp->MousePressed( aEvent );
                            else
                                pImp->MouseReleased( aEvent );
                        }
                    }
                }
            }
        }
    }

    return Window::PreNotify( rNEvt );
}

void ScGridWindow::Tracking( const TrackingEvent& rTEvt )
{
    //  Weil die SelectionEngine kein Tracking kennt, die Events nur auf
    //  die verschiedenen MouseHandler verteilen...

    const MouseEvent& rMEvt = rTEvt.GetMouseEvent();

    if ( rTEvt.IsTrackingCanceled() )       // alles abbrechen...
    {
        if (!pViewData->GetView()->IsInActivatePart())
        {
#if OLD_PIVOT_IMPLEMENTATION
            if (bPivotMouse)
                bPivotMouse = FALSE;            // gezeichnet wird per bDragRect
#endif
            if (bDPMouse)
                bDPMouse = FALSE;               // gezeichnet wird per bDragRect
            if (bDragRect)
            {
                // pViewData->GetView()->DrawDragRect( nDragStartX, nDragStartY, nDragEndX, nDragEndY, eWhich );
                bDragRect = FALSE;
                UpdateDragRectOverlay();
            }
            if (bRFMouse)
            {
                RFMouseMove( rMEvt, TRUE );     // richtig abbrechen geht dabei nicht...
                bRFMouse = FALSE;
            }
            if (nPagebreakMouse)
            {
                // if (bPagebreakDrawn)
                //  DrawDragRect( aPagebreakDrag.aStart.Col(), aPagebreakDrag.aStart.Row(),
                //                  aPagebreakDrag.aEnd.Col(), aPagebreakDrag.aEnd.Row(), FALSE );
                bPagebreakDrawn = FALSE;
                UpdateDragRectOverlay();
                nPagebreakMouse = SC_PD_NONE;
            }

            SetPointer( Pointer( POINTER_ARROW ) );
            StopMarking();
            MouseButtonUp( rMEvt );     // mit Status SC_GM_IGNORE aus StopMarking

            BOOL bRefMode = pViewData->IsRefMode();
            if (bRefMode)
                SC_MOD()->EndReference();       // #63148# Dialog nicht verkleinert lassen
        }
    }
    else if ( rTEvt.IsTrackingEnded() )
    {
        //  MouseButtonUp immer mit passenden Buttons (z.B. wegen Testtool, #63148#)
        //  Schliesslich behauptet der Tracking-Event ja, dass normal beendet und nicht
        //  abgebrochen wurde.

        MouseEvent aUpEvt( rMEvt.GetPosPixel(), rMEvt.GetClicks(),
                            rMEvt.GetMode(), nButtonDown, rMEvt.GetModifier() );
        MouseButtonUp( aUpEvt );
    }
    else
        MouseMove( rMEvt );
}

void ScGridWindow::StartDrag( sal_Int8 /* nAction */, const Point& rPosPixel )
{
    if ( pFilterBox || nPagebreakMouse )
        return;

    HideNoteMarker();

    CommandEvent aDragEvent( rPosPixel, COMMAND_STARTDRAG, TRUE );

    if (bEEMouse && pViewData->HasEditView( eWhich ))
    {
        EditView*   pEditView;
        SCCOL       nEditCol;
        SCROW       nEditRow;
        pViewData->GetEditView( eWhich, pEditView, nEditCol, nEditRow );

        // #63263# don't remove the edit view while switching views
        ScModule* pScMod = SC_MOD();
        pScMod->SetInEditCommand( TRUE );

        pEditView->Command( aDragEvent );

        ScInputHandler* pHdl = pScMod->GetInputHdl();
        if (pHdl)
            pHdl->DataChanged();

        pScMod->SetInEditCommand( FALSE );
        if (!pViewData->IsActive())             // dropped to different view?
        {
            ScInputHandler* pViewHdl = pScMod->GetInputHdl( pViewData->GetViewShell() );
            if ( pViewHdl && pViewData->HasEditView( eWhich ) )
            {
                pViewHdl->CancelHandler();
                ShowCursor();   // missing from KillEditView
            }
        }
    }
    else
        if ( !DrawCommand(aDragEvent) )
            pViewData->GetView()->GetSelEngine()->Command( aDragEvent );
}

void lcl_SetTextCursorPos( ScViewData* pViewData, ScSplitPos eWhich, Window* pWin )
{
    SCCOL nCol = pViewData->GetCurX();
    SCROW nRow = pViewData->GetCurY();
    Rectangle aEditArea = pViewData->GetEditArea( eWhich, nCol, nRow, pWin, NULL, TRUE );
    aEditArea.Right() = aEditArea.Left();
    aEditArea = pWin->PixelToLogic( aEditArea );
    pWin->SetCursorRect( &aEditArea );
}

void __EXPORT ScGridWindow::Command( const CommandEvent& rCEvt )
{
    // The command event is send to the window after a possible context
    // menu from an inplace client is closed. Now we have the chance to
    // deactivate the inplace client without any problem regarding parent
    // windows and code on the stack.
    // For more information, see #126086# and #128122#
    USHORT nCmd = rCEvt.GetCommand();
    ScTabViewShell* pTabViewSh = pViewData->GetViewShell();
    SfxInPlaceClient* pClient = pTabViewSh->GetIPClient();
    if ( pClient &&
         pClient->IsObjectInPlaceActive() &&
         nCmd == COMMAND_CONTEXTMENU )
    {
        pTabViewSh->DeactivateOle();
        return;
    }

    ScModule* pScMod = SC_MOD();
    DBG_ASSERT( nCmd != COMMAND_STARTDRAG, "ScGridWindow::Command called with COMMAND_STARTDRAG" );

    if ( nCmd == COMMAND_STARTEXTTEXTINPUT ||
         nCmd == COMMAND_ENDEXTTEXTINPUT ||
         nCmd == COMMAND_EXTTEXTINPUT ||
         nCmd == COMMAND_CURSORPOS )
    {
        BOOL bEditView = pViewData->HasEditView( eWhich );
        if (!bEditView)
        {
            //  only if no cell editview is active, look at drawview
            SdrView* pSdrView = pViewData->GetView()->GetSdrView();
            if ( pSdrView )
            {
                OutlinerView* pOlView = pSdrView->GetTextEditOutlinerView();
                if ( pOlView && pOlView->GetWindow() == this )
                {
                    pOlView->Command( rCEvt );
                    return;                             // done
                }
            }
        }

        if ( nCmd == COMMAND_CURSORPOS && !bEditView )
        {
            //  #88458# CURSORPOS may be called without following text input,
            //  to set the input method window position
            //  -> input mode must not be started,
            //  manually calculate text insert position if not in input mode

            lcl_SetTextCursorPos( pViewData, eWhich, this );
            return;
        }

        ScInputHandler* pHdl = pScMod->GetInputHdl( pViewData->GetViewShell() );
        if ( pHdl )
        {
            pHdl->InputCommand( rCEvt, TRUE );
            return;                                     // done
        }

        Window::Command( rCEvt );
        return;
    }

    if ( nCmd == COMMAND_VOICE )
    {
        //  Der Handler wird nur gerufen, wenn ein Text-Cursor aktiv ist,
        //  also muss es eine EditView oder ein editiertes Zeichenobjekt geben

        ScInputHandler* pHdl = pScMod->GetInputHdl( pViewData->GetViewShell() );
        if ( pHdl && pViewData->HasEditView( eWhich ) )
        {
            EditView* pEditView = pViewData->GetEditView( eWhich ); // ist dann nicht 0
            pHdl->DataChanging();
            pEditView->Command( rCEvt );
            pHdl->DataChanged();
            return;                                     // erledigt
        }
        SdrView* pSdrView = pViewData->GetView()->GetSdrView();
        if ( pSdrView )
        {
            OutlinerView* pOlView = pSdrView->GetTextEditOutlinerView();
            if ( pOlView && pOlView->GetWindow() == this )
            {
                pOlView->Command( rCEvt );
                return;                                 // erledigt
            }
        }
        Window::Command(rCEvt);     //  sonst soll sich die Basisklasse drum kuemmern...
        return;
    }

    if ( nCmd == COMMAND_PASTESELECTION )
    {
        if ( bEEMouse )
        {
            //  EditEngine handles selection in MouseButtonUp - no action
            //  needed in command handler
        }
        else
        {
            PasteSelection( rCEvt.GetMousePosPixel() );
        }
        return;
    }

    if ( nCmd == COMMAND_INPUTLANGUAGECHANGE )
    {
        // #i55929# Font and font size state depends on input language if nothing is selected,
        // so the slots have to be invalidated when the input language is changed.

        SfxBindings& rBindings = pViewData->GetBindings();
        rBindings.Invalidate( SID_ATTR_CHAR_FONT );
        rBindings.Invalidate( SID_ATTR_CHAR_FONTHEIGHT );
        return;
    }

    if ( nCmd == COMMAND_WHEEL || nCmd == COMMAND_STARTAUTOSCROLL || nCmd == COMMAND_AUTOSCROLL )
    {
        BOOL bDone = pViewData->GetView()->ScrollCommand( rCEvt, eWhich );
        if (!bDone)
            Window::Command(rCEvt);
        return;
    }
    // #i7560# FormulaMode check is below scrolling - scrolling is allowed during formula input
    BOOL bDisable = pScMod->IsFormulaMode() ||
                    pScMod->IsModalMode(pViewData->GetSfxDocShell());
    if (bDisable)
        return;

    if ( nCmd == COMMAND_CONTEXTMENU && !SC_MOD()->GetIsWaterCan() )
    {
        if (pViewData->IsAnyFillMode())
        {
            pViewData->GetView()->StopRefMode();
            pViewData->ResetFillMode();
        }
        ReleaseMouse();
        StopMarking();

        Point aPosPixel = rCEvt.GetMousePosPixel();
        Point aMenuPos = aPosPixel;
        BOOL bMouse = rCEvt.IsMouseEvent();

        if ( bMouse )
        {
            //  #i18735# First select the item under the mouse pointer.
            //  This can change the selection, and the view state (edit mode, etc).
            SelectForContextMenu( aPosPixel );
        }

        BOOL bDone = FALSE;
        BOOL bEdit = pViewData->HasEditView(eWhich);
        if ( !bEdit )
        {
                // Edit-Zelle mit Spelling-Errors ?
            if ( bMouse && GetEditUrlOrError( TRUE, aPosPixel ) )
            {
                //  GetEditUrlOrError hat den Cursor schon bewegt

                pScMod->SetInputMode( SC_INPUT_TABLE );
                bEdit = pViewData->HasEditView(eWhich);     // hat's geklappt ?

                DBG_ASSERT( bEdit, "kann nicht in Edit-Modus schalten" );
            }
        }
        if ( bEdit )
        {
            EditView* pEditView = pViewData->GetEditView( eWhich );     // ist dann nicht 0

            if ( !bMouse )
            {
                Cursor* pCur = pEditView->GetCursor();
                if ( pCur )
                {
                    Point aLogicPos = pCur->GetPos();
                    //  use the position right of the cursor (spell popup is opened if
                    //  the cursor is before the word, but not if behind it)
                    aLogicPos.X() += pCur->GetWidth();
                    aLogicPos.Y() += pCur->GetHeight() / 2;     // center vertically
                    aMenuPos = LogicToPixel( aLogicPos );
                }
            }

            //  if edit mode was just started above, online spelling may be incomplete
            pEditView->GetEditEngine()->CompleteOnlineSpelling();

            //  IsCursorAtWrongSpelledWord could be used for !bMouse
            //  if there was a corresponding ExecuteSpellPopup call

            if( pEditView->IsWrongSpelledWordAtPos( aMenuPos ) )
            {
                //  Wenn man unter OS/2 neben das Popupmenue klickt, kommt MouseButtonDown
                //  vor dem Ende des Menue-Execute, darum muss SetModified vorher kommen
                //  (Bug #40968#)
                ScInputHandler* pHdl = pScMod->GetInputHdl();
                if (pHdl)
                    pHdl->SetModified();

                Link aLink = LINK( this, ScGridWindow, PopupSpellingHdl );
                pEditView->ExecuteSpellPopup( aMenuPos, &aLink );

                bDone = TRUE;
            }
        }
        else if ( !bMouse )
        {
            //  non-edit menu by keyboard -> use lower right of cell cursor position

            SCCOL nCurX = pViewData->GetCurX();
            SCROW nCurY = pViewData->GetCurY();
            aMenuPos = pViewData->GetScrPos( nCurX, nCurY, eWhich, TRUE );
            long nSizeXPix;
            long nSizeYPix;
            pViewData->GetMergeSizePixel( nCurX, nCurY, nSizeXPix, nSizeYPix );
            aMenuPos.X() += nSizeXPix;
            aMenuPos.Y() += nSizeYPix;

            if (pViewData)
            {
                ScTabViewShell* pViewSh = pViewData->GetViewShell();
                if (pViewSh)
                {
                    //  Is a draw object selected?

                    SdrView* pDrawView = pViewSh->GetSdrView();
                    if (pDrawView && pDrawView->AreObjectsMarked())
                    {
                        // #100442#; the conext menu should open in the middle of the selected objects
                        Rectangle aSelectRect(LogicToPixel(pDrawView->GetAllMarkedBoundRect()));
                        aMenuPos = aSelectRect.Center();
                    }
                }
            }
        }

        if (!bDone)
        {
            SfxDispatcher::ExecutePopup( 0, this, &aMenuPos );
        }
    }
}

void ScGridWindow::SelectForContextMenu( const Point& rPosPixel )
{
    //  #i18735# if the click was outside of the current selection,
    //  the cursor is moved or an object at the click position selected.
    //  (see SwEditWin::SelectMenuPosition in Writer)

    SCsCOL nCellX;
    SCsROW nCellY;
    pViewData->GetPosFromPixel( rPosPixel.X(), rPosPixel.Y(), eWhich, nCellX, nCellY );
    ScTabView* pView = pViewData->GetView();
    ScDrawView* pDrawView = pView->GetScDrawView();

    //  check cell edit mode

    if ( pViewData->HasEditView(eWhich) )
    {
        ScModule* pScMod = SC_MOD();
        SCCOL nEditStartCol = pViewData->GetEditViewCol(); //! change to GetEditStartCol after calcrtl is integrated
        SCROW nEditStartRow = pViewData->GetEditViewRow();
        SCCOL nEditEndCol = pViewData->GetEditEndCol();
        SCROW nEditEndRow = pViewData->GetEditEndRow();

        if ( nCellX >= (SCsCOL) nEditStartCol && nCellX <= (SCsCOL) nEditEndCol &&
             nCellY >= (SCsROW) nEditStartRow && nCellY <= (SCsROW) nEditEndRow )
        {
            //  handle selection within the EditView

            EditView* pEditView = pViewData->GetEditView( eWhich );     // not NULL (HasEditView)
            EditEngine* pEditEngine = pEditView->GetEditEngine();
            Rectangle aOutputArea = pEditView->GetOutputArea();
            Rectangle aVisArea = pEditView->GetVisArea();

            Point aTextPos = PixelToLogic( rPosPixel );
            if ( pEditEngine->IsVertical() )            // have to manually transform position
            {
                aTextPos -= aOutputArea.TopRight();
                long nTemp = -aTextPos.X();
                aTextPos.X() = aTextPos.Y();
                aTextPos.Y() = nTemp;
            }
            else
                aTextPos -= aOutputArea.TopLeft();
            aTextPos += aVisArea.TopLeft();             // position in the edit document

            EPosition aDocPosition = pEditEngine->FindDocPosition(aTextPos);
            ESelection aCompare(aDocPosition.nPara, aDocPosition.nIndex);
            ESelection aSelection = pEditView->GetSelection();
            aSelection.Adjust();    // needed for IsLess/IsGreater
            if ( aCompare.IsLess(aSelection) || aCompare.IsGreater(aSelection) )
            {
                // clicked outside the selected text - deselect and move text cursor
                MouseEvent aEvent( rPosPixel );
                pEditView->MouseButtonDown( aEvent );
                pEditView->MouseButtonUp( aEvent );
                pScMod->InputSelection( pEditView );
            }

            return;     // clicked within the edit view - keep edit mode
        }
        else
        {
            // outside of the edit view - end edit mode, regardless of cell selection, then continue
            pScMod->InputEnterHandler();
        }
    }

    //  check draw text edit mode

    Point aLogicPos = PixelToLogic( rPosPixel );        // after cell edit mode is ended
    if ( pDrawView && pDrawView->GetTextEditObject() && pDrawView->GetTextEditOutlinerView() )
    {
        OutlinerView* pOlView = pDrawView->GetTextEditOutlinerView();
        Rectangle aOutputArea = pOlView->GetOutputArea();
        if ( aOutputArea.IsInside( aLogicPos ) )
        {
            //  handle selection within the OutlinerView

            Outliner* pOutliner = pOlView->GetOutliner();
            const EditEngine& rEditEngine = pOutliner->GetEditEngine();
            Rectangle aVisArea = pOlView->GetVisArea();

            Point aTextPos = aLogicPos;
            if ( pOutliner->IsVertical() )              // have to manually transform position
            {
                aTextPos -= aOutputArea.TopRight();
                long nTemp = -aTextPos.X();
                aTextPos.X() = aTextPos.Y();
                aTextPos.Y() = nTemp;
            }
            else
                aTextPos -= aOutputArea.TopLeft();
            aTextPos += aVisArea.TopLeft();             // position in the edit document

            EPosition aDocPosition = rEditEngine.FindDocPosition(aTextPos);
            ESelection aCompare(aDocPosition.nPara, aDocPosition.nIndex);
            ESelection aSelection = pOlView->GetSelection();
            aSelection.Adjust();    // needed for IsLess/IsGreater
            if ( aCompare.IsLess(aSelection) || aCompare.IsGreater(aSelection) )
            {
                // clicked outside the selected text - deselect and move text cursor
                // use DrawView to allow extra handling there (none currently)
                MouseEvent aEvent( rPosPixel );
                pDrawView->MouseButtonDown( aEvent, this );
                pDrawView->MouseButtonUp( aEvent, this );
            }

            return;     // clicked within the edit area - keep edit mode
        }
        else
        {
            // Outside of the edit area - end text edit mode, then continue.
            // DrawDeselectAll also ends text edit mode and updates the shells.
            // If the click was on the edited object, it will be selected again below.
            pView->DrawDeselectAll();
        }
    }

    //  look for existing selection

    BOOL bHitSelected = FALSE;
    if ( pDrawView && pDrawView->IsMarkedObjHit( aLogicPos ) )
    {
        //  clicked on selected object -> don't change anything
        bHitSelected = TRUE;
    }
    else if ( pViewData->GetMarkData().IsCellMarked( (USHORT) nCellX, (USHORT) nCellY ) )
    {
        //  clicked on selected cell -> don't change anything
        bHitSelected = TRUE;
    }

    //  select drawing object or move cell cursor

    if ( !bHitSelected )
    {
        BOOL bWasDraw = ( pDrawView && pDrawView->AreObjectsMarked() );
        BOOL bHitDraw = FALSE;
        if ( pDrawView )
        {
            pDrawView->UnmarkAllObj();
            // Unlock the Internal Layer in order to activate the context menu.
            // re-lock in ScDrawView::MarkListHasChanged()
            lcl_UnLockComment( pDrawView, pDrawView->GetSdrPageView(), pDrawView->GetModel(), aLogicPos ,pViewData);
            bHitDraw = pDrawView->MarkObj( aLogicPos );
            // draw shell is activated in MarkListHasChanged
        }
        if ( !bHitDraw )
        {
            pView->Unmark();
            pView->SetCursor( (USHORT) nCellX, (USHORT) nCellY );
            if ( bWasDraw )
                pViewData->GetViewShell()->SetDrawShell( FALSE );   // switch shells
        }
    }
}

void __EXPORT ScGridWindow::KeyInput(const KeyEvent& rKEvt)
{
    // #96965# Cursor control for ref input dialog
    if( SC_MOD()->IsRefDialogOpen() )
    {
        const KeyCode& rKeyCode = rKEvt.GetKeyCode();
        if( !rKeyCode.GetModifier() && (rKeyCode.GetCode() == KEY_F2) )
        {
            SC_MOD()->EndReference();
            return;
        }
        else if( pViewData->GetViewShell()->MoveCursorKeyInput( rKEvt ) )
        {
            ScRange aRef(
                pViewData->GetRefStartX(), pViewData->GetRefStartY(), pViewData->GetRefStartZ(),
                pViewData->GetRefEndX(), pViewData->GetRefEndY(), pViewData->GetRefEndZ() );
            SC_MOD()->SetReference( aRef, pViewData->GetDocument() );
            return;
        }
    }
    // wenn semi-Modeless-SfxChildWindow-Dialog oben, keine KeyInputs:
    else if( !pViewData->IsAnyFillMode() )
    {
        //  query for existing note marker before calling ViewShell's keyboard handling
        //  which may remove the marker
        BOOL bHadKeyMarker = ( pNoteMarker && pNoteMarker->IsByKeyboard() );
        ScTabViewShell* pViewSh = pViewData->GetViewShell();

        if (pViewData->GetDocShell()->GetProgress())
            return;

        if (DrawKeyInput(rKEvt))
            return;

        if (!pViewData->GetView()->IsDrawSelMode() && !DrawHasMarkedObj())  //  keine Eingaben im Zeichenmodus
        {                                                           //! DrawShell abfragen !!!
            if (pViewSh->TabKeyInput(rKEvt))
                return;
        }
        else
            if (pViewSh->SfxViewShell::KeyInput(rKEvt))             // von SfxViewShell
                return;

        KeyCode aCode = rKEvt.GetKeyCode();
        if ( aCode.GetCode() == KEY_ESCAPE && aCode.GetModifier() == 0 )
        {
            if ( bHadKeyMarker )
                HideNoteMarker();
            else
                pViewSh->Escape();
            return;
        }
        if ( aCode.GetCode() == KEY_F1 && aCode.GetModifier() == KEY_MOD1 )
        {
            //  ctrl-F1 shows or hides the note or redlining info for the cursor position
            //  (hard-coded because F1 can't be configured)

            if ( bHadKeyMarker )
                HideNoteMarker();       // hide when previously visible
            else
                ShowNoteMarker( pViewData->GetCurX(), pViewData->GetCurY(), TRUE );
            return;
        }
    }

    Window::KeyInput(rKEvt);
}

void ScGridWindow::StopMarking()
{
    DrawEndAction();                // Markieren/Verschieben auf Drawing-Layer abbrechen

    if (nButtonDown)
    {
        pViewData->GetMarkData().SetMarking(FALSE);
        nMouseStatus = SC_GM_IGNORE;
    }
}

void ScGridWindow::UpdateInputContext()
{
    BOOL bReadOnly = pViewData->GetDocShell()->IsReadOnly();
    ULONG nOptions = bReadOnly ? 0 : ( INPUTCONTEXT_TEXT | INPUTCONTEXT_EXTTEXTINPUT );

    //  when font from InputContext is used,
    //  it must be taken from the cursor position's cell attributes

    InputContext aContext;
    aContext.SetOptions( nOptions );
    SetInputContext( aContext );
}

//--------------------------------------------------------

                                // sensitiver Bereich (Pixel)
#define SCROLL_SENSITIVE 20

BOOL ScGridWindow::DropScroll( const Point& rMousePos )
{
/*  doch auch auf nicht aktiven Views...
    if ( !pViewData->IsActive() )
        return FALSE;
*/
    SCsCOL nDx = 0;
    SCsROW nDy = 0;
    Size aSize = GetOutputSizePixel();

    if (aSize.Width() > SCROLL_SENSITIVE * 3)
    {
        if ( rMousePos.X() < SCROLL_SENSITIVE && pViewData->GetPosX(WhichH(eWhich)) > 0 )
            nDx = -1;
        if ( rMousePos.X() >= aSize.Width() - SCROLL_SENSITIVE
                && pViewData->GetPosX(WhichH(eWhich)) < MAXCOL )
            nDx = 1;
    }
    if (aSize.Height() > SCROLL_SENSITIVE * 3)
    {
        if ( rMousePos.Y() < SCROLL_SENSITIVE && pViewData->GetPosY(WhichV(eWhich)) > 0 )
            nDy = -1;
        if ( rMousePos.Y() >= aSize.Height() - SCROLL_SENSITIVE
                && pViewData->GetPosY(WhichV(eWhich)) < MAXROW )
            nDy = 1;
    }

    if ( nDx != 0 || nDy != 0 )
    {
//      if (bDragRect)
//          pViewData->GetView()->DrawDragRect( nDragStartX, nDragStartY, nDragEndX, nDragEndY, eWhich );

        if ( nDx != 0 )
            pViewData->GetView()->ScrollX( nDx, WhichH(eWhich) );
        if ( nDy != 0 )
            pViewData->GetView()->ScrollY( nDy, WhichV(eWhich) );

//      if (bDragRect)
//          pViewData->GetView()->DrawDragRect( nDragStartX, nDragStartY, nDragEndX, nDragEndY, eWhich );
    }

    return FALSE;
}

BOOL lcl_TestScenarioRedliningDrop( ScDocument* pDoc, const ScRange& aDragRange)
{
    //  Testet, ob bei eingeschalteten RedLining,
    //  bei einem Drop ein Scenario betroffen ist.

    BOOL bReturn = FALSE;
    SCTAB nTab = aDragRange.aStart.Tab();
    SCTAB nTabCount = pDoc->GetTableCount();

    if(pDoc->GetChangeTrack()!=NULL)
    {
        if( pDoc->IsScenario(nTab) && pDoc->HasScenarioRange(nTab, aDragRange))
        {
            bReturn = TRUE;
        }
        else
        {
            for(SCTAB i=nTab+1; i<nTabCount && pDoc->IsScenario(i); i++)
            {
                if(pDoc->HasScenarioRange(i, aDragRange))
                {
                    bReturn = TRUE;
                    break;
                }
            }
        }
    }
    return bReturn;
}

ScRange lcl_MakeDropRange( SCCOL nPosX, SCROW nPosY, SCTAB nTab, const ScRange& rSource )
{
    SCCOL nCol1 = nPosX;
    SCCOL nCol2 = nCol1 + ( rSource.aEnd.Col() - rSource.aStart.Col() );
    if ( nCol2 > MAXCOL )
    {
        nCol1 -= nCol2 - MAXCOL;
        nCol2 = MAXCOL;
    }
    SCROW nRow1 = nPosY;
    SCROW nRow2 = nRow1 + ( rSource.aEnd.Row() - rSource.aStart.Row() );
    if ( nRow2 > MAXROW )
    {
        nRow1 -= nRow2 - MAXROW;
        nRow2 = MAXROW;
    }

    return ScRange( nCol1, nRow1, nTab, nCol2, nRow2, nTab );
}

//--------------------------------------------------------

extern BOOL bPasteIsDrop;       // viewfun4 -> move to header
extern BOOL bPasteIsMove;       // viewfun7 -> move to header

//--------------------------------------------------------

sal_Int8 ScGridWindow::AcceptPrivateDrop( const AcceptDropEvent& rEvt )
{
    if ( rEvt.mbLeaving )
    {
        // if (bDragRect)
        //  pViewData->GetView()->DrawDragRect( nDragStartX, nDragStartY, nDragEndX, nDragEndY, eWhich );
        bDragRect = FALSE;
        UpdateDragRectOverlay();
        return rEvt.mnAction;
    }

    const ScDragData& rData = SC_MOD()->GetDragData();
    if ( rData.pCellTransfer )
    {
        // Don't move source that would include filtered rows.
        if ((rEvt.mnAction & DND_ACTION_MOVE) && rData.pCellTransfer->HasFilteredRows())
        {
            if (bDragRect)
            {
                bDragRect = FALSE;
                UpdateDragRectOverlay();
            }
            return DND_ACTION_NONE;
        }

        Point aPos = rEvt.maPosPixel;

        ScDocument* pSourceDoc = rData.pCellTransfer->GetSourceDocument();
        ScDocument* pThisDoc   = pViewData->GetDocument();
        if (pSourceDoc == pThisDoc)
        {
            if ( pThisDoc->HasChartAtPoint(pViewData->GetTabNo(), PixelToLogic(aPos)) )
            {
                if (bDragRect)          // Rechteck loeschen
                {
                    // pViewData->GetView()->DrawDragRect( nDragStartX, nDragStartY, nDragEndX, nDragEndY, eWhich );
                    bDragRect = FALSE;
                    UpdateDragRectOverlay();
                }

                //! highlight chart? (selection border?)

                sal_Int8 nRet = rEvt.mnAction;
//!             if ( rEvt.GetAction() == DROP_LINK )
//!                 bOk = rEvt.SetAction( DROP_COPY );          // can't link onto chart
                return nRet;
            }
        }
//!     else
//!         if ( rEvt.GetAction() == DROP_MOVE )
//!             rEvt.SetAction( DROP_COPY );                    // different doc: default=COPY


        if ( rData.pCellTransfer->GetDragSourceFlags() & SC_DROP_TABLE )        // whole sheet?
        {
            BOOL bOk = pThisDoc->IsDocEditable();
            return bOk ? rEvt.mnAction : 0;                     // don't draw selection frame
        }

        SCsCOL  nPosX;
        SCsROW  nPosY;
        pViewData->GetPosFromPixel( aPos.X(), aPos.Y(), eWhich, nPosX, nPosY );

        ScRange aSourceRange = rData.pCellTransfer->GetRange();
        SCCOL nSourceStartX = aSourceRange.aStart.Col();
        SCROW nSourceStartY = aSourceRange.aStart.Row();
        SCCOL nSourceEndX = aSourceRange.aEnd.Col();
        SCROW nSourceEndY = aSourceRange.aEnd.Row();
        SCCOL nSizeX = nSourceEndX - nSourceStartX + 1;
        SCROW nSizeY = nSourceEndY - nSourceStartY + 1;

        if ( rEvt.mnAction != DND_ACTION_MOVE )
            nSizeY = rData.pCellTransfer->GetNonFilteredRows();     // copy/link: no filtered rows

        SCsCOL nNewDragX = nPosX - rData.pCellTransfer->GetDragHandleX();
        if (nNewDragX<0) nNewDragX=0;
        if (nNewDragX+(nSizeX-1) > MAXCOL)
            nNewDragX = MAXCOL-(nSizeX-1);
        SCsROW nNewDragY = nPosY - rData.pCellTransfer->GetDragHandleY();
        if (nNewDragY<0) nNewDragY=0;
        if (nNewDragY+(nSizeY-1) > MAXROW)
            nNewDragY = MAXROW-(nSizeY-1);

        //  don't break scenario ranges, don't drop on filtered
        SCTAB nTab = pViewData->GetTabNo();
        ScRange aDropRange = lcl_MakeDropRange( nNewDragX, nNewDragY, nTab, aSourceRange );
        if ( lcl_TestScenarioRedliningDrop( pThisDoc, aDropRange ) ||
             lcl_TestScenarioRedliningDrop( pSourceDoc, aSourceRange ) ||
             ScViewUtil::HasFiltered( aDropRange, pThisDoc) )
        {
            if (bDragRect)
            {
                // pViewData->GetView()->DrawDragRect( nDragStartX, nDragStartY, nDragEndX, nDragEndY, eWhich );
                bDragRect = FALSE;
                UpdateDragRectOverlay();
            }
            return DND_ACTION_NONE;
        }

        InsCellCmd eDragInsertMode = INS_NONE;
        Window::PointerState aState = GetPointerState();

        // check for datapilot item sorting
        ScDPObject* pDPObj = NULL;
        if ( pThisDoc == pSourceDoc && ( pDPObj = pThisDoc->GetDPAtCursor( nNewDragX, nNewDragY, nTab ) ) != NULL )
        {
            // drop on DataPilot table: sort or nothing

            bool bDPSort = false;
            if ( pThisDoc->GetDPAtCursor( nSourceStartX, nSourceStartY, aSourceRange.aStart.Tab() ) == pDPObj )
            {
                sheet::DataPilotTableHeaderData aDestData;
                pDPObj->GetHeaderPositionData( ScAddress(nNewDragX, nNewDragY, nTab), aDestData );
                bool bValid = ( aDestData.Dimension >= 0 );        // dropping onto a field

                // look through the source range
                for (SCROW nRow = aSourceRange.aStart.Row(); bValid && nRow <= aSourceRange.aEnd.Row(); ++nRow )
                    for (SCCOL nCol = aSourceRange.aStart.Col(); bValid && nCol <= aSourceRange.aEnd.Col(); ++nCol )
                    {
                        sheet::DataPilotTableHeaderData aSourceData;
                        pDPObj->GetHeaderPositionData( ScAddress( nCol, nRow, aSourceRange.aStart.Tab() ), aSourceData );
                        if ( aSourceData.Dimension != aDestData.Dimension || !aSourceData.MemberName.getLength() )
                            bValid = false;     // empty (subtotal) or different field
                    }

                if ( bValid )
                {
                    BOOL bIsDataLayout;
                    String aDimName = pDPObj->GetDimName( aDestData.Dimension, bIsDataLayout );
                    const ScDPSaveDimension* pDim = pDPObj->GetSaveData()->GetExistingDimensionByName( aDimName );
                    if ( pDim )
                    {
                        ScRange aOutRange = pDPObj->GetOutRange();

                        USHORT nOrient = pDim->GetOrientation();
                        if ( nOrient == sheet::DataPilotFieldOrientation_COLUMN )
                        {
                            eDragInsertMode = INS_CELLSRIGHT;
                            nSizeY = aOutRange.aEnd.Row() - nNewDragY + 1;
                            bDPSort = true;
                        }
                        else if ( nOrient == sheet::DataPilotFieldOrientation_ROW )
                        {
                            eDragInsertMode = INS_CELLSDOWN;
                            nSizeX = aOutRange.aEnd.Col() - nNewDragX + 1;
                            bDPSort = true;
                        }
                    }
                }
            }

            if ( !bDPSort )
            {
                // no valid sorting in a DataPilot table -> disallow
                if ( bDragRect )
                {
                    bDragRect = FALSE;
                    UpdateDragRectOverlay();
                }
                return DND_ACTION_NONE;
            }
        }
        else if ( aState.mnState & KEY_MOD2 )
        {
            if ( pThisDoc == pSourceDoc && nTab == aSourceRange.aStart.Tab() )
            {
                long nDeltaX = labs( static_cast< long >( nNewDragX - nSourceStartX ) );
                long nDeltaY = labs( static_cast< long >( nNewDragY - nSourceStartY ) );
                if ( nDeltaX <= nDeltaY )
                {
                    eDragInsertMode = INS_CELLSDOWN;
                }
                else
                {
                    eDragInsertMode = INS_CELLSRIGHT;
                }

                if ( ( eDragInsertMode == INS_CELLSDOWN && nNewDragY <= nSourceEndY &&
                       ( nNewDragX + nSizeX - 1 ) >= nSourceStartX && nNewDragX <= nSourceEndX &&
                       ( nNewDragX != nSourceStartX || nNewDragY >= nSourceStartY ) ) ||
                     ( eDragInsertMode == INS_CELLSRIGHT && nNewDragX <= nSourceEndX &&
                       ( nNewDragY + nSizeY - 1 ) >= nSourceStartY && nNewDragY <= nSourceEndY &&
                       ( nNewDragY != nSourceStartY || nNewDragX >= nSourceStartX ) ) )
                {
                    if ( bDragRect )
                    {
                        bDragRect = FALSE;
                        UpdateDragRectOverlay();
                    }
                    return DND_ACTION_NONE;
                }
            }
            else
            {
                if ( static_cast< long >( nSizeX ) >= static_cast< long >( nSizeY ) )
                {
                    eDragInsertMode = INS_CELLSDOWN;

                }
                else
                {
                    eDragInsertMode = INS_CELLSRIGHT;
                }
            }
        }

        if ( nNewDragX != (SCsCOL) nDragStartX || nNewDragY != (SCsROW) nDragStartY ||
             nDragStartX+nSizeX-1 != nDragEndX || nDragStartY+nSizeY-1 != nDragEndY ||
             !bDragRect || eDragInsertMode != meDragInsertMode )
        {
            // if (bDragRect)
            //  pViewData->GetView()->DrawDragRect( nDragStartX, nDragStartY, nDragEndX, nDragEndY, eWhich );

            nDragStartX = nNewDragX;
            nDragStartY = nNewDragY;
            nDragEndX = nDragStartX+nSizeX-1;
            nDragEndY = nDragStartY+nSizeY-1;
            bDragRect = TRUE;
            meDragInsertMode = eDragInsertMode;

            // pViewData->GetView()->DrawDragRect( nDragStartX, nDragStartY, nDragEndX, nDragEndY, eWhich );

            UpdateDragRectOverlay();

            //  show target position as tip help
#if 0
            if (Help::IsQuickHelpEnabled())
            {
                ScRange aRange( nDragStartX, nDragStartY, nTab, nDragEndX, nDragEndY, nTab );
                String aHelpStr;
                aRange.Format( aHelpStr, SCA_VALID );   // non-3D

                Point aPos = Pointer::GetPosPixel();
                USHORT nAlign = QUICKHELP_BOTTOM|QUICKHELP_RIGHT;
                Rectangle aRect( aPos, aPos );
                Help::ShowQuickHelp(aRect, aHelpStr, nAlign);
            }
#endif
        }
    }

    return rEvt.mnAction;
}

sal_Int8 ScGridWindow::AcceptDrop( const AcceptDropEvent& rEvt )
{
    const ScDragData& rData = SC_MOD()->GetDragData();
    if ( rEvt.mbLeaving )
    {
        DrawMarkDropObj( NULL );
        if ( rData.pCellTransfer )
            return AcceptPrivateDrop( rEvt );   // hide drop marker for internal D&D
        else
            return rEvt.mnAction;
    }

    if ( pViewData->GetDocShell()->IsReadOnly() )
        return DND_ACTION_NONE;


    sal_Int8 nRet = DND_ACTION_NONE;

    if (rData.pCellTransfer)
    {
        ScRange aSource = rData.pCellTransfer->GetRange();
        if ( aSource.aStart.Col() != 0 || aSource.aEnd.Col() != MAXCOL ||
             aSource.aStart.Row() != 0 || aSource.aEnd.Row() != MAXROW )
            DropScroll( rEvt.maPosPixel );

        nRet = AcceptPrivateDrop( rEvt );
    }
    else
    {
        if ( rData.aLinkDoc.Len() )
        {
            String aThisName;
            ScDocShell* pDocSh = pViewData->GetDocShell();
            if (pDocSh && pDocSh->HasName())
                aThisName = pDocSh->GetMedium()->GetName();

            if ( rData.aLinkDoc != aThisName )
                nRet = rEvt.mnAction;
        }
        else if (rData.aJumpTarget.Len())
        {
            //  internal bookmarks (from Navigator)
            //  local jumps from an unnamed document are possible only within a document

            if ( !rData.pJumpLocalDoc || rData.pJumpLocalDoc == pViewData->GetDocument() )
                nRet = rEvt.mnAction;
        }
        else
        {
            sal_Int8 nMyAction = rEvt.mnAction;

            if ( !rData.pDrawTransfer ||
                    !IsMyModel(rData.pDrawTransfer->GetDragSourceView()) )      // drawing within the document
                if ( rEvt.mbDefault && nMyAction == DND_ACTION_MOVE )
                    nMyAction = DND_ACTION_COPY;

            ScDocument* pThisDoc = pViewData->GetDocument();
            SdrObject* pHitObj = pThisDoc->GetObjectAtPoint(
                        pViewData->GetTabNo(), PixelToLogic(rEvt.maPosPixel) );
            if ( pHitObj && nMyAction == DND_ACTION_LINK && !rData.pDrawTransfer )
            {
                if ( IsDropFormatSupported(SOT_FORMATSTR_ID_SVXB)
                    || IsDropFormatSupported(SOT_FORMAT_GDIMETAFILE)
                    || IsDropFormatSupported(SOT_FORMAT_BITMAP) )
                {
                    //  graphic dragged onto drawing object
                    DrawMarkDropObj( pHitObj );
                    nRet = nMyAction;
                }
            }
            if (!nRet)
                DrawMarkDropObj( NULL );

            if (!nRet)
            {
                switch ( nMyAction )
                {
                    case DND_ACTION_COPY:
                    case DND_ACTION_MOVE:
                    case DND_ACTION_COPYMOVE:
                        {
                            BOOL bMove = ( nMyAction == DND_ACTION_MOVE );
                            if ( IsDropFormatSupported( SOT_FORMATSTR_ID_EMBED_SOURCE ) ||
                                 IsDropFormatSupported( SOT_FORMATSTR_ID_LINK_SOURCE ) ||
                                 IsDropFormatSupported( SOT_FORMATSTR_ID_EMBED_SOURCE_OLE ) ||
                                 IsDropFormatSupported( SOT_FORMATSTR_ID_LINK_SOURCE_OLE ) ||
                                 IsDropFormatSupported( SOT_FORMATSTR_ID_EMBEDDED_OBJ_OLE ) ||
                                 IsDropFormatSupported( SOT_FORMAT_STRING ) ||
                                 IsDropFormatSupported( SOT_FORMATSTR_ID_SYLK ) ||
                                 IsDropFormatSupported( SOT_FORMATSTR_ID_LINK ) ||
                                 IsDropFormatSupported( SOT_FORMATSTR_ID_HTML ) ||
                                 IsDropFormatSupported( SOT_FORMATSTR_ID_HTML_SIMPLE ) ||
                                 IsDropFormatSupported( SOT_FORMATSTR_ID_DIF ) ||
                                 IsDropFormatSupported( SOT_FORMATSTR_ID_DRAWING ) ||
                                 IsDropFormatSupported( SOT_FORMATSTR_ID_SVXB ) ||
                                 IsDropFormatSupported( SOT_FORMAT_RTF ) ||
                                 IsDropFormatSupported( SOT_FORMAT_GDIMETAFILE ) ||
                                 IsDropFormatSupported( SOT_FORMAT_BITMAP ) ||
                                 IsDropFormatSupported( SOT_FORMATSTR_ID_SBA_DATAEXCHANGE ) ||
                                 IsDropFormatSupported( SOT_FORMATSTR_ID_SBA_FIELDDATAEXCHANGE ) ||
                                 ( !bMove && (
                                    IsDropFormatSupported( SOT_FORMAT_FILE_LIST ) ||
                                     IsDropFormatSupported( SOT_FORMAT_FILE ) ||
                                     IsDropFormatSupported( SOT_FORMATSTR_ID_SOLK ) ||
                                     IsDropFormatSupported( SOT_FORMATSTR_ID_UNIFORMRESOURCELOCATOR ) ||
                                     IsDropFormatSupported( SOT_FORMATSTR_ID_NETSCAPE_BOOKMARK ) ||
                                     IsDropFormatSupported( SOT_FORMATSTR_ID_FILEGRPDESCRIPTOR ) ) ) )
                            {
                                nRet = nMyAction;
                            }
                        }
                        break;
                    case DND_ACTION_LINK:
                        if ( IsDropFormatSupported( SOT_FORMATSTR_ID_LINK_SOURCE ) ||
                             IsDropFormatSupported( SOT_FORMATSTR_ID_LINK_SOURCE_OLE ) ||
                             IsDropFormatSupported( SOT_FORMATSTR_ID_LINK ) ||
                             IsDropFormatSupported( SOT_FORMAT_FILE_LIST ) ||
                             IsDropFormatSupported( SOT_FORMAT_FILE ) ||
                             IsDropFormatSupported( SOT_FORMATSTR_ID_SOLK ) ||
                             IsDropFormatSupported( SOT_FORMATSTR_ID_UNIFORMRESOURCELOCATOR ) ||
                             IsDropFormatSupported( SOT_FORMATSTR_ID_NETSCAPE_BOOKMARK ) ||
                             IsDropFormatSupported( SOT_FORMATSTR_ID_FILEGRPDESCRIPTOR ) )
                        {
                            nRet = nMyAction;
                        }
                        break;
                }

                if ( nRet )
                {
                    // Simple check for protection: It's not known here if the drop will result
                    // in cells or drawing objects (some formats can be both) and how many cells
                    // the result will be. But if IsFormatEditable for the drop cell position
                    // is FALSE (ignores matrix formulas), nothing can be pasted, so the drop
                    // can already be rejected here.

                    Point aPos = rEvt.maPosPixel;
                    SCsCOL nPosX;
                    SCsROW nPosY;
                    pViewData->GetPosFromPixel( aPos.X(), aPos.Y(), eWhich, nPosX, nPosY );
                    SCTAB nTab = pViewData->GetTabNo();
                    ScDocument* pDoc = pViewData->GetDocument();

                    ScEditableTester aTester( pDoc, nTab, nPosX,nPosY, nPosX,nPosY );
                    if ( !aTester.IsFormatEditable() )
                        nRet = DND_ACTION_NONE;             // forbidden
                }
            }
        }

        //  scroll only for accepted formats
        if (nRet)
            DropScroll( rEvt.maPosPixel );
    }

    return nRet;
}

ULONG lcl_GetDropFormatId( const uno::Reference<datatransfer::XTransferable>& xTransfer, bool bPreferText = false )
{
    TransferableDataHelper aDataHelper( xTransfer );

    if ( !aDataHelper.HasFormat( SOT_FORMATSTR_ID_SBA_DATAEXCHANGE ) )
    {
        //  use bookmark formats if no sba is present

        if ( aDataHelper.HasFormat( SOT_FORMATSTR_ID_SOLK ) )
            return SOT_FORMATSTR_ID_SOLK;
        else if ( aDataHelper.HasFormat( SOT_FORMATSTR_ID_UNIFORMRESOURCELOCATOR ) )
            return SOT_FORMATSTR_ID_UNIFORMRESOURCELOCATOR;
        else if ( aDataHelper.HasFormat( SOT_FORMATSTR_ID_NETSCAPE_BOOKMARK ) )
            return SOT_FORMATSTR_ID_NETSCAPE_BOOKMARK;
        else if ( aDataHelper.HasFormat( SOT_FORMATSTR_ID_FILEGRPDESCRIPTOR ) )
            return SOT_FORMATSTR_ID_FILEGRPDESCRIPTOR;
    }

    ULONG nFormatId = 0;
    if ( aDataHelper.HasFormat( SOT_FORMATSTR_ID_DRAWING ) )
        nFormatId = SOT_FORMATSTR_ID_DRAWING;
    else if ( aDataHelper.HasFormat( SOT_FORMATSTR_ID_SVXB ) )
        nFormatId = SOT_FORMATSTR_ID_SVXB;
    else if ( aDataHelper.HasFormat( SOT_FORMATSTR_ID_EMBED_SOURCE ) )
    {
        //  If it's a Writer object, insert RTF instead of OLE

        BOOL bDoRtf = FALSE;
        SotStorageStreamRef xStm;
        TransferableObjectDescriptor aObjDesc;
        if( aDataHelper.GetTransferableObjectDescriptor( SOT_FORMATSTR_ID_OBJECTDESCRIPTOR, aObjDesc ) &&
            aDataHelper.GetSotStorageStream( SOT_FORMATSTR_ID_EMBED_SOURCE, xStm ) )
        {
            SotStorageRef xStore( new SotStorage( *xStm ) );
            bDoRtf = ( ( aObjDesc.maClassName == SvGlobalName( SO3_SW_CLASSID ) ||
                         aObjDesc.maClassName == SvGlobalName( SO3_SWWEB_CLASSID ) )
                       && aDataHelper.HasFormat( SOT_FORMAT_RTF ) );
        }
        if ( bDoRtf )
            nFormatId = FORMAT_RTF;
        else
            nFormatId = SOT_FORMATSTR_ID_EMBED_SOURCE;
    }
    else if ( aDataHelper.HasFormat( SOT_FORMATSTR_ID_LINK_SOURCE ) )
        nFormatId = SOT_FORMATSTR_ID_LINK_SOURCE;
    else if ( aDataHelper.HasFormat( SOT_FORMATSTR_ID_SBA_DATAEXCHANGE ) )
        nFormatId = SOT_FORMATSTR_ID_SBA_DATAEXCHANGE;
    else if ( aDataHelper.HasFormat( SOT_FORMATSTR_ID_SBA_FIELDDATAEXCHANGE ) )
        nFormatId = SOT_FORMATSTR_ID_SBA_FIELDDATAEXCHANGE;
    else if ( aDataHelper.HasFormat( SOT_FORMATSTR_ID_BIFF_8 ) )
        nFormatId = SOT_FORMATSTR_ID_BIFF_8;
    else if ( aDataHelper.HasFormat( SOT_FORMATSTR_ID_BIFF_5 ) )
        nFormatId = SOT_FORMATSTR_ID_BIFF_5;
    else if ( aDataHelper.HasFormat( SOT_FORMATSTR_ID_EMBED_SOURCE_OLE ) )
        nFormatId = SOT_FORMATSTR_ID_EMBED_SOURCE_OLE;
    else if ( aDataHelper.HasFormat( SOT_FORMATSTR_ID_EMBEDDED_OBJ_OLE ) )
        nFormatId = SOT_FORMATSTR_ID_EMBEDDED_OBJ_OLE;
    else if ( aDataHelper.HasFormat( SOT_FORMATSTR_ID_LINK_SOURCE_OLE ) )
        nFormatId = SOT_FORMATSTR_ID_LINK_SOURCE_OLE;
    else if ( aDataHelper.HasFormat( SOT_FORMAT_RTF ) )
        nFormatId = SOT_FORMAT_RTF;
    else if ( aDataHelper.HasFormat( SOT_FORMATSTR_ID_HTML ) )
        nFormatId = SOT_FORMATSTR_ID_HTML;
    else if ( aDataHelper.HasFormat( SOT_FORMATSTR_ID_HTML_SIMPLE ) )
        nFormatId = SOT_FORMATSTR_ID_HTML_SIMPLE;
    else if ( aDataHelper.HasFormat( SOT_FORMATSTR_ID_SYLK ) )
        nFormatId = SOT_FORMATSTR_ID_SYLK;
    else if ( aDataHelper.HasFormat( SOT_FORMATSTR_ID_LINK ) )
        nFormatId = SOT_FORMATSTR_ID_LINK;
    else if ( bPreferText && aDataHelper.HasFormat( SOT_FORMAT_STRING ) ) // #i86734# the behaviour introduced in #i62773# is wrong when pasting
        nFormatId = SOT_FORMAT_STRING;
    else if ( aDataHelper.HasFormat( SOT_FORMAT_FILE_LIST ) )
        nFormatId = SOT_FORMAT_FILE_LIST;
    else if ( aDataHelper.HasFormat( SOT_FORMAT_FILE ) )    // #i62773# FILE_LIST/FILE before STRING (Unix file managers)
        nFormatId = SOT_FORMAT_FILE;
    else if ( aDataHelper.HasFormat( SOT_FORMAT_STRING ) )
        nFormatId = SOT_FORMAT_STRING;
    else if ( aDataHelper.HasFormat( SOT_FORMAT_GDIMETAFILE ) )
        nFormatId = SOT_FORMAT_GDIMETAFILE;
    else if ( aDataHelper.HasFormat( SOT_FORMAT_BITMAP ) )
        nFormatId = SOT_FORMAT_BITMAP;

    return nFormatId;
}

ULONG lcl_GetDropLinkId( const uno::Reference<datatransfer::XTransferable>& xTransfer )
{
    TransferableDataHelper aDataHelper( xTransfer );

    ULONG nFormatId = 0;
    if ( aDataHelper.HasFormat( SOT_FORMATSTR_ID_LINK_SOURCE ) )
        nFormatId = SOT_FORMATSTR_ID_LINK_SOURCE;
    else if ( aDataHelper.HasFormat( SOT_FORMATSTR_ID_LINK_SOURCE_OLE ) )
        nFormatId = SOT_FORMATSTR_ID_LINK_SOURCE_OLE;
    else if ( aDataHelper.HasFormat( SOT_FORMATSTR_ID_LINK ) )
        nFormatId = SOT_FORMATSTR_ID_LINK;
    else if ( aDataHelper.HasFormat( SOT_FORMAT_FILE_LIST ) )
        nFormatId = SOT_FORMAT_FILE_LIST;
    else if ( aDataHelper.HasFormat( SOT_FORMAT_FILE ) )
        nFormatId = SOT_FORMAT_FILE;
    else if ( aDataHelper.HasFormat( SOT_FORMATSTR_ID_SOLK ) )
        nFormatId = SOT_FORMATSTR_ID_SOLK;
    else if ( aDataHelper.HasFormat( SOT_FORMATSTR_ID_UNIFORMRESOURCELOCATOR ) )
        nFormatId = SOT_FORMATSTR_ID_UNIFORMRESOURCELOCATOR;
    else if ( aDataHelper.HasFormat( SOT_FORMATSTR_ID_NETSCAPE_BOOKMARK ) )
        nFormatId = SOT_FORMATSTR_ID_NETSCAPE_BOOKMARK;
    else if ( aDataHelper.HasFormat( SOT_FORMATSTR_ID_FILEGRPDESCRIPTOR ) )
        nFormatId = SOT_FORMATSTR_ID_FILEGRPDESCRIPTOR;

    return nFormatId;
}


sal_Int8 ScGridWindow::ExecutePrivateDrop( const ExecuteDropEvent& rEvt )
{
    // hide drop marker
    // if (bDragRect)
    //  pViewData->GetView()->DrawDragRect( nDragStartX, nDragStartY, nDragEndX, nDragEndY, eWhich );
    bDragRect = FALSE;
    UpdateDragRectOverlay();

    ScModule* pScMod = SC_MOD();
    const ScDragData& rData = pScMod->GetDragData();

    return DropTransferObj( rData.pCellTransfer, nDragStartX, nDragStartY,
                                PixelToLogic(rEvt.maPosPixel), rEvt.mnAction );
}

sal_Int8 ScGridWindow::DropTransferObj( ScTransferObj* pTransObj, SCCOL nDestPosX, SCROW nDestPosY,
                                        const Point& rLogicPos, sal_Int8 nDndAction )
{
    if ( !pTransObj )
        return 0;

    ScDocument* pSourceDoc = pTransObj->GetSourceDocument();
    ScDocShell* pDocSh     = pViewData->GetDocShell();
    ScDocument* pThisDoc   = pViewData->GetDocument();
    ScViewFunc* pView      = pViewData->GetView();
    SCTAB       nThisTab   = pViewData->GetTabNo();
    USHORT nFlags = pTransObj->GetDragSourceFlags();

    BOOL bIsNavi = ( nFlags & SC_DROP_NAVIGATOR ) != 0;
    BOOL bIsMove = ( nDndAction == DND_ACTION_MOVE && !bIsNavi );

    // workaround for wrong nDndAction on Windows when pressing solely
    // the Alt key during drag and drop;
    // can be removed after #i79215# has been fixed
    if ( meDragInsertMode != INS_NONE )
    {
        bIsMove = ( nDndAction & DND_ACTION_MOVE && !bIsNavi );
    }

    BOOL bIsLink = ( nDndAction == DND_ACTION_LINK );

    ScRange aSource = pTransObj->GetRange();

    //  only use visible tab from source range - when dragging within one table,
    //  all selected tables at the time of dropping are used (handled in MoveBlockTo)
    SCTAB nSourceTab = pTransObj->GetVisibleTab();
    aSource.aStart.SetTab( nSourceTab );
    aSource.aEnd.SetTab( nSourceTab );

    SCCOL nSizeX = aSource.aEnd.Col() - aSource.aStart.Col() + 1;
    SCROW nSizeY = (bIsMove ? (aSource.aEnd.Row() - aSource.aStart.Row() + 1) :
            pTransObj->GetNonFilteredRows());   // copy/link: no filtered rows
    ScRange aDest( nDestPosX, nDestPosY, nThisTab,
                   nDestPosX + nSizeX - 1, nDestPosY + nSizeY - 1, nThisTab );


    /* NOTE: AcceptPrivateDrop() already checked for filtered conditions during
     * dragging and adapted drawing of the selection frame. We check here
     * (again) because this may actually also be called from PasteSelection(),
     * we would have to duplicate determination of flags and destination range
     * and would lose the context of the "filtered destination is OK" cases
     * below, which is already awkward enough as is. */

    // Don't move filtered source.
    bool bFiltered = (bIsMove && pTransObj->HasFilteredRows());
    if (!bFiltered)
    {
        if (pSourceDoc != pThisDoc && ((nFlags & SC_DROP_TABLE) ||
                    (!bIsLink && meDragInsertMode == INS_NONE)))
        {
            // Nothing. Either entire sheet to be dropped, or the one case
            // where PasteFromClip() is to be called that handles a filtered
            // destination itself. Drag-copy from another document without
            // inserting cells.
        }
        else
            // Don't copy or move to filtered destination.
            bFiltered = ScViewUtil::HasFiltered( aDest, pThisDoc);
    }

    BOOL bDone = FALSE;

    if (!bFiltered && pSourceDoc == pThisDoc)
    {
        if ( nFlags & SC_DROP_TABLE )           // whole sheet?
        {
            if ( pThisDoc->IsDocEditable() )
            {
                SCTAB nSrcTab = aSource.aStart.Tab();
                pViewData->GetDocShell()->MoveTable( nSrcTab, nThisTab, !bIsMove, TRUE );   // with Undo
                pView->SetTabNo( nThisTab, TRUE );
                bDone = TRUE;
            }
        }
        else                                        // move/copy block
        {
            String aChartName;
            if (pThisDoc->HasChartAtPoint( nThisTab, rLogicPos, &aChartName ))
            {
                String aRangeName;
                aSource.Format( aRangeName, SCR_ABS_3D, pThisDoc );
                SfxStringItem aNameItem( SID_CHART_NAME, aChartName );
                SfxStringItem aRangeItem( SID_CHART_SOURCE, aRangeName );
                USHORT nId = bIsMove ? SID_CHART_SOURCE : SID_CHART_ADDSOURCE;
                pViewData->GetDispatcher().Execute( nId, SFX_CALLMODE_ASYNCHRON | SFX_CALLMODE_RECORD,
                                            &aRangeItem, &aNameItem, (void*) NULL );
                bDone = TRUE;
            }
            else if ( pThisDoc->GetDPAtCursor( nDestPosX, nDestPosY, nThisTab ) )
            {
                // drop on DataPilot table: try to sort, fail if that isn't possible

                ScAddress aDestPos( nDestPosX, nDestPosY, nThisTab );
                if ( aDestPos != aSource.aStart )
                    bDone = pViewData->GetView()->DataPilotMove( aSource, aDestPos );
                else
                    bDone = TRUE;   // same position: nothing
            }
            else if ( nDestPosX != aSource.aStart.Col() || nDestPosY != aSource.aStart.Row() ||
                        nSourceTab != nThisTab )
            {
                String aUndo = ScGlobal::GetRscString( bIsMove ? STR_UNDO_MOVE : STR_UNDO_COPY );
                pDocSh->GetUndoManager()->EnterListAction( aUndo, aUndo );

                bDone = TRUE;
                if ( meDragInsertMode != INS_NONE )
                {
                    // call with bApi = TRUE to avoid error messages in drop handler
                    bDone = pDocSh->GetDocFunc().InsertCells( aDest, NULL, meDragInsertMode, TRUE /*bRecord*/, TRUE /*bApi*/, TRUE /*bPartOfPaste*/ );
                    if ( bDone )
                    {
                        if ( nThisTab == nSourceTab )
                        {
                            if ( meDragInsertMode == INS_CELLSDOWN &&
                                 nDestPosX == aSource.aStart.Col() && nDestPosY < aSource.aStart.Row() )
                            {
                                bDone = aSource.Move( 0, nSizeY, 0, pSourceDoc );
                            }
                            else if ( meDragInsertMode == INS_CELLSRIGHT &&
                                      nDestPosY == aSource.aStart.Row() && nDestPosX < aSource.aStart.Col() )
                            {
                                bDone = aSource.Move( nSizeX, 0, 0, pSourceDoc );
                            }
                        }
                        pDocSh->UpdateOle( pViewData );
                        pView->CellContentChanged();
                    }
                }

                if ( bDone )
                {
                    if ( bIsLink )
                    {
                        // call with bApi = TRUE to avoid error messages in drop handler
                        bDone = pView->LinkBlock( aSource, aDest.aStart, TRUE /*bApi*/ );
                    }
                    else
                    {
                        // call with bApi = TRUE to avoid error messages in drop handler
                        bDone = pView->MoveBlockTo( aSource, aDest.aStart, bIsMove, TRUE /*bRecord*/, TRUE /*bPaint*/, TRUE /*bApi*/ );
                    }
                }

                if ( bDone && meDragInsertMode != INS_NONE && bIsMove && nThisTab == nSourceTab )
                {
                    DelCellCmd eCmd = DEL_NONE;
                    if ( meDragInsertMode == INS_CELLSDOWN )
                    {
                        eCmd = DEL_CELLSUP;
                    }
                    else if ( meDragInsertMode == INS_CELLSRIGHT )
                    {
                        eCmd = DEL_CELLSLEFT;
                    }

                    if ( ( eCmd == DEL_CELLSUP  && nDestPosX == aSource.aStart.Col() ) ||
                         ( eCmd == DEL_CELLSLEFT && nDestPosY == aSource.aStart.Row() ) )
                    {
                        // call with bApi = TRUE to avoid error messages in drop handler
                        bDone = pDocSh->GetDocFunc().DeleteCells( aSource, NULL, eCmd, TRUE /*bRecord*/, TRUE /*bApi*/ );
                        if ( bDone )
                        {
                            if ( eCmd == DEL_CELLSUP && nDestPosY > aSource.aEnd.Row() )
                            {
                                bDone = aDest.Move( 0, -nSizeY, 0, pThisDoc );
                            }
                            else if ( eCmd == DEL_CELLSLEFT && nDestPosX > aSource.aEnd.Col() )
                            {
                                bDone = aDest.Move( -nSizeX, 0, 0, pThisDoc );
                            }
                            pDocSh->UpdateOle( pViewData );
                            pView->CellContentChanged();
                        }
                    }
                }

                if ( bDone )
                {
                    pView->MarkRange( aDest, FALSE, FALSE );
                    pView->SetCursor( aDest.aEnd.Col(), aDest.aEnd.Row() );
                }

                pDocSh->GetUndoManager()->LeaveListAction();

                if (!bDone)
                    Sound::Beep();  // instead of error message in drop handler
            }
            else
                bDone = TRUE;       // nothing to do
        }

        if (bDone)
            pTransObj->SetDragWasInternal();    // don't delete source in DragFinished
    }
    else if ( !bFiltered && pSourceDoc )                        // between documents
    {
        if ( nFlags & SC_DROP_TABLE )           // copy/link sheets between documents
        {
            if ( pThisDoc->IsDocEditable() )
            {
                ScDocShell* pSrcShell = pTransObj->GetSourceDocShell();

                SCTAB nTabs[MAXTABCOUNT];

                ScMarkData  aMark       = pTransObj->GetSourceMarkData();
                SCTAB       nTabCount   = pSourceDoc->GetTableCount();
                SCTAB       nTabSelCount = 0;

                for(SCTAB i=0; i<nTabCount; i++)
                {
                    if(aMark.GetTableSelect(i))
                    {
                        nTabs[nTabSelCount++]=i;
                        for(SCTAB j=i+1;j<nTabCount;j++)
                        {
                            if((!pSourceDoc->IsVisible(j))&&(pSourceDoc->IsScenario(j)))
                            {
                                nTabs[nTabSelCount++]=j;
                                i=j;
                            }
                            else break;
                        }
                    }
                }

                pView->ImportTables( pSrcShell,nTabSelCount, nTabs, bIsLink, nThisTab );
                bDone = TRUE;
            }
        }
        else if ( bIsLink )
        {
            //  as in PasteDDE
            //  (external references might be used instead?)

            SfxObjectShell* pSourceSh = pSourceDoc->GetDocumentShell();
            DBG_ASSERT(pSourceSh, "drag document has no shell");
            if (pSourceSh)
            {
                String aUndo = ScGlobal::GetRscString( STR_UNDO_COPY );
                pDocSh->GetUndoManager()->EnterListAction( aUndo, aUndo );

                bDone = TRUE;
                if ( meDragInsertMode != INS_NONE )
                {
                    // call with bApi = TRUE to avoid error messages in drop handler
                    bDone = pDocSh->GetDocFunc().InsertCells( aDest, NULL, meDragInsertMode, TRUE /*bRecord*/, TRUE /*bApi*/, TRUE /*bPartOfPaste*/ );
                    if ( bDone )
                    {
                        pDocSh->UpdateOle( pViewData );
                        pView->CellContentChanged();
                    }
                }

                if ( bDone )
                {
                    String aApp = Application::GetAppName();
                    String aTopic = pSourceSh->GetTitle( SFX_TITLE_FULLNAME );
                    String aItem;
                    aSource.Format( aItem, SCA_VALID | SCA_TAB_3D, pSourceDoc );

                    // TODO: we could define ocQuote for "
                    const String aQuote( '"' );
                    const String& sSep = ScCompiler::GetNativeSymbol( ocSep);
                    String aFormula( '=' );
                    aFormula += ScCompiler::GetNativeSymbol( ocDde);
                    aFormula += ScCompiler::GetNativeSymbol( ocOpen);
                    aFormula += aQuote;
                    aFormula += aApp;
                    aFormula += aQuote;
                    aFormula += sSep;
                    aFormula += aQuote;
                    aFormula += aTopic;
                    aFormula += aQuote;
                    aFormula += sSep;
                    aFormula += aQuote;
                    aFormula += aItem;
                    aFormula += aQuote;
                    aFormula += ScCompiler::GetNativeSymbol( ocClose);

                    pView->DoneBlockMode();
                    pView->InitBlockMode( nDestPosX, nDestPosY, nThisTab );
                    pView->MarkCursor( nDestPosX + nSizeX - 1,
                                       nDestPosY + nSizeY - 1, nThisTab );

                    pView->EnterMatrix( aFormula );

                    pView->MarkRange( aDest, FALSE, FALSE );
                    pView->SetCursor( aDest.aEnd.Col(), aDest.aEnd.Row() );
                }

                pDocSh->GetUndoManager()->LeaveListAction();
            }
        }
        else
        {
            //! HasSelectedBlockMatrixFragment without selected sheet?
            //! or don't start dragging on a part of a matrix

            String aUndo = ScGlobal::GetRscString( bIsMove ? STR_UNDO_MOVE : STR_UNDO_COPY );
            pDocSh->GetUndoManager()->EnterListAction( aUndo, aUndo );

            bDone = TRUE;
            if ( meDragInsertMode != INS_NONE )
            {
                // call with bApi = TRUE to avoid error messages in drop handler
                bDone = pDocSh->GetDocFunc().InsertCells( aDest, NULL, meDragInsertMode, TRUE /*bRecord*/, TRUE /*bApi*/, TRUE /*bPartOfPaste*/ );
                if ( bDone )
                {
                    pDocSh->UpdateOle( pViewData );
                    pView->CellContentChanged();
                }
            }

            if ( bDone )
            {
                pView->Unmark();  // before SetCursor, so CheckSelectionTransfer isn't called with a selection
                pView->SetCursor( nDestPosX, nDestPosY );
                bDone = pView->PasteFromClip( IDF_ALL, pTransObj->GetDocument() );  // clip-doc
                if ( bDone )
                {
                    pView->MarkRange( aDest, FALSE, FALSE );
                    pView->SetCursor( aDest.aEnd.Col(), aDest.aEnd.Row() );
                }
            }

            pDocSh->GetUndoManager()->LeaveListAction();

            //  no longer call ResetMark here - the inserted block has been selected
            //  and may have been copied to primary selection
        }
    }

    sal_Int8 nRet = bDone ? nDndAction : DND_ACTION_NONE;
    return nRet;
}

sal_Int8 ScGridWindow::ExecuteDrop( const ExecuteDropEvent& rEvt )
{
    DrawMarkDropObj( NULL );    // drawing layer

    ScModule* pScMod = SC_MOD();
    const ScDragData& rData = pScMod->GetDragData();
    if (rData.pCellTransfer)
        return ExecutePrivateDrop( rEvt );

    Point aPos = rEvt.maPosPixel;

    if ( rData.aLinkDoc.Len() )
    {
        //  try to insert a link

        BOOL bOk = TRUE;
        String aThisName;
        ScDocShell* pDocSh = pViewData->GetDocShell();
        if (pDocSh && pDocSh->HasName())
            aThisName = pDocSh->GetMedium()->GetName();

        if ( rData.aLinkDoc == aThisName )              // error - no link within a document
            bOk = FALSE;
        else
        {
            ScViewFunc* pView = pViewData->GetView();
            if ( rData.aLinkTable.Len() )
                pView->InsertTableLink( rData.aLinkDoc, EMPTY_STRING, EMPTY_STRING,
                                        rData.aLinkTable );
            else if ( rData.aLinkArea.Len() )
            {
                SCsCOL  nPosX;
                SCsROW  nPosY;
                pViewData->GetPosFromPixel( aPos.X(), aPos.Y(), eWhich, nPosX, nPosY );
                pView->MoveCursorAbs( nPosX, nPosY, SC_FOLLOW_NONE, FALSE, FALSE );

                pView->InsertAreaLink( rData.aLinkDoc, EMPTY_STRING, EMPTY_STRING,
                                        rData.aLinkArea, 0 );
            }
            else
            {
                DBG_ERROR("drop with link: no sheet nor area");
                bOk = FALSE;
            }
        }

        return bOk ? rEvt.mnAction : DND_ACTION_NONE;           // don't try anything else
    }

    Point aLogicPos = PixelToLogic(aPos);

    if (rData.pDrawTransfer)
    {
        USHORT nFlags = rData.pDrawTransfer->GetDragSourceFlags();

        BOOL bIsNavi = ( nFlags & SC_DROP_NAVIGATOR ) != 0;
        BOOL bIsMove = ( rEvt.mnAction == DND_ACTION_MOVE && !bIsNavi );

        bPasteIsMove = bIsMove;

        pViewData->GetView()->PasteDraw( aLogicPos, rData.pDrawTransfer->GetModel() );

        if (bPasteIsMove)
            rData.pDrawTransfer->SetDragWasInternal();
        bPasteIsMove = FALSE;

        return rEvt.mnAction;
    }


    SCsCOL  nPosX;
    SCsROW  nPosY;
    pViewData->GetPosFromPixel( aPos.X(), aPos.Y(), eWhich, nPosX, nPosY );

    if (rData.aJumpTarget.Len())
    {
        //  internal bookmark (from Navigator)
        //  bookmark clipboard formats are in PasteScDataObject

        if ( !rData.pJumpLocalDoc || rData.pJumpLocalDoc == pViewData->GetDocument() )
        {
            pViewData->GetViewShell()->InsertBookmark( rData.aJumpText, rData.aJumpTarget,
                                                        nPosX, nPosY );
            return rEvt.mnAction;
        }
    }

    BOOL bIsLink = ( rEvt.mnAction == DND_ACTION_LINK );

    ScDocument* pThisDoc = pViewData->GetDocument();
    SdrObject* pHitObj = pThisDoc->GetObjectAtPoint( pViewData->GetTabNo(), PixelToLogic(aPos) );
    if ( pHitObj && bIsLink )
    {
        //  dropped on drawing object
        //  PasteOnDrawObject checks for valid formats
        if ( pViewData->GetView()->PasteOnDrawObject( rEvt.maDropEvent.Transferable, pHitObj, TRUE ) )
            return rEvt.mnAction;
    }

    BOOL bDone = FALSE;

    ULONG nFormatId = bIsLink ?
                        lcl_GetDropLinkId( rEvt.maDropEvent.Transferable ) :
                        lcl_GetDropFormatId( rEvt.maDropEvent.Transferable );
    if ( nFormatId )
    {
        pScMod->SetInExecuteDrop( TRUE );   // #i28468# prevent error messages from PasteDataFormat
        bPasteIsDrop = TRUE;
        bDone = pViewData->GetView()->PasteDataFormat(
                    nFormatId, rEvt.maDropEvent.Transferable, nPosX, nPosY, &aLogicPos, bIsLink );
        bPasteIsDrop = FALSE;
        pScMod->SetInExecuteDrop( FALSE );
    }

    sal_Int8 nRet = bDone ? rEvt.mnAction : DND_ACTION_NONE;
    return nRet;
}

//--------------------------------------------------------

void ScGridWindow::PasteSelection( const Point& rPosPixel )
{
    Point aLogicPos = PixelToLogic( rPosPixel );

    SCsCOL  nPosX;
    SCsROW  nPosY;
    pViewData->GetPosFromPixel( rPosPixel.X(), rPosPixel.Y(), eWhich, nPosX, nPosY );

    ScSelectionTransferObj* pOwnSelection = SC_MOD()->GetSelectionTransfer();
    if ( pOwnSelection )
    {
        //  within Calc

        ScTransferObj* pCellTransfer = pOwnSelection->GetCellData();
        if ( pCellTransfer )
        {
            // keep a reference to the data in case the selection is changed during paste
            uno::Reference<datatransfer::XTransferable> xRef( pCellTransfer );
            DropTransferObj( pCellTransfer, nPosX, nPosY, aLogicPos, DND_ACTION_COPY );
        }
        else
        {
            ScDrawTransferObj* pDrawTransfer = pOwnSelection->GetDrawData();
            if ( pDrawTransfer )
            {
                // keep a reference to the data in case the selection is changed during paste
                uno::Reference<datatransfer::XTransferable> xRef( pDrawTransfer );

                //  #96821# bSameDocClipboard argument for PasteDraw is needed
                //  because only DragData is checked directly inside PasteDraw
                pViewData->GetView()->PasteDraw( aLogicPos, pDrawTransfer->GetModel(), FALSE,
                            pDrawTransfer->GetSourceDocID() == pViewData->GetDocument()->GetDocumentID() );
            }
        }
    }
    else
    {
        //  get selection from system

        TransferableDataHelper aDataHelper( TransferableDataHelper::CreateFromSelection( this ) );
        uno::Reference<datatransfer::XTransferable> xTransferable = aDataHelper.GetTransferable();
        if ( xTransferable.is() )
        {
            ULONG nFormatId = lcl_GetDropFormatId( xTransferable, true );
            if ( nFormatId )
            {
                bPasteIsDrop = TRUE;
                pViewData->GetView()->PasteDataFormat( nFormatId, xTransferable, nPosX, nPosY, &aLogicPos );
                bPasteIsDrop = FALSE;
            }
        }
    }
}

//--------------------------------------------------------

void ScGridWindow::UpdateEditViewPos()
{
    if (pViewData->HasEditView(eWhich))
    {
        EditView* pView;
        SCCOL nCol;
        SCROW nRow;
        pViewData->GetEditView( eWhich, pView, nCol, nRow );
        SCCOL nEndCol = pViewData->GetEditEndCol();
        SCROW nEndRow = pViewData->GetEditEndRow();

        //  hide EditView?

        BOOL bHide = ( nEndCol<pViewData->GetPosX(eHWhich) || nEndRow<pViewData->GetPosY(eVWhich) );
        if ( SC_MOD()->IsFormulaMode() )
            if ( pViewData->GetTabNo() != pViewData->GetRefTabNo() )
                bHide = TRUE;

        if (bHide)
        {
            Rectangle aRect = pView->GetOutputArea();
            long nHeight = aRect.Bottom() - aRect.Top();
            aRect.Top() = PixelToLogic(GetOutputSizePixel(), pViewData->GetLogicMode()).
                            Height() * 2;
            aRect.Bottom() = aRect.Top() + nHeight;
            pView->SetOutputArea( aRect );
            pView->HideCursor();
        }
        else
        {
            // bForceToTop = TRUE for editing
            Rectangle aPixRect = pViewData->GetEditArea( eWhich, nCol, nRow, this, NULL, TRUE );
            Point aScrPos = PixelToLogic( aPixRect.TopLeft(), pViewData->GetLogicMode() );

            Rectangle aRect = pView->GetOutputArea();
            aRect.SetPos( aScrPos );
            pView->SetOutputArea( aRect );
            pView->ShowCursor();
        }
    }
}

void ScGridWindow::ScrollPixel( long nDifX, long nDifY )
{
    ClickExtern();
    HideNoteMarker();

    bIsInScroll = TRUE;
    //BOOL bXor=DrawBeforeScroll();

    SetMapMode(MAP_PIXEL);
    Scroll( nDifX, nDifY, SCROLL_CHILDREN );
    SetMapMode( GetDrawMapMode() );             // verschobenen MapMode erzeugen

    UpdateEditViewPos();

    DrawAfterScroll(); //bXor);
    bIsInScroll = FALSE;
}

//  Formeln neu zeichnen -------------------------------------------------

void ScGridWindow::UpdateFormulas()
{
    if (pViewData->GetView()->IsMinimized())
        return;

    if ( nPaintCount )
    {
        //  nicht anfangen, verschachtelt zu painten
        //  (dann wuerde zumindest der MapMode nicht mehr stimmen)

        bNeedsRepaint = TRUE;           // -> am Ende vom Paint nochmal Invalidate auf alles
        aRepaintPixel = Rectangle();    // alles
        return;
    }

    SCCOL   nX1 = pViewData->GetPosX( eHWhich );
    SCROW   nY1 = pViewData->GetPosY( eVWhich );
    SCCOL   nX2 = nX1 + pViewData->VisibleCellsX( eHWhich );
    SCROW   nY2 = nY1 + pViewData->VisibleCellsY( eVWhich );

    if (nX2 > MAXCOL) nX2 = MAXCOL;
    if (nY2 > MAXROW) nY2 = MAXROW;

    // Draw( nX1, nY1, nX2, nY2, SC_UPDATE_CHANGED );

    // don't draw directly - instead use OutputData to find changed area and invalidate

    SCROW nPosY = nY1;

    ScDocShell* pDocSh = pViewData->GetDocShell();
    ScDocument* pDoc = pDocSh->GetDocument();
    SCTAB nTab = pViewData->GetTabNo();

    pDoc->ExtendHidden( nX1, nY1, nX2, nY2, nTab );

    Point aScrPos = pViewData->GetScrPos( nX1, nY1, eWhich );
    long nMirrorWidth = GetSizePixel().Width();
    BOOL bLayoutRTL = pDoc->IsLayoutRTL( nTab );
    // unused variable long nLayoutSign = bLayoutRTL ? -1 : 1;
    if ( bLayoutRTL )
    {
        long nEndPixel = pViewData->GetScrPos( nX2+1, nPosY, eWhich ).X();
        nMirrorWidth = aScrPos.X() - nEndPixel;
        aScrPos.X() = nEndPixel + 1;
    }

    long nScrX = aScrPos.X();
    long nScrY = aScrPos.Y();

    double nPPTX = pViewData->GetPPTX();
    double nPPTY = pViewData->GetPPTY();

    ScTableInfo aTabInfo;
    pDoc->FillInfo( aTabInfo, nX1, nY1, nX2, nY2, nTab, nPPTX, nPPTY, FALSE, FALSE );

    Fraction aZoomX = pViewData->GetZoomX();
    Fraction aZoomY = pViewData->GetZoomY();
    ScOutputData aOutputData( this, OUTTYPE_WINDOW, aTabInfo, pDoc, nTab,
                                nScrX, nScrY, nX1, nY1, nX2, nY2, nPPTX, nPPTY,
                                &aZoomX, &aZoomY );
    aOutputData.SetMirrorWidth( nMirrorWidth );

    aOutputData.FindChanged();

    PolyPolygon aChangedPoly( aOutputData.GetChangedArea() );   // logic (PixelToLogic)
    if ( aChangedPoly.Count() )
    {
        Invalidate( aChangedPoly );
    }

    CheckNeedsRepaint();    // #i90362# used to be called via Draw() - still needed here
}

void ScGridWindow::UpdateAutoFillMark(BOOL bMarked, const ScRange& rMarkRange)
{
    if ( bMarked != bAutoMarkVisible || ( bMarked && rMarkRange.aEnd != aAutoMarkPos ) )
    {
        HideCursor();
        bAutoMarkVisible = bMarked;
        if ( bMarked )
            aAutoMarkPos = rMarkRange.aEnd;
        ShowCursor();

        UpdateAutoFillOverlay();
    }
}

void ScGridWindow::UpdateListValPos( BOOL bVisible, const ScAddress& rPos )
{
    BOOL bOldButton = bListValButton;
    ScAddress aOldPos = aListValPos;

    bListValButton = bVisible;
    aListValPos = rPos;

    if ( bListValButton )
    {
        if ( !bOldButton || aListValPos != aOldPos )
        {
            // paint area of new button
            Invalidate( PixelToLogic( GetListValButtonRect( aListValPos ) ) );
        }
    }
    if ( bOldButton )
    {
        if ( !bListValButton || aListValPos != aOldPos )
        {
            // paint area of old button
            Invalidate( PixelToLogic( GetListValButtonRect( aOldPos ) ) );
        }
    }
}

void ScGridWindow::HideCursor()
{
    ++nCursorHideCount;
    if (nCursorHideCount==1)
    {
        DrawCursor();
        DrawAutoFillMark();
    }
}

void ScGridWindow::ShowCursor()
{
    if (nCursorHideCount==0)
    {
        DBG_ERROR("zuviel ShowCursor");
        return;
    }

    if (nCursorHideCount==1)
    {
        // #i57745# Draw the cursor before setting the variable, in case the
        // GetSizePixel call from drawing causes a repaint (resize handler is called)
        DrawAutoFillMark();
        DrawCursor();
    }

    --nCursorHideCount;
}

void __EXPORT ScGridWindow::GetFocus()
{
    ScTabViewShell* pViewShell = pViewData->GetViewShell();
    pViewShell->GotFocus();
    pViewShell->SetFormShellAtTop( FALSE );     // focus in GridWindow -> FormShell no longer on top

    if (pViewShell->HasAccessibilityObjects())
        pViewShell->BroadcastAccessibility(ScAccGridWinFocusGotHint(eWhich, GetAccessible()));


    if ( !SC_MOD()->IsFormulaMode() )
    {
        pViewShell->UpdateInputHandler();
//      StopMarking();      // falls Dialog (Fehler), weil dann kein ButtonUp
                            // MO: nur wenn nicht im RefInput-Modus
                            //     -> GetFocus/MouseButtonDown-Reihenfolge
                            //        auf dem Mac
    }

    Window::GetFocus();
}

void __EXPORT ScGridWindow::LoseFocus()
{
    ScTabViewShell* pViewShell = pViewData->GetViewShell();
    pViewShell->LostFocus();

    if (pViewShell->HasAccessibilityObjects())
        pViewShell->BroadcastAccessibility(ScAccGridWinFocusLostHint(eWhich, GetAccessible()));

    Window::LoseFocus();
}

Point ScGridWindow::GetMousePosPixel() const  { return aCurMousePos; }

//------------------------------------------------------------------------

BOOL ScGridWindow::HitRangeFinder( const Point& rMouse, BOOL& rCorner,
                                USHORT* pIndex, SCsCOL* pAddX, SCsROW* pAddY )
{
    BOOL bFound = FALSE;
    ScInputHandler* pHdl = SC_MOD()->GetInputHdl( pViewData->GetViewShell() );
    if (pHdl)
    {
        ScRangeFindList* pRangeFinder = pHdl->GetRangeFindList();
        if ( pRangeFinder && !pRangeFinder->IsHidden() &&
                pRangeFinder->GetDocName() == pViewData->GetDocShell()->GetTitle() )
        {
            ScDocument* pDoc = pViewData->GetDocument();
            SCTAB nTab = pViewData->GetTabNo();
            BOOL bLayoutRTL = pDoc->IsLayoutRTL( nTab );
            long nLayoutSign = bLayoutRTL ? -1 : 1;

            SCsCOL nPosX;
            SCsROW nPosY;
            pViewData->GetPosFromPixel( rMouse.X(), rMouse.Y(), eWhich, nPosX, nPosY );
            //  zusammengefasste (einzeln/Bereich) ???
            ScAddress aAddr( nPosX, nPosY, nTab );

//          Point aNext = pViewData->GetScrPos( nPosX+1, nPosY+1, eWhich );

            Point aNext = pViewData->GetScrPos( nPosX, nPosY, eWhich, TRUE );
            long nSizeXPix;
            long nSizeYPix;
            pViewData->GetMergeSizePixel( nPosX, nPosY, nSizeXPix, nSizeYPix );
            aNext.X() += nSizeXPix * nLayoutSign;
            aNext.Y() += nSizeYPix;

            BOOL bCornerHor;
            if ( bLayoutRTL )
                bCornerHor = ( rMouse.X() >= aNext.X() && rMouse.X() <= aNext.X() + 8 );
            else
                bCornerHor = ( rMouse.X() >= aNext.X() - 8 && rMouse.X() <= aNext.X() );

            BOOL bCellCorner = ( bCornerHor &&
                                 rMouse.Y() >= aNext.Y() - 8 && rMouse.Y() <= aNext.Y() );
            //  corner is hit only if the mouse is within the cell

            USHORT nCount = (USHORT)pRangeFinder->Count();
            for (USHORT i=nCount; i;)
            {
                //  rueckwaerts suchen, damit der zuletzt gepaintete Rahmen gefunden wird
                --i;
                ScRangeFindData* pData = pRangeFinder->GetObject(i);
                if ( pData && pData->aRef.In(aAddr) )
                {
                    if (pIndex) *pIndex = i;
                    if (pAddX)  *pAddX = nPosX - pData->aRef.aStart.Col();
                    if (pAddY)  *pAddY = nPosY - pData->aRef.aStart.Row();
                    bFound = TRUE;
                    rCorner = ( bCellCorner && aAddr == pData->aRef.aEnd );
                    break;
                }
            }
        }
    }
    return bFound;
}

#define SCE_TOP     1
#define SCE_BOTTOM  2
#define SCE_LEFT    4
#define SCE_RIGHT   8
#define SCE_ALL     15

void lcl_PaintOneRange( ScDocShell* pDocSh, const ScRange& rRange, USHORT nEdges )
{
    //  der Range ist immer richtigherum

    SCCOL nCol1 = rRange.aStart.Col();
    SCROW nRow1 = rRange.aStart.Row();
    SCTAB nTab1 = rRange.aStart.Tab();
    SCCOL nCol2 = rRange.aEnd.Col();
    SCROW nRow2 = rRange.aEnd.Row();
    SCTAB nTab2 = rRange.aEnd.Tab();
    BOOL bHiddenEdge = FALSE;
    SCROW nTmp;

    ScDocument* pDoc = pDocSh->GetDocument();
    while ( nCol1 > 0 && ( pDoc->GetColFlags( nCol1, nTab1 ) & CR_HIDDEN ) )
    {
        --nCol1;
        bHiddenEdge = TRUE;
    }
    while ( nCol2 < MAXCOL && ( pDoc->GetColFlags( nCol2, nTab1 ) & CR_HIDDEN ) )
    {
        ++nCol2;
        bHiddenEdge = TRUE;
    }
    nTmp = pDoc->GetRowFlagsArray( nTab1).GetLastForCondition( 0, nRow1,
            CR_HIDDEN, 0);
    if (!ValidRow(nTmp))
        nTmp = 0;
    if (nTmp < nRow1)
    {
        nRow1 = nTmp;
        bHiddenEdge = TRUE;
    }
    nTmp = pDoc->GetRowFlagsArray( nTab1).GetFirstForCondition( nRow2, MAXROW,
            CR_HIDDEN, 0);
    if (!ValidRow(nTmp))
        nTmp = MAXROW;
    if (nTmp > nRow2)
    {
        nRow2 = nTmp;
        bHiddenEdge = TRUE;
    }

    if ( nCol2 > nCol1 + 1 && nRow2 > nRow1 + 1 && !bHiddenEdge )
    {
        //  nur an den Raendern entlang
        //  (die Ecken werden evtl. zweimal getroffen)

        if ( nEdges & SCE_TOP )
            pDocSh->PostPaint( nCol1, nRow1, nTab1, nCol2, nRow1, nTab2, PAINT_MARKS );
        if ( nEdges & SCE_LEFT )
            pDocSh->PostPaint( nCol1, nRow1, nTab1, nCol1, nRow2, nTab2, PAINT_MARKS );
        if ( nEdges & SCE_RIGHT )
            pDocSh->PostPaint( nCol2, nRow1, nTab1, nCol2, nRow2, nTab2, PAINT_MARKS );
        if ( nEdges & SCE_BOTTOM )
            pDocSh->PostPaint( nCol1, nRow2, nTab1, nCol2, nRow2, nTab2, PAINT_MARKS );
    }
    else    // everything in one call
        pDocSh->PostPaint( nCol1, nRow1, nTab1, nCol2, nRow2, nTab2, PAINT_MARKS );
}

void lcl_PaintRefChanged( ScDocShell* pDocSh, const ScRange& rOldUn, const ScRange& rNewUn )
{
    //  Repaint fuer die Teile des Rahmens in Old, die bei New nicht mehr da sind

    ScRange aOld = rOldUn;
    ScRange aNew = rNewUn;
    aOld.Justify();
    aNew.Justify();

    if ( aOld.aStart == aOld.aEnd )                 //! Tab ignorieren?
        pDocSh->GetDocument()->ExtendMerge(aOld);
    if ( aNew.aStart == aNew.aEnd )                 //! Tab ignorieren?
        pDocSh->GetDocument()->ExtendMerge(aNew);

    SCCOL nOldCol1 = aOld.aStart.Col();
    SCROW nOldRow1 = aOld.aStart.Row();
    SCCOL nOldCol2 = aOld.aEnd.Col();
    SCROW nOldRow2 = aOld.aEnd.Row();
    SCCOL nNewCol1 = aNew.aStart.Col();
    SCROW nNewRow1 = aNew.aStart.Row();
    SCCOL nNewCol2 = aNew.aEnd.Col();
    SCROW nNewRow2 = aNew.aEnd.Row();
    SCTAB nTab1 = aOld.aStart.Tab();        // Tab aendert sich nicht
    SCTAB nTab2 = aOld.aEnd.Tab();

    if ( nNewRow2 < nOldRow1 || nNewRow1 > nOldRow2 ||
         nNewCol2 < nOldCol1 || nNewCol1 > nOldCol2 ||
         ( nNewCol1 != nOldCol1 && nNewRow1 != nOldRow1 &&
           nNewCol2 != nOldCol2 && nNewRow2 != nOldRow2 ) )
    {
        //  komplett weggeschoben oder alle Seiten veraendert
        //  (Abfrage <= statt < geht schief bei einzelnen Zeilen/Spalten)

        lcl_PaintOneRange( pDocSh, aOld, SCE_ALL );
    }
    else        //  alle vier Kanten einzeln testen
    {
        //  oberer Teil
        if ( nNewRow1 < nOldRow1 )                  //  nur obere Linie loeschen
            lcl_PaintOneRange( pDocSh, ScRange(
                    nOldCol1, nOldRow1, nTab1, nOldCol2, nOldRow1, nTab2 ), SCE_ALL );
        else if ( nNewRow1 > nOldRow1 )             //  den Teil, der oben wegkommt
            lcl_PaintOneRange( pDocSh, ScRange(
                    nOldCol1, nOldRow1, nTab1, nOldCol2, nNewRow1-1, nTab2 ),
                    SCE_ALL &~ SCE_BOTTOM );

        //  unterer Teil
        if ( nNewRow2 > nOldRow2 )                  //  nur untere Linie loeschen
            lcl_PaintOneRange( pDocSh, ScRange(
                    nOldCol1, nOldRow2, nTab1, nOldCol2, nOldRow2, nTab2 ), SCE_ALL );
        else if ( nNewRow2 < nOldRow2 )             //  den Teil, der unten wegkommt
            lcl_PaintOneRange( pDocSh, ScRange(
                    nOldCol1, nNewRow2+1, nTab1, nOldCol2, nOldRow2, nTab2 ),
                    SCE_ALL &~ SCE_TOP );

        //  linker Teil
        if ( nNewCol1 < nOldCol1 )                  //  nur linke Linie loeschen
            lcl_PaintOneRange( pDocSh, ScRange(
                    nOldCol1, nOldRow1, nTab1, nOldCol1, nOldRow2, nTab2 ), SCE_ALL );
        else if ( nNewCol1 > nOldCol1 )             //  den Teil, der links wegkommt
            lcl_PaintOneRange( pDocSh, ScRange(
                    nOldCol1, nOldRow1, nTab1, nNewCol1-1, nOldRow2, nTab2 ),
                    SCE_ALL &~ SCE_RIGHT );

        //  rechter Teil
        if ( nNewCol2 > nOldCol2 )                  //  nur rechte Linie loeschen
            lcl_PaintOneRange( pDocSh, ScRange(
                    nOldCol2, nOldRow1, nTab1, nOldCol2, nOldRow2, nTab2 ), SCE_ALL );
        else if ( nNewCol2 < nOldCol2 )             //  den Teil, der rechts wegkommt
            lcl_PaintOneRange( pDocSh, ScRange(
                    nNewCol2+1, nOldRow1, nTab1, nOldCol2, nOldRow2, nTab2 ),
                    SCE_ALL &~ SCE_LEFT );
    }
}

void ScGridWindow::RFMouseMove( const MouseEvent& rMEvt, BOOL bUp )
{
    ScInputHandler* pHdl = SC_MOD()->GetInputHdl( pViewData->GetViewShell() );
    if (!pHdl)
        return;
    ScRangeFindList* pRangeFinder = pHdl->GetRangeFindList();
    if (!pRangeFinder || nRFIndex >= pRangeFinder->Count())
        return;
    ScRangeFindData* pData = pRangeFinder->GetObject( nRFIndex );
    if (!pData)
        return;

    //  Mauszeiger

    if (bRFSize)
        SetPointer( Pointer( POINTER_CROSS ) );
    else
        SetPointer( Pointer( POINTER_HAND ) );

    //  Scrolling

    BOOL bTimer = FALSE;
    Point aPos = rMEvt.GetPosPixel();
    SCsCOL nDx = 0;
    SCsROW nDy = 0;
    if ( aPos.X() < 0 ) nDx = -1;
    if ( aPos.Y() < 0 ) nDy = -1;
    Size aSize = GetOutputSizePixel();
    if ( aPos.X() >= aSize.Width() )
        nDx = 1;
    if ( aPos.Y() >= aSize.Height() )
        nDy = 1;
    if ( nDx != 0 || nDy != 0 )
    {
        if ( nDx != 0) pViewData->GetView()->ScrollX( nDx, WhichH(eWhich) );
        if ( nDy != 0 ) pViewData->GetView()->ScrollY( nDy, WhichV(eWhich) );
        bTimer = TRUE;
    }

    //  Umschalten bei Fixierung (damit Scrolling funktioniert)

    if ( eWhich == pViewData->GetActivePart() )     //??
    {
        if ( pViewData->GetHSplitMode() == SC_SPLIT_FIX )
            if ( nDx > 0 )
            {
                if ( eWhich == SC_SPLIT_TOPLEFT )
                    pViewData->GetView()->ActivatePart( SC_SPLIT_TOPRIGHT );
                else if ( eWhich == SC_SPLIT_BOTTOMLEFT )
                    pViewData->GetView()->ActivatePart( SC_SPLIT_BOTTOMRIGHT );
            }

        if ( pViewData->GetVSplitMode() == SC_SPLIT_FIX )
            if ( nDy > 0 )
            {
                if ( eWhich == SC_SPLIT_TOPLEFT )
                    pViewData->GetView()->ActivatePart( SC_SPLIT_BOTTOMLEFT );
                else if ( eWhich == SC_SPLIT_TOPRIGHT )
                    pViewData->GetView()->ActivatePart( SC_SPLIT_BOTTOMRIGHT );
            }
    }

    //  Verschieben

    SCsCOL  nPosX;
    SCsROW  nPosY;
    pViewData->GetPosFromPixel( aPos.X(), aPos.Y(), eWhich, nPosX, nPosY );

    ScRange aOld = pData->aRef;
    ScRange aNew = aOld;
    if ( bRFSize )
    {
        aNew.aEnd.SetCol((SCCOL)nPosX);
        aNew.aEnd.SetRow((SCROW)nPosY);
    }
    else
    {
        long nStartX = nPosX - nRFAddX;
        if ( nStartX < 0 ) nStartX = 0;
        long nStartY = nPosY - nRFAddY;
        if ( nStartY < 0 ) nStartY = 0;
        long nEndX = nStartX + aOld.aEnd.Col() - aOld.aStart.Col();
        if ( nEndX > MAXCOL )
        {
            nStartX -= ( nEndX - MAXROW );
            nEndX = MAXCOL;
        }
        long nEndY = nStartY + aOld.aEnd.Row() - aOld.aStart.Row();
        if ( nEndY > MAXROW )
        {
            nStartY -= ( nEndY - MAXROW );
            nEndY = MAXROW;
        }

        aNew.aStart.SetCol((SCCOL)nStartX);
        aNew.aStart.SetRow((SCROW)nStartY);
        aNew.aEnd.SetCol((SCCOL)nEndX);
        aNew.aEnd.SetRow((SCROW)nEndY);
    }

    if ( bUp )
        aNew.Justify();             // beim ButtonUp wieder richtigherum

    if ( aNew != aOld )
    {
        pHdl->UpdateRange( nRFIndex, aNew );

        ScDocShell* pDocSh = pViewData->GetDocShell();

        //  nur das neuzeichnen, was sich veraendert hat...
        lcl_PaintRefChanged( pDocSh, aOld, aNew );

        //  neuen Rahmen nur drueberzeichnen (synchron)
        pDocSh->Broadcast( ScIndexHint( SC_HINT_SHOWRANGEFINDER, nRFIndex ) );

        Update();   // was man bewegt, will man auch sofort sehen
    }

    //  Timer fuer Scrolling

    if (bTimer)
        pViewData->GetView()->SetTimer( this, rMEvt );          // Event wiederholen
    else
        pViewData->GetView()->ResetTimer();
}

//------------------------------------------------------------------------

BOOL ScGridWindow::GetEditUrl( const Point& rPos,
                                String* pName, String* pUrl, String* pTarget )
{
    return GetEditUrlOrError( FALSE, rPos, pName, pUrl, pTarget );
}

BOOL ScGridWindow::GetEditUrlOrError( BOOL bSpellErr, const Point& rPos,
                                String* pName, String* pUrl, String* pTarget )
{
    //! nPosX/Y mit uebergeben?
    SCsCOL nPosX;
    SCsROW nPosY;
    pViewData->GetPosFromPixel( rPos.X(), rPos.Y(), eWhich, nPosX, nPosY );

    SCTAB nTab = pViewData->GetTabNo();
    ScDocShell* pDocSh = pViewData->GetDocShell();
    ScDocument* pDoc = pDocSh->GetDocument();
    ScBaseCell* pCell = NULL;

    BOOL bFound = FALSE;
    do
    {
        pDoc->GetCell( nPosX, nPosY, nTab, pCell );
        if ( !pCell || pCell->GetCellType() == CELLTYPE_NOTE )
        {
            if ( nPosX <= 0 )
                return FALSE;                           // alles leer bis links
            else
                --nPosX;                                // weitersuchen
        }
                else if ( pCell->GetCellType() == CELLTYPE_EDIT)
                    bFound = TRUE;
                else if (pCell->GetCellType() == CELLTYPE_FORMULA &&
                  static_cast<ScFormulaCell*>(pCell)->IsHyperLinkCell())
                    bFound = TRUE;
        else
            return FALSE;                               // andere Zelle
    }
    while ( !bFound );

    ScHideTextCursor aHideCursor( pViewData, eWhich );  // before GetEditArea (MapMode is changed)

    const ScPatternAttr* pPattern = pDoc->GetPattern( nPosX, nPosY, nTab );
    // bForceToTop = FALSE, use the cell's real position
    Rectangle aEditRect = pViewData->GetEditArea( eWhich, nPosX, nPosY, this, pPattern, FALSE );
    if (rPos.Y() < aEditRect.Top())
        return FALSE;

        //  vertikal kann (noch) nicht angeklickt werden:

    if (pPattern->GetCellOrientation() != SVX_ORIENTATION_STANDARD)
        return FALSE;

    BOOL bBreak = ((SfxBoolItem&)pPattern->GetItem(ATTR_LINEBREAK)).GetValue() ||
                    ((SvxCellHorJustify)((const SvxHorJustifyItem&)pPattern->
                        GetItem( ATTR_HOR_JUSTIFY )).GetValue() == SVX_HOR_JUSTIFY_BLOCK);
    SvxCellHorJustify eHorJust = (SvxCellHorJustify)((SvxHorJustifyItem&)pPattern->
                        GetItem(ATTR_HOR_JUSTIFY)).GetValue();

        //  EditEngine

    ScFieldEditEngine aEngine( pDoc->GetEditPool() );
    ScSizeDeviceProvider aProv(pDocSh);
    aEngine.SetRefDevice( aProv.GetDevice() );
    aEngine.SetRefMapMode( MAP_100TH_MM );
    SfxItemSet aDefault( aEngine.GetEmptyItemSet() );
    pPattern->FillEditItemSet( &aDefault );
    SvxAdjust eSvxAdjust = SVX_ADJUST_LEFT;
    switch (eHorJust)
    {
        case SVX_HOR_JUSTIFY_LEFT:
        case SVX_HOR_JUSTIFY_REPEAT:            // nicht implementiert
        case SVX_HOR_JUSTIFY_STANDARD:          // always Text if an EditCell type
                eSvxAdjust = SVX_ADJUST_LEFT;
                break;
        case SVX_HOR_JUSTIFY_RIGHT:
                eSvxAdjust = SVX_ADJUST_RIGHT;
                break;
        case SVX_HOR_JUSTIFY_CENTER:
                eSvxAdjust = SVX_ADJUST_CENTER;
                break;
        case SVX_HOR_JUSTIFY_BLOCK:
                eSvxAdjust = SVX_ADJUST_BLOCK;
                break;
    }
    aDefault.Put( SvxAdjustItem( eSvxAdjust, EE_PARA_JUST ) );
    aEngine.SetDefaults( aDefault );
    if (bSpellErr)
        aEngine.SetControlWord( aEngine.GetControlWord() | EE_CNTRL_ONLINESPELLING );

    MapMode aEditMode = pViewData->GetLogicMode(eWhich);            // ohne Drawing-Skalierung
    Rectangle aLogicEdit = PixelToLogic( aEditRect, aEditMode );
    long nThisColLogic = aLogicEdit.Right() - aLogicEdit.Left() + 1;

    Size aPaperSize = Size( 1000000, 1000000 );
    if(pCell->GetCellType() == CELLTYPE_FORMULA)
    {
        long nSizeX  = 0;
        long nSizeY  = 0;
        pViewData->GetMergeSizePixel( nPosX, nPosY, nSizeX, nSizeY );
        aPaperSize = Size(nSizeX, nSizeY );
        aPaperSize = PixelToLogic(aPaperSize);
    }

    if (bBreak)
        aPaperSize.Width() = nThisColLogic;
    aEngine.SetPaperSize( aPaperSize );

    ::std::auto_ptr< EditTextObject > pTextObj;
    const EditTextObject* pData;
    if(pCell->GetCellType() == CELLTYPE_EDIT)
    {
        ((ScEditCell*)pCell)->GetData(pData);
        if (pData)
            aEngine.SetText(*pData);
    }
    else  // HyperLink Formula cell
    {
        pTextObj.reset((static_cast<ScFormulaCell*>(pCell))->CreateURLObject());
        if (pTextObj.get())
            aEngine.SetText(*pTextObj);
    }

    long nStartX = aLogicEdit.Left();

        long nTextWidth = aEngine.CalcTextWidth();
    long nTextHeight = aEngine.GetTextHeight();
    if ( nTextWidth < nThisColLogic )
    {
        if (eHorJust == SVX_HOR_JUSTIFY_RIGHT)
            nStartX += nThisColLogic - nTextWidth;
        else if (eHorJust == SVX_HOR_JUSTIFY_CENTER)
            nStartX += (nThisColLogic - nTextWidth) / 2;
    }

    aLogicEdit.Left() = nStartX;
    if (!bBreak)
        aLogicEdit.Right() = nStartX + nTextWidth;

    // There is one glitch when dealing with a hyperlink cell and
    // the cell content is NUMERIC. This defaults to right aligned and
    // we need to adjust accordingly.
    if(pCell->GetCellType() == CELLTYPE_FORMULA &&
        static_cast<ScFormulaCell*>(pCell)->IsValue() &&
        eHorJust == SVX_HOR_JUSTIFY_STANDARD)
    {
        aLogicEdit.Right() = aLogicEdit.Left() + nThisColLogic - 1;
        aLogicEdit.Left() =  aLogicEdit.Right() - nTextWidth;
    }
    aLogicEdit.Bottom() = aLogicEdit.Top() + nTextHeight;


    Point aLogicClick = PixelToLogic(rPos,aEditMode);
    if ( aLogicEdit.IsInside(aLogicClick) )
    {
//      aEngine.SetUpdateMode(FALSE);
        EditView aTempView( &aEngine, this );
        aTempView.SetOutputArea( aLogicEdit );

        BOOL bRet = FALSE;
        MapMode aOld = GetMapMode();
        SetMapMode(aEditMode);                  // kein return mehr

        if (bSpellErr)                          // Spelling-Fehler suchen
        {
            bRet = aTempView.IsWrongSpelledWordAtPos( rPos );
            if ( bRet )
                pViewData->GetView()->SetCursor( nPosX, nPosY );        // Cursor setzen
        }
        else                                    // URL suchen
        {
            const SvxFieldItem* pFieldItem = aTempView.GetFieldUnderMousePointer();

            if (pFieldItem)
            {
                const SvxFieldData* pField = pFieldItem->GetField();
                if ( pField && pField->ISA(SvxURLField) )
                {
                    if ( pName || pUrl || pTarget )
                    {
                        const SvxURLField* pURLField = (const SvxURLField*)pField;
                        if (pName)
                            *pName = pURLField->GetRepresentation();
                        if (pUrl)
                            *pUrl = pURLField->GetURL();
                        if (pTarget)
                            *pTarget = pURLField->GetTargetFrame();
                    }
                    bRet = TRUE;
                }
            }
        }

        SetMapMode(aOld);

        //  text cursor is restored in ScHideTextCursor dtor

        return bRet;
    }
    return FALSE;
}

BOOL ScGridWindow::HasScenarioButton( const Point& rPosPixel, ScRange& rScenRange )
{
    ScDocument* pDoc = pViewData->GetDocument();
    SCTAB nTab = pViewData->GetTabNo();
    SCTAB nTabCount = pDoc->GetTableCount();
    if ( nTab+1<nTabCount && pDoc->IsScenario(nTab+1) && !pDoc->IsScenario(nTab) )
    {
        BOOL bLayoutRTL = pDoc->IsLayoutRTL( nTab );

        Size aButSize = pViewData->GetScenButSize();
        long nBWidth  = aButSize.Width();
        if (!nBWidth)
            return FALSE;                   // noch kein Button gezeichnet -> da ist auch keiner
        long nBHeight = aButSize.Height();
        long nHSpace  = (long)( SC_SCENARIO_HSPACE * pViewData->GetPPTX() );

        //! Ranges an der Table cachen!!!!

        ScMarkData aMarks;
        for (SCTAB i=nTab+1; i<nTabCount && pDoc->IsScenario(i); i++)
            pDoc->MarkScenario( i, nTab, aMarks, FALSE, SC_SCENARIO_SHOWFRAME );
        ScRangeList aRanges;
        aMarks.FillRangeListWithMarks( &aRanges, FALSE );


        ULONG nRangeCount = aRanges.Count();
        for (ULONG j=0; j<nRangeCount; j++)
        {
            ScRange aRange = *aRanges.GetObject(j);
            //  Szenario-Rahmen immer dann auf zusammengefasste Zellen erweitern, wenn
            //  dadurch keine neuen nicht-ueberdeckten Zellen mit umrandet werden
            pDoc->ExtendTotalMerge( aRange );

            BOOL bTextBelow = ( aRange.aStart.Row() == 0 );

            Point aButtonPos;
            if ( bTextBelow )
            {
                aButtonPos = pViewData->GetScrPos( aRange.aEnd.Col()+1, aRange.aEnd.Row()+1,
                                                    eWhich, TRUE );
            }
            else
            {
                aButtonPos = pViewData->GetScrPos( aRange.aEnd.Col()+1, aRange.aStart.Row(),
                                                    eWhich, TRUE );
                aButtonPos.Y() -= nBHeight;
            }
            if ( bLayoutRTL )
                aButtonPos.X() -= nHSpace - 1;
            else
                aButtonPos.X() -= nBWidth - nHSpace;    // same for top or bottom

            Rectangle aButRect( aButtonPos, Size(nBWidth,nBHeight) );
            if ( aButRect.IsInside( rPosPixel ) )
            {
                rScenRange = aRange;
                return TRUE;
            }
        }
    }

    return FALSE;
}

// #114409#
void ScGridWindow::DrawLayerCreated()
{
    SetMapMode( GetDrawMapMode() );

    // initially create overlay objects
    ImpCreateOverlayObjects();
}

// #114409#
void ScGridWindow::CursorChanged()
{
    // here the created OverlayObjects may be transformed in later versions. For
    // now, just re-create them

    UpdateCursorOverlay();
}

// #114409#
void ScGridWindow::ImpCreateOverlayObjects()
{
    UpdateCursorOverlay();
    UpdateSelectionOverlay();
    UpdateAutoFillOverlay();
    UpdateDragRectOverlay();
    UpdateHeaderOverlay();
    UpdateShrinkOverlay();
}

// #114409#
void ScGridWindow::ImpDestroyOverlayObjects()
{
    DeleteCursorOverlay();
    DeleteSelectionOverlay();
    DeleteAutoFillOverlay();
    DeleteDragRectOverlay();
    DeleteHeaderOverlay();
    DeleteShrinkOverlay();
}

void ScGridWindow::UpdateAllOverlays()
{
    // delete and re-allocate all overlay objects

    ImpDestroyOverlayObjects();
    ImpCreateOverlayObjects();
}

void ScGridWindow::DeleteCursorOverlay()
{
    DELETEZ( mpOOCursors );
}

void ScGridWindow::UpdateCursorOverlay()
{
    MapMode aDrawMode = GetDrawMapMode();
    MapMode aOldMode = GetMapMode();
    if ( aOldMode != aDrawMode )
        SetMapMode( aDrawMode );

    // Existing OverlayObjects may be transformed in later versions.
    // For now, just re-create them.

    DeleteCursorOverlay();

    std::vector<Rectangle> aPixelRects;

    //
    //  determine the cursor rectangles in pixels (moved from ScGridWindow::DrawCursor)
    //

    SCTAB nTab = pViewData->GetTabNo();
    SCCOL nX = pViewData->GetCurX();
    SCROW nY = pViewData->GetCurY();

    //  don't show the cursor in overlapped cells

    ScDocument* pDoc = pViewData->GetDocument();
    const ScPatternAttr* pPattern = pDoc->GetPattern(nX,nY,nTab);
    const ScMergeFlagAttr& rMergeFlag = (const ScMergeFlagAttr&) pPattern->GetItem(ATTR_MERGE_FLAG);
    BOOL bOverlapped = rMergeFlag.IsOverlapped();

    //  left or above of the screen?

    BOOL bVis = ( nX>=pViewData->GetPosX(eHWhich) && nY>=pViewData->GetPosY(eVWhich) );
    if (!bVis)
    {
        SCCOL nEndX = nX;
        SCROW nEndY = nY;
        const ScMergeAttr& rMerge = (const ScMergeAttr&) pPattern->GetItem(ATTR_MERGE);
        if (rMerge.GetColMerge() > 1)
            nEndX += rMerge.GetColMerge()-1;
        if (rMerge.GetRowMerge() > 1)
            nEndY += rMerge.GetRowMerge()-1;
        bVis = ( nEndX>=pViewData->GetPosX(eHWhich) && nEndY>=pViewData->GetPosY(eVWhich) );
    }

    if ( bVis && !bOverlapped && !pViewData->HasEditView(eWhich) && pViewData->IsActive() )
    {
        Point aScrPos = pViewData->GetScrPos( nX, nY, eWhich, TRUE );
        BOOL bLayoutRTL = pDoc->IsLayoutRTL( nTab );

        //  completely right of/below the screen?
        //  (test with logical start position in aScrPos)
        BOOL bMaybeVisible;
        if ( bLayoutRTL )
            bMaybeVisible = ( aScrPos.X() >= -2 && aScrPos.Y() >= -2 );
        else
        {
            Size aOutSize = GetOutputSizePixel();
            bMaybeVisible = ( aScrPos.X() <= aOutSize.Width() + 2 && aScrPos.Y() <= aOutSize.Height() + 2 );
        }
        if ( bMaybeVisible )
        {
            long nSizeXPix;
            long nSizeYPix;
            pViewData->GetMergeSizePixel( nX, nY, nSizeXPix, nSizeYPix );

            if ( bLayoutRTL )
                aScrPos.X() -= nSizeXPix - 2;       // move instead of mirroring

            BOOL bFix = ( pViewData->GetHSplitMode() == SC_SPLIT_FIX ||
                            pViewData->GetVSplitMode() == SC_SPLIT_FIX );
            if ( pViewData->GetActivePart()==eWhich || bFix )
            {
                aScrPos.X() -= 2;
                aScrPos.Y() -= 2;
                Rectangle aRect( aScrPos, Size( nSizeXPix + 3, nSizeYPix + 3 ) );

                aPixelRects.push_back(Rectangle( aRect.Left(), aRect.Top(), aRect.Left()+2, aRect.Bottom() ));
                aPixelRects.push_back(Rectangle( aRect.Right()-2, aRect.Top(), aRect.Right(), aRect.Bottom() ));
                aPixelRects.push_back(Rectangle( aRect.Left()+3, aRect.Top(), aRect.Right()-3, aRect.Top()+2 ));
                aPixelRects.push_back(Rectangle( aRect.Left()+3, aRect.Bottom()-2, aRect.Right()-3, aRect.Bottom() ));
            }
            else
            {
                Rectangle aRect( aScrPos, Size( nSizeXPix - 1, nSizeYPix - 1 ) );
                aPixelRects.push_back( aRect );
            }
        }
    }

    //
    //  convert into logic units and create overlay object
    //

    if ( aPixelRects.size() )
    {
        sdr::overlay::OverlayObjectCell::RangeVector aRanges;

        std::vector<Rectangle>::const_iterator aPixelEnd( aPixelRects.end() );
        for ( std::vector<Rectangle>::const_iterator aPixelIter( aPixelRects.begin() );
              aPixelIter != aPixelEnd; ++aPixelIter )
        {
            Rectangle aLogic( PixelToLogic( *aPixelIter, aDrawMode ) );

            const basegfx::B2DPoint aTopLeft(aLogic.Left(), aLogic.Top());
            const basegfx::B2DPoint aBottomRight(aLogic.Right(), aLogic.Bottom());
            const basegfx::B2DRange a2DRange(aTopLeft, aBottomRight);

            aRanges.push_back( a2DRange );
        }

        // #i70788# get the OverlayManager safely
        ::sdr::overlay::OverlayManager* pOverlayManager = getOverlayManager();

        if(pOverlayManager)
        {
            BOOL bOld = pViewData->GetView()->IsOldSelection();

            ScOverlayType eType = bOld ? SC_OVERLAY_INVERT : SC_OVERLAY_SOLID;
            Color aCursorColor( SC_MOD()->GetColorConfig().GetColorValue(svtools::FONTCOLOR).nColor );
            sdr::overlay::OverlayObjectCell* pOverlay = new sdr::overlay::OverlayObjectCell( eType, aCursorColor, aRanges );

            pOverlayManager->add(*pOverlay);
            mpOOCursors = new ::sdr::overlay::OverlayObjectList;
            mpOOCursors->append(*pOverlay);
        }
    }

    if ( aOldMode != aDrawMode )
        SetMapMode( aOldMode );
}

void ScGridWindow::DeleteSelectionOverlay()
{
    DELETEZ( mpOOSelection );
}

void ScGridWindow::UpdateSelectionOverlay()
{
    MapMode aDrawMode = GetDrawMapMode();
    MapMode aOldMode = GetMapMode();
    if ( aOldMode != aDrawMode )
        SetMapMode( aDrawMode );

    DeleteSelectionOverlay();

    std::vector<Rectangle> aPixelRects;
    GetSelectionRects( aPixelRects );

    if ( aPixelRects.size() && pViewData->IsActive() )
    {
        SCTAB nTab = pViewData->GetTabNo();
        BOOL bLayoutRTL = pViewData->GetDocument()->IsLayoutRTL( nTab );
        BOOL bOld = pViewData->GetView()->IsOldSelection();

        sdr::overlay::OverlayObjectCell::RangeVector aRanges;

        std::vector<Rectangle>::const_iterator aPixelEnd( aPixelRects.end() );
        for ( std::vector<Rectangle>::const_iterator aPixelIter( aPixelRects.begin() );
              aPixelIter != aPixelEnd; ++aPixelIter )
        {
            Rectangle aPixel( *aPixelIter );
            if ( !bOld )
            {
                // for transparent selection, add a pixel so the border is on the grid on all edges
                if ( bLayoutRTL )
                    aPixel.Right() += 1;
                else
                    aPixel.Left() -= 1;
                aPixel.Top() -= 1;
            }
            Rectangle aLogic( PixelToLogic( aPixel, aDrawMode ) );

            const basegfx::B2DPoint aTopLeft(aLogic.Left(), aLogic.Top());
            const basegfx::B2DPoint aBottomRight(aLogic.Right(), aLogic.Bottom());
            const basegfx::B2DRange a2DRange(aTopLeft, aBottomRight);

            aRanges.push_back( a2DRange );
        }

        // #i70788# get the OverlayManager safely
        ::sdr::overlay::OverlayManager* pOverlayManager = getOverlayManager();

        if(pOverlayManager)
        {
            ScOverlayType eType = bOld ? SC_OVERLAY_INVERT : SC_OVERLAY_BORDER_TRANSPARENT;
            Color aHighlight( GetSettings().GetStyleSettings().GetHighlightColor() );
            sdr::overlay::OverlayObjectCell* pOverlay =
                new sdr::overlay::OverlayObjectCell( eType, aHighlight, aRanges );

            pOverlayManager->add(*pOverlay);
            mpOOSelection = new ::sdr::overlay::OverlayObjectList;
            mpOOSelection->append(*pOverlay);
        }
    }

    if ( aOldMode != aDrawMode )
        SetMapMode( aOldMode );
}

void ScGridWindow::DeleteAutoFillOverlay()
{
    DELETEZ( mpOOAutoFill );
}

void ScGridWindow::UpdateAutoFillOverlay()
{
    MapMode aDrawMode = GetDrawMapMode();
    MapMode aOldMode = GetMapMode();
    if ( aOldMode != aDrawMode )
        SetMapMode( aDrawMode );

    DeleteAutoFillOverlay();

    //
    //  get the AutoFill handle rectangle in pixels (moved from ScGridWindow::DrawAutoFillMark)
    //

    if ( bAutoMarkVisible && aAutoMarkPos.Tab() == pViewData->GetTabNo() &&
         !pViewData->HasEditView(eWhich) && pViewData->IsActive() )
    {
        SCCOL nX = aAutoMarkPos.Col();
        SCROW nY = aAutoMarkPos.Row();
        SCTAB nTab = pViewData->GetTabNo();
        ScDocument* pDoc = pViewData->GetDocument();
        BOOL bLayoutRTL = pDoc->IsLayoutRTL( nTab );

        Point aFillPos = pViewData->GetScrPos( nX, nY, eWhich, TRUE );
        long nSizeXPix;
        long nSizeYPix;
        pViewData->GetMergeSizePixel( nX, nY, nSizeXPix, nSizeYPix );
        if ( bLayoutRTL )
            aFillPos.X() -= nSizeXPix + 3;
        else
            aFillPos.X() += nSizeXPix - 2;

        aFillPos.Y() += nSizeYPix;
        aFillPos.Y() -= 2;
        Rectangle aFillRect( aFillPos, Size(6,6) );

        //
        //  convert into logic units
        //

        sdr::overlay::OverlayObjectCell::RangeVector aRanges;

        Rectangle aLogic( PixelToLogic( aFillRect, aDrawMode ) );

        const basegfx::B2DPoint aTopLeft(aLogic.Left(), aLogic.Top());
        const basegfx::B2DPoint aBottomRight(aLogic.Right(), aLogic.Bottom());
        const basegfx::B2DRange a2DRange(aTopLeft, aBottomRight);

        aRanges.push_back( a2DRange );

        // #i70788# get the OverlayManager safely
        ::sdr::overlay::OverlayManager* pOverlayManager = getOverlayManager();

        if(pOverlayManager)
        {
            BOOL bOld = pViewData->GetView()->IsOldSelection();

            ScOverlayType eType = bOld ? SC_OVERLAY_INVERT : SC_OVERLAY_SOLID;
            Color aHandleColor( SC_MOD()->GetColorConfig().GetColorValue(svtools::FONTCOLOR).nColor );
            sdr::overlay::OverlayObjectCell* pOverlay =
                new sdr::overlay::OverlayObjectCell( eType, aHandleColor, aRanges );

            pOverlayManager->add(*pOverlay);
            mpOOAutoFill = new ::sdr::overlay::OverlayObjectList;
            mpOOAutoFill->append(*pOverlay);
        }
    }

    if ( aOldMode != aDrawMode )
        SetMapMode( aOldMode );
}

void ScGridWindow::DeleteDragRectOverlay()
{
    DELETEZ( mpOODragRect );
}

void ScGridWindow::UpdateDragRectOverlay()
{
    MapMode aDrawMode = GetDrawMapMode();
    MapMode aOldMode = GetMapMode();
    if ( aOldMode != aDrawMode )
        SetMapMode( aDrawMode );

    DeleteDragRectOverlay();

    //
    //  get the rectangles in pixels (moved from DrawDragRect)
    //

    if ( bDragRect || bPagebreakDrawn )
    {
        std::vector<Rectangle> aPixelRects;

        SCCOL nX1 = bDragRect ? nDragStartX : aPagebreakDrag.aStart.Col();
        SCROW nY1 = bDragRect ? nDragStartY : aPagebreakDrag.aStart.Row();
        SCCOL nX2 = bDragRect ? nDragEndX : aPagebreakDrag.aEnd.Col();
        SCROW nY2 = bDragRect ? nDragEndY : aPagebreakDrag.aEnd.Row();

        SCTAB nTab = pViewData->GetTabNo();

        SCCOL nPosX = pViewData->GetPosX(WhichH(eWhich));
        SCROW nPosY = pViewData->GetPosY(WhichV(eWhich));
        if (nX1 < nPosX) nX1 = nPosX;
        if (nX2 < nPosX) nX2 = nPosX;
        if (nY1 < nPosY) nY1 = nPosY;
        if (nY2 < nPosY) nY2 = nPosY;

        Point aScrPos( pViewData->GetScrPos( nX1, nY1, eWhich ) );

        long nSizeXPix=0;
        long nSizeYPix=0;
        ScDocument* pDoc = pViewData->GetDocument();
        double nPPTX = pViewData->GetPPTX();
        double nPPTY = pViewData->GetPPTY();
        SCCOLROW i;

        BOOL bLayoutRTL = pDoc->IsLayoutRTL( nTab );
        long nLayoutSign = bLayoutRTL ? -1 : 1;

        if (ValidCol(nX2) && nX2>=nX1)
            for (i=nX1; i<=nX2; i++)
                nSizeXPix += ScViewData::ToPixel( pDoc->GetColWidth( static_cast<SCCOL>(i), nTab ), nPPTX );
        else
        {
            aScrPos.X() -= nLayoutSign;
            nSizeXPix   += 2;
        }

        if (ValidRow(nY2) && nY2>=nY1)
            for (i=nY1; i<=nY2; i++)
                nSizeYPix += ScViewData::ToPixel( pDoc->GetRowHeight( i, nTab ), nPPTY );
        else
        {
            aScrPos.Y() -= 1;
            nSizeYPix   += 2;
        }

        aScrPos.X() -= 2 * nLayoutSign;
        aScrPos.Y() -= 2;
//      Rectangle aRect( aScrPos, Size( nSizeXPix + 3, nSizeYPix + 3 ) );
        Rectangle aRect( aScrPos.X(), aScrPos.Y(),
                         aScrPos.X() + ( nSizeXPix + 2 ) * nLayoutSign, aScrPos.Y() + nSizeYPix + 2 );
        if ( bLayoutRTL )
        {
            aRect.Left() = aRect.Right();   // end position is left
            aRect.Right() = aScrPos.X();
        }

        if ( meDragInsertMode == INS_CELLSDOWN )
        {
            aPixelRects.push_back( Rectangle( aRect.Left()+1, aRect.Top()+3, aRect.Left()+1, aRect.Bottom()-2 ) );
            aPixelRects.push_back( Rectangle( aRect.Right()-1, aRect.Top()+3, aRect.Right()-1, aRect.Bottom()-2 ) );
            aPixelRects.push_back( Rectangle( aRect.Left()+1, aRect.Top(), aRect.Right()-1, aRect.Top()+2 ) );
            aPixelRects.push_back( Rectangle( aRect.Left()+1, aRect.Bottom()-1, aRect.Right()-1, aRect.Bottom()-1 ) );
        }
        else if ( meDragInsertMode == INS_CELLSRIGHT )
        {
            aPixelRects.push_back( Rectangle( aRect.Left(), aRect.Top()+1, aRect.Left()+2, aRect.Bottom()-1 ) );
            aPixelRects.push_back( Rectangle( aRect.Right()-1, aRect.Top()+1, aRect.Right()-1, aRect.Bottom()-1 ) );
            aPixelRects.push_back( Rectangle( aRect.Left()+3, aRect.Top()+1, aRect.Right()-2, aRect.Top()+1 ) );
            aPixelRects.push_back( Rectangle( aRect.Left()+3, aRect.Bottom()-1, aRect.Right()-2, aRect.Bottom()-1 ) );
        }
        else
        {
            aPixelRects.push_back( Rectangle( aRect.Left(), aRect.Top(), aRect.Left()+2, aRect.Bottom() ) );
            aPixelRects.push_back( Rectangle( aRect.Right()-2, aRect.Top(), aRect.Right(), aRect.Bottom() ) );
            aPixelRects.push_back( Rectangle( aRect.Left()+3, aRect.Top(), aRect.Right()-3, aRect.Top()+2 ) );
            aPixelRects.push_back( Rectangle( aRect.Left()+3, aRect.Bottom()-2, aRect.Right()-3, aRect.Bottom() ) );
        }

        //
        //  convert into logic units and create overlay object
        //

        sdr::overlay::OverlayObjectCell::RangeVector aRanges;

        std::vector<Rectangle>::const_iterator aPixelEnd( aPixelRects.end() );
        for ( std::vector<Rectangle>::const_iterator aPixelIter( aPixelRects.begin() );
              aPixelIter != aPixelEnd; ++aPixelIter )
        {
            Rectangle aLogic( PixelToLogic( *aPixelIter, aDrawMode ) );

            const basegfx::B2DPoint aTopLeft(aLogic.Left(), aLogic.Top());
            const basegfx::B2DPoint aBottomRight(aLogic.Right(), aLogic.Bottom());
            const basegfx::B2DRange a2DRange(aTopLeft, aBottomRight);

            aRanges.push_back( a2DRange );
        }

        // #i70788# get the OverlayManager safely
        ::sdr::overlay::OverlayManager* pOverlayManager = getOverlayManager();

        if(pOverlayManager)
        {
            ScOverlayType eType = SC_OVERLAY_INVERT;
            Color aHighlight = GetSettings().GetStyleSettings().GetHighlightColor();
            sdr::overlay::OverlayObjectCell* pOverlay =
                new sdr::overlay::OverlayObjectCell( eType, aHighlight, aRanges );

            pOverlayManager->add(*pOverlay);
            mpOODragRect = new ::sdr::overlay::OverlayObjectList;
            mpOODragRect->append(*pOverlay);
        }
    }

    if ( aOldMode != aDrawMode )
        SetMapMode( aOldMode );
}

void ScGridWindow::DeleteHeaderOverlay()
{
    DELETEZ( mpOOHeader );
}

void ScGridWindow::UpdateHeaderOverlay()
{
    MapMode aDrawMode = GetDrawMapMode();
    MapMode aOldMode = GetMapMode();
    if ( aOldMode != aDrawMode )
        SetMapMode( aDrawMode );

    DeleteHeaderOverlay();

    //  Pixel rectangle is in aInvertRect

    //
    //  convert into logic units and create overlay object
    //

    if ( !aInvertRect.IsEmpty() )
    {
        Rectangle aLogic( PixelToLogic( aInvertRect, aDrawMode ) );

        const basegfx::B2DPoint aTopLeft(aLogic.Left(), aLogic.Top());
        const basegfx::B2DPoint aBottomRight(aLogic.Right(), aLogic.Bottom());
        const basegfx::B2DRange a2DRange(aTopLeft, aBottomRight);

        sdr::overlay::OverlayObjectCell::RangeVector aRanges;
        aRanges.push_back( a2DRange );

        // #i70788# get the OverlayManager safely
        ::sdr::overlay::OverlayManager* pOverlayManager = getOverlayManager();

        if(pOverlayManager)
        {
            ScOverlayType eType = SC_OVERLAY_INVERT;
            Color aHighlight = GetSettings().GetStyleSettings().GetHighlightColor();
            sdr::overlay::OverlayObjectCell* pOverlay =
                new sdr::overlay::OverlayObjectCell( eType, aHighlight, aRanges );

            pOverlayManager->add(*pOverlay);
            mpOOHeader = new ::sdr::overlay::OverlayObjectList;
            mpOOHeader->append(*pOverlay);
        }
    }

    if ( aOldMode != aDrawMode )
        SetMapMode( aOldMode );
}

void ScGridWindow::DeleteShrinkOverlay()
{
    DELETEZ( mpOOShrink );
}

void ScGridWindow::UpdateShrinkOverlay()
{
    MapMode aDrawMode = GetDrawMapMode();
    MapMode aOldMode = GetMapMode();
    if ( aOldMode != aDrawMode )
        SetMapMode( aDrawMode );

    DeleteShrinkOverlay();

    //
    //  get the rectangle in pixels
    //

    Rectangle aPixRect;
    ScRange aRange;
    SCTAB nTab = pViewData->GetTabNo();
    if ( pViewData->IsRefMode() && nTab >= pViewData->GetRefStartZ() && nTab <= pViewData->GetRefEndZ() &&
         pViewData->GetDelMark( aRange ) )
    {
        //! limit to visible area
        if ( aRange.aStart.Col() <= aRange.aEnd.Col() &&
             aRange.aStart.Row() <= aRange.aEnd.Row() )
        {
            Point aStart = pViewData->GetScrPos( aRange.aStart.Col(),
                                                 aRange.aStart.Row(), eWhich );
            Point aEnd = pViewData->GetScrPos( aRange.aEnd.Col()+1,
                                               aRange.aEnd.Row()+1, eWhich );
            aEnd.X() -= 1;
            aEnd.Y() -= 1;

            aPixRect = Rectangle( aStart,aEnd );
        }
    }

    //
    //  convert into logic units and create overlay object
    //

    if ( !aPixRect.IsEmpty() )
    {
        Rectangle aLogic( PixelToLogic( aPixRect, aDrawMode ) );

        const basegfx::B2DPoint aTopLeft(aLogic.Left(), aLogic.Top());
        const basegfx::B2DPoint aBottomRight(aLogic.Right(), aLogic.Bottom());
        const basegfx::B2DRange a2DRange(aTopLeft, aBottomRight);

        sdr::overlay::OverlayObjectCell::RangeVector aRanges;
        aRanges.push_back( a2DRange );

        // #i70788# get the OverlayManager safely
        ::sdr::overlay::OverlayManager* pOverlayManager = getOverlayManager();

        if(pOverlayManager)
        {
            ScOverlayType eType = SC_OVERLAY_INVERT;
            Color aHighlight = GetSettings().GetStyleSettings().GetHighlightColor();
            sdr::overlay::OverlayObjectCell* pOverlay =
                new sdr::overlay::OverlayObjectCell( eType, aHighlight, aRanges );

            pOverlayManager->add(*pOverlay);
            mpOOShrink = new ::sdr::overlay::OverlayObjectList;
            mpOOShrink->append(*pOverlay);
        }
    }

    if ( aOldMode != aDrawMode )
        SetMapMode( aOldMode );
}

// #i70788# central method to get the OverlayManager safely
::sdr::overlay::OverlayManager* ScGridWindow::getOverlayManager()
{
    SdrPageView* pPV = pViewData->GetView()->GetScDrawView()->GetSdrPageView();

    if(pPV)
    {
        SdrPageWindow* pPageWin = pPV->FindPageWindow( *this );

        if ( pPageWin )
        {
            return (pPageWin->GetOverlayManager());
        }
    }

    return 0L;
}

void ScGridWindow::flushOverlayManager()
{
    // #i70788# get the OverlayManager safely
    ::sdr::overlay::OverlayManager* pOverlayManager = getOverlayManager();

    if(pOverlayManager)
    {
        pOverlayManager->flush();
    }
}

// ---------------------------------------------------------------------------

// #114409#
namespace sdr
{
    namespace overlay
    {
        OverlayObjectCell::OverlayObjectCell( ScOverlayType eType, const Color& rColor, const RangeVector& rRects )
        :   OverlayObject( rColor ),
            mePaintType( eType ),
            maRectangles( rRects )
        {
            // no AA for selection overlays
            allowAntiAliase(false);
        }

        OverlayObjectCell::~OverlayObjectCell()
        {
        }

        drawinglayer::primitive2d::Primitive2DSequence OverlayObjectCell::createOverlayObjectPrimitive2DSequence()
        {
            drawinglayer::primitive2d::Primitive2DSequence aRetval;
            const basegfx::BColor aRGBColor(getBaseColor().getBColor());
            const sal_uInt32 nCount(maRectangles.size());

            if(nCount)
            {
                // create fill primities for all rectangles
                // These ranges are meant as rectangles, so it is not sufficient to replace them
                // using the derived polygon. That would leave out the bottom and right lines
                // in a discrete width/height due to polygon painting conventions of leaving off those.
                // To solve, it is either possible to create a view-dependent rectangle primitive
                // handling this internally or to additionally create a hairline primitive to
                // cover these areas (which i will do here)
                const bool bIsTransparent(SC_OVERLAY_BORDER_TRANSPARENT == mePaintType);
                aRetval.realloc(nCount * 2);

                for(sal_uInt32 a(0);a < nCount; a++)
                {
                    const basegfx::B2DRange& rRange(maRectangles[a]);
                    const basegfx::B2DPolygon aPolygon(basegfx::tools::createPolygonFromRect(rRange));

                    aRetval[a * 2] = drawinglayer::primitive2d::Primitive2DReference(
                        new drawinglayer::primitive2d::PolyPolygonColorPrimitive2D(
                            basegfx::B2DPolyPolygon(aPolygon),
                            aRGBColor));
                    aRetval[(a * 2) + 1] = drawinglayer::primitive2d::Primitive2DReference(
                        new drawinglayer::primitive2d::PolyPolygonHairlinePrimitive2D(
                            basegfx::B2DPolyPolygon(aPolygon),
                            aRGBColor));
                }

                if(SC_OVERLAY_INVERT == mePaintType)
                {
                    // embed all in invert primitive
                    const drawinglayer::primitive2d::Primitive2DReference aInvert(
                        new drawinglayer::primitive2d::InvertPrimitive2D(
                            aRetval));

                    aRetval = drawinglayer::primitive2d::Primitive2DSequence(&aInvert, 1);
                }
                else if(bIsTransparent)
                {
                    // embed all rectangles in 75% transparent paint
                    const drawinglayer::primitive2d::Primitive2DReference aUnifiedAlpha(
                        new drawinglayer::primitive2d::UnifiedAlphaPrimitive2D(
                            aRetval,
                            0.75));

                    // prepare merged PolyPoygon selection outline
                    const basegfx::B2DPolyPolygon aPolyPolygon(impGetOverlayPolyPolygon());
                    const drawinglayer::primitive2d::Primitive2DReference aSelectionOutline(
                        new drawinglayer::primitive2d::PolyPolygonHairlinePrimitive2D(
                            aPolyPolygon,
                            aRGBColor));

                    // add both to result
                    aRetval.realloc(2);
                    aRetval[0] = aUnifiedAlpha;
                    aRetval[1] = aSelectionOutline;
                }
            }

            return aRetval;
        }

        basegfx::B2DPolyPolygon OverlayObjectCell::impGetOverlayPolyPolygon() const
        {
            PolyPolygon aPolyPoly;
            const sal_uInt32 nRectCount(maRectangles.size());

            for(sal_uInt32 nRect(0); nRect < nRectCount; ++nRect)
            {
                const basegfx::B2DRange& rRange(maRectangles[nRect]);
                const Rectangle aRectangle(
                    FRound(rRange.getMinX()), FRound(rRange.getMinY()),
                    FRound(rRange.getMaxX()), FRound(rRange.getMaxY()));

                if ( nRectCount == 1 || nRect+1 < nRectCount )
                {
                    // simply add for all except the last rect
                    aPolyPoly.Insert( Polygon( aRectangle ) );
                }
                else
                {
                    PolyPolygon aTemp( aPolyPoly );
                    aTemp.GetUnion( PolyPolygon( Polygon( aRectangle ) ), aPolyPoly );
                }
            }

            return aPolyPoly.getB2DPolyPolygon();
        }
    } // end of namespace overlay
} // end of namespace sdr

// ---------------------------------------------------------------------------

// eof<|MERGE_RESOLUTION|>--- conflicted
+++ resolved
@@ -119,12 +119,9 @@
 #include "drwlayer.hxx"
 #include "attrib.hxx"
 #include "validat.hxx"
-<<<<<<< HEAD
-#include "dpcontrol.hxx"
-=======
 #include "tabprotection.hxx"
 #include "postit.hxx"
->>>>>>> 271b191a
+#include "dpcontrol.hxx"
 
 // #114409#
 #include <vcl/salbtype.hxx>     // FRound
