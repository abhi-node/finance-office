/* -*- Mode: C++; tab-width: 4; indent-tabs-mode: nil; c-basic-offset: 4 -*- */
/*************************************************************************
 *
 * DO NOT ALTER OR REMOVE COPYRIGHT NOTICES OR THIS FILE HEADER.
 *
 * Copyright 2000, 2010 Oracle and/or its affiliates.
 *
 * OpenOffice.org - a multi-platform office productivity suite
 *
 * This file is part of OpenOffice.org.
 *
 * OpenOffice.org is free software: you can redistribute it and/or modify
 * it under the terms of the GNU Lesser General Public License version 3
 * only, as published by the Free Software Foundation.
 *
 * OpenOffice.org is distributed in the hope that it will be useful,
 * but WITHOUT ANY WARRANTY; without even the implied warranty of
 * MERCHANTABILITY or FITNESS FOR A PARTICULAR PURPOSE.  See the
 * GNU Lesser General Public License version 3 for more details
 * (a copy is included in the LICENSE file that accompanied this code).
 *
 * You should have received a copy of the GNU Lesser General Public License
 * version 3 along with OpenOffice.org.  If not, see
 * <http://www.openoffice.org/license.html>
 * for a copy of the LGPLv3 License.
 *
 ************************************************************************/

// MARKER(update_precomp.py): autogen include statement, do not remove
#include "precompiled_sc.hxx"



//----------------------------------------------------------------------------

#define _SV_NOXSOUND

#define _BASE_DLGS_HXX
#define _BIGINT_HXX
#define _CACHESTR_HXX
#define _CONFIG_HXX
#define _CURSOR_HXX
#define _CTRLTOOL_HXX
#define _DLGCFG_HXX
#define _DYNARR_HXX
#define _EXTATTR_HXX
#define _FILDLG_HXX
#define _FONTDLG_HXX
#define _FRM3D_HXX
#define _INTRO_HXX
#define _ISETBWR_HXX
#define _NO_SVRTF_PARSER_HXX
#define _MACRODLG_HXX
#define _MODALDLG_HXX
#define _MOREBUTTON_HXX
#define _OUTLINER_HXX
#define _PVRWIN_HXX
#define _RULER_HXX
#define _SCRWIN_HXX
#define _SETBRW_HXX
#define _STDCTRL_HXX
#define _STDMENU_HXX
#define _TABBAR_HXX
#define _TREELIST_HXX
#define _VALUESET_HXX
#define _VCATTR_HXX
#define _VCBRW_HXX
#define _VCTRLS_HXX
#define _VCSBX_HXX
#define _VCONT_HXX
#define _VDRWOBJ_HXX

#define _PASSWD_HXX

#define _SFX_DOCFILE_HXX
#define _SFX_DOCINF_HXX
#define _SFX_DOCSH_HXX
#define _SFX_PRNMON_HXX
#define _SFX_RESMGR_HXX
#define _SFX_TEMPLDLG_HXX
#define _SFXBASIC_HXX
#define _SFXCTRLITEM
#define _SFXDLGCFG_HXX
#define _SFXFILEDLG_HXX
#define _SFXIPFRM_HXX
#define _SFX_MACRO_HXX
#define _SFXMNUITEM_HXX
#define _SFXMNUMGR_HXX
#define _SFXMULTISEL_HXX
#define _SFXMSGDESCR_HXX
#define _SFXMSGPOOL_HXX
#define _SFX_MINFITEM_HXX
#define _SFXOBJFACE_HXX
#define _SFXOBJFAC_HXX
#define _SFX_SAVEOPT_HXX
#define _SFXSTBITEM_HXX
#define _SFXSTBMGR_HXX
#define _SFXTBXCTRL_HXX
#define _SFXTBXMGR_HXX

#define _SI_HXX

#define _SVBOXITM_HXX
#define _SVCONTNR_HXX     //

#define _SDR_NOTRANSFORM

#define _SVDRAG_HXX
#define _SVINCVW_HXX
#define _SVRTV_HXX
#define _SVTABBX_HXX
#define _SVTREEBOX_HXX
#define _SVTREELIST_HXX

#define _SVX_DAILDLL_HXX
#define _SVX_HYPHEN_HXX
#define _SVX_IMPGRF_HXX
#define _SVX_LAYCTRL_HXX
#define _SVX_OPTITEMS_HXX
#define _SVX_OPTGERL_HXX
#define _SVX_OPTSAVE_HXX
#define _SVX_OPTSPELL_HXX
#define _SVX_OPTPATH_HXX
#define _SVX_OPTLINGU_HXX
#define _SVX_RULER_HXX
#define _SVX_RULRITEM_HXX
#define _SVX_SELCTRL_HXX
#define _SVX_SPLWRAP_HXX
#define _SVX_SPLDLG_HXX
#define _SVX_STDDLG_HXX
#define _SVX_THESDLG_HXX

// INCLUDE -------------------------------------------------------------------

#include "scitems.hxx"
#include <svx/dbexch.hrc>
#include <svx/svdetc.hxx>
#include <svx/svditer.hxx>
#include <svx/svdoole2.hxx>
#include <svx/svdpage.hxx>
#include <sfx2/dispatch.hxx>
#include <sfx2/docfile.hxx>
#include <svl/stritem.hxx>
#include <svl/ptitem.hxx>
#include <svl/urlbmk.hxx>
#include <sot/clsids.hxx>
#include <sot/formats.hxx>
#include <vcl/graph.hxx>
#include <vcl/virdev.hxx>
#include <vcl/msgbox.hxx>
#include <tools/urlobj.hxx>
#include <sot/exchange.hxx>
#include <memory>

#include "attrib.hxx"
#include "patattr.hxx"
#include "dociter.hxx"
#include "viewfunc.hxx"
#include "tabvwsh.hxx"
#include "docsh.hxx"
#include "docfunc.hxx"
#include "undoblk.hxx"
#include "refundo.hxx"
#include "globstr.hrc"
#include "global.hxx"
#include "transobj.hxx"
#include "drwtrans.hxx"
#include "rangenam.hxx"
#include "dbcolect.hxx"
#include "impex.hxx"            // Sylk-ID fuer CB
#include "chgtrack.hxx"
#include "waitoff.hxx"
#include "scmod.hxx"
#include "sc.hrc"
#include "inputopt.hxx"
#include "warnbox.hxx"
#include "drwlayer.hxx"
#include "editable.hxx"
#include "transobj.hxx"
#include "drwtrans.hxx"
#include "docuno.hxx"
#include "clipparam.hxx"
<<<<<<< HEAD
#include "undodat.hxx"
=======
#include "drawview.hxx"
#include "chartlis.hxx"
#include "charthelper.hxx"

>>>>>>> ce6308e4

using namespace com::sun::star;

// STATIC DATA ---------------------------------------------------------------


//============================================================================

//  GlobalName der Writer-DocShell kommt jetzt aus comphelper/classids.hxx

//----------------------------------------------------------------------------
//      C U T

void ScViewFunc::CutToClip( ScDocument* pClipDoc, sal_Bool bIncludeObjects )
{
    UpdateInputLine();

    ScEditableTester aTester( this );
    if (!aTester.IsEditable())                  // selection editable?
    {
        ErrorMessage( aTester.GetMessageId() );
        return;
    }

    ScRange aRange;                             // zu loeschender Bereich
    if ( GetViewData()->GetSimpleArea( aRange ) == SC_MARK_SIMPLE )
    {
        ScDocument* pDoc = GetViewData()->GetDocument();
        ScDocShell* pDocSh = GetViewData()->GetDocShell();
        ScMarkData& rMark = GetViewData()->GetMarkData();
        const sal_Bool bRecord(pDoc->IsUndoEnabled());                  // Undo/Redo

        ScDocShellModificator aModificator( *pDocSh );

        if ( !rMark.IsMarked() && !rMark.IsMultiMarked() )          // mark the range if not marked yet
        {
            DoneBlockMode();
            InitOwnBlockMode();
            rMark.SetMarkArea( aRange );
            MarkDataChanged();
        }

        CopyToClip( pClipDoc, sal_True, sal_False, bIncludeObjects );           // Ab ins Clipboard

        ScAddress aOldEnd( aRange.aEnd );       // Zusammengefasste Zellen im Bereich?
        pDoc->ExtendMerge( aRange, sal_True );

        ScDocument* pUndoDoc = NULL;
        if ( bRecord )
        {
            pUndoDoc = new ScDocument( SCDOCMODE_UNDO );
            pUndoDoc->InitUndoSelected( pDoc, rMark );
            // all sheets - CopyToDocument skips those that don't exist in pUndoDoc
            ScRange aCopyRange = aRange;
            aCopyRange.aStart.SetTab(0);
            aCopyRange.aEnd.SetTab(pDoc->GetTableCount()-1);
            pDoc->CopyToDocument( aCopyRange, (IDF_ALL & ~IDF_OBJECTS) | IDF_NOCAPTIONS, sal_False, pUndoDoc );
            pDoc->BeginDrawUndo();
        }

        sal_uInt16 nExtFlags = 0;
        pDocSh->UpdatePaintExt( nExtFlags, aRange );

        HideCursor();                           // Cursor aendert sich !

        rMark.MarkToMulti();
        pDoc->DeleteSelection( IDF_ALL, rMark );
        if ( bIncludeObjects )
            pDoc->DeleteObjectsInSelection( rMark );
        rMark.MarkToSimple();

        if ( !AdjustRowHeight( aRange.aStart.Row(), aRange.aEnd.Row() ) )
            pDocSh->PostPaint( aRange, PAINT_GRID, nExtFlags );

        if ( bRecord )                          // erst jetzt ist Draw-Undo verfuegbar
            pDocSh->GetUndoManager()->AddUndoAction(
                new ScUndoCut( pDocSh, aRange, aOldEnd, rMark, pUndoDoc ) );

        aModificator.SetDocumentModified();
        ShowCursor();                           // Cursor aendert sich !
        pDocSh->UpdateOle(GetViewData());

        CellContentChanged();
    }
    else
        ErrorMessage( STR_NOMULTISELECT );
}


//----------------------------------------------------------------------------
//      C O P Y

sal_Bool ScViewFunc::CopyToClip( ScDocument* pClipDoc, sal_Bool bCut, sal_Bool bApi, sal_Bool bIncludeObjects, sal_Bool bStopEdit )
{
    sal_Bool bDone = sal_False;
    if ( bStopEdit )
        UpdateInputLine();

    ScRange aRange;
    ScMarkType eMarkType = GetViewData()->GetSimpleArea( aRange );
    ScDocument* pDoc = GetViewData()->GetDocument();
    ScMarkData& rMark = GetViewData()->GetMarkData();
    if ( eMarkType == SC_MARK_SIMPLE || eMarkType == SC_MARK_SIMPLE_FILTERED )
    {
        if ( !pDoc->HasSelectedBlockMatrixFragment(
                        aRange.aStart.Col(), aRange.aStart.Row(),
                        aRange.aEnd.Col(),   aRange.aEnd.Row(),
                        rMark ) )
        {
            sal_Bool bSysClip = sal_False;
            if ( !pClipDoc )                                    // no clip doc specified
            {
                pClipDoc = new ScDocument( SCDOCMODE_CLIP );    // create one (deleted by ScTransferObj)
                bSysClip = sal_True;                                // and copy into system
            }

            if ( !bCut )
            {
                ScChangeTrack* pChangeTrack = pDoc->GetChangeTrack();
                if ( pChangeTrack )
                    pChangeTrack->ResetLastCut();   // kein CutMode mehr
            }

            if ( bSysClip && bIncludeObjects )
            {
                sal_Bool bAnyOle = pDoc->HasOLEObjectsInArea( aRange, &rMark );
                // update ScGlobal::pDrawClipDocShellRef
                ScDrawLayer::SetGlobalDrawPersist( ScTransferObj::SetDrawClipDoc( bAnyOle ) );
            }

            ScClipParam aClipParam(aRange, bCut);
            aClipParam.setSourceDocID( pDoc->GetDocumentID() );
            pDoc->CopyToClip(aClipParam, pClipDoc, &rMark, false, false, bIncludeObjects);

            if ( pDoc && pClipDoc )
            {
                ScDrawLayer* pDrawLayer = pClipDoc->GetDrawLayer();
                if ( pDrawLayer )
                {
                    ScClipParam& rClipParam = pClipDoc->GetClipParam();
                    ScRangeListVector& rRangesVector = rClipParam.maProtectedChartRangesVector;
                    SCTAB nTabCount = pClipDoc->GetTableCount();
                    for ( SCTAB nTab = 0; nTab < nTabCount; ++nTab )
                    {
                        SdrPage* pPage = pDrawLayer->GetPage( static_cast< sal_uInt16 >( nTab ) );
                        if ( pPage )
                        {
                            ScChartHelper::FillProtectedChartRangesVector( rRangesVector, pDoc, pPage );
                        }
                    }
                }
            }

            if (bSysClip)
            {
                ScDrawLayer::SetGlobalDrawPersist(NULL);

                ScGlobal::SetClipDocName( pDoc->GetDocumentShell()->GetTitle( SFX_TITLE_FULLNAME ) );
            }
            pClipDoc->ExtendMerge( aRange, sal_True );

            if (bSysClip)
            {
                ScDocShell* pDocSh = GetViewData()->GetDocShell();
                TransferableObjectDescriptor aObjDesc;
                pDocSh->FillTransferableObjectDescriptor( aObjDesc );
                aObjDesc.maDisplayName = pDocSh->GetMedium()->GetURLObject().GetURLNoPass();
                // maSize is set in ScTransferObj ctor

                ScTransferObj* pTransferObj = new ScTransferObj( pClipDoc, aObjDesc );
                uno::Reference<datatransfer::XTransferable> xTransferable( pTransferObj );

                if ( ScGlobal::pDrawClipDocShellRef )
                {
                    SfxObjectShellRef aPersistRef( &(*ScGlobal::pDrawClipDocShellRef) );
                    pTransferObj->SetDrawPersist( aPersistRef );    // keep persist for ole objects alive
                }

                pTransferObj->CopyToClipboard( GetActiveWin() );    // system clipboard
                SC_MOD()->SetClipObject( pTransferObj, NULL );      // internal clipboard
            }

            bDone = sal_True;
        }
        else
        {
            if (!bApi)
                ErrorMessage(STR_MATRIXFRAGMENTERR);
        }
    }
    else if (eMarkType == SC_MARK_MULTI)
    {
        bool bSuccess = false;
        ScClipParam aClipParam;
        aClipParam.mbCutMode = false;
        rMark.MarkToSimple();
        rMark.FillRangeListWithMarks(&aClipParam.maRanges, false);

        do
        {
            if (bCut)
                // We con't support cutting of multi-selections.
                break;

            if (pClipDoc)
                // TODO: What's this for?
                break;

            ::std::auto_ptr<ScDocument> pDocClip(new ScDocument(SCDOCMODE_CLIP));

            // Check for geometrical feasibility of the ranges.
            bool bValidRanges = true;
            ScRange* p = aClipParam.maRanges.front();
            SCCOL nPrevColDelta = 0;
            SCROW nPrevRowDelta = 0;
            SCCOL nPrevCol = p->aStart.Col();
            SCROW nPrevRow = p->aStart.Row();
            SCCOL nPrevColSize = p->aEnd.Col() - p->aStart.Col() + 1;
            SCROW nPrevRowSize = p->aEnd.Row() - p->aStart.Row() + 1;
            for ( size_t i = 1; i < aClipParam.maRanges.size(); ++i )
            {
                p = aClipParam.maRanges[i];
                if (pDoc->HasSelectedBlockMatrixFragment(
                    p->aStart.Col(), p->aStart.Row(), p->aEnd.Col(), p->aEnd.Row(), rMark))
                {
                    if (!bApi)
                        ErrorMessage(STR_MATRIXFRAGMENTERR);
                    return false;
                }

                SCCOL nColDelta = p->aStart.Col() - nPrevCol;
                SCROW nRowDelta = p->aStart.Row() - nPrevRow;

                if ((nColDelta && nRowDelta) || (nPrevColDelta && nRowDelta) || (nPrevRowDelta && nColDelta))
                {
                    bValidRanges = false;
                    break;
                }

                if (aClipParam.meDirection == ScClipParam::Unspecified)
                {
                    if (nColDelta)
                        aClipParam.meDirection = ScClipParam::Column;
                    if (nRowDelta)
                        aClipParam.meDirection = ScClipParam::Row;
                }

                SCCOL nColSize = p->aEnd.Col() - p->aStart.Col() + 1;
                SCROW nRowSize = p->aEnd.Row() - p->aStart.Row() + 1;

                if (aClipParam.meDirection == ScClipParam::Column && nRowSize != nPrevRowSize)
                {
                    // column-oriented ranges must have identical row size.
                    bValidRanges = false;
                    break;
                }
                if (aClipParam.meDirection == ScClipParam::Row && nColSize != nPrevColSize)
                {
                    // likewise, row-oriented ranges must have identical
                    // column size.
                    bValidRanges = false;
                    break;
                }

                nPrevCol = p->aStart.Col();
                nPrevRow = p->aStart.Row();
                nPrevColDelta = nColDelta;
                nPrevRowDelta = nRowDelta;
                nPrevColSize  = nColSize;
                nPrevRowSize  = nRowSize;
            }
            if (!bValidRanges)
                break;

            pDoc->CopyToClip(aClipParam, pDocClip.get(), &rMark, false, false, bIncludeObjects);

            ScChangeTrack* pChangeTrack = pDoc->GetChangeTrack();
            if ( pChangeTrack )
                pChangeTrack->ResetLastCut();   // kein CutMode mehr

            {
                ScDocShell* pDocSh = GetViewData()->GetDocShell();
                TransferableObjectDescriptor aObjDesc;
                pDocSh->FillTransferableObjectDescriptor( aObjDesc );
                aObjDesc.maDisplayName = pDocSh->GetMedium()->GetURLObject().GetURLNoPass();
                // maSize is set in ScTransferObj ctor

                ScTransferObj* pTransferObj = new ScTransferObj( pDocClip.release(), aObjDesc );
                uno::Reference<datatransfer::XTransferable> xTransferable( pTransferObj );

                if ( ScGlobal::pDrawClipDocShellRef )
                {
                    SfxObjectShellRef aPersistRef( &(*ScGlobal::pDrawClipDocShellRef) );
                    pTransferObj->SetDrawPersist( aPersistRef );    // keep persist for ole objects alive
                }

                pTransferObj->CopyToClipboard( GetActiveWin() );    // system clipboard
                SC_MOD()->SetClipObject( pTransferObj, NULL );      // internal clipboard
            }

            bSuccess = true;
        }
        while (false);

        if (!bSuccess && !bApi)
            ErrorMessage(STR_NOMULTISELECT);

        bDone = bSuccess;
    }
    else
    {
        if (!bApi)
            ErrorMessage(STR_NOMULTISELECT);
    }

    return bDone;
}

// Copy the content of the Range into clipboard. Adding this method for VBA API: Range.Copy().
BOOL ScViewFunc::CopyToClip( ScDocument* pClipDoc, const ScRange& rRange, BOOL bCut, BOOL bApi, BOOL bIncludeObjects, BOOL bStopEdit )
{
    BOOL bDone = FALSE;
    if ( bStopEdit )
        UpdateInputLine();

    ScRange aRange = rRange;
    ScDocument* pDoc = GetViewData()->GetDocument();
    if ( pDoc && !pDoc->HasSelectedBlockMatrixFragment( aRange.aStart.Col(), aRange.aStart.Row(), aRange.aEnd.Col(), aRange.aEnd.Row(), aRange.aStart.Tab() ) )
    {
        BOOL bSysClip = FALSE;
        if ( !pClipDoc )
        {
            // Create one (deleted by ScTransferObj).
            pClipDoc = new ScDocument( SCDOCMODE_CLIP );
            bSysClip = TRUE;
        }
        if ( !bCut )
        {
            ScChangeTrack* pChangeTrack = pDoc->GetChangeTrack();
            if ( pChangeTrack )
                pChangeTrack->ResetLastCut();
        }

        if ( bSysClip && bIncludeObjects )
        {
            BOOL bAnyOle = pDoc->HasOLEObjectsInArea( aRange );
            // Update ScGlobal::pDrawClipDocShellRef.
            ScDrawLayer::SetGlobalDrawPersist( ScTransferObj::SetDrawClipDoc( bAnyOle ) );
        }

        ScClipParam aClipParam( aRange, bCut );
        pDoc->CopyToClip4VBA( aClipParam, pClipDoc, false, bIncludeObjects );
        if ( bSysClip )
        {
            ScDrawLayer::SetGlobalDrawPersist(NULL);
            ScGlobal::SetClipDocName( pDoc->GetDocumentShell()->GetTitle( SFX_TITLE_FULLNAME ) );
        }
        pClipDoc->ExtendMerge( aRange, TRUE );

        if ( bSysClip )
        {
            ScDocShell* pDocSh = GetViewData()->GetDocShell();
            TransferableObjectDescriptor aObjDesc;
            pDocSh->FillTransferableObjectDescriptor( aObjDesc );
            aObjDesc.maDisplayName = pDocSh->GetMedium()->GetURLObject().GetURLNoPass();

            ScTransferObj* pTransferObj = new ScTransferObj( pClipDoc, aObjDesc );
            uno::Reference<datatransfer::XTransferable> xTransferable( pTransferObj );
            if ( ScGlobal::pDrawClipDocShellRef )
            {
                SfxObjectShellRef aPersistRef( &(*ScGlobal::pDrawClipDocShellRef) );
                pTransferObj->SetDrawPersist( aPersistRef );
            }
            pTransferObj->CopyToClipboard( GetActiveWin() );
            SC_MOD()->SetClipObject( pTransferObj, NULL );
        }

        bDone = TRUE;
    }
    else
    {
        if ( !bApi )
            ErrorMessage(STR_MATRIXFRAGMENTERR);
    }

    return bDone;
}

ScTransferObj* ScViewFunc::CopyToTransferable()
{
    ScRange aRange;
    if ( GetViewData()->GetSimpleArea( aRange ) == SC_MARK_SIMPLE )
    {
        ScDocument* pDoc = GetViewData()->GetDocument();
        ScMarkData& rMark = GetViewData()->GetMarkData();
        if ( !pDoc->HasSelectedBlockMatrixFragment(
                        aRange.aStart.Col(), aRange.aStart.Row(),
                        aRange.aEnd.Col(),   aRange.aEnd.Row(),
                        rMark ) )
        {
            ScDocument *pClipDoc = new ScDocument( SCDOCMODE_CLIP );    // create one (deleted by ScTransferObj)

            sal_Bool bAnyOle = pDoc->HasOLEObjectsInArea( aRange, &rMark );
            ScDrawLayer::SetGlobalDrawPersist( ScTransferObj::SetDrawClipDoc( bAnyOle ) );

            ScClipParam aClipParam(aRange, false);
            pDoc->CopyToClip(aClipParam, pClipDoc, &rMark, false, false, true);

            ScDrawLayer::SetGlobalDrawPersist(NULL);
            pClipDoc->ExtendMerge( aRange, sal_True );

            ScDocShell* pDocSh = GetViewData()->GetDocShell();
            TransferableObjectDescriptor aObjDesc;
            pDocSh->FillTransferableObjectDescriptor( aObjDesc );
            aObjDesc.maDisplayName = pDocSh->GetMedium()->GetURLObject().GetURLNoPass();
            ScTransferObj* pTransferObj = new ScTransferObj( pClipDoc, aObjDesc );
            return pTransferObj;
        }
    }

    return NULL;
}

//----------------------------------------------------------------------------
//      P A S T E

void ScViewFunc::PasteDraw()
{
    ScViewData* pViewData = GetViewData();
    SCCOL nPosX = pViewData->GetCurX();
    SCROW nPosY = pViewData->GetCurY();
    Window* pWin = GetActiveWin();
    Point aPos = pWin->PixelToLogic( pViewData->GetScrPos( nPosX, nPosY,
                                     pViewData->GetActivePart() ) );
    ScDrawTransferObj* pDrawClip = ScDrawTransferObj::GetOwnClipboard( pWin );
    if (pDrawClip)
        PasteDraw( aPos, pDrawClip->GetModel(), sal_False,
            pDrawClip->GetSourceDocID() == pViewData->GetDocument()->GetDocumentID() );
}

void ScViewFunc::PasteFromSystem()
{
    UpdateInputLine();

    Window* pWin = GetActiveWin();
    ScTransferObj* pOwnClip = ScTransferObj::GetOwnClipboard( pWin );
    ScDrawTransferObj* pDrawClip = ScDrawTransferObj::GetOwnClipboard( pWin );

    if (pOwnClip)
    {
        // keep a reference in case the clipboard is changed during PasteFromClip
        uno::Reference<datatransfer::XTransferable> aOwnClipRef( pOwnClip );
        PasteFromClip( IDF_ALL, pOwnClip->GetDocument(),
                        PASTE_NOFUNC, sal_False, sal_False, sal_False, INS_NONE, IDF_NONE,
                        sal_True );     // allow warning dialog
    }
    else if (pDrawClip)
        PasteDraw();
    else
    {
        TransferableDataHelper aDataHelper( TransferableDataHelper::CreateFromSystemClipboard( pWin ) );

        {
            sal_uLong nBiff8 = SotExchange::RegisterFormatName(
                    String::CreateFromAscii(RTL_CONSTASCII_STRINGPARAM("Biff8")));
            sal_uLong nBiff5 = SotExchange::RegisterFormatName(
                    String::CreateFromAscii(RTL_CONSTASCII_STRINGPARAM("Biff5")));

                //  als erstes SvDraw-Model, dann Grafik
                //  (Grafik darf nur bei einzelner Grafik drinstehen)

            if (aDataHelper.HasFormat( SOT_FORMATSTR_ID_DRAWING ))
            {
                // special case for tables from drawing
                if( aDataHelper.HasFormat( SOT_FORMAT_RTF ) )
                {
                    PasteFromSystem( FORMAT_RTF );
                }
                else
                {
                    PasteFromSystem( SOT_FORMATSTR_ID_DRAWING );
                }
            }
            else if (aDataHelper.HasFormat( SOT_FORMATSTR_ID_SVXB ))
                PasteFromSystem( SOT_FORMATSTR_ID_SVXB );
            else if (aDataHelper.HasFormat( SOT_FORMATSTR_ID_EMBED_SOURCE ))
            {
                //  If it's a Writer object, insert RTF instead of OLE

<<<<<<< HEAD
                //  Else, if the class id is all-zero, and SYLK is available,
                //  it probably is spreadsheet cells that have been put
                //  on the clipboard by OOo, so use the SYLK. (fdo#31077)

                BOOL bDoRtf = FALSE;
=======
                sal_Bool bDoRtf = sal_False;
>>>>>>> ce6308e4
                TransferableObjectDescriptor aObjDesc;
                if( aDataHelper.GetTransferableObjectDescriptor( SOT_FORMATSTR_ID_OBJECTDESCRIPTOR, aObjDesc ) )
                {
                    bDoRtf = ( ( aObjDesc.maClassName == SvGlobalName( SO3_SW_CLASSID ) ||
                                 aObjDesc.maClassName == SvGlobalName( SO3_SWWEB_CLASSID ) )
                               && aDataHelper.HasFormat( SOT_FORMAT_RTF ) );
                }
                if ( bDoRtf )
                    PasteFromSystem( FORMAT_RTF );
                else if ( aObjDesc.maClassName == SvGlobalName( 0,0,0,0,0,0,0,0,0,0,0 )
                          && aDataHelper.HasFormat( SOT_FORMATSTR_ID_SYLK ))
                    PasteFromSystem( SOT_FORMATSTR_ID_SYLK );
                else
                    PasteFromSystem( SOT_FORMATSTR_ID_EMBED_SOURCE );
            }
            else if (aDataHelper.HasFormat( SOT_FORMATSTR_ID_LINK_SOURCE ))
                PasteFromSystem( SOT_FORMATSTR_ID_LINK_SOURCE );
            // the following format can not affect scenario from #89579#
            else if (aDataHelper.HasFormat( SOT_FORMATSTR_ID_EMBEDDED_OBJ_OLE ))
                PasteFromSystem( SOT_FORMATSTR_ID_EMBEDDED_OBJ_OLE );
            // FORMAT_PRIVATE no longer here (can't work if pOwnClip is NULL)
            else if (aDataHelper.HasFormat(nBiff8))      // before xxx_OLE formats
                PasteFromSystem(nBiff8);
            else if (aDataHelper.HasFormat(nBiff5))
                PasteFromSystem(nBiff5);
            else if (aDataHelper.HasFormat(FORMAT_RTF))
                PasteFromSystem(FORMAT_RTF);
            else if (aDataHelper.HasFormat(SOT_FORMATSTR_ID_HTML))
                PasteFromSystem(SOT_FORMATSTR_ID_HTML);
            else if (aDataHelper.HasFormat(SOT_FORMATSTR_ID_HTML_SIMPLE))
                PasteFromSystem(SOT_FORMATSTR_ID_HTML_SIMPLE);
            else if (aDataHelper.HasFormat(SOT_FORMATSTR_ID_SYLK))
                PasteFromSystem(SOT_FORMATSTR_ID_SYLK);
            else if (aDataHelper.HasFormat(FORMAT_STRING))
                PasteFromSystem(FORMAT_STRING);
            else if (aDataHelper.HasFormat(FORMAT_GDIMETAFILE))
                PasteFromSystem(FORMAT_GDIMETAFILE);
            else if (aDataHelper.HasFormat(FORMAT_BITMAP))
                PasteFromSystem(FORMAT_BITMAP);
            // xxx_OLE formats come last, like in SotExchange tables
            else if (aDataHelper.HasFormat( SOT_FORMATSTR_ID_EMBED_SOURCE_OLE ))
                PasteFromSystem( SOT_FORMATSTR_ID_EMBED_SOURCE_OLE );
            else if (aDataHelper.HasFormat( SOT_FORMATSTR_ID_LINK_SOURCE_OLE ))
                PasteFromSystem( SOT_FORMATSTR_ID_LINK_SOURCE_OLE );
        }
    }
    //  keine Fehlermeldung, weil SID_PASTE in der idl das FastCall-Flag hat,
    //  also auch gerufen wird, wenn nichts im Clipboard steht (#42531#)
}

void ScViewFunc::PasteFromTransferable( const uno::Reference<datatransfer::XTransferable>& rxTransferable )
{
    ScTransferObj *pOwnClip=0;
    ScDrawTransferObj *pDrawClip=0;
    uno::Reference<lang::XUnoTunnel> xTunnel( rxTransferable, uno::UNO_QUERY );
    if ( xTunnel.is() )
    {
        sal_Int64 nHandle = xTunnel->getSomething( ScTransferObj::getUnoTunnelId() );
        if ( nHandle )
            pOwnClip = (ScTransferObj*) (sal_IntPtr) nHandle;
        else
        {
            nHandle = xTunnel->getSomething( ScDrawTransferObj::getUnoTunnelId() );
            if ( nHandle )
                pDrawClip = (ScDrawTransferObj*) (sal_IntPtr) nHandle;
        }
    }

    if (pOwnClip)
    {
        PasteFromClip( IDF_ALL, pOwnClip->GetDocument(),
                        PASTE_NOFUNC, sal_False, sal_False, sal_False, INS_NONE, IDF_NONE,
                        sal_True );     // allow warning dialog
    }
    else if (pDrawClip)
    {
        ScViewData* pViewData = GetViewData();
        SCCOL nPosX = pViewData->GetCurX();
        SCROW nPosY = pViewData->GetCurY();
        Window* pWin = GetActiveWin();
        Point aPos = pWin->PixelToLogic( pViewData->GetScrPos( nPosX, nPosY, pViewData->GetActivePart() ) );
        PasteDraw( aPos, pDrawClip->GetModel(), sal_False, pDrawClip->GetSourceDocID() == pViewData->GetDocument()->GetDocumentID() );
    }
    else
    {
            TransferableDataHelper aDataHelper( rxTransferable );
        {
            sal_uLong nBiff8 = SotExchange::RegisterFormatName(
                    String::CreateFromAscii(RTL_CONSTASCII_STRINGPARAM("Biff8")));
            sal_uLong nBiff5 = SotExchange::RegisterFormatName(
                    String::CreateFromAscii(RTL_CONSTASCII_STRINGPARAM("Biff5")));
            sal_uLong nFormatId = 0;
                //  als erstes SvDraw-Model, dann Grafik
                //  (Grafik darf nur bei einzelner Grafik drinstehen)

            if (aDataHelper.HasFormat( SOT_FORMATSTR_ID_DRAWING ))
                nFormatId = SOT_FORMATSTR_ID_DRAWING;
            else if (aDataHelper.HasFormat( SOT_FORMATSTR_ID_SVXB ))
                nFormatId = SOT_FORMATSTR_ID_SVXB;
            else if (aDataHelper.HasFormat( SOT_FORMATSTR_ID_EMBED_SOURCE ))
            {
                //  If it's a Writer object, insert RTF instead of OLE
                sal_Bool bDoRtf = sal_False;
                TransferableObjectDescriptor aObjDesc;
                if( aDataHelper.GetTransferableObjectDescriptor( SOT_FORMATSTR_ID_OBJECTDESCRIPTOR, aObjDesc ) )
                {
                    bDoRtf = ( ( aObjDesc.maClassName == SvGlobalName( SO3_SW_CLASSID ) ||
                                 aObjDesc.maClassName == SvGlobalName( SO3_SWWEB_CLASSID ) )
                               && aDataHelper.HasFormat( SOT_FORMAT_RTF ) );
                }
                if ( bDoRtf )
                    nFormatId = FORMAT_RTF;
                else
                    nFormatId = SOT_FORMATSTR_ID_EMBED_SOURCE;
            }
            else if (aDataHelper.HasFormat( SOT_FORMATSTR_ID_LINK_SOURCE ))
                nFormatId = SOT_FORMATSTR_ID_LINK_SOURCE;
            // the following format can not affect scenario from #89579#
            else if (aDataHelper.HasFormat( SOT_FORMATSTR_ID_EMBEDDED_OBJ_OLE ))
                nFormatId = SOT_FORMATSTR_ID_EMBEDDED_OBJ_OLE;
            // FORMAT_PRIVATE no longer here (can't work if pOwnClip is NULL)
            else if (aDataHelper.HasFormat(nBiff8))      // before xxx_OLE formats
                nFormatId = nBiff8;
            else if (aDataHelper.HasFormat(nBiff5))
                nFormatId = nBiff5;
            else if (aDataHelper.HasFormat(FORMAT_RTF))
                nFormatId = FORMAT_RTF;
            else if (aDataHelper.HasFormat(SOT_FORMATSTR_ID_HTML))
                nFormatId = SOT_FORMATSTR_ID_HTML;
            else if (aDataHelper.HasFormat(SOT_FORMATSTR_ID_HTML_SIMPLE))
                nFormatId = SOT_FORMATSTR_ID_HTML_SIMPLE;
            else if (aDataHelper.HasFormat(SOT_FORMATSTR_ID_SYLK))
                nFormatId = SOT_FORMATSTR_ID_SYLK;
            else if (aDataHelper.HasFormat(FORMAT_STRING))
                nFormatId = FORMAT_STRING;
            else if (aDataHelper.HasFormat(FORMAT_GDIMETAFILE))
                nFormatId = FORMAT_GDIMETAFILE;
            else if (aDataHelper.HasFormat(FORMAT_BITMAP))
                nFormatId = FORMAT_BITMAP;
            // xxx_OLE formats come last, like in SotExchange tables
            else if (aDataHelper.HasFormat( SOT_FORMATSTR_ID_EMBED_SOURCE_OLE ))
                nFormatId = SOT_FORMATSTR_ID_EMBED_SOURCE_OLE;
            else if (aDataHelper.HasFormat( SOT_FORMATSTR_ID_LINK_SOURCE_OLE ))
                nFormatId = SOT_FORMATSTR_ID_LINK_SOURCE_OLE;
            else
                return;

            PasteDataFormat( nFormatId, aDataHelper.GetTransferable(),
                GetViewData()->GetCurX(), GetViewData()->GetCurY(),
                NULL, sal_False, sal_False );
        }
    }
}

sal_Bool ScViewFunc::PasteFromSystem( sal_uLong nFormatId, sal_Bool bApi )
{
    UpdateInputLine();

    sal_Bool bRet = sal_True;
    Window* pWin = GetActiveWin();
    ScTransferObj* pOwnClip = ScTransferObj::GetOwnClipboard( pWin );
    if ( nFormatId == 0 && pOwnClip )
    {
        // keep a reference in case the clipboard is changed during PasteFromClip
        uno::Reference<datatransfer::XTransferable> aOwnClipRef( pOwnClip );
        PasteFromClip( IDF_ALL, pOwnClip->GetDocument(),
                        PASTE_NOFUNC, sal_False, sal_False, sal_False, INS_NONE, IDF_NONE,
                        !bApi );        // allow warning dialog
    }
    else
    {
        TransferableDataHelper aDataHelper( TransferableDataHelper::CreateFromSystemClipboard( pWin ) );
        if ( !aDataHelper.GetTransferable().is() )
            return sal_False;

        bRet = PasteDataFormat( nFormatId, aDataHelper.GetTransferable(),
                                GetViewData()->GetCurX(), GetViewData()->GetCurY(),
                                NULL, sal_False, !bApi );       // allow warning dialog

        if ( !bRet && !bApi )
            ErrorMessage(STR_PASTE_ERROR);
    }
    return bRet;
}


//----------------------------------------------------------------------------
//      P A S T E

sal_Bool ScViewFunc::PasteOnDrawObject( const uno::Reference<datatransfer::XTransferable>& rxTransferable,
                                    SdrObject* pHitObj, sal_Bool bLink )
{
    sal_Bool bRet = sal_False;
    if ( bLink )
    {
        TransferableDataHelper aDataHelper( rxTransferable );
        if ( aDataHelper.HasFormat( SOT_FORMATSTR_ID_SVXB ) )
        {
            SotStorageStreamRef xStm;
            if( aDataHelper.GetSotStorageStream( SOT_FORMATSTR_ID_SVXB, xStm ) )
            {
                Graphic aGraphic;
                *xStm >> aGraphic;
                bRet = ApplyGraphicToObject( pHitObj, aGraphic );
            }
        }
        else if ( aDataHelper.HasFormat( SOT_FORMAT_GDIMETAFILE ) )
        {
            GDIMetaFile aMtf;
            if( aDataHelper.GetGDIMetaFile( FORMAT_GDIMETAFILE, aMtf ) )
                bRet = ApplyGraphicToObject( pHitObj, Graphic(aMtf) );
        }
        else if ( aDataHelper.HasFormat( SOT_FORMAT_BITMAP ) )
        {
            Bitmap aBmp;
            if( aDataHelper.GetBitmap( FORMAT_BITMAP, aBmp ) )
                bRet = ApplyGraphicToObject( pHitObj, Graphic(aBmp) );
        }
    }
    else
    {
        //  ham' wa noch nich
    }
    return bRet;
}

sal_Bool lcl_SelHasAttrib( ScDocument* pDoc, SCCOL nCol1, SCROW nRow1, SCCOL nCol2, SCROW nRow2,
                        const ScMarkData& rTabSelection, sal_uInt16 nMask )
{
    SCTAB nTabCount = pDoc->GetTableCount();
    for (SCTAB nTab=0; nTab<nTabCount; nTab++)
        if ( rTabSelection.GetTableSelect(nTab) && pDoc->HasAttrib( nCol1, nRow1, nTab, nCol2, nRow2, nTab, nMask ) )
            return sal_True;
    return sal_False;
}

//
//      Einfuegen auf Tabelle:
//

//  internes Paste

namespace {

class CursorSwitcher
{
public:
    CursorSwitcher(ScViewFunc* pViewFunc) :
        mpViewFunc(pViewFunc)
    {
        mpViewFunc->HideCursor();
    }

    ~CursorSwitcher()
    {
        mpViewFunc->ShowCursor();
    }
private:
    ScViewFunc* mpViewFunc;
};

bool lcl_checkDestRangeForOverwrite(const ScRange& rDestRange, const ScDocument* pDoc, const ScMarkData& rMark, Window* pParentWnd)
{
    bool bIsEmpty = true;
    SCTAB nTabCount = pDoc->GetTableCount();
    for (SCTAB nTab=0; nTab < nTabCount && bIsEmpty; ++nTab)
    {
        if (!rMark.GetTableSelect(nTab))
            continue;

        bIsEmpty = pDoc->IsBlockEmpty(nTab, rDestRange.aStart.Col(), rDestRange.aStart.Row(),
                                      rDestRange.aEnd.Col(), rDestRange.aEnd.Row());
    }

    if (!bIsEmpty)
    {
        ScReplaceWarnBox aBox(pParentWnd);
        if (aBox.Execute() != RET_YES)
        {
            //  changing the configuration is within the ScReplaceWarnBox
            return false;
        }
    }
    return true;
}

}

sal_Bool ScViewFunc::PasteFromClip( sal_uInt16 nFlags, ScDocument* pClipDoc,
                                    sal_uInt16 nFunction, sal_Bool bSkipEmpty,
                                    sal_Bool bTranspose, sal_Bool bAsLink,
                                    InsCellCmd eMoveMode, sal_uInt16 nUndoExtraFlags,
                                    sal_Bool bAllowDialogs )
{
    if (!pClipDoc)
    {
<<<<<<< HEAD
        OSL_FAIL("PasteFromClip: pClipDoc=0 not allowed");
        return FALSE;
=======
        DBG_ERROR("PasteFromClip: pClipDoc=0 not allowed");
        return sal_False;
>>>>>>> ce6308e4
    }

    //  fuer Undo etc. immer alle oder keine Inhalte sichern
    sal_uInt16 nContFlags = IDF_NONE;
    if (nFlags & IDF_CONTENTS)
        nContFlags |= IDF_CONTENTS;
    if (nFlags & IDF_ATTRIB)
        nContFlags |= IDF_ATTRIB;
    // evtl. Attribute ins Undo ohne sie vom Clip ins Doc zu kopieren
    sal_uInt16 nUndoFlags = nContFlags;
    if (nUndoExtraFlags & IDF_ATTRIB)
        nUndoFlags |= IDF_ATTRIB;
    // do not copy note captions into undo document
    nUndoFlags |= IDF_NOCAPTIONS;

    ScClipParam& rClipParam = pClipDoc->GetClipParam();
    if (rClipParam.isMultiRange())
        return PasteMultiRangesFromClip(
            nFlags, pClipDoc, nFunction, bSkipEmpty, bTranspose, bAsLink, bAllowDialogs,
            eMoveMode, nContFlags, nUndoFlags);

    sal_Bool bCutMode = pClipDoc->IsCutMode();      // if transposing, take from original clipdoc
    sal_Bool bIncludeFiltered = bCutMode;

    // paste drawing: also if IDF_NOTE is set (to create drawing layer for note captions)
    sal_Bool bPasteDraw = ( pClipDoc->GetDrawLayer() && ( nFlags & (IDF_OBJECTS|IDF_NOTE) ) );

    ScDocShellRef aTransShellRef;   // for objects in xTransClip - must remain valid as long as xTransClip
    ScDocument* pOrigClipDoc = NULL;
    ::std::auto_ptr< ScDocument > xTransClip;
    if ( bTranspose )
    {
        SCCOL nX;
        SCROW nY;
        // include filtered rows until TransposeClip can skip them
        bIncludeFiltered = sal_True;
        pClipDoc->GetClipArea( nX, nY, sal_True );
        if ( nY > static_cast<sal_Int32>(MAXCOL) )                      // zuviele Zeilen zum Transponieren
        {
            ErrorMessage(STR_PASTE_FULL);
            return sal_False;
        }
        pOrigClipDoc = pClipDoc;        // fuer Referenzen

        if ( bPasteDraw )
        {
            aTransShellRef = new ScDocShell;        // DocShell needs a Ref immediately
            aTransShellRef->DoInitNew(NULL);
        }
        ScDrawLayer::SetGlobalDrawPersist(aTransShellRef);

        xTransClip.reset( new ScDocument( SCDOCMODE_CLIP ));
        pClipDoc->TransposeClip( xTransClip.get(), nFlags, bAsLink );
        pClipDoc = xTransClip.get();

        ScDrawLayer::SetGlobalDrawPersist(NULL);
    }

    SCCOL nStartCol;
    SCROW nStartRow;
    SCTAB nStartTab;
    SCCOL nEndCol;
    SCROW nEndRow;
    SCTAB nEndTab;
    SCCOL nClipSizeX;
    SCROW nClipSizeY;
    pClipDoc->GetClipArea( nClipSizeX, nClipSizeY, sal_True );      // size in clipboard doc

    //  size in target doc: include filtered rows only if CutMode is set
    SCCOL nDestSizeX;
    SCROW nDestSizeY;
    pClipDoc->GetClipArea( nDestSizeX, nDestSizeY, bIncludeFiltered );

    ScDocument* pDoc = GetViewData()->GetDocument();
    ScDocShell* pDocSh = GetViewData()->GetDocShell();
    ScMarkData& rMark = GetViewData()->GetMarkData();
    ::svl::IUndoManager* pUndoMgr = pDocSh->GetUndoManager();
    const sal_Bool bRecord(pDoc->IsUndoEnabled());

    ScDocShellModificator aModificator( *pDocSh );

    ScRange aMarkRange;
    ScMarkData aFilteredMark( rMark);   // local copy for all modifications
    ScMarkType eMarkType = GetViewData()->GetSimpleArea( aMarkRange, aFilteredMark);
    bool bMarkIsFiltered = (eMarkType == SC_MARK_SIMPLE_FILTERED);
    bool bNoPaste = ((eMarkType != SC_MARK_SIMPLE && !bMarkIsFiltered) ||
            (bMarkIsFiltered && (eMoveMode != INS_NONE || bAsLink)));

    if (!bNoPaste)
    {
        if (!rMark.IsMarked())
        {
            // Create a selection with clipboard row count and check that for
            // filtered.
            nStartCol = GetViewData()->GetCurX();
            nStartRow = GetViewData()->GetCurY();
            nStartTab = GetViewData()->GetTabNo();
            nEndCol = nStartCol + nDestSizeX;
            nEndRow = nStartRow + nDestSizeY;
            nEndTab = nStartTab;
            aMarkRange = ScRange( nStartCol, nStartRow, nStartTab, nEndCol, nEndRow, nEndTab);
            if (ScViewUtil::HasFiltered( aMarkRange, pDoc))
            {
                bMarkIsFiltered = true;
                // Fit to clipboard's row count unfiltered rows. If there is no
                // fit assume that pasting is not possible. Note that nDestSizeY is
                // size-1 (difference).
                if (!ScViewUtil::FitToUnfilteredRows( aMarkRange, pDoc, nDestSizeY+1))
                    bNoPaste = true;
            }
            aFilteredMark.SetMarkArea( aMarkRange);
        }
        else
        {
            // Expand the marked area when the destination area is larger than the
            // current selection, to get the undo do the right thing. (i#106711)
            ScRange aRange;
            aFilteredMark.GetMarkArea( aRange );
            if( (aRange.aEnd.Col() - aRange.aStart.Col()) < nDestSizeX )
            {
                aRange.aEnd.SetCol(aRange.aStart.Col() + nDestSizeX);
                aFilteredMark.SetMarkArea(aRange);
            }
        }
    }

    if (bNoPaste)
    {
        ErrorMessage(STR_MSSG_PASTEFROMCLIP_0);
        return sal_False;
    }

    SCROW nUnfilteredRows = aMarkRange.aEnd.Row() - aMarkRange.aStart.Row() + 1;
    ScRangeList aRangeList;
    if (bMarkIsFiltered)
    {
        ScViewUtil::UnmarkFiltered( aFilteredMark, pDoc);
        aFilteredMark.FillRangeListWithMarks( &aRangeList, sal_False);
        nUnfilteredRows = 0;
        size_t ListSize = aRangeList.size();
        for ( size_t i = 0; i < ListSize; ++i )
        {
            ScRange* p = aRangeList[i];
            nUnfilteredRows += p->aEnd.Row() - p->aStart.Row() + 1;
        }
#if 0
        /* This isn't needed but could be a desired restriction. */
        // For filtered, destination rows have to be an exact multiple of
        // source rows. Note that nDestSizeY is size-1 (difference), so
        // nDestSizeY==0 fits always.
        if ((nUnfilteredRows % (nDestSizeY+1)) != 0)
        {
            /* FIXME: this should be a more descriptive error message then. */
            ErrorMessage(STR_MSSG_PASTEFROMCLIP_0);
            return sal_False;
        }
#endif
    }

    // Also for a filtered selection the area is used, for undo et al.
    if ( aFilteredMark.IsMarked() || bMarkIsFiltered )
    {
        aMarkRange.GetVars( nStartCol, nStartRow, nStartTab, nEndCol, nEndRow, nEndTab);
        SCCOL nBlockAddX = nEndCol-nStartCol;
        SCROW nBlockAddY = nEndRow-nStartRow;

        //  Nachfrage, wenn die Selektion groesser als 1 Zeile/Spalte, aber kleiner
        //  als das Clipboard ist (dann wird ueber die Selektion hinaus eingefuegt)

        //  ClipSize is not size, but difference
        if ( ( nBlockAddX != 0 && nBlockAddX < nDestSizeX ) ||
             ( nBlockAddY != 0 && nBlockAddY < nDestSizeY ) ||
             ( bMarkIsFiltered && nUnfilteredRows < nDestSizeY+1 ) )
        {
            ScWaitCursorOff aWaitOff( GetFrameWin() );
            String aMessage = ScGlobal::GetRscString( STR_PASTE_BIGGER );
            QueryBox aBox( GetViewData()->GetDialogParent(),
                            WinBits(WB_YES_NO | WB_DEF_NO), aMessage );
            if ( aBox.Execute() != RET_YES )
            {
                return sal_False;
            }
        }

        if (nBlockAddX <= nDestSizeX)
            nEndCol = nStartCol + nDestSizeX;

        if (nBlockAddY <= nDestSizeY)
        {
            nEndRow = nStartRow + nDestSizeY;
            if (bMarkIsFiltered || nEndRow > aMarkRange.aEnd.Row())
            {
                // Same as above if nothing was marked: re-fit selection to
                // unfiltered rows. Extending the selection actually may
                // introduce filtered rows where there weren't any before, so
                // we also need to test for that.
                aMarkRange = ScRange( nStartCol, nStartRow, nStartTab, nEndCol, nEndRow, nEndTab);
                if (bMarkIsFiltered || ScViewUtil::HasFiltered( aMarkRange, pDoc))
                {
                    bMarkIsFiltered = true;
                    // Worst case: all rows up to the end of the sheet are filtered.
                    if (!ScViewUtil::FitToUnfilteredRows( aMarkRange, pDoc, nDestSizeY+1))
                    {
                        ErrorMessage(STR_PASTE_FULL);
                        return sal_False;
                    }
                }
                aMarkRange.GetVars( nStartCol, nStartRow, nStartTab, nEndCol, nEndRow, nEndTab);
                aFilteredMark.SetMarkArea( aMarkRange);
                if (bMarkIsFiltered)
                {
                    ScViewUtil::UnmarkFiltered( aFilteredMark, pDoc);
                    aFilteredMark.FillRangeListWithMarks( &aRangeList, sal_True);
                }
            }
        }
    }
    else
    {
        nStartCol = GetViewData()->GetCurX();
        nStartRow = GetViewData()->GetCurY();
        nStartTab = GetViewData()->GetTabNo();
        nEndCol = nStartCol + nDestSizeX;
        nEndRow = nStartRow + nDestSizeY;
        nEndTab = nStartTab;
    }

    bool bOffLimits = !ValidCol(nEndCol) || !ValidRow(nEndRow);

    //  Zielbereich, wie er angezeigt wird:
    ScRange aUserRange( nStartCol, nStartRow, nStartTab, nEndCol, nEndRow, nEndTab );

    //  Sollen Zellen eingefuegt werden?
    //  (zu grosse nEndCol/nEndRow werden weiter unten erkannt)
    sal_Bool bInsertCells = ( eMoveMode != INS_NONE && !bOffLimits );
    if ( bInsertCells )
    {
        //  Instead of EnterListAction, the paste undo action is merged into the
        //  insert action, so Repeat can insert the right cells

        MarkRange( aUserRange );            // wird vor CopyFromClip sowieso gesetzt

<<<<<<< HEAD
        // CutMode is reset on insertion of cols/rows but needed again on cell move
        BOOL bCut = pClipDoc->IsCutMode();
        if (!InsertCells( eMoveMode, bRecord, TRUE ))   // is inserting possible?
=======
        // #72930# CutMode is reset on insertion of cols/rows but needed again on cell move
        sal_Bool bCut = pClipDoc->IsCutMode();
        if (!InsertCells( eMoveMode, bRecord, sal_True ))   // is inserting possible?
>>>>>>> ce6308e4
        {
            return sal_False;
            //  #i21036# EnterListAction isn't used, and InsertCells doesn't insert
            //  its undo action on failure, so no undo handling is needed here
        }
        if ( bCut )
            pClipDoc->SetCutMode( bCut );
    }
    else if (!bOffLimits)
    {
        sal_Bool bAskIfNotEmpty = bAllowDialogs &&
                                ( nFlags & IDF_CONTENTS ) &&
                                nFunction == PASTE_NOFUNC &&
                                SC_MOD()->GetInputOptions().GetReplaceCellsWarn();
        if ( bAskIfNotEmpty )
        {
            if (!lcl_checkDestRangeForOverwrite(aUserRange, pDoc, aFilteredMark, GetViewData()->GetDialogParent()))
                return false;
        }
    }

    SCCOL nClipStartX;                      // Clipboard-Bereich erweitern
    SCROW nClipStartY;
    pClipDoc->GetClipStart( nClipStartX, nClipStartY );
    SCCOL nUndoEndCol = nClipStartX + nClipSizeX;
    SCROW nUndoEndRow = nClipStartY + nClipSizeY;   // end of source area in clipboard document
    sal_Bool bClipOver = sal_False;
    // #i68690# ExtendMerge for the clip doc must be called with the clipboard's sheet numbers.
    // The same end column/row can be used for all calls because the clip doc doesn't contain
    // content outside the clip area.
    for (SCTAB nClipTab=0; nClipTab<=MAXTAB; nClipTab++)
        if ( pClipDoc->HasTable(nClipTab) )
            if ( pClipDoc->ExtendMerge( nClipStartX,nClipStartY, nUndoEndCol,nUndoEndRow, nClipTab, sal_False ) )
                bClipOver = sal_True;
    nUndoEndCol -= nClipStartX + nClipSizeX;
    nUndoEndRow -= nClipStartY + nClipSizeY;        // now contains only the difference added by ExtendMerge
    nUndoEndCol = sal::static_int_cast<SCCOL>( nUndoEndCol + nEndCol );
    nUndoEndRow = sal::static_int_cast<SCROW>( nUndoEndRow + nEndRow ); // destination area, expanded for merged cells

    if (nUndoEndCol>MAXCOL || nUndoEndRow>MAXROW)
    {
        ErrorMessage(STR_PASTE_FULL);
        return sal_False;
    }

    pDoc->ExtendMergeSel( nStartCol,nStartRow, nUndoEndCol,nUndoEndRow, aFilteredMark, sal_False );

        //  Test auf Zellschutz

    ScEditableTester aTester( pDoc, nStartTab, nStartCol,nStartRow, nUndoEndCol,nUndoEndRow );
    if (!aTester.IsEditable())
    {
        ErrorMessage(aTester.GetMessageId());
        return sal_False;
    }

        //! Test auf Ueberlappung
        //! nur wirkliche Schnittmenge testen !!!!!!!

    ScDocFunc& rDocFunc = pDocSh->GetDocFunc();
    if ( bRecord )
    {
        String aUndo = ScGlobal::GetRscString( pClipDoc->IsCutMode() ? STR_UNDO_MOVE : STR_UNDO_COPY );
        pUndoMgr->EnterListAction( aUndo, aUndo );
    }

    if (bClipOver)
        if (lcl_SelHasAttrib( pDoc, nStartCol,nStartRow, nUndoEndCol,nUndoEndRow, aFilteredMark, HASATTR_OVERLAPPED ))
        {       // "Cell merge not possible if cells already merged"
            ScDocAttrIterator aIter( pDoc, nStartTab, nStartCol, nStartRow, nUndoEndCol, nUndoEndRow );
            const ScPatternAttr* pPattern = NULL;
            const ScMergeAttr* pMergeFlag = NULL;
            const ScMergeFlagAttr* pMergeFlagAttr = NULL;
            SCCOL nCol = -1;
            SCROW nRow1 = -1;
            SCROW nRow2 = -1;
            while ( ( pPattern = aIter.GetNext( nCol, nRow1, nRow2 ) ) != NULL )
            {
                pMergeFlag = (const ScMergeAttr*) &pPattern->GetItem(ATTR_MERGE);
                pMergeFlagAttr = (const ScMergeFlagAttr*) &pPattern->GetItem(ATTR_MERGE_FLAG);
                if( ( pMergeFlag && pMergeFlag->IsMerged() ) || ( pMergeFlagAttr && pMergeFlagAttr->IsOverlapped() ) )
                {
                    ScRange aRange(nCol, nRow1, nStartTab);
                    pDoc->ExtendOverlapped(aRange);
                    pDoc->ExtendMerge(aRange, sal_True, sal_True);
                    rDocFunc.UnmergeCells(aRange, bRecord, sal_True);
                }
            }
        }

    if ( !bCutMode )
    {
        ScChangeTrack* pChangeTrack = pDoc->GetChangeTrack();
        if ( pChangeTrack )
            pChangeTrack->ResetLastCut();   // kein CutMode mehr
    }

    sal_Bool bColInfo = ( nStartRow==0 && nEndRow==MAXROW );
    sal_Bool bRowInfo = ( nStartCol==0 && nEndCol==MAXCOL );

    ScDocument* pUndoDoc    = NULL;
    ScDocument* pRefUndoDoc = NULL;
    ScDocument* pRedoDoc    = NULL;
    ScRefUndoData* pUndoData = NULL;

    if ( bRecord )
    {
        pUndoDoc = new ScDocument( SCDOCMODE_UNDO );
        pUndoDoc->InitUndoSelected( pDoc, aFilteredMark, bColInfo, bRowInfo );

        // all sheets - CopyToDocument skips those that don't exist in pUndoDoc
        SCTAB nTabCount = pDoc->GetTableCount();
        pDoc->CopyToDocument( nStartCol, nStartRow, 0, nUndoEndCol, nUndoEndRow, nTabCount-1,
                                nUndoFlags, sal_False, pUndoDoc );

        if ( bCutMode )
        {
            pRefUndoDoc = new ScDocument( SCDOCMODE_UNDO );
            pRefUndoDoc->InitUndo( pDoc, 0, nTabCount-1, sal_False, sal_False );

            pUndoData = new ScRefUndoData( pDoc );
        }
    }

    sal_uInt16 nExtFlags = 0;
    pDocSh->UpdatePaintExt( nExtFlags, nStartCol, nStartRow, nStartTab,
                                       nEndCol,   nEndRow,   nEndTab );     // content before the change

    if (GetViewData()->IsActive())
    {
        DoneBlockMode();
        InitOwnBlockMode();
    }
    rMark.SetMarkArea( aUserRange );
    MarkDataChanged();

    HideCursor();                           // Cursor aendert sich !

        //
        //  Aus Clipboard kopieren,
        //  wenn gerechnet werden soll, Originaldaten merken
        //

    ScDocument* pMixDoc = NULL;
    if ( bSkipEmpty || nFunction )
    {
        if ( nFlags & IDF_CONTENTS )
        {
            pMixDoc = new ScDocument( SCDOCMODE_UNDO );
            pMixDoc->InitUndo( pDoc, nStartTab, nEndTab );
            pDoc->CopyToDocument( nStartCol, nStartRow, nStartTab, nEndCol, nEndRow, nEndTab,
                                    IDF_CONTENTS, sal_False, pMixDoc );
        }
    }

    /*  Make draw layer and start drawing undo.
        - Needed before AdjustBlockHeight to track moved drawing objects.
        - Needed before pDoc->CopyFromClip to track inserted note caption objects.
     */
    if ( bPasteDraw )
        pDocSh->MakeDrawLayer();
    if ( bRecord )
        pDoc->BeginDrawUndo();

    sal_uInt16 nNoObjFlags = nFlags & ~IDF_OBJECTS;
    if (!bAsLink)
    {
        //  copy normally (original range)
        pDoc->CopyFromClip( aUserRange, aFilteredMark, nNoObjFlags,
                pRefUndoDoc, pClipDoc, sal_True, sal_False, bIncludeFiltered,
                bSkipEmpty, (bMarkIsFiltered ? &aRangeList : NULL) );

        // bei Transpose Referenzen per Hand anpassen
        if ( bTranspose && bCutMode && (nFlags & IDF_CONTENTS) )
            pDoc->UpdateTranspose( aUserRange.aStart, pOrigClipDoc, aFilteredMark, pRefUndoDoc );
    }
    else if (!bTranspose)
    {
        //  copy with bAsLink=TRUE
        pDoc->CopyFromClip( aUserRange, aFilteredMark, nNoObjFlags, pRefUndoDoc, pClipDoc,
                                sal_True, sal_True, bIncludeFiltered, bSkipEmpty );
    }
    else
    {
        //  alle Inhalte kopieren (im TransClipDoc stehen nur Formeln)
        pDoc->CopyFromClip( aUserRange, aFilteredMark, nContFlags, pRefUndoDoc, pClipDoc );
    }

    // skipped rows and merged cells don't mix
    if ( !bIncludeFiltered && pClipDoc->HasClipFilteredRows() )
        rDocFunc.UnmergeCells( aUserRange, sal_False, sal_True );

    pDoc->ExtendMergeSel( nStartCol, nStartRow, nEndCol, nEndRow, aFilteredMark, sal_True );    // Refresh
                                                                                    // und Bereich neu

    if ( pMixDoc )              // Rechenfunktionen mit Original-Daten auszufuehren ?
    {
        pDoc->MixDocument( aUserRange, nFunction, bSkipEmpty, pMixDoc );
    }
    delete pMixDoc;

    AdjustBlockHeight();            // update row heights before pasting objects

    ::std::vector< ::rtl::OUString > aExcludedChartNames;
    SdrPage* pPage = NULL;

    if ( nFlags & IDF_OBJECTS )
    {
        ScDrawView* pScDrawView = GetScDrawView();
        SdrModel* pModel = ( pScDrawView ? pScDrawView->GetModel() : NULL );
        pPage = ( pModel ? pModel->GetPage( static_cast< sal_uInt16 >( nStartTab ) ) : NULL );
        if ( pPage )
        {
            ScChartHelper::GetChartNames( aExcludedChartNames, pPage );
        }

        //  Paste the drawing objects after the row heights have been updated.

        pDoc->CopyFromClip( aUserRange, aFilteredMark, IDF_OBJECTS, pRefUndoDoc, pClipDoc,
                                sal_True, sal_False, bIncludeFiltered );
    }


    pDocSh->UpdatePaintExt( nExtFlags, nStartCol, nStartRow, nStartTab,
                                       nEndCol,   nEndRow,   nEndTab );     // content after the change


        //  ggf. Autofilter-Koepfe loeschen
    if (bCutMode)
        if (pDoc->RefreshAutoFilter( nClipStartX,nClipStartY, nClipStartX+nClipSizeX,
                                        nClipStartY+nClipSizeY, nStartTab ))
            pDocSh->PostPaint( nClipStartX,nClipStartY,nStartTab,
                                nClipStartX+nClipSizeX,nClipStartY,nStartTab,
                                PAINT_GRID );

    ShowCursor();                           // Cursor aendert sich !

    //!     Block-Bereich bei RefUndoDoc weglassen !!!

    if ( bRecord )
    {
        // Redo-Daten werden erst beim ersten Undo kopiert
        // ohne RefUndoDoc muss das Redo-Doc noch nicht angelegt werden

        if (pRefUndoDoc)
        {
            pRedoDoc = new ScDocument( SCDOCMODE_UNDO );
            pRedoDoc->InitUndo( pDoc, nStartTab, nEndTab, bColInfo, bRowInfo );

            //      angepasste Referenzen ins Redo-Doc

            SCTAB nTabCount = pDoc->GetTableCount();
            pRedoDoc->AddUndoTab( 0, nTabCount-1 );
            pDoc->CopyUpdated( pRefUndoDoc, pRedoDoc );

            //      alte Referenzen ins Undo-Doc

            //! Tabellen selektieren ?
            pUndoDoc->AddUndoTab( 0, nTabCount-1 );
            pRefUndoDoc->DeleteArea( nStartCol, nStartRow, nEndCol, nEndRow, aFilteredMark, IDF_ALL );
            pRefUndoDoc->CopyToDocument( 0,0,0, MAXCOL,MAXROW,nTabCount-1,
                                            IDF_FORMULA, sal_False, pUndoDoc );
            delete pRefUndoDoc;
        }

        //  DeleteUnchanged for pUndoData is in ScUndoPaste ctor,
        //  UndoData for redo is made during first undo

        ScUndoPasteOptions aOptions;            // store options for repeat
        aOptions.nFunction  = nFunction;
        aOptions.bSkipEmpty = bSkipEmpty;
        aOptions.bTranspose = bTranspose;
        aOptions.bAsLink    = bAsLink;
        aOptions.eMoveMode  = eMoveMode;

        SfxUndoAction* pUndo = new ScUndoPaste( pDocSh,
                                nStartCol, nStartRow, nStartTab,
                                nUndoEndCol, nUndoEndRow, nEndTab, aFilteredMark,
                                pUndoDoc, pRedoDoc, nFlags | nUndoFlags,
                                pUndoData, NULL, NULL, NULL,
                                sal_False, &aOptions );     // sal_False = Redo data not yet copied

        if ( bInsertCells )
        {
            //  Merge the paste undo action into the insert action.
            //  Use ScUndoWrapper so the ScUndoPaste pointer can be stored in the insert action.

            pUndoMgr->AddUndoAction( new ScUndoWrapper( pUndo ), sal_True );
        }
        else
            pUndoMgr->AddUndoAction( pUndo );
        pUndoMgr->LeaveListAction();
    }

    sal_uInt16 nPaint = PAINT_GRID;
    if (bColInfo)
    {
        nPaint |= PAINT_TOP;
        nUndoEndCol = MAXCOL;               // nur zum Zeichnen !
    }
    if (bRowInfo)
    {
        nPaint |= PAINT_LEFT;
        nUndoEndRow = MAXROW;               // nur zum Zeichnen !
    }
    pDocSh->PostPaint( nStartCol, nStartRow, nStartTab,
                        nUndoEndCol, nUndoEndRow, nEndTab, nPaint, nExtFlags );
    // AdjustBlockHeight has already been called above

    aModificator.SetDocumentModified();
    PostPasteFromClip(aUserRange, rMark);

    if ( nFlags & IDF_OBJECTS )
    {
        ScModelObj* pModelObj = ( pDocSh ? ScModelObj::getImplementation( pDocSh->GetModel() ) : NULL );
        if ( pDoc && pPage && pModelObj )
        {
            bool bSameDoc = ( rClipParam.getSourceDocID() == pDoc->GetDocumentID() );
            const ScRangeListVector& rProtectedChartRangesVector( rClipParam.maProtectedChartRangesVector );
            ScChartHelper::CreateProtectedChartListenersAndNotify( pDoc, pPage, pModelObj, nStartTab,
                rProtectedChartRangesVector, aExcludedChartNames, bSameDoc );
        }
    }

    return sal_True;
}

bool ScViewFunc::PasteMultiRangesFromClip(
    sal_uInt16 nFlags, ScDocument* pClipDoc, sal_uInt16 nFunction,
    bool bSkipEmpty, bool bTranspose, bool bAsLink, bool bAllowDialogs,
    InsCellCmd eMoveMode, sal_uInt16 /*nContFlags*/, sal_uInt16 nUndoFlags)
{
    ScViewData& rViewData = *GetViewData();
    ScDocument* pDoc = rViewData.GetDocument();
    ScDocShell* pDocSh = rViewData.GetDocShell();
    ScMarkData aMark(rViewData.GetMarkData());
    const ScAddress& rCurPos = rViewData.GetCurPos();
    ScClipParam& rClipParam = pClipDoc->GetClipParam();
    SCCOL nColSize = rClipParam.getPasteColSize();
    SCROW nRowSize = rClipParam.getPasteRowSize();

    if (bTranspose)
    {
        if (static_cast<SCROW>(rCurPos.Col()) + nRowSize-1 > static_cast<SCROW>(MAXCOL))
        {
            ErrorMessage(STR_PASTE_FULL);
            return false;
        }

        ::std::auto_ptr<ScDocument> pTransClip(new ScDocument(SCDOCMODE_CLIP));
        pClipDoc->TransposeClip(pTransClip.get(), nFlags, bAsLink);
        pClipDoc = pTransClip.release();
        SCCOL nTempColSize = nColSize;
        nColSize = static_cast<SCCOL>(nRowSize);
        nRowSize = static_cast<SCROW>(nTempColSize);
    }

    if (!ValidCol(rCurPos.Col()+nColSize-1) || !ValidRow(rCurPos.Row()+nRowSize-1))
    {
        ErrorMessage(STR_PASTE_FULL);
        return false;
    }

    // Determine the first and last selected sheet numbers.
    SCTAB nTab1 = aMark.GetFirstSelected();
    SCTAB nTab2 = nTab1;
    for (SCTAB i = nTab1+1; i <= MAXTAB; ++i)
        if (aMark.GetTableSelect(i))
            nTab2 = i;

    ScDocShellModificator aModificator(*pDocSh);

    // For multi-selection paste, we don't support cell duplication for larger
    // destination range.  In case the destination is marked, we reset it to
    // the clip size.
    ScRange aMarkedRange(rCurPos.Col(), rCurPos.Row(), nTab1,
                         rCurPos.Col()+nColSize-1, rCurPos.Row()+nRowSize-1, nTab2);

    // Extend the marked range to account for filtered rows in the destination
    // area.
    if (ScViewUtil::HasFiltered(aMarkedRange, pDoc))
    {
        if (!ScViewUtil::FitToUnfilteredRows(aMarkedRange, pDoc, nRowSize))
            return false;
    }

    bool bAskIfNotEmpty =
        bAllowDialogs && (nFlags & IDF_CONTENTS) &&
        nFunction == PASTE_NOFUNC && SC_MOD()->GetInputOptions().GetReplaceCellsWarn();

    if (bAskIfNotEmpty)
    {
        if (!lcl_checkDestRangeForOverwrite(aMarkedRange, pDoc, aMark, rViewData.GetDialogParent()))
            return false;
    }

    aMark.SetMarkArea(aMarkedRange);
    MarkRange(aMarkedRange);

    bool bInsertCells = (eMoveMode != INS_NONE);
    if (bInsertCells)
    {
        if (!InsertCells(eMoveMode, pDoc->IsUndoEnabled(), true))
            return false;
    }

    ::std::auto_ptr<ScDocument> pUndoDoc;
    if (pDoc->IsUndoEnabled())
    {
        pUndoDoc.reset(new ScDocument(SCDOCMODE_UNDO));
        pUndoDoc->InitUndoSelected(pDoc, aMark, false, false);
        pDoc->CopyToDocument(aMarkedRange, nUndoFlags, false, pUndoDoc.get(), &aMark, true);
    }

    ::std::auto_ptr<ScDocument> pMixDoc;
    if ( bSkipEmpty || nFunction )
    {
        if ( nFlags & IDF_CONTENTS )
        {
            pMixDoc.reset(new ScDocument(SCDOCMODE_UNDO));
            pMixDoc->InitUndoSelected(pDoc, aMark, false, false);
            pDoc->CopyToDocument(aMarkedRange, IDF_CONTENTS, false, pMixDoc.get(), &aMark, true);
        }
    }

    /*  Make draw layer and start drawing undo.
        - Needed before AdjustBlockHeight to track moved drawing objects.
        - Needed before pDoc->CopyFromClip to track inserted note caption objects.
     */
    if (nFlags & IDF_OBJECTS)
        pDocSh->MakeDrawLayer();
    if (pDoc->IsUndoEnabled())
        pDoc->BeginDrawUndo();

    CursorSwitcher aCursorSwitch(this);
    sal_uInt16 nNoObjFlags = nFlags & ~IDF_OBJECTS;
    pDoc->CopyMultiRangeFromClip(rCurPos, aMark, nNoObjFlags, pClipDoc,
                                 true, bAsLink, false, bSkipEmpty);

    if (pMixDoc.get())
        pDoc->MixDocument(aMarkedRange, nFunction, bSkipEmpty, pMixDoc.get());

    AdjustBlockHeight();            // update row heights before pasting objects

    if (nFlags & IDF_OBJECTS)
    {
        //  Paste the drawing objects after the row heights have been updated.
        pDoc->CopyMultiRangeFromClip(rCurPos, aMark, IDF_OBJECTS, pClipDoc,
                                     true, false, false, true);
    }

    pDocSh->PostPaint(
        aMarkedRange.aStart.Col(), aMarkedRange.aStart.Row(), nTab1,
        aMarkedRange.aEnd.Col(), aMarkedRange.aEnd.Row(), nTab1, PAINT_GRID);

    if (pDoc->IsUndoEnabled())
    {
        ::svl::IUndoManager* pUndoMgr = pDocSh->GetUndoManager();
        String aUndo = ScGlobal::GetRscString(
            pClipDoc->IsCutMode() ? STR_UNDO_CUT : STR_UNDO_COPY);
        pUndoMgr->EnterListAction(aUndo, aUndo);

        ScUndoPasteOptions aOptions;            // store options for repeat
        aOptions.nFunction  = nFunction;
        aOptions.bSkipEmpty = bSkipEmpty;
        aOptions.bTranspose = bTranspose;
        aOptions.bAsLink    = bAsLink;
        aOptions.eMoveMode  = eMoveMode;

        ScUndoPaste* pUndo = new ScUndoPaste(pDocSh,
            aMarkedRange.aStart.Col(),
            aMarkedRange.aStart.Row(),
            aMarkedRange.aStart.Tab(),
            aMarkedRange.aEnd.Col(),
            aMarkedRange.aEnd.Row(),
            aMarkedRange.aEnd.Tab(),
            aMark, pUndoDoc.release(), NULL, nFlags|nUndoFlags, NULL, NULL, NULL, NULL, false, &aOptions);

        if (bInsertCells)
            pUndoMgr->AddUndoAction(new ScUndoWrapper(pUndo), true);
        else
            pUndoMgr->AddUndoAction(pUndo, false);

        pUndoMgr->LeaveListAction();
    }
    aModificator.SetDocumentModified();
    PostPasteFromClip(aMarkedRange, aMark);
    return true;
}

void ScViewFunc::PostPasteFromClip(const ScRange& rPasteRange, const ScMarkData& rMark)
{
    ScViewData* pViewData = GetViewData();
    ScDocShell* pDocSh = pViewData->GetDocShell();
    ScDocument* pDoc = pViewData->GetDocument();
    pDocSh->UpdateOle(pViewData);

    SelectionChanged();

    // #i97876# Spreadsheet data changes are not notified
    ScModelObj* pModelObj = ScModelObj::getImplementation( pDocSh->GetModel() );
    if ( pModelObj && pModelObj->HasChangesListeners() )
    {
        ScRangeList aChangeRanges;
        SCTAB nTabCount = pDoc->GetTableCount();
        for ( SCTAB i = 0; i < nTabCount; ++i )
        {
            if ( rMark.GetTableSelect( i ) )
            {
                ScRange aChangeRange(rPasteRange);
                aChangeRange.aStart.SetTab( i );
                aChangeRange.aEnd.SetTab( i );
                aChangeRanges.Append( aChangeRange );
            }
        }
        pModelObj->NotifyChanges( ::rtl::OUString( RTL_CONSTASCII_USTRINGPARAM( "cell-change" ) ), aChangeRanges );
    }
}


//----------------------------------------------------------------------------
//      D R A G   A N D   D R O P
//
//  innerhalb des Dokuments

sal_Bool ScViewFunc::MoveBlockTo( const ScRange& rSource, const ScAddress& rDestPos,
                                sal_Bool bCut, sal_Bool bRecord, sal_Bool bPaint, sal_Bool bApi )
{
    ScDocShell* pDocSh = GetViewData()->GetDocShell();
    HideAllCursors();       // wegen zusammengefassten

    sal_Bool bSuccess = sal_True;
    SCTAB nDestTab = rDestPos.Tab();
    const ScMarkData& rMark = GetViewData()->GetMarkData();
    if ( rSource.aStart.Tab() == nDestTab && rSource.aEnd.Tab() == nDestTab && rMark.GetSelectCount() > 1 )
    {
        //  moving within one table and several tables selected -> apply to all selected tables

        if ( bRecord )
        {
            String aUndo = ScGlobal::GetRscString( bCut ? STR_UNDO_MOVE : STR_UNDO_COPY );
            pDocSh->GetUndoManager()->EnterListAction( aUndo, aUndo );
        }

        //  collect ranges of consecutive selected tables

        ScRange aLocalSource = rSource;
        ScAddress aLocalDest = rDestPos;
        SCTAB nTabCount = pDocSh->GetDocument()->GetTableCount();
        SCTAB nStartTab = 0;
        while ( nStartTab < nTabCount && bSuccess )
        {
            while ( nStartTab < nTabCount && !rMark.GetTableSelect(nStartTab) )
                ++nStartTab;
            if ( nStartTab < nTabCount )
            {
                SCTAB nEndTab = nStartTab;
                while ( nEndTab+1 < nTabCount && rMark.GetTableSelect(nEndTab+1) )
                    ++nEndTab;

                aLocalSource.aStart.SetTab( nStartTab );
                aLocalSource.aEnd.SetTab( nEndTab );
                aLocalDest.SetTab( nStartTab );

                bSuccess = pDocSh->GetDocFunc().MoveBlock(
                                aLocalSource, aLocalDest, bCut, bRecord, bPaint, bApi );

                nStartTab = nEndTab + 1;
            }
        }

        if ( bRecord )
            pDocSh->GetUndoManager()->LeaveListAction();
    }
    else
    {
        //  move the block as specified
        bSuccess = pDocSh->GetDocFunc().MoveBlock(
                                rSource, rDestPos, bCut, bRecord, bPaint, bApi );
    }

    ShowAllCursors();
    if (bSuccess)
    {
        //  Zielbereich markieren
        ScAddress aDestEnd(
                    rDestPos.Col() + rSource.aEnd.Col() - rSource.aStart.Col(),
                    rDestPos.Row() + rSource.aEnd.Row() - rSource.aStart.Row(),
                    nDestTab );

        sal_Bool bIncludeFiltered = bCut;
        if ( !bIncludeFiltered )
        {
            // find number of non-filtered rows
            SCROW nPastedCount = pDocSh->GetDocument()->CountNonFilteredRows(
                rSource.aStart.Row(), rSource.aEnd.Row(), rSource.aStart.Tab());

            if ( nPastedCount == 0 )
                nPastedCount = 1;
            aDestEnd.SetRow( rDestPos.Row() + nPastedCount - 1 );
        }

        MarkRange( ScRange( rDestPos, aDestEnd ), sal_False );          //! sal_False ???

        pDocSh->UpdateOle(GetViewData());
        SelectionChanged();
    }
    return bSuccess;
}

//  Link innerhalb des Dokuments

sal_Bool ScViewFunc::LinkBlock( const ScRange& rSource, const ScAddress& rDestPos, sal_Bool bApi )
{
    //  Test auf Ueberlappung

    if ( rSource.aStart.Tab() == rDestPos.Tab() )
    {
        SCCOL nDestEndCol = rDestPos.Col() + ( rSource.aEnd.Col() - rSource.aStart.Col() );
        SCROW nDestEndRow = rDestPos.Row() + ( rSource.aEnd.Row() - rSource.aStart.Row() );

        if ( rSource.aStart.Col() <= nDestEndCol && rDestPos.Col() <= rSource.aEnd.Col() &&
             rSource.aStart.Row() <= nDestEndRow && rDestPos.Row() <= rSource.aEnd.Row() )
        {
            if (!bApi)
                ErrorMessage( STR_ERR_LINKOVERLAP );
            return sal_False;
        }
    }

    //  Ausfuehren per Paste

    ScDocument* pDoc = GetViewData()->GetDocument();
    ScDocument* pClipDoc = new ScDocument( SCDOCMODE_CLIP );
    pDoc->CopyTabToClip( rSource.aStart.Col(), rSource.aStart.Row(),
                            rSource.aEnd.Col(), rSource.aEnd.Row(),
                            rSource.aStart.Tab(), pClipDoc );

    //  Zielbereich markieren (Cursor setzen, keine Markierung)

    if ( GetViewData()->GetTabNo() != rDestPos.Tab() )
        SetTabNo( rDestPos.Tab() );

    MoveCursorAbs( rDestPos.Col(), rDestPos.Row(), SC_FOLLOW_NONE, sal_False, sal_False );

    //  Paste

    PasteFromClip( IDF_ALL, pClipDoc, PASTE_NOFUNC, sal_False, sal_False, sal_True );       // als Link

    delete pClipDoc;

    return sal_True;
}

void ScViewFunc::DataFormPutData( SCROW nCurrentRow ,
                                  SCROW nStartRow , SCCOL nStartCol ,
                                  SCROW nEndRow , SCCOL nEndCol ,
                                  Edit** pEdits ,
                                  sal_uInt16 aColLength )
{
    ScDocument* pDoc = GetViewData()->GetDocument();
    ScDocShell* pDocSh = GetViewData()->GetDocShell();
    ScMarkData& rMark = GetViewData()->GetMarkData();
    ScDocShellModificator aModificator( *pDocSh );
    SfxUndoManager* pUndoMgr = pDocSh->GetUndoManager();
    if ( pDoc )
    {
        const BOOL bRecord( pDoc->IsUndoEnabled());
        ScDocument* pUndoDoc = NULL;
        ScDocument* pRedoDoc = NULL;
        ScRefUndoData* pUndoData = NULL;
        SCTAB nTab = GetViewData()->GetTabNo();
        SCTAB nStartTab = nTab;
        SCTAB nEndTab = nTab;

        {
                ScChangeTrack* pChangeTrack = pDoc->GetChangeTrack();
                if ( pChangeTrack )
                        pChangeTrack->ResetLastCut();   // kein CutMode mehr
        }
        ScRange aUserRange( nStartCol, nCurrentRow, nStartTab, nEndCol, nCurrentRow, nEndTab );
        BOOL bColInfo = ( nStartRow==0 && nEndRow==MAXROW );
        BOOL bRowInfo = ( nStartCol==0 && nEndCol==MAXCOL );
        SCCOL nUndoEndCol = nStartCol+aColLength-1;
        SCROW nUndoEndRow = nCurrentRow;
        USHORT nUndoFlags = IDF_NONE;

        if ( bRecord )
        {
            pUndoDoc = new ScDocument( SCDOCMODE_UNDO );
            pUndoDoc->InitUndoSelected( pDoc , rMark , bColInfo , bRowInfo );
            pDoc->CopyToDocument( aUserRange , 1 , FALSE , pUndoDoc );
        }
        USHORT nExtFlags = 0;
        pDocSh->UpdatePaintExt( nExtFlags, nStartCol, nStartRow, nStartTab , nEndCol, nEndRow, nEndTab ); // content before the change
        pDoc->BeginDrawUndo();

        for(sal_uInt16 i = 0; i < aColLength; i++)
        {
            if (pEdits[i])
            {
                String  aFieldName=pEdits[i]->GetText();
                pDoc->SetString( nStartCol + i, nCurrentRow, nTab, aFieldName );
            }
        }
        pDocSh->UpdatePaintExt( nExtFlags, nStartCol, nCurrentRow, nStartTab, nEndCol, nCurrentRow, nEndTab );  // content after the change
        SfxUndoAction* pUndo = new ScUndoDataForm( pDocSh,
                                                                nStartCol, nCurrentRow, nStartTab,
                                                                nUndoEndCol, nUndoEndRow, nEndTab, rMark,
                                                                pUndoDoc, pRedoDoc, nUndoFlags,
                                                                pUndoData, NULL, NULL, NULL,
                                                                FALSE );           // FALSE = Redo data not yet copied
        pUndoMgr->AddUndoAction( new ScUndoWrapper( pUndo ), TRUE );

        USHORT nPaint = PAINT_GRID;
        if (bColInfo)
        {
                nPaint |= PAINT_TOP;
                nUndoEndCol = MAXCOL;                           // nur zum Zeichnen !
        }
        if (bRowInfo)
        {
                nPaint |= PAINT_LEFT;
                nUndoEndRow = MAXROW;                           // nur zum Zeichnen !
        }

        pDocSh->PostPaint( nStartCol, nCurrentRow, nStartTab,
                                                nUndoEndCol, nUndoEndRow, nEndTab, nPaint, nExtFlags );
        pDocSh->UpdateOle(GetViewData());
    }
}


/* vim:set shiftwidth=4 softtabstop=4 expandtab: */<|MERGE_RESOLUTION|>--- conflicted
+++ resolved
@@ -180,14 +180,7 @@
 #include "drwtrans.hxx"
 #include "docuno.hxx"
 #include "clipparam.hxx"
-<<<<<<< HEAD
 #include "undodat.hxx"
-=======
-#include "drawview.hxx"
-#include "chartlis.hxx"
-#include "charthelper.hxx"
-
->>>>>>> ce6308e4
 
 using namespace com::sun::star;
 
@@ -230,7 +223,7 @@
             MarkDataChanged();
         }
 
-        CopyToClip( pClipDoc, sal_True, sal_False, bIncludeObjects );           // Ab ins Clipboard
+        CopyToClip( pClipDoc, sal_True, false, bIncludeObjects );           // Ab ins Clipboard
 
         ScAddress aOldEnd( aRange.aEnd );       // Zusammengefasste Zellen im Bereich?
         pDoc->ExtendMerge( aRange, sal_True );
@@ -244,7 +237,7 @@
             ScRange aCopyRange = aRange;
             aCopyRange.aStart.SetTab(0);
             aCopyRange.aEnd.SetTab(pDoc->GetTableCount()-1);
-            pDoc->CopyToDocument( aCopyRange, (IDF_ALL & ~IDF_OBJECTS) | IDF_NOCAPTIONS, sal_False, pUndoDoc );
+            pDoc->CopyToDocument( aCopyRange, (IDF_ALL & ~IDF_OBJECTS) | IDF_NOCAPTIONS, false, pUndoDoc );
             pDoc->BeginDrawUndo();
         }
 
@@ -282,7 +275,7 @@
 
 sal_Bool ScViewFunc::CopyToClip( ScDocument* pClipDoc, sal_Bool bCut, sal_Bool bApi, sal_Bool bIncludeObjects, sal_Bool bStopEdit )
 {
-    sal_Bool bDone = sal_False;
+    sal_Bool bDone = false;
     if ( bStopEdit )
         UpdateInputLine();
 
@@ -297,7 +290,7 @@
                         aRange.aEnd.Col(),   aRange.aEnd.Row(),
                         rMark ) )
         {
-            sal_Bool bSysClip = sal_False;
+            sal_Bool bSysClip = false;
             if ( !pClipDoc )                                    // no clip doc specified
             {
                 pClipDoc = new ScDocument( SCDOCMODE_CLIP );    // create one (deleted by ScTransferObj)
@@ -507,9 +500,9 @@
 }
 
 // Copy the content of the Range into clipboard. Adding this method for VBA API: Range.Copy().
-BOOL ScViewFunc::CopyToClip( ScDocument* pClipDoc, const ScRange& rRange, BOOL bCut, BOOL bApi, BOOL bIncludeObjects, BOOL bStopEdit )
+sal_Bool ScViewFunc::CopyToClip( ScDocument* pClipDoc, const ScRange& rRange, sal_Bool bCut, sal_Bool bApi, sal_Bool bIncludeObjects, sal_Bool bStopEdit )
 {
-    BOOL bDone = FALSE;
+    sal_Bool bDone = false;
     if ( bStopEdit )
         UpdateInputLine();
 
@@ -517,12 +510,12 @@
     ScDocument* pDoc = GetViewData()->GetDocument();
     if ( pDoc && !pDoc->HasSelectedBlockMatrixFragment( aRange.aStart.Col(), aRange.aStart.Row(), aRange.aEnd.Col(), aRange.aEnd.Row(), aRange.aStart.Tab() ) )
     {
-        BOOL bSysClip = FALSE;
+        sal_Bool bSysClip = false;
         if ( !pClipDoc )
         {
             // Create one (deleted by ScTransferObj).
             pClipDoc = new ScDocument( SCDOCMODE_CLIP );
-            bSysClip = TRUE;
+            bSysClip = true;
         }
         if ( !bCut )
         {
@@ -533,7 +526,7 @@
 
         if ( bSysClip && bIncludeObjects )
         {
-            BOOL bAnyOle = pDoc->HasOLEObjectsInArea( aRange );
+            sal_Bool bAnyOle = pDoc->HasOLEObjectsInArea( aRange );
             // Update ScGlobal::pDrawClipDocShellRef.
             ScDrawLayer::SetGlobalDrawPersist( ScTransferObj::SetDrawClipDoc( bAnyOle ) );
         }
@@ -545,7 +538,7 @@
             ScDrawLayer::SetGlobalDrawPersist(NULL);
             ScGlobal::SetClipDocName( pDoc->GetDocumentShell()->GetTitle( SFX_TITLE_FULLNAME ) );
         }
-        pClipDoc->ExtendMerge( aRange, TRUE );
+        pClipDoc->ExtendMerge( aRange, true );
 
         if ( bSysClip )
         {
@@ -565,7 +558,7 @@
             SC_MOD()->SetClipObject( pTransferObj, NULL );
         }
 
-        bDone = TRUE;
+        bDone = true;
     }
     else
     {
@@ -624,7 +617,7 @@
                                      pViewData->GetActivePart() ) );
     ScDrawTransferObj* pDrawClip = ScDrawTransferObj::GetOwnClipboard( pWin );
     if (pDrawClip)
-        PasteDraw( aPos, pDrawClip->GetModel(), sal_False,
+        PasteDraw( aPos, pDrawClip->GetModel(), false,
             pDrawClip->GetSourceDocID() == pViewData->GetDocument()->GetDocumentID() );
 }
 
@@ -641,7 +634,7 @@
         // keep a reference in case the clipboard is changed during PasteFromClip
         uno::Reference<datatransfer::XTransferable> aOwnClipRef( pOwnClip );
         PasteFromClip( IDF_ALL, pOwnClip->GetDocument(),
-                        PASTE_NOFUNC, sal_False, sal_False, sal_False, INS_NONE, IDF_NONE,
+                        PASTE_NOFUNC, false, false, false, INS_NONE, IDF_NONE,
                         sal_True );     // allow warning dialog
     }
     else if (pDrawClip)
@@ -677,15 +670,11 @@
             {
                 //  If it's a Writer object, insert RTF instead of OLE
 
-<<<<<<< HEAD
                 //  Else, if the class id is all-zero, and SYLK is available,
                 //  it probably is spreadsheet cells that have been put
                 //  on the clipboard by OOo, so use the SYLK. (fdo#31077)
 
-                BOOL bDoRtf = FALSE;
-=======
-                sal_Bool bDoRtf = sal_False;
->>>>>>> ce6308e4
+                sal_Bool bDoRtf = false;
                 TransferableObjectDescriptor aObjDesc;
                 if( aDataHelper.GetTransferableObjectDescriptor( SOT_FORMATSTR_ID_OBJECTDESCRIPTOR, aObjDesc ) )
                 {
@@ -757,7 +746,7 @@
     if (pOwnClip)
     {
         PasteFromClip( IDF_ALL, pOwnClip->GetDocument(),
-                        PASTE_NOFUNC, sal_False, sal_False, sal_False, INS_NONE, IDF_NONE,
+                        PASTE_NOFUNC, false, false, false, INS_NONE, IDF_NONE,
                         sal_True );     // allow warning dialog
     }
     else if (pDrawClip)
@@ -767,7 +756,7 @@
         SCROW nPosY = pViewData->GetCurY();
         Window* pWin = GetActiveWin();
         Point aPos = pWin->PixelToLogic( pViewData->GetScrPos( nPosX, nPosY, pViewData->GetActivePart() ) );
-        PasteDraw( aPos, pDrawClip->GetModel(), sal_False, pDrawClip->GetSourceDocID() == pViewData->GetDocument()->GetDocumentID() );
+        PasteDraw( aPos, pDrawClip->GetModel(), false, pDrawClip->GetSourceDocID() == pViewData->GetDocument()->GetDocumentID() );
     }
     else
     {
@@ -788,7 +777,7 @@
             else if (aDataHelper.HasFormat( SOT_FORMATSTR_ID_EMBED_SOURCE ))
             {
                 //  If it's a Writer object, insert RTF instead of OLE
-                sal_Bool bDoRtf = sal_False;
+                sal_Bool bDoRtf = false;
                 TransferableObjectDescriptor aObjDesc;
                 if( aDataHelper.GetTransferableObjectDescriptor( SOT_FORMATSTR_ID_OBJECTDESCRIPTOR, aObjDesc ) )
                 {
@@ -835,7 +824,7 @@
 
             PasteDataFormat( nFormatId, aDataHelper.GetTransferable(),
                 GetViewData()->GetCurX(), GetViewData()->GetCurY(),
-                NULL, sal_False, sal_False );
+                NULL, false, false );
         }
     }
 }
@@ -852,18 +841,18 @@
         // keep a reference in case the clipboard is changed during PasteFromClip
         uno::Reference<datatransfer::XTransferable> aOwnClipRef( pOwnClip );
         PasteFromClip( IDF_ALL, pOwnClip->GetDocument(),
-                        PASTE_NOFUNC, sal_False, sal_False, sal_False, INS_NONE, IDF_NONE,
+                        PASTE_NOFUNC, false, false, false, INS_NONE, IDF_NONE,
                         !bApi );        // allow warning dialog
     }
     else
     {
         TransferableDataHelper aDataHelper( TransferableDataHelper::CreateFromSystemClipboard( pWin ) );
         if ( !aDataHelper.GetTransferable().is() )
-            return sal_False;
+            return false;
 
         bRet = PasteDataFormat( nFormatId, aDataHelper.GetTransferable(),
                                 GetViewData()->GetCurX(), GetViewData()->GetCurY(),
-                                NULL, sal_False, !bApi );       // allow warning dialog
+                                NULL, false, !bApi );       // allow warning dialog
 
         if ( !bRet && !bApi )
             ErrorMessage(STR_PASTE_ERROR);
@@ -878,7 +867,7 @@
 sal_Bool ScViewFunc::PasteOnDrawObject( const uno::Reference<datatransfer::XTransferable>& rxTransferable,
                                     SdrObject* pHitObj, sal_Bool bLink )
 {
-    sal_Bool bRet = sal_False;
+    sal_Bool bRet = false;
     if ( bLink )
     {
         TransferableDataHelper aDataHelper( rxTransferable );
@@ -919,7 +908,7 @@
     for (SCTAB nTab=0; nTab<nTabCount; nTab++)
         if ( rTabSelection.GetTableSelect(nTab) && pDoc->HasAttrib( nCol1, nRow1, nTab, nCol2, nRow2, nTab, nMask ) )
             return sal_True;
-    return sal_False;
+    return false;
 }
 
 //
@@ -982,13 +971,8 @@
 {
     if (!pClipDoc)
     {
-<<<<<<< HEAD
         OSL_FAIL("PasteFromClip: pClipDoc=0 not allowed");
-        return FALSE;
-=======
-        DBG_ERROR("PasteFromClip: pClipDoc=0 not allowed");
-        return sal_False;
->>>>>>> ce6308e4
+        return false;
     }
 
     //  fuer Undo etc. immer alle oder keine Inhalte sichern
@@ -1029,7 +1013,7 @@
         if ( nY > static_cast<sal_Int32>(MAXCOL) )                      // zuviele Zeilen zum Transponieren
         {
             ErrorMessage(STR_PASTE_FULL);
-            return sal_False;
+            return false;
         }
         pOrigClipDoc = pClipDoc;        // fuer Referenzen
 
@@ -1118,7 +1102,7 @@
     if (bNoPaste)
     {
         ErrorMessage(STR_MSSG_PASTEFROMCLIP_0);
-        return sal_False;
+        return false;
     }
 
     SCROW nUnfilteredRows = aMarkRange.aEnd.Row() - aMarkRange.aStart.Row() + 1;
@@ -1126,7 +1110,7 @@
     if (bMarkIsFiltered)
     {
         ScViewUtil::UnmarkFiltered( aFilteredMark, pDoc);
-        aFilteredMark.FillRangeListWithMarks( &aRangeList, sal_False);
+        aFilteredMark.FillRangeListWithMarks( &aRangeList, false);
         nUnfilteredRows = 0;
         size_t ListSize = aRangeList.size();
         for ( size_t i = 0; i < ListSize; ++i )
@@ -1143,7 +1127,7 @@
         {
             /* FIXME: this should be a more descriptive error message then. */
             ErrorMessage(STR_MSSG_PASTEFROMCLIP_0);
-            return sal_False;
+            return false;
         }
 #endif
     }
@@ -1169,7 +1153,7 @@
                             WinBits(WB_YES_NO | WB_DEF_NO), aMessage );
             if ( aBox.Execute() != RET_YES )
             {
-                return sal_False;
+                return false;
             }
         }
 
@@ -1193,7 +1177,7 @@
                     if (!ScViewUtil::FitToUnfilteredRows( aMarkRange, pDoc, nDestSizeY+1))
                     {
                         ErrorMessage(STR_PASTE_FULL);
-                        return sal_False;
+                        return false;
                     }
                 }
                 aMarkRange.GetVars( nStartCol, nStartRow, nStartTab, nEndCol, nEndRow, nEndTab);
@@ -1231,17 +1215,11 @@
 
         MarkRange( aUserRange );            // wird vor CopyFromClip sowieso gesetzt
 
-<<<<<<< HEAD
         // CutMode is reset on insertion of cols/rows but needed again on cell move
-        BOOL bCut = pClipDoc->IsCutMode();
-        if (!InsertCells( eMoveMode, bRecord, TRUE ))   // is inserting possible?
-=======
-        // #72930# CutMode is reset on insertion of cols/rows but needed again on cell move
         sal_Bool bCut = pClipDoc->IsCutMode();
-        if (!InsertCells( eMoveMode, bRecord, sal_True ))   // is inserting possible?
->>>>>>> ce6308e4
-        {
-            return sal_False;
+        if (!InsertCells( eMoveMode, bRecord, true ))   // is inserting possible?
+        {
+            return false;
             //  #i21036# EnterListAction isn't used, and InsertCells doesn't insert
             //  its undo action on failure, so no undo handling is needed here
         }
@@ -1266,13 +1244,13 @@
     pClipDoc->GetClipStart( nClipStartX, nClipStartY );
     SCCOL nUndoEndCol = nClipStartX + nClipSizeX;
     SCROW nUndoEndRow = nClipStartY + nClipSizeY;   // end of source area in clipboard document
-    sal_Bool bClipOver = sal_False;
+    sal_Bool bClipOver = false;
     // #i68690# ExtendMerge for the clip doc must be called with the clipboard's sheet numbers.
     // The same end column/row can be used for all calls because the clip doc doesn't contain
     // content outside the clip area.
     for (SCTAB nClipTab=0; nClipTab<=MAXTAB; nClipTab++)
         if ( pClipDoc->HasTable(nClipTab) )
-            if ( pClipDoc->ExtendMerge( nClipStartX,nClipStartY, nUndoEndCol,nUndoEndRow, nClipTab, sal_False ) )
+            if ( pClipDoc->ExtendMerge( nClipStartX,nClipStartY, nUndoEndCol,nUndoEndRow, nClipTab, false ) )
                 bClipOver = sal_True;
     nUndoEndCol -= nClipStartX + nClipSizeX;
     nUndoEndRow -= nClipStartY + nClipSizeY;        // now contains only the difference added by ExtendMerge
@@ -1282,10 +1260,10 @@
     if (nUndoEndCol>MAXCOL || nUndoEndRow>MAXROW)
     {
         ErrorMessage(STR_PASTE_FULL);
-        return sal_False;
-    }
-
-    pDoc->ExtendMergeSel( nStartCol,nStartRow, nUndoEndCol,nUndoEndRow, aFilteredMark, sal_False );
+        return false;
+    }
+
+    pDoc->ExtendMergeSel( nStartCol,nStartRow, nUndoEndCol,nUndoEndRow, aFilteredMark, false );
 
         //  Test auf Zellschutz
 
@@ -1293,7 +1271,7 @@
     if (!aTester.IsEditable())
     {
         ErrorMessage(aTester.GetMessageId());
-        return sal_False;
+        return false;
     }
 
         //! Test auf Ueberlappung
@@ -1353,12 +1331,12 @@
         // all sheets - CopyToDocument skips those that don't exist in pUndoDoc
         SCTAB nTabCount = pDoc->GetTableCount();
         pDoc->CopyToDocument( nStartCol, nStartRow, 0, nUndoEndCol, nUndoEndRow, nTabCount-1,
-                                nUndoFlags, sal_False, pUndoDoc );
+                                nUndoFlags, false, pUndoDoc );
 
         if ( bCutMode )
         {
             pRefUndoDoc = new ScDocument( SCDOCMODE_UNDO );
-            pRefUndoDoc->InitUndo( pDoc, 0, nTabCount-1, sal_False, sal_False );
+            pRefUndoDoc->InitUndo( pDoc, 0, nTabCount-1, false, false );
 
             pUndoData = new ScRefUndoData( pDoc );
         }
@@ -1391,7 +1369,7 @@
             pMixDoc = new ScDocument( SCDOCMODE_UNDO );
             pMixDoc->InitUndo( pDoc, nStartTab, nEndTab );
             pDoc->CopyToDocument( nStartCol, nStartRow, nStartTab, nEndCol, nEndRow, nEndTab,
-                                    IDF_CONTENTS, sal_False, pMixDoc );
+                                    IDF_CONTENTS, false, pMixDoc );
         }
     }
 
@@ -1409,7 +1387,7 @@
     {
         //  copy normally (original range)
         pDoc->CopyFromClip( aUserRange, aFilteredMark, nNoObjFlags,
-                pRefUndoDoc, pClipDoc, sal_True, sal_False, bIncludeFiltered,
+                pRefUndoDoc, pClipDoc, sal_True, false, bIncludeFiltered,
                 bSkipEmpty, (bMarkIsFiltered ? &aRangeList : NULL) );
 
         // bei Transpose Referenzen per Hand anpassen
@@ -1430,7 +1408,7 @@
 
     // skipped rows and merged cells don't mix
     if ( !bIncludeFiltered && pClipDoc->HasClipFilteredRows() )
-        rDocFunc.UnmergeCells( aUserRange, sal_False, sal_True );
+        rDocFunc.UnmergeCells( aUserRange, false, sal_True );
 
     pDoc->ExtendMergeSel( nStartCol, nStartRow, nEndCol, nEndRow, aFilteredMark, sal_True );    // Refresh
                                                                                     // und Bereich neu
@@ -1459,7 +1437,7 @@
         //  Paste the drawing objects after the row heights have been updated.
 
         pDoc->CopyFromClip( aUserRange, aFilteredMark, IDF_OBJECTS, pRefUndoDoc, pClipDoc,
-                                sal_True, sal_False, bIncludeFiltered );
+                                sal_True, false, bIncludeFiltered );
     }
 
 
@@ -1501,7 +1479,7 @@
             pUndoDoc->AddUndoTab( 0, nTabCount-1 );
             pRefUndoDoc->DeleteArea( nStartCol, nStartRow, nEndCol, nEndRow, aFilteredMark, IDF_ALL );
             pRefUndoDoc->CopyToDocument( 0,0,0, MAXCOL,MAXROW,nTabCount-1,
-                                            IDF_FORMULA, sal_False, pUndoDoc );
+                                            IDF_FORMULA, false, pUndoDoc );
             delete pRefUndoDoc;
         }
 
@@ -1520,7 +1498,7 @@
                                 nUndoEndCol, nUndoEndRow, nEndTab, aFilteredMark,
                                 pUndoDoc, pRedoDoc, nFlags | nUndoFlags,
                                 pUndoData, NULL, NULL, NULL,
-                                sal_False, &aOptions );     // sal_False = Redo data not yet copied
+                                false, &aOptions );     // sal_False = Redo data not yet copied
 
         if ( bInsertCells )
         {
@@ -1842,7 +1820,7 @@
             aDestEnd.SetRow( rDestPos.Row() + nPastedCount - 1 );
         }
 
-        MarkRange( ScRange( rDestPos, aDestEnd ), sal_False );          //! sal_False ???
+        MarkRange( ScRange( rDestPos, aDestEnd ), false );          //! sal_False ???
 
         pDocSh->UpdateOle(GetViewData());
         SelectionChanged();
@@ -1866,7 +1844,7 @@
         {
             if (!bApi)
                 ErrorMessage( STR_ERR_LINKOVERLAP );
-            return sal_False;
+            return false;
         }
     }
 
@@ -1883,11 +1861,11 @@
     if ( GetViewData()->GetTabNo() != rDestPos.Tab() )
         SetTabNo( rDestPos.Tab() );
 
-    MoveCursorAbs( rDestPos.Col(), rDestPos.Row(), SC_FOLLOW_NONE, sal_False, sal_False );
+    MoveCursorAbs( rDestPos.Col(), rDestPos.Row(), SC_FOLLOW_NONE, false, false );
 
     //  Paste
 
-    PasteFromClip( IDF_ALL, pClipDoc, PASTE_NOFUNC, sal_False, sal_False, sal_True );       // als Link
+    PasteFromClip( IDF_ALL, pClipDoc, PASTE_NOFUNC, false, false, sal_True );       // als Link
 
     delete pClipDoc;
 
@@ -1907,7 +1885,7 @@
     SfxUndoManager* pUndoMgr = pDocSh->GetUndoManager();
     if ( pDoc )
     {
-        const BOOL bRecord( pDoc->IsUndoEnabled());
+        const sal_Bool bRecord( pDoc->IsUndoEnabled());
         ScDocument* pUndoDoc = NULL;
         ScDocument* pRedoDoc = NULL;
         ScRefUndoData* pUndoData = NULL;
@@ -1921,19 +1899,19 @@
                         pChangeTrack->ResetLastCut();   // kein CutMode mehr
         }
         ScRange aUserRange( nStartCol, nCurrentRow, nStartTab, nEndCol, nCurrentRow, nEndTab );
-        BOOL bColInfo = ( nStartRow==0 && nEndRow==MAXROW );
-        BOOL bRowInfo = ( nStartCol==0 && nEndCol==MAXCOL );
+        sal_Bool bColInfo = ( nStartRow==0 && nEndRow==MAXROW );
+        sal_Bool bRowInfo = ( nStartCol==0 && nEndCol==MAXCOL );
         SCCOL nUndoEndCol = nStartCol+aColLength-1;
         SCROW nUndoEndRow = nCurrentRow;
-        USHORT nUndoFlags = IDF_NONE;
+        sal_uInt16 nUndoFlags = IDF_NONE;
 
         if ( bRecord )
         {
             pUndoDoc = new ScDocument( SCDOCMODE_UNDO );
             pUndoDoc->InitUndoSelected( pDoc , rMark , bColInfo , bRowInfo );
-            pDoc->CopyToDocument( aUserRange , 1 , FALSE , pUndoDoc );
-        }
-        USHORT nExtFlags = 0;
+            pDoc->CopyToDocument( aUserRange , 1 , false , pUndoDoc );
+        }
+        sal_uInt16 nExtFlags = 0;
         pDocSh->UpdatePaintExt( nExtFlags, nStartCol, nStartRow, nStartTab , nEndCol, nEndRow, nEndTab ); // content before the change
         pDoc->BeginDrawUndo();
 
@@ -1951,10 +1929,10 @@
                                                                 nUndoEndCol, nUndoEndRow, nEndTab, rMark,
                                                                 pUndoDoc, pRedoDoc, nUndoFlags,
                                                                 pUndoData, NULL, NULL, NULL,
-                                                                FALSE );           // FALSE = Redo data not yet copied
-        pUndoMgr->AddUndoAction( new ScUndoWrapper( pUndo ), TRUE );
-
-        USHORT nPaint = PAINT_GRID;
+                                                                false );           // FALSE = Redo data not yet copied
+        pUndoMgr->AddUndoAction( new ScUndoWrapper( pUndo ), true );
+
+        sal_uInt16 nPaint = PAINT_GRID;
         if (bColInfo)
         {
                 nPaint |= PAINT_TOP;
