/*************************************************************************
 *
 * DO NOT ALTER OR REMOVE COPYRIGHT NOTICES OR THIS FILE HEADER.
 *
 * Copyright 2000, 2010 Oracle and/or its affiliates.
 *
 * OpenOffice.org - a multi-platform office productivity suite
 *
 * This file is part of OpenOffice.org.
 *
 * OpenOffice.org is free software: you can redistribute it and/or modify
 * it under the terms of the GNU Lesser General Public License version 3
 * only, as published by the Free Software Foundation.
 *
 * OpenOffice.org is distributed in the hope that it will be useful,
 * but WITHOUT ANY WARRANTY; without even the implied warranty of
 * MERCHANTABILITY or FITNESS FOR A PARTICULAR PURPOSE.  See the
 * GNU Lesser General Public License version 3 for more details
 * (a copy is included in the LICENSE file that accompanied this code).
 *
 * You should have received a copy of the GNU Lesser General Public License
 * version 3 along with OpenOffice.org.  If not, see
 * <http://www.openoffice.org/license.html>
 * for a copy of the LGPLv3 License.
 *
 ************************************************************************/

// MARKER(update_precomp.py): autogen include statement, do not remove
#include "precompiled_sc.hxx"



#include <com/sun/star/table/CellAddress.hpp>
#include <com/sun/star/table/CellRangeAddress.hpp>

#include <svl/itemprop.hxx>

#include "docsh.hxx"
#include "unonames.hxx"
#include "unoguard.hxx"
#include "miscuno.hxx"
#include "convuno.hxx"
#include "addruno.hxx"

using namespace com::sun::star;

//------------------------------------------------------------------------

ScAddressConversionObj::ScAddressConversionObj(ScDocShell* pDocSh, sal_Bool bForRange) :
    pDocShell( pDocSh ),
    nRefSheet( 0 ),
    bIsRange( bForRange )
{
    pDocShell->GetDocument()->AddUnoObject(*this);
}

ScAddressConversionObj::~ScAddressConversionObj()
{
    if (pDocShell)
        pDocShell->GetDocument()->RemoveUnoObject(*this);
}

void ScAddressConversionObj::Notify( SfxBroadcaster&, const SfxHint& rHint )
{
    if ( rHint.ISA( SfxSimpleHint ) &&
            ((const SfxSimpleHint&)rHint).GetId() == SFX_HINT_DYING )
    {
        pDocShell = NULL;       // invalid
    }
}

sal_Bool ScAddressConversionObj::ParseUIString( const String& rUIString, ::formula::FormulaGrammar::AddressConvention eConv )
{
    if (!pDocShell)
        return sal_False;

    ScDocument* pDoc = pDocShell->GetDocument();
    sal_Bool bSuccess = sal_False;
    if ( bIsRange )
    {
<<<<<<< HEAD
        sal_uInt16 nResult = aRange.ParseAny( rUIString, pDoc );
=======
        USHORT nResult = aRange.ParseAny( rUIString, pDoc, eConv );
>>>>>>> 6f68642b
        if ( nResult & SCA_VALID )
        {
            if ( ( nResult & SCA_TAB_3D ) == 0 )
                aRange.aStart.SetTab( static_cast<SCTAB>(nRefSheet) );
            if ( ( nResult & SCA_TAB2_3D ) == 0 )
                aRange.aEnd.SetTab( aRange.aStart.Tab() );
            // different sheets are not supported in CellRangeAddress
            if ( aRange.aStart.Tab() == aRange.aEnd.Tab() )
                bSuccess = sal_True;
        }
    }
    else
    {
<<<<<<< HEAD
        sal_uInt16 nResult = aRange.aStart.Parse( rUIString, pDoc );
=======
        USHORT nResult = aRange.aStart.Parse( rUIString, pDoc, eConv );
>>>>>>> 6f68642b
        if ( nResult & SCA_VALID )
        {
            if ( ( nResult & SCA_TAB_3D ) == 0 )
                aRange.aStart.SetTab( static_cast<SCTAB>(nRefSheet) );
            bSuccess = sal_True;
        }
    }
    return bSuccess;
}

// XPropertySet

uno::Reference<beans::XPropertySetInfo> SAL_CALL ScAddressConversionObj::getPropertySetInfo()
                                                        throw(uno::RuntimeException)
{
    ScUnoGuard aGuard;

    if ( bIsRange )
    {
        static SfxItemPropertyMapEntry aPropertyMap[] =
        {
            {MAP_CHAR_LEN(SC_UNONAME_ADDRESS),  0,  &getCppuType((table::CellRangeAddress*)0), 0, 0 },
            {MAP_CHAR_LEN(SC_UNONAME_PERSREPR), 0,  &getCppuType((rtl::OUString*)0),    0, 0 },
            {MAP_CHAR_LEN(SC_UNONAME_REFSHEET), 0,  &getCppuType((sal_Int32*)0),        0, 0 },
            {MAP_CHAR_LEN(SC_UNONAME_UIREPR),   0,  &getCppuType((rtl::OUString*)0),    0, 0 },
            {MAP_CHAR_LEN(SC_UNONAME_XLA1REPR), 0,  &getCppuType((rtl::OUString*)0),    0, 0 },
            {0,0,0,0,0,0}
        };
        static uno::Reference<beans::XPropertySetInfo> aRef(new SfxItemPropertySetInfo( aPropertyMap ));
        return aRef;
    }
    else
    {
        static SfxItemPropertyMapEntry aPropertyMap[] =
        {
            {MAP_CHAR_LEN(SC_UNONAME_ADDRESS),  0,  &getCppuType((table::CellAddress*)0), 0, 0 },
            {MAP_CHAR_LEN(SC_UNONAME_PERSREPR), 0,  &getCppuType((rtl::OUString*)0),    0, 0 },
            {MAP_CHAR_LEN(SC_UNONAME_REFSHEET), 0,  &getCppuType((sal_Int32*)0),        0, 0 },
            {MAP_CHAR_LEN(SC_UNONAME_UIREPR),   0,  &getCppuType((rtl::OUString*)0),    0, 0 },
            {MAP_CHAR_LEN(SC_UNONAME_XLA1REPR), 0,  &getCppuType((rtl::OUString*)0),    0, 0 },
            {0,0,0,0,0,0}
        };
        static uno::Reference<beans::XPropertySetInfo> aRef(new SfxItemPropertySetInfo( aPropertyMap ));
        return aRef;
    }
}

void SAL_CALL ScAddressConversionObj::setPropertyValue( const rtl::OUString& aPropertyName, const uno::Any& aValue )
                throw(beans::UnknownPropertyException, beans::PropertyVetoException,
                        lang::IllegalArgumentException, lang::WrappedTargetException,
                        uno::RuntimeException)
{
    if ( !pDocShell )
        throw uno::RuntimeException();

    sal_Bool bSuccess = sal_False;
    String aNameStr(aPropertyName);
    if ( aNameStr.EqualsAscii( SC_UNONAME_ADDRESS ) )
    {
        //  read the cell/range address from API struct
        if ( bIsRange )
        {
            table::CellRangeAddress aRangeAddress;
            if ( aValue >>= aRangeAddress )
            {
                ScUnoConversion::FillScRange( aRange, aRangeAddress );
                bSuccess = sal_True;
            }
        }
        else
        {
            table::CellAddress aCellAddress;
            if ( aValue >>= aCellAddress )
            {
                ScUnoConversion::FillScAddress( aRange.aStart, aCellAddress );
                bSuccess = sal_True;
            }
        }
    }
    else if ( aNameStr.EqualsAscii( SC_UNONAME_REFSHEET ) )
    {
        //  set the reference sheet
        sal_Int32 nIntVal = 0;
        if ( aValue >>= nIntVal )
        {
            nRefSheet = nIntVal;
            bSuccess = sal_True;
        }
    }
    else if ( aNameStr.EqualsAscii( SC_UNONAME_UIREPR ) )
    {
        //  parse the UI representation string
        rtl::OUString sRepresentation;
        if (aValue >>= sRepresentation)
        {
            String aUIString = sRepresentation;
            bSuccess = ParseUIString( aUIString );
        }
    }
    else if ( aNameStr.EqualsAscii( SC_UNONAME_PERSREPR ) || aNameStr.EqualsAscii( SC_UNONAME_XLA1REPR ) )
    {
        ::formula::FormulaGrammar::AddressConvention eConv = aNameStr.EqualsAscii( SC_UNONAME_XLA1REPR ) ?
            ::formula::FormulaGrammar::CONV_OOO : ::formula::FormulaGrammar::CONV_XL_A1;

        //  parse the file format string
        rtl::OUString sRepresentation;
        if (aValue >>= sRepresentation)
        {
            String aUIString(sRepresentation);

            //  cell or range: strip a single "." at the start
            if ( aUIString.GetChar(0) == (sal_Unicode) '.' )
                aUIString.Erase( 0, 1 );

            if ( bIsRange )
            {
                //  range: also strip a "." after the last colon
                sal_Int32 nColon = rtl::OUString(aUIString).lastIndexOf( (sal_Unicode) ':' );
                if ( nColon >= 0 && nColon < aUIString.Len() - 1 &&
                     aUIString.GetChar((xub_StrLen)nColon+1) == (sal_Unicode) '.' )
                    aUIString.Erase( (xub_StrLen)nColon+1, 1 );
            }

            //  parse the rest like a UI string
            bSuccess = ParseUIString( aUIString, eConv );
        }
    }
    else
        throw beans::UnknownPropertyException();

    if ( !bSuccess )
        throw lang::IllegalArgumentException();
}

uno::Any SAL_CALL ScAddressConversionObj::getPropertyValue( const rtl::OUString& aPropertyName )
                throw(beans::UnknownPropertyException, lang::WrappedTargetException,
                        uno::RuntimeException)
{
    if ( !pDocShell )
        throw uno::RuntimeException();

    ScDocument* pDoc = pDocShell->GetDocument();
    uno::Any aRet;

    String aNameStr(aPropertyName);
    if ( aNameStr.EqualsAscii( SC_UNONAME_ADDRESS ) )
    {
        if ( bIsRange )
        {
            table::CellRangeAddress aRangeAddress;
            ScUnoConversion::FillApiRange( aRangeAddress, aRange );
            aRet <<= aRangeAddress;
        }
        else
        {
            table::CellAddress aCellAddress;
            ScUnoConversion::FillApiAddress( aCellAddress, aRange.aStart );
            aRet <<= aCellAddress;
        }
    }
    else if ( aNameStr.EqualsAscii( SC_UNONAME_REFSHEET ) )
    {
        aRet <<= nRefSheet;
    }
    else if ( aNameStr.EqualsAscii( SC_UNONAME_UIREPR ) )
    {
        //  generate UI representation string - include sheet only if different from ref sheet
        String aFormatStr;
        sal_uInt16 nFlags = SCA_VALID;
        if ( aRange.aStart.Tab() != nRefSheet )
            nFlags |= SCA_TAB_3D;
        if ( bIsRange )
            aRange.Format( aFormatStr, nFlags, pDoc );
        else
            aRange.aStart.Format( aFormatStr, nFlags, pDoc );
        aRet <<= rtl::OUString( aFormatStr );
    }
    else if ( aNameStr.EqualsAscii( SC_UNONAME_PERSREPR ) || aNameStr.EqualsAscii( SC_UNONAME_XLA1REPR ) )
    {
        ::formula::FormulaGrammar::AddressConvention eConv = aNameStr.EqualsAscii( SC_UNONAME_XLA1REPR ) ?
            ::formula::FormulaGrammar::CONV_OOO : ::formula::FormulaGrammar::CONV_XL_A1;

        //  generate file format string - always include sheet
        String aFormatStr;
        aRange.aStart.Format( aFormatStr, SCA_VALID | SCA_TAB_3D, pDoc, eConv );
        if ( bIsRange )
        {
            //  manually concatenate range so both parts always have the sheet name
            aFormatStr.Append( (sal_Unicode) ':' );
            String aSecond;
            USHORT nFlags = SCA_VALID;
            if( eConv != ::formula::FormulaGrammar::CONV_XL_A1 )
                nFlags |= SCA_TAB_3D;
            aRange.aEnd.Format( aSecond, nFlags, pDoc, eConv );
            aFormatStr.Append( aSecond );
        }
        aRet <<= rtl::OUString( aFormatStr );
    }
    else
        throw beans::UnknownPropertyException();

    return aRet;
}

SC_IMPL_DUMMY_PROPERTY_LISTENER( ScAddressConversionObj )

// lang::XServiceInfo

rtl::OUString SAL_CALL ScAddressConversionObj::getImplementationName() throw(uno::RuntimeException)
{
    return rtl::OUString::createFromAscii( "ScAddressConversionObj" );
}

sal_Bool SAL_CALL ScAddressConversionObj::supportsService( const rtl::OUString& rServiceName )
                                                    throw(uno::RuntimeException)
{
    String aServiceStr( rServiceName );
    return aServiceStr.EqualsAscii( bIsRange ? SC_SERVICENAME_RANGEADDRESS
                                             : SC_SERVICENAME_CELLADDRESS );
}

uno::Sequence<rtl::OUString> SAL_CALL ScAddressConversionObj::getSupportedServiceNames()
                                                    throw(uno::RuntimeException)
{
    uno::Sequence<rtl::OUString> aRet(1);
    rtl::OUString* pArray = aRet.getArray();
    pArray[0] = rtl::OUString::createFromAscii( bIsRange ? SC_SERVICENAME_RANGEADDRESS
                                                         : SC_SERVICENAME_CELLADDRESS );
    return aRet;
}
<|MERGE_RESOLUTION|>--- conflicted
+++ resolved
@@ -78,11 +78,7 @@
     sal_Bool bSuccess = sal_False;
     if ( bIsRange )
     {
-<<<<<<< HEAD
-        sal_uInt16 nResult = aRange.ParseAny( rUIString, pDoc );
-=======
-        USHORT nResult = aRange.ParseAny( rUIString, pDoc, eConv );
->>>>>>> 6f68642b
+        sal_uInt16 nResult = aRange.ParseAny( rUIString, pDoc, eConv );
         if ( nResult & SCA_VALID )
         {
             if ( ( nResult & SCA_TAB_3D ) == 0 )
@@ -96,11 +92,7 @@
     }
     else
     {
-<<<<<<< HEAD
-        sal_uInt16 nResult = aRange.aStart.Parse( rUIString, pDoc );
-=======
-        USHORT nResult = aRange.aStart.Parse( rUIString, pDoc, eConv );
->>>>>>> 6f68642b
+        sal_uInt16 nResult = aRange.aStart.Parse( rUIString, pDoc, eConv );
         if ( nResult & SCA_VALID )
         {
             if ( ( nResult & SCA_TAB_3D ) == 0 )
