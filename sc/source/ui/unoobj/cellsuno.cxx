/*************************************************************************
 *
 * DO NOT ALTER OR REMOVE COPYRIGHT NOTICES OR THIS FILE HEADER.
 *
 * Copyright 2000, 2010 Oracle and/or its affiliates.
 *
 * OpenOffice.org - a multi-platform office productivity suite
 *
 * This file is part of OpenOffice.org.
 *
 * OpenOffice.org is free software: you can redistribute it and/or modify
 * it under the terms of the GNU Lesser General Public License version 3
 * only, as published by the Free Software Foundation.
 *
 * OpenOffice.org is distributed in the hope that it will be useful,
 * but WITHOUT ANY WARRANTY; without even the implied warranty of
 * MERCHANTABILITY or FITNESS FOR A PARTICULAR PURPOSE.  See the
 * GNU Lesser General Public License version 3 for more details
 * (a copy is included in the LICENSE file that accompanied this code).
 *
 * You should have received a copy of the GNU Lesser General Public License
 * version 3 along with OpenOffice.org.  If not, see
 * <http://www.openoffice.org/license.html>
 * for a copy of the LGPLv3 License.
 *
 ************************************************************************/

// MARKER(update_precomp.py): autogen include statement, do not remove
#include "precompiled_sc.hxx"


#include "scitems.hxx"
#include <editeng/eeitem.hxx>
#include <svx/svdpool.hxx>

#include <svx/algitem.hxx>
#include <editeng/boxitem.hxx>
#include <editeng/brshitem.hxx>
#include <editeng/editeng.hxx>
#include <editeng/flditem.hxx>
#include <svx/fmdpage.hxx>
#include <editeng/langitem.hxx>
#include <sfx2/linkmgr.hxx>
#include <svl/srchitem.hxx>
#include <svx/unomid.hxx>
#include <editeng/unoprnms.hxx>
#include <editeng/unotext.hxx>
#include <svx/svdpage.hxx>
#include <sfx2/bindings.hxx>
#include <svl/zforlist.hxx>
#include <svl/zformat.hxx>
#include <rtl/uuid.h>
#include <float.h>              // DBL_MIN

#include <com/sun/star/awt/XBitmap.hpp>
#include <com/sun/star/util/CellProtection.hpp>
#include <com/sun/star/table/CellHoriJustify.hpp>
#include <com/sun/star/table/CellOrientation.hpp>
#include <com/sun/star/table/CellVertJustify.hpp>
#include <com/sun/star/table/ShadowFormat.hpp>
#include <com/sun/star/table/TableBorder.hpp>
#include <com/sun/star/sheet/CellFlags.hpp>
#include <com/sun/star/sheet/FormulaResult.hpp>
#include <com/sun/star/beans/PropertyAttribute.hpp>
#include <com/sun/star/lang/Locale.hpp>
#include <com/sun/star/beans/TolerantPropertySetResultType.hpp>
#include <com/sun/star/beans/SetPropertyTolerantFailed.hpp>
#include <com/sun/star/text/WritingMode2.hpp>

#include "autoform.hxx"
#include "cellsuno.hxx"
#include "cursuno.hxx"
#include "textuno.hxx"
#include "editsrc.hxx"
#include "notesuno.hxx"
#include "fielduno.hxx"
#include "docuno.hxx"       // ScTableColumnsObj etc
#include "datauno.hxx"
#include "dapiuno.hxx"
#include "chartuno.hxx"
#include "fmtuno.hxx"
#include "miscuno.hxx"
#include "convuno.hxx"
#include "srchuno.hxx"
#include "targuno.hxx"
#include "tokenuno.hxx"
#include "eventuno.hxx"
#include "docsh.hxx"
#include "markdata.hxx"
#include "patattr.hxx"
#include "docpool.hxx"
#include "docfunc.hxx"
#include "dbdocfun.hxx"
#include "olinefun.hxx"
#include "hints.hxx"
#include "cell.hxx"
#include "undocell.hxx"
#include "undotab.hxx"
#include "undoblk.hxx"      // fuer lcl_ApplyBorder - nach docfunc verschieben!
#include "stlsheet.hxx"
#include "dbcolect.hxx"
#include "attrib.hxx"
#include "chartarr.hxx"
#include "chartlis.hxx"
#include "drwlayer.hxx"
#include "printfun.hxx"
#include "prnsave.hxx"
#include "tablink.hxx"
#include "dociter.hxx"
#include "rangeutl.hxx"
#include "conditio.hxx"
#include "validat.hxx"
#include "sc.hrc"
#include "brdcst.hxx"
#include "unoguard.hxx"
#include "cellform.hxx"
#include "globstr.hrc"
#include "unonames.hxx"
#include "styleuno.hxx"
#include "rangeseq.hxx"
#include "unowids.hxx"
#include "paramisc.hxx"
#include "formula/errorcodes.hxx"
#include "unoreflist.hxx"
#include "formula/grammar.hxx"

#include <list>

using namespace com::sun::star;

//------------------------------------------------------------------------


class ScNamedEntry
{
    String  aName;
    ScRange aRange;

public:
            ScNamedEntry(const String& rN, const ScRange& rR) :
                aName(rN), aRange(rR) {}

    const String&   GetName() const     { return aName; }
    const ScRange&  GetRange() const    { return aRange; }
};


//------------------------------------------------------------------------

//  Die Namen in den Maps muessen (nach strcmp) sortiert sein!
//! statt Which-ID 0 special IDs verwenden, und nicht ueber Namen vergleichen !!!!!!!!!

//  Left/Right/Top/BottomBorder are mapped directly to the core items,
//  not collected/applied to the borders of a range -> ATTR_BORDER can be used directly

const SfxItemPropertySet* lcl_GetCellsPropertySet()
{
    static SfxItemPropertyMapEntry aCellsPropertyMap_Impl[] =
    {
        {MAP_CHAR_LEN(SC_UNONAME_ABSNAME),  SC_WID_UNO_ABSNAME, &getCppuType((rtl::OUString*)0),        0 | beans::PropertyAttribute::READONLY, 0 },
        {MAP_CHAR_LEN(SC_UNONAME_ASIANVERT),ATTR_VERTICAL_ASIAN,&getBooleanCppuType(),                  0, 0 },
        {MAP_CHAR_LEN(SC_UNONAME_BOTTBORDER),ATTR_BORDER,       &::getCppuType((const table::BorderLine*)0), 0, BOTTOM_BORDER | CONVERT_TWIPS },
        {MAP_CHAR_LEN(SC_UNONAME_CELLBACK), ATTR_BACKGROUND,    &getCppuType((sal_Int32*)0),            0, MID_BACK_COLOR },
        {MAP_CHAR_LEN(SC_UNONAME_CELLPRO),  ATTR_PROTECTION,    &getCppuType((util::CellProtection*)0), 0, 0 },
        {MAP_CHAR_LEN(SC_UNONAME_CELLSTYL), SC_WID_UNO_CELLSTYL,&getCppuType((rtl::OUString*)0),        0, 0 },
        {MAP_CHAR_LEN(SC_UNONAME_CCOLOR),   ATTR_FONT_COLOR,    &getCppuType((sal_Int32*)0),            0, 0 },
        {MAP_CHAR_LEN(SC_UNONAME_COUTL),    ATTR_FONT_CONTOUR,  &getBooleanCppuType(),                  0, 0 },
        {MAP_CHAR_LEN(SC_UNONAME_CCROSS),   ATTR_FONT_CROSSEDOUT,&getBooleanCppuType(),                 0, MID_CROSSED_OUT },
        {MAP_CHAR_LEN(SC_UNONAME_CEMPHAS),  ATTR_FONT_EMPHASISMARK,&getCppuType((sal_Int16*)0),         0, MID_EMPHASIS },
        {MAP_CHAR_LEN(SC_UNONAME_CFONT),    ATTR_FONT,          &getCppuType((sal_Int16*)0),            0, MID_FONT_FAMILY },
        {MAP_CHAR_LEN(SC_UNONAME_CFCHARS),  ATTR_FONT,          &getCppuType((sal_Int16*)0),            0, MID_FONT_CHAR_SET },
        {MAP_CHAR_LEN(SC_UNO_CJK_CFCHARS),  ATTR_CJK_FONT,      &getCppuType((sal_Int16*)0),            0, MID_FONT_CHAR_SET },
        {MAP_CHAR_LEN(SC_UNO_CTL_CFCHARS),  ATTR_CTL_FONT,      &getCppuType((sal_Int16*)0),            0, MID_FONT_CHAR_SET },
        {MAP_CHAR_LEN(SC_UNONAME_CFFAMIL),  ATTR_FONT,          &getCppuType((sal_Int16*)0),            0, MID_FONT_FAMILY },
        {MAP_CHAR_LEN(SC_UNO_CJK_CFFAMIL),  ATTR_CJK_FONT,      &getCppuType((sal_Int16*)0),            0, MID_FONT_FAMILY },
        {MAP_CHAR_LEN(SC_UNO_CTL_CFFAMIL),  ATTR_CTL_FONT,      &getCppuType((sal_Int16*)0),            0, MID_FONT_FAMILY },
        {MAP_CHAR_LEN(SC_UNONAME_CFNAME),   ATTR_FONT,          &getCppuType((rtl::OUString*)0),        0, MID_FONT_FAMILY_NAME },
        {MAP_CHAR_LEN(SC_UNO_CJK_CFNAME),   ATTR_CJK_FONT,      &getCppuType((rtl::OUString*)0),        0, MID_FONT_FAMILY_NAME },
        {MAP_CHAR_LEN(SC_UNO_CTL_CFNAME),   ATTR_CTL_FONT,      &getCppuType((rtl::OUString*)0),        0, MID_FONT_FAMILY_NAME },
        {MAP_CHAR_LEN(SC_UNONAME_CFPITCH),  ATTR_FONT,          &getCppuType((sal_Int16*)0),            0, MID_FONT_PITCH },
        {MAP_CHAR_LEN(SC_UNO_CJK_CFPITCH),  ATTR_CJK_FONT,      &getCppuType((sal_Int16*)0),            0, MID_FONT_PITCH },
        {MAP_CHAR_LEN(SC_UNO_CTL_CFPITCH),  ATTR_CTL_FONT,      &getCppuType((sal_Int16*)0),            0, MID_FONT_PITCH },
        {MAP_CHAR_LEN(SC_UNONAME_CFSTYLE),  ATTR_FONT,          &getCppuType((rtl::OUString*)0),        0, MID_FONT_STYLE_NAME },
        {MAP_CHAR_LEN(SC_UNO_CJK_CFSTYLE),  ATTR_CJK_FONT,      &getCppuType((rtl::OUString*)0),        0, MID_FONT_STYLE_NAME },
        {MAP_CHAR_LEN(SC_UNO_CTL_CFSTYLE),  ATTR_CTL_FONT,      &getCppuType((rtl::OUString*)0),        0, MID_FONT_STYLE_NAME },
        {MAP_CHAR_LEN(SC_UNONAME_CHEIGHT),  ATTR_FONT_HEIGHT,   &getCppuType((float*)0),                0, MID_FONTHEIGHT | CONVERT_TWIPS },
        {MAP_CHAR_LEN(SC_UNO_CJK_CHEIGHT),  ATTR_CJK_FONT_HEIGHT,&getCppuType((float*)0),               0, MID_FONTHEIGHT | CONVERT_TWIPS },
        {MAP_CHAR_LEN(SC_UNO_CTL_CHEIGHT),  ATTR_CTL_FONT_HEIGHT,&getCppuType((float*)0),               0, MID_FONTHEIGHT | CONVERT_TWIPS },
        {MAP_CHAR_LEN(SC_UNONAME_CLOCAL),   ATTR_FONT_LANGUAGE, &getCppuType((lang::Locale*)0),         0, MID_LANG_LOCALE },
        {MAP_CHAR_LEN(SC_UNO_CJK_CLOCAL),   ATTR_CJK_FONT_LANGUAGE,&getCppuType((lang::Locale*)0),          0, MID_LANG_LOCALE },
        {MAP_CHAR_LEN(SC_UNO_CTL_CLOCAL),   ATTR_CTL_FONT_LANGUAGE,&getCppuType((lang::Locale*)0),          0, MID_LANG_LOCALE },
        {MAP_CHAR_LEN(SC_UNONAME_COVER),    ATTR_FONT_OVERLINE, &getCppuType((sal_Int16*)0),            0, MID_TL_STYLE },
        {MAP_CHAR_LEN(SC_UNONAME_COVRLCOL), ATTR_FONT_OVERLINE, &getCppuType((sal_Int32*)0),            0, MID_TL_COLOR },
        {MAP_CHAR_LEN(SC_UNONAME_COVRLHAS), ATTR_FONT_OVERLINE, &getBooleanCppuType(),                  0, MID_TL_HASCOLOR },
        {MAP_CHAR_LEN(SC_UNONAME_CPOST),    ATTR_FONT_POSTURE,  &getCppuType((awt::FontSlant*)0),       0, MID_POSTURE },
        {MAP_CHAR_LEN(SC_UNO_CJK_CPOST),    ATTR_CJK_FONT_POSTURE,&getCppuType((awt::FontSlant*)0),     0, MID_POSTURE },
        {MAP_CHAR_LEN(SC_UNO_CTL_CPOST),    ATTR_CTL_FONT_POSTURE,&getCppuType((awt::FontSlant*)0),     0, MID_POSTURE },
        {MAP_CHAR_LEN(SC_UNONAME_CRELIEF),  ATTR_FONT_RELIEF,   &getCppuType((sal_Int16*)0),            0, MID_RELIEF },
        {MAP_CHAR_LEN(SC_UNONAME_CSHADD),   ATTR_FONT_SHADOWED, &getBooleanCppuType(),                  0, 0 },
        {MAP_CHAR_LEN(SC_UNONAME_CSTRIKE),  ATTR_FONT_CROSSEDOUT,&getCppuType((sal_Int16*)0),           0, MID_CROSS_OUT },
        {MAP_CHAR_LEN(SC_UNONAME_CUNDER),   ATTR_FONT_UNDERLINE,&getCppuType((sal_Int16*)0),            0, MID_TL_STYLE },
        {MAP_CHAR_LEN(SC_UNONAME_CUNDLCOL), ATTR_FONT_UNDERLINE,&getCppuType((sal_Int32*)0),            0, MID_TL_COLOR },
        {MAP_CHAR_LEN(SC_UNONAME_CUNDLHAS), ATTR_FONT_UNDERLINE,&getBooleanCppuType(),                  0, MID_TL_HASCOLOR },
        {MAP_CHAR_LEN(SC_UNONAME_CWEIGHT),  ATTR_FONT_WEIGHT,   &getCppuType((float*)0),                0, MID_WEIGHT },
        {MAP_CHAR_LEN(SC_UNO_CJK_CWEIGHT),  ATTR_CJK_FONT_WEIGHT,&getCppuType((float*)0),               0, MID_WEIGHT },
        {MAP_CHAR_LEN(SC_UNO_CTL_CWEIGHT),  ATTR_CTL_FONT_WEIGHT,&getCppuType((float*)0),               0, MID_WEIGHT },
        {MAP_CHAR_LEN(SC_UNONAME_CWORDMOD), ATTR_FONT_WORDLINE, &getBooleanCppuType(),                  0, 0 },
        {MAP_CHAR_LEN(SC_UNONAME_CHCOLHDR), SC_WID_UNO_CHCOLHDR,&getBooleanCppuType(),                  0, 0 },
        {MAP_CHAR_LEN(SC_UNONAME_CHROWHDR), SC_WID_UNO_CHROWHDR,&getBooleanCppuType(),                  0, 0 },
        {MAP_CHAR_LEN(SC_UNONAME_CONDFMT),  SC_WID_UNO_CONDFMT, &getCppuType((uno::Reference<sheet::XSheetConditionalEntries>*)0), 0, 0 },
        {MAP_CHAR_LEN(SC_UNONAME_CONDLOC),  SC_WID_UNO_CONDLOC, &getCppuType((uno::Reference<sheet::XSheetConditionalEntries>*)0), 0, 0 },
        {MAP_CHAR_LEN(SC_UNONAME_CONDXML),  SC_WID_UNO_CONDXML, &getCppuType((uno::Reference<sheet::XSheetConditionalEntries>*)0), 0, 0 },
        {MAP_CHAR_LEN(SC_UNONAME_DIAGONAL_BLTR), ATTR_BORDER_BLTR, &::getCppuType((const table::BorderLine*)0), 0, 0 | CONVERT_TWIPS },
        {MAP_CHAR_LEN(SC_UNONAME_DIAGONAL_TLBR), ATTR_BORDER_TLBR, &::getCppuType((const table::BorderLine*)0), 0, 0 | CONVERT_TWIPS },
        {MAP_CHAR_LEN(SC_UNONAME_CELLHJUS), ATTR_HOR_JUSTIFY,   &getCppuType((table::CellHoriJustify*)0), 0, MID_HORJUST_HORJUST },
        {MAP_CHAR_LEN(SC_UNONAME_CELLTRAN), ATTR_BACKGROUND,    &getBooleanCppuType(),                  0, MID_GRAPHIC_TRANSPARENT },
        {MAP_CHAR_LEN(SC_UNONAME_WRAP),     ATTR_LINEBREAK,     &getBooleanCppuType(),                  0, 0 },
        {MAP_CHAR_LEN(SC_UNONAME_LEFTBORDER),ATTR_BORDER,       &::getCppuType((const table::BorderLine*)0), 0, LEFT_BORDER | CONVERT_TWIPS },
        {MAP_CHAR_LEN(SC_UNONAME_NUMFMT),   ATTR_VALUE_FORMAT,  &getCppuType((sal_Int32*)0),            0, 0 },
        {MAP_CHAR_LEN(SC_UNONAME_NUMRULES), SC_WID_UNO_NUMRULES,&getCppuType((const uno::Reference<container::XIndexReplace>*)0), 0, 0 },
        {MAP_CHAR_LEN(SC_UNONAME_CELLORI),  ATTR_STACKED,       &getCppuType((table::CellOrientation*)0), 0, 0 },
        {MAP_CHAR_LEN(SC_UNONAME_PADJUST),  ATTR_HOR_JUSTIFY,   &::getCppuType((const sal_Int16*)0),    0, MID_HORJUST_ADJUST },
        {MAP_CHAR_LEN(SC_UNONAME_PBMARGIN), ATTR_MARGIN,        &getCppuType((sal_Int32*)0),            0, MID_MARGIN_LO_MARGIN | CONVERT_TWIPS },
        {MAP_CHAR_LEN(SC_UNONAME_PINDENT),  ATTR_INDENT,        &getCppuType((sal_Int16*)0),            0, 0 }, //! CONVERT_TWIPS
        {MAP_CHAR_LEN(SC_UNONAME_PISCHDIST),ATTR_SCRIPTSPACE,   &getBooleanCppuType(),                  0, 0 },
        {MAP_CHAR_LEN(SC_UNONAME_PISFORBID),ATTR_FORBIDDEN_RULES,&getBooleanCppuType(),                 0, 0 },
        {MAP_CHAR_LEN(SC_UNONAME_PISHANG),  ATTR_HANGPUNCTUATION,&getBooleanCppuType(),                 0, 0 },
        {MAP_CHAR_LEN(SC_UNONAME_PISHYPHEN),ATTR_HYPHENATE,     &getBooleanCppuType(),                  0, 0 },
        {MAP_CHAR_LEN(SC_UNONAME_PLASTADJ), ATTR_HOR_JUSTIFY,   &::getCppuType((const sal_Int16*)0),    0, MID_HORJUST_ADJUST },
        {MAP_CHAR_LEN(SC_UNONAME_PLMARGIN), ATTR_MARGIN,        &getCppuType((sal_Int32*)0),            0, MID_MARGIN_L_MARGIN  | CONVERT_TWIPS },
        {MAP_CHAR_LEN(SC_UNONAME_PRMARGIN), ATTR_MARGIN,        &getCppuType((sal_Int32*)0),            0, MID_MARGIN_R_MARGIN  | CONVERT_TWIPS },
        {MAP_CHAR_LEN(SC_UNONAME_PTMARGIN), ATTR_MARGIN,        &getCppuType((sal_Int32*)0),            0, MID_MARGIN_UP_MARGIN | CONVERT_TWIPS },
        {MAP_CHAR_LEN(SC_UNONAME_RIGHTBORDER),ATTR_BORDER,      &::getCppuType((const table::BorderLine*)0), 0, RIGHT_BORDER | CONVERT_TWIPS },
        {MAP_CHAR_LEN(SC_UNONAME_ROTANG),   ATTR_ROTATE_VALUE,  &getCppuType((sal_Int32*)0),            0, 0 },
        {MAP_CHAR_LEN(SC_UNONAME_ROTREF),   ATTR_ROTATE_MODE,   &getCppuType((table::CellVertJustify*)0), 0, 0 },
        {MAP_CHAR_LEN(SC_UNONAME_SHADOW),   ATTR_SHADOW,        &getCppuType((table::ShadowFormat*)0),  0, 0 | CONVERT_TWIPS },
        {MAP_CHAR_LEN(SC_UNONAME_SHRINK_TO_FIT), ATTR_SHRINKTOFIT, &getBooleanCppuType(),               0, 0 },
        {MAP_CHAR_LEN(SC_UNONAME_TBLBORD),  SC_WID_UNO_TBLBORD, &getCppuType((table::TableBorder*)0),   0, 0 | CONVERT_TWIPS },
        {MAP_CHAR_LEN(SC_UNONAME_TOPBORDER),ATTR_BORDER,        &::getCppuType((const table::BorderLine*)0), 0, TOP_BORDER | CONVERT_TWIPS },
        {MAP_CHAR_LEN(SC_UNONAME_USERDEF),  ATTR_USERDEF,       &getCppuType((uno::Reference<container::XNameContainer>*)0), 0, 0 },
        {MAP_CHAR_LEN(SC_UNONAME_VALIDAT),  SC_WID_UNO_VALIDAT, &getCppuType((uno::Reference<beans::XPropertySet>*)0), 0, 0 },
        {MAP_CHAR_LEN(SC_UNONAME_VALILOC),  SC_WID_UNO_VALILOC, &getCppuType((uno::Reference<beans::XPropertySet>*)0), 0, 0 },
        {MAP_CHAR_LEN(SC_UNONAME_VALIXML),  SC_WID_UNO_VALIXML, &getCppuType((uno::Reference<beans::XPropertySet>*)0), 0, 0 },
        {MAP_CHAR_LEN(SC_UNONAME_CELLVJUS), ATTR_VER_JUSTIFY,   &getCppuType((table::CellVertJustify*)0), 0, 0 },
        {MAP_CHAR_LEN(SC_UNONAME_WRITING),  ATTR_WRITINGDIR,    &getCppuType((sal_Int16*)0),            0, 0 },
        {0,0,0,0,0,0}
    };
    static SfxItemPropertySet aCellsPropertySet( aCellsPropertyMap_Impl );
    return &aCellsPropertySet;
}

//  CellRange enthaelt alle Eintraege von Cells, zusaetzlich eigene Eintraege
//  mit Which-ID 0 (werden nur fuer getPropertySetInfo benoetigt).

const SfxItemPropertySet* lcl_GetRangePropertySet()
{
    static SfxItemPropertyMapEntry aRangePropertyMap_Impl[] =
    {
        {MAP_CHAR_LEN(SC_UNONAME_ABSNAME),  SC_WID_UNO_ABSNAME, &getCppuType((rtl::OUString*)0),        0 | beans::PropertyAttribute::READONLY, 0 },
        {MAP_CHAR_LEN(SC_UNONAME_ASIANVERT),ATTR_VERTICAL_ASIAN,&getBooleanCppuType(),                  0, 0 },
        {MAP_CHAR_LEN(SC_UNONAME_BOTTBORDER),ATTR_BORDER,       &::getCppuType((const table::BorderLine*)0), 0, BOTTOM_BORDER | CONVERT_TWIPS },
        {MAP_CHAR_LEN(SC_UNONAME_CELLBACK), ATTR_BACKGROUND,    &getCppuType((sal_Int32*)0),            0, MID_BACK_COLOR },
        {MAP_CHAR_LEN(SC_UNONAME_CELLPRO),  ATTR_PROTECTION,    &getCppuType((util::CellProtection*)0), 0, 0 },
        {MAP_CHAR_LEN(SC_UNONAME_CELLSTYL), SC_WID_UNO_CELLSTYL,&getCppuType((rtl::OUString*)0),        0, 0 },
        {MAP_CHAR_LEN(SC_UNONAME_CCOLOR),   ATTR_FONT_COLOR,    &getCppuType((sal_Int32*)0),            0, 0 },
        {MAP_CHAR_LEN(SC_UNONAME_COUTL),    ATTR_FONT_CONTOUR,  &getBooleanCppuType(),                  0, 0 },
        {MAP_CHAR_LEN(SC_UNONAME_CCROSS),   ATTR_FONT_CROSSEDOUT,&getBooleanCppuType(),                 0, MID_CROSSED_OUT },
        {MAP_CHAR_LEN(SC_UNONAME_CEMPHAS),  ATTR_FONT_EMPHASISMARK,&getCppuType((sal_Int16*)0),         0, MID_EMPHASIS },
        {MAP_CHAR_LEN(SC_UNONAME_CFONT),    ATTR_FONT,          &getCppuType((sal_Int16*)0),            0, MID_FONT_FAMILY },
        {MAP_CHAR_LEN(SC_UNONAME_CFCHARS),  ATTR_FONT,          &getCppuType((sal_Int16*)0),            0, MID_FONT_CHAR_SET },
        {MAP_CHAR_LEN(SC_UNO_CJK_CFCHARS),  ATTR_CJK_FONT,      &getCppuType((sal_Int16*)0),            0, MID_FONT_CHAR_SET },
        {MAP_CHAR_LEN(SC_UNO_CTL_CFCHARS),  ATTR_CTL_FONT,      &getCppuType((sal_Int16*)0),            0, MID_FONT_CHAR_SET },
        {MAP_CHAR_LEN(SC_UNONAME_CFFAMIL),  ATTR_FONT,          &getCppuType((sal_Int16*)0),            0, MID_FONT_FAMILY },
        {MAP_CHAR_LEN(SC_UNO_CJK_CFFAMIL),  ATTR_CJK_FONT,      &getCppuType((sal_Int16*)0),            0, MID_FONT_FAMILY },
        {MAP_CHAR_LEN(SC_UNO_CTL_CFFAMIL),  ATTR_CTL_FONT,      &getCppuType((sal_Int16*)0),            0, MID_FONT_FAMILY },
        {MAP_CHAR_LEN(SC_UNONAME_CFNAME),   ATTR_FONT,          &getCppuType((rtl::OUString*)0),        0, MID_FONT_FAMILY_NAME },
        {MAP_CHAR_LEN(SC_UNO_CJK_CFNAME),   ATTR_CJK_FONT,      &getCppuType((rtl::OUString*)0),        0, MID_FONT_FAMILY_NAME },
        {MAP_CHAR_LEN(SC_UNO_CTL_CFNAME),   ATTR_CTL_FONT,      &getCppuType((rtl::OUString*)0),        0, MID_FONT_FAMILY_NAME },
        {MAP_CHAR_LEN(SC_UNONAME_CFPITCH),  ATTR_FONT,          &getCppuType((sal_Int16*)0),            0, MID_FONT_PITCH },
        {MAP_CHAR_LEN(SC_UNO_CJK_CFPITCH),  ATTR_CJK_FONT,      &getCppuType((sal_Int16*)0),            0, MID_FONT_PITCH },
        {MAP_CHAR_LEN(SC_UNO_CTL_CFPITCH),  ATTR_CTL_FONT,      &getCppuType((sal_Int16*)0),            0, MID_FONT_PITCH },
        {MAP_CHAR_LEN(SC_UNONAME_CFSTYLE),  ATTR_FONT,          &getCppuType((rtl::OUString*)0),        0, MID_FONT_STYLE_NAME },
        {MAP_CHAR_LEN(SC_UNO_CJK_CFSTYLE),  ATTR_CJK_FONT,      &getCppuType((rtl::OUString*)0),        0, MID_FONT_STYLE_NAME },
        {MAP_CHAR_LEN(SC_UNO_CTL_CFSTYLE),  ATTR_CTL_FONT,      &getCppuType((rtl::OUString*)0),        0, MID_FONT_STYLE_NAME },
        {MAP_CHAR_LEN(SC_UNONAME_CHEIGHT),  ATTR_FONT_HEIGHT,   &getCppuType((float*)0),                0, MID_FONTHEIGHT | CONVERT_TWIPS },
        {MAP_CHAR_LEN(SC_UNO_CJK_CHEIGHT),  ATTR_CJK_FONT_HEIGHT,&getCppuType((float*)0),               0, MID_FONTHEIGHT | CONVERT_TWIPS },
        {MAP_CHAR_LEN(SC_UNO_CTL_CHEIGHT),  ATTR_CTL_FONT_HEIGHT,&getCppuType((float*)0),               0, MID_FONTHEIGHT | CONVERT_TWIPS },
        {MAP_CHAR_LEN(SC_UNONAME_CLOCAL),   ATTR_FONT_LANGUAGE, &getCppuType((lang::Locale*)0),         0, MID_LANG_LOCALE },
        {MAP_CHAR_LEN(SC_UNO_CJK_CLOCAL),   ATTR_CJK_FONT_LANGUAGE,&getCppuType((lang::Locale*)0),          0, MID_LANG_LOCALE },
        {MAP_CHAR_LEN(SC_UNO_CTL_CLOCAL),   ATTR_CTL_FONT_LANGUAGE,&getCppuType((lang::Locale*)0),          0, MID_LANG_LOCALE },
        {MAP_CHAR_LEN(SC_UNONAME_COVER),    ATTR_FONT_OVERLINE, &getCppuType((sal_Int16*)0),            0, MID_TL_STYLE },
        {MAP_CHAR_LEN(SC_UNONAME_COVRLCOL), ATTR_FONT_OVERLINE, &getCppuType((sal_Int32*)0),            0, MID_TL_COLOR },
        {MAP_CHAR_LEN(SC_UNONAME_COVRLHAS), ATTR_FONT_OVERLINE, &getBooleanCppuType(),                  0, MID_TL_HASCOLOR },
        {MAP_CHAR_LEN(SC_UNONAME_CPOST),    ATTR_FONT_POSTURE,  &getCppuType((awt::FontSlant*)0),       0, MID_POSTURE },
        {MAP_CHAR_LEN(SC_UNO_CJK_CPOST),    ATTR_CJK_FONT_POSTURE,&getCppuType((awt::FontSlant*)0),     0, MID_POSTURE },
        {MAP_CHAR_LEN(SC_UNO_CTL_CPOST),    ATTR_CTL_FONT_POSTURE,&getCppuType((awt::FontSlant*)0),     0, MID_POSTURE },
        {MAP_CHAR_LEN(SC_UNONAME_CRELIEF),  ATTR_FONT_RELIEF,   &getCppuType((sal_Int16*)0),            0, MID_RELIEF },
        {MAP_CHAR_LEN(SC_UNONAME_CSHADD),   ATTR_FONT_SHADOWED, &getBooleanCppuType(),                  0, 0 },
        {MAP_CHAR_LEN(SC_UNONAME_CSTRIKE),  ATTR_FONT_CROSSEDOUT,&getCppuType((sal_Int16*)0),           0, MID_CROSS_OUT },
        {MAP_CHAR_LEN(SC_UNONAME_CUNDER),   ATTR_FONT_UNDERLINE,&getCppuType((sal_Int16*)0),            0, MID_TL_STYLE },
        {MAP_CHAR_LEN(SC_UNONAME_CUNDLCOL), ATTR_FONT_UNDERLINE,&getCppuType((sal_Int32*)0),            0, MID_TL_COLOR },
        {MAP_CHAR_LEN(SC_UNONAME_CUNDLHAS), ATTR_FONT_UNDERLINE,&getBooleanCppuType(),                  0, MID_TL_HASCOLOR },
        {MAP_CHAR_LEN(SC_UNONAME_CWEIGHT),  ATTR_FONT_WEIGHT,   &getCppuType((float*)0),                0, MID_WEIGHT },
        {MAP_CHAR_LEN(SC_UNO_CJK_CWEIGHT),  ATTR_CJK_FONT_WEIGHT,&getCppuType((float*)0),               0, MID_WEIGHT },
        {MAP_CHAR_LEN(SC_UNO_CTL_CWEIGHT),  ATTR_CTL_FONT_WEIGHT,&getCppuType((float*)0),               0, MID_WEIGHT },
        {MAP_CHAR_LEN(SC_UNONAME_CWORDMOD), ATTR_FONT_WORDLINE, &getBooleanCppuType(),                  0, 0 },
        {MAP_CHAR_LEN(SC_UNONAME_CHCOLHDR), SC_WID_UNO_CHCOLHDR,&getBooleanCppuType(),                  0, 0 },
        {MAP_CHAR_LEN(SC_UNONAME_CHROWHDR), SC_WID_UNO_CHROWHDR,&getBooleanCppuType(),                  0, 0 },
        {MAP_CHAR_LEN(SC_UNONAME_CONDFMT),  SC_WID_UNO_CONDFMT, &getCppuType((uno::Reference<sheet::XSheetConditionalEntries>*)0), 0, 0 },
        {MAP_CHAR_LEN(SC_UNONAME_CONDLOC),  SC_WID_UNO_CONDLOC, &getCppuType((uno::Reference<sheet::XSheetConditionalEntries>*)0), 0, 0 },
        {MAP_CHAR_LEN(SC_UNONAME_CONDXML),  SC_WID_UNO_CONDXML, &getCppuType((uno::Reference<sheet::XSheetConditionalEntries>*)0), 0, 0 },
        {MAP_CHAR_LEN(SC_UNONAME_DIAGONAL_BLTR), ATTR_BORDER_BLTR, &::getCppuType((const table::BorderLine*)0), 0, 0 | CONVERT_TWIPS },
        {MAP_CHAR_LEN(SC_UNONAME_DIAGONAL_TLBR), ATTR_BORDER_TLBR, &::getCppuType((const table::BorderLine*)0), 0, 0 | CONVERT_TWIPS },
        {MAP_CHAR_LEN(SC_UNONAME_CELLHJUS), ATTR_HOR_JUSTIFY,   &getCppuType((table::CellHoriJustify*)0),   0, MID_HORJUST_HORJUST },
        {MAP_CHAR_LEN(SC_UNONAME_CELLTRAN), ATTR_BACKGROUND,    &getBooleanCppuType(),                  0, MID_GRAPHIC_TRANSPARENT },
        {MAP_CHAR_LEN(SC_UNONAME_WRAP),     ATTR_LINEBREAK,     &getBooleanCppuType(),                  0, 0 },
        {MAP_CHAR_LEN(SC_UNONAME_LEFTBORDER),ATTR_BORDER,       &::getCppuType((const table::BorderLine*)0), 0, LEFT_BORDER | CONVERT_TWIPS },
        {MAP_CHAR_LEN(SC_UNONAME_NUMFMT),   ATTR_VALUE_FORMAT,  &getCppuType((sal_Int32*)0),            0, 0 },
        {MAP_CHAR_LEN(SC_UNONAME_NUMRULES), SC_WID_UNO_NUMRULES,&getCppuType((const uno::Reference<container::XIndexReplace>*)0), 0, 0 },
        {MAP_CHAR_LEN(SC_UNONAME_CELLORI),  ATTR_STACKED,       &getCppuType((table::CellOrientation*)0), 0, 0 },
        {MAP_CHAR_LEN(SC_UNONAME_PADJUST),  ATTR_HOR_JUSTIFY,   &::getCppuType((const sal_Int16*)0),    0, MID_HORJUST_ADJUST },
        {MAP_CHAR_LEN(SC_UNONAME_PBMARGIN), ATTR_MARGIN,        &getCppuType((sal_Int32*)0),            0, MID_MARGIN_LO_MARGIN | CONVERT_TWIPS },
        {MAP_CHAR_LEN(SC_UNONAME_PINDENT),  ATTR_INDENT,        &getCppuType((sal_Int16*)0),            0, 0 }, //! CONVERT_TWIPS
        {MAP_CHAR_LEN(SC_UNONAME_PISCHDIST),ATTR_SCRIPTSPACE,   &getBooleanCppuType(),                  0, 0 },
        {MAP_CHAR_LEN(SC_UNONAME_PISFORBID),ATTR_FORBIDDEN_RULES,&getBooleanCppuType(),                 0, 0 },
        {MAP_CHAR_LEN(SC_UNONAME_PISHANG),  ATTR_HANGPUNCTUATION,&getBooleanCppuType(),                 0, 0 },
        {MAP_CHAR_LEN(SC_UNONAME_PISHYPHEN),ATTR_HYPHENATE,     &getBooleanCppuType(),                  0, 0 },
        {MAP_CHAR_LEN(SC_UNONAME_PLASTADJ), ATTR_HOR_JUSTIFY,   &::getCppuType((const sal_Int16*)0),    0, MID_HORJUST_ADJUST },
        {MAP_CHAR_LEN(SC_UNONAME_PLMARGIN), ATTR_MARGIN,        &getCppuType((sal_Int32*)0),            0, MID_MARGIN_L_MARGIN  | CONVERT_TWIPS },
        {MAP_CHAR_LEN(SC_UNONAME_PRMARGIN), ATTR_MARGIN,        &getCppuType((sal_Int32*)0),            0, MID_MARGIN_R_MARGIN  | CONVERT_TWIPS },
        {MAP_CHAR_LEN(SC_UNONAME_PTMARGIN), ATTR_MARGIN,        &getCppuType((sal_Int32*)0),            0, MID_MARGIN_UP_MARGIN | CONVERT_TWIPS },
        {MAP_CHAR_LEN(SC_UNONAME_POS),      SC_WID_UNO_POS,     &getCppuType((awt::Point*)0),           0 | beans::PropertyAttribute::READONLY, 0 },
        {MAP_CHAR_LEN(SC_UNONAME_RIGHTBORDER),ATTR_BORDER,      &::getCppuType((const table::BorderLine*)0), 0, RIGHT_BORDER | CONVERT_TWIPS },
        {MAP_CHAR_LEN(SC_UNONAME_ROTANG),   ATTR_ROTATE_VALUE,  &getCppuType((sal_Int32*)0),            0, 0 },
        {MAP_CHAR_LEN(SC_UNONAME_ROTREF),   ATTR_ROTATE_MODE,   &getCppuType((table::CellVertJustify*)0), 0, 0 },
        {MAP_CHAR_LEN(SC_UNONAME_SHADOW),   ATTR_SHADOW,        &getCppuType((table::ShadowFormat*)0),  0, 0 | CONVERT_TWIPS },
        {MAP_CHAR_LEN(SC_UNONAME_SHRINK_TO_FIT), ATTR_SHRINKTOFIT, &getBooleanCppuType(),               0, 0 },
        {MAP_CHAR_LEN(SC_UNONAME_SIZE),     SC_WID_UNO_SIZE,    &getCppuType((awt::Size*)0),            0 | beans::PropertyAttribute::READONLY, 0 },
        {MAP_CHAR_LEN(SC_UNONAME_TBLBORD),  SC_WID_UNO_TBLBORD, &getCppuType((table::TableBorder*)0),   0, 0 | CONVERT_TWIPS },
        {MAP_CHAR_LEN(SC_UNONAME_TOPBORDER),ATTR_BORDER,        &::getCppuType((const table::BorderLine*)0), 0, TOP_BORDER | CONVERT_TWIPS },
        {MAP_CHAR_LEN(SC_UNONAME_USERDEF),  ATTR_USERDEF,       &getCppuType((uno::Reference<container::XNameContainer>*)0), 0, 0 },
        {MAP_CHAR_LEN(SC_UNONAME_VALIDAT),  SC_WID_UNO_VALIDAT, &getCppuType((uno::Reference<beans::XPropertySet>*)0), 0, 0 },
        {MAP_CHAR_LEN(SC_UNONAME_VALILOC),  SC_WID_UNO_VALILOC, &getCppuType((uno::Reference<beans::XPropertySet>*)0), 0, 0 },
        {MAP_CHAR_LEN(SC_UNONAME_VALIXML),  SC_WID_UNO_VALIXML, &getCppuType((uno::Reference<beans::XPropertySet>*)0), 0, 0 },
        {MAP_CHAR_LEN(SC_UNONAME_CELLVJUS), ATTR_VER_JUSTIFY,   &getCppuType((table::CellVertJustify*)0), 0, 0 },
        {MAP_CHAR_LEN(SC_UNONAME_WRITING),  ATTR_WRITINGDIR,    &getCppuType((sal_Int16*)0),            0, 0 },
        {0,0,0,0,0,0}
    };
    static SfxItemPropertySet aRangePropertySet( aRangePropertyMap_Impl );
    return &aRangePropertySet;
}

//  Cell enthaelt alle Eintraege von CellRange, zusaetzlich eigene Eintraege
//  mit Which-ID 0 (werden nur fuer getPropertySetInfo benoetigt).

const SfxItemPropertySet* lcl_GetCellPropertySet()
{
    static SfxItemPropertyMapEntry aCellPropertyMap_Impl[] =
    {
        {MAP_CHAR_LEN(SC_UNONAME_ABSNAME),  SC_WID_UNO_ABSNAME, &getCppuType((rtl::OUString*)0),        0 | beans::PropertyAttribute::READONLY, 0 },
        {MAP_CHAR_LEN(SC_UNONAME_ASIANVERT),ATTR_VERTICAL_ASIAN,&getBooleanCppuType(),                  0, 0 },
        {MAP_CHAR_LEN(SC_UNONAME_BOTTBORDER),ATTR_BORDER,       &::getCppuType((const table::BorderLine*)0), 0, BOTTOM_BORDER | CONVERT_TWIPS },
        {MAP_CHAR_LEN(SC_UNONAME_CELLBACK), ATTR_BACKGROUND,    &getCppuType((sal_Int32*)0),            0, MID_BACK_COLOR },
        {MAP_CHAR_LEN(SC_UNONAME_CELLPRO),  ATTR_PROTECTION,    &getCppuType((util::CellProtection*)0), 0, 0 },
        {MAP_CHAR_LEN(SC_UNONAME_CELLSTYL), SC_WID_UNO_CELLSTYL,&getCppuType((rtl::OUString*)0),        0, 0 },
        {MAP_CHAR_LEN(SC_UNONAME_CCOLOR),   ATTR_FONT_COLOR,    &getCppuType((sal_Int32*)0),            0, 0 },
        {MAP_CHAR_LEN(SC_UNONAME_COUTL),    ATTR_FONT_CONTOUR,  &getBooleanCppuType(),                  0, 0 },
        {MAP_CHAR_LEN(SC_UNONAME_CCROSS),   ATTR_FONT_CROSSEDOUT,&getBooleanCppuType(),                 0, MID_CROSSED_OUT },
        {MAP_CHAR_LEN(SC_UNONAME_CEMPHAS),  ATTR_FONT_EMPHASISMARK,&getCppuType((sal_Int16*)0),         0, MID_EMPHASIS },
        {MAP_CHAR_LEN(SC_UNONAME_CFONT),    ATTR_FONT,          &getCppuType((sal_Int16*)0),            0, MID_FONT_FAMILY },
        {MAP_CHAR_LEN(SC_UNONAME_CFCHARS),  ATTR_FONT,          &getCppuType((sal_Int16*)0),            0, MID_FONT_CHAR_SET },
        {MAP_CHAR_LEN(SC_UNO_CJK_CFCHARS),  ATTR_CJK_FONT,      &getCppuType((sal_Int16*)0),            0, MID_FONT_CHAR_SET },
        {MAP_CHAR_LEN(SC_UNO_CTL_CFCHARS),  ATTR_CTL_FONT,      &getCppuType((sal_Int16*)0),            0, MID_FONT_CHAR_SET },
        {MAP_CHAR_LEN(SC_UNONAME_CFFAMIL),  ATTR_FONT,          &getCppuType((sal_Int16*)0),            0, MID_FONT_FAMILY },
        {MAP_CHAR_LEN(SC_UNO_CJK_CFFAMIL),  ATTR_CJK_FONT,      &getCppuType((sal_Int16*)0),            0, MID_FONT_FAMILY },
        {MAP_CHAR_LEN(SC_UNO_CTL_CFFAMIL),  ATTR_CTL_FONT,      &getCppuType((sal_Int16*)0),            0, MID_FONT_FAMILY },
        {MAP_CHAR_LEN(SC_UNONAME_CFNAME),   ATTR_FONT,          &getCppuType((rtl::OUString*)0),        0, MID_FONT_FAMILY_NAME },
        {MAP_CHAR_LEN(SC_UNO_CJK_CFNAME),   ATTR_CJK_FONT,      &getCppuType((rtl::OUString*)0),        0, MID_FONT_FAMILY_NAME },
        {MAP_CHAR_LEN(SC_UNO_CTL_CFNAME),   ATTR_CTL_FONT,      &getCppuType((rtl::OUString*)0),        0, MID_FONT_FAMILY_NAME },
        {MAP_CHAR_LEN(SC_UNONAME_CFPITCH),  ATTR_FONT,          &getCppuType((sal_Int16*)0),            0, MID_FONT_PITCH },
        {MAP_CHAR_LEN(SC_UNO_CJK_CFPITCH),  ATTR_CJK_FONT,      &getCppuType((sal_Int16*)0),            0, MID_FONT_PITCH },
        {MAP_CHAR_LEN(SC_UNO_CTL_CFPITCH),  ATTR_CTL_FONT,      &getCppuType((sal_Int16*)0),            0, MID_FONT_PITCH },
        {MAP_CHAR_LEN(SC_UNONAME_CFSTYLE),  ATTR_FONT,          &getCppuType((rtl::OUString*)0),        0, MID_FONT_STYLE_NAME },
        {MAP_CHAR_LEN(SC_UNO_CJK_CFSTYLE),  ATTR_CJK_FONT,      &getCppuType((rtl::OUString*)0),        0, MID_FONT_STYLE_NAME },
        {MAP_CHAR_LEN(SC_UNO_CTL_CFSTYLE),  ATTR_CTL_FONT,      &getCppuType((rtl::OUString*)0),        0, MID_FONT_STYLE_NAME },
        {MAP_CHAR_LEN(SC_UNONAME_CHEIGHT),  ATTR_FONT_HEIGHT,   &getCppuType((float*)0),                0, MID_FONTHEIGHT | CONVERT_TWIPS },
        {MAP_CHAR_LEN(SC_UNO_CJK_CHEIGHT),  ATTR_CJK_FONT_HEIGHT,&getCppuType((float*)0),               0, MID_FONTHEIGHT | CONVERT_TWIPS },
        {MAP_CHAR_LEN(SC_UNO_CTL_CHEIGHT),  ATTR_CTL_FONT_HEIGHT,&getCppuType((float*)0),               0, MID_FONTHEIGHT | CONVERT_TWIPS },
        {MAP_CHAR_LEN(SC_UNONAME_CLOCAL),   ATTR_FONT_LANGUAGE, &getCppuType((lang::Locale*)0),         0, MID_LANG_LOCALE },
        {MAP_CHAR_LEN(SC_UNO_CJK_CLOCAL),   ATTR_CJK_FONT_LANGUAGE,&getCppuType((lang::Locale*)0),          0, MID_LANG_LOCALE },
        {MAP_CHAR_LEN(SC_UNO_CTL_CLOCAL),   ATTR_CTL_FONT_LANGUAGE,&getCppuType((lang::Locale*)0),          0, MID_LANG_LOCALE },
        {MAP_CHAR_LEN(SC_UNONAME_COVER),    ATTR_FONT_OVERLINE, &getCppuType((sal_Int16*)0),            0, MID_TL_STYLE },
        {MAP_CHAR_LEN(SC_UNONAME_COVRLCOL), ATTR_FONT_OVERLINE, &getCppuType((sal_Int32*)0),            0, MID_TL_COLOR },
        {MAP_CHAR_LEN(SC_UNONAME_COVRLHAS), ATTR_FONT_OVERLINE, &getBooleanCppuType(),                  0, MID_TL_HASCOLOR },
        {MAP_CHAR_LEN(SC_UNONAME_CPOST),    ATTR_FONT_POSTURE,  &getCppuType((awt::FontSlant*)0),       0, MID_POSTURE },
        {MAP_CHAR_LEN(SC_UNO_CJK_CPOST),    ATTR_CJK_FONT_POSTURE,&getCppuType((awt::FontSlant*)0),     0, MID_POSTURE },
        {MAP_CHAR_LEN(SC_UNO_CTL_CPOST),    ATTR_CTL_FONT_POSTURE,&getCppuType((awt::FontSlant*)0),     0, MID_POSTURE },
        {MAP_CHAR_LEN(SC_UNONAME_CRELIEF),  ATTR_FONT_RELIEF,   &getCppuType((sal_Int16*)0),            0, MID_RELIEF },
        {MAP_CHAR_LEN(SC_UNONAME_CSHADD),   ATTR_FONT_SHADOWED, &getBooleanCppuType(),                  0, 0 },
        {MAP_CHAR_LEN(SC_UNONAME_CSTRIKE),  ATTR_FONT_CROSSEDOUT,&getCppuType((sal_Int16*)0),           0, MID_CROSS_OUT },
        {MAP_CHAR_LEN(SC_UNONAME_CUNDER),   ATTR_FONT_UNDERLINE,&getCppuType((sal_Int16*)0),            0, MID_TL_STYLE },
        {MAP_CHAR_LEN(SC_UNONAME_CUNDLCOL), ATTR_FONT_UNDERLINE,&getCppuType((sal_Int32*)0),            0, MID_TL_COLOR },
        {MAP_CHAR_LEN(SC_UNONAME_CUNDLHAS), ATTR_FONT_UNDERLINE,&getBooleanCppuType(),                  0, MID_TL_HASCOLOR },
        {MAP_CHAR_LEN(SC_UNONAME_CWEIGHT),  ATTR_FONT_WEIGHT,   &getCppuType((float*)0),                0, MID_WEIGHT },
        {MAP_CHAR_LEN(SC_UNO_CJK_CWEIGHT),  ATTR_CJK_FONT_WEIGHT,&getCppuType((float*)0),               0, MID_WEIGHT },
        {MAP_CHAR_LEN(SC_UNO_CTL_CWEIGHT),  ATTR_CTL_FONT_WEIGHT,&getCppuType((float*)0),               0, MID_WEIGHT },
        {MAP_CHAR_LEN(SC_UNONAME_CWORDMOD), ATTR_FONT_WORDLINE, &getBooleanCppuType(),                  0, 0 },
        {MAP_CHAR_LEN(SC_UNONAME_CHCOLHDR), SC_WID_UNO_CHCOLHDR,&getBooleanCppuType(),                  0, 0 },
        {MAP_CHAR_LEN(SC_UNONAME_CHROWHDR), SC_WID_UNO_CHROWHDR,&getBooleanCppuType(),                  0, 0 },
        {MAP_CHAR_LEN(SC_UNONAME_CONDFMT),  SC_WID_UNO_CONDFMT, &getCppuType((uno::Reference<sheet::XSheetConditionalEntries>*)0), 0, 0 },
        {MAP_CHAR_LEN(SC_UNONAME_CONDLOC),  SC_WID_UNO_CONDLOC, &getCppuType((uno::Reference<sheet::XSheetConditionalEntries>*)0), 0, 0 },
        {MAP_CHAR_LEN(SC_UNONAME_CONDXML),  SC_WID_UNO_CONDXML, &getCppuType((uno::Reference<sheet::XSheetConditionalEntries>*)0), 0, 0 },
        {MAP_CHAR_LEN(SC_UNONAME_DIAGONAL_BLTR), ATTR_BORDER_BLTR, &::getCppuType((const table::BorderLine*)0), 0, 0 | CONVERT_TWIPS },
        {MAP_CHAR_LEN(SC_UNONAME_DIAGONAL_TLBR), ATTR_BORDER_TLBR, &::getCppuType((const table::BorderLine*)0), 0, 0 | CONVERT_TWIPS },
        {MAP_CHAR_LEN(SC_UNONAME_FORMLOC),  SC_WID_UNO_FORMLOC, &getCppuType((rtl::OUString*)0),        0, 0 },
        {MAP_CHAR_LEN(SC_UNONAME_FORMRT),   SC_WID_UNO_FORMRT,  &getCppuType((table::CellContentType*)0), 0 | beans::PropertyAttribute::READONLY, 0 },
        {MAP_CHAR_LEN(SC_UNONAME_CELLHJUS), ATTR_HOR_JUSTIFY,   &getCppuType((table::CellHoriJustify*)0), 0, MID_HORJUST_HORJUST },
        {MAP_CHAR_LEN(SC_UNONAME_CELLTRAN), ATTR_BACKGROUND,    &getBooleanCppuType(),                  0, MID_GRAPHIC_TRANSPARENT },
        {MAP_CHAR_LEN(SC_UNONAME_WRAP),     ATTR_LINEBREAK,     &getBooleanCppuType(),                  0, 0 },
        {MAP_CHAR_LEN(SC_UNONAME_LEFTBORDER),ATTR_BORDER,       &::getCppuType((const table::BorderLine*)0), 0, LEFT_BORDER | CONVERT_TWIPS },
        {MAP_CHAR_LEN(SC_UNONAME_NUMFMT),   ATTR_VALUE_FORMAT,  &getCppuType((sal_Int32*)0),            0, 0 },
        {MAP_CHAR_LEN(SC_UNONAME_NUMRULES), SC_WID_UNO_NUMRULES,&getCppuType((const uno::Reference<container::XIndexReplace>*)0), 0, 0 },
        {MAP_CHAR_LEN(SC_UNONAME_CELLORI),  ATTR_STACKED,       &getCppuType((table::CellOrientation*)0), 0, 0 },
        {MAP_CHAR_LEN(SC_UNONAME_PADJUST),  ATTR_HOR_JUSTIFY,   &::getCppuType((const sal_Int16*)0),    0, MID_HORJUST_ADJUST },
        {MAP_CHAR_LEN(SC_UNONAME_PBMARGIN), ATTR_MARGIN,        &getCppuType((sal_Int32*)0),            0, MID_MARGIN_LO_MARGIN | CONVERT_TWIPS },
        {MAP_CHAR_LEN(SC_UNONAME_PINDENT),  ATTR_INDENT,        &getCppuType((sal_Int16*)0),            0, 0 }, //! CONVERT_TWIPS
        {MAP_CHAR_LEN(SC_UNONAME_PISCHDIST),ATTR_SCRIPTSPACE,   &getBooleanCppuType(),                  0, 0 },
        {MAP_CHAR_LEN(SC_UNONAME_PISFORBID),ATTR_FORBIDDEN_RULES,&getBooleanCppuType(),                 0, 0 },
        {MAP_CHAR_LEN(SC_UNONAME_PISHANG),  ATTR_HANGPUNCTUATION,&getBooleanCppuType(),                 0, 0 },
        {MAP_CHAR_LEN(SC_UNONAME_PISHYPHEN),ATTR_HYPHENATE,     &getBooleanCppuType(),                  0, 0 },
        {MAP_CHAR_LEN(SC_UNONAME_PLASTADJ), ATTR_HOR_JUSTIFY,   &::getCppuType((const sal_Int16*)0),    0, MID_HORJUST_ADJUST },
        {MAP_CHAR_LEN(SC_UNONAME_PLMARGIN), ATTR_MARGIN,        &getCppuType((sal_Int32*)0),            0, MID_MARGIN_L_MARGIN  | CONVERT_TWIPS },
        {MAP_CHAR_LEN(SC_UNONAME_PRMARGIN), ATTR_MARGIN,        &getCppuType((sal_Int32*)0),            0, MID_MARGIN_R_MARGIN  | CONVERT_TWIPS },
        {MAP_CHAR_LEN(SC_UNONAME_PTMARGIN), ATTR_MARGIN,        &getCppuType((sal_Int32*)0),            0, MID_MARGIN_UP_MARGIN | CONVERT_TWIPS },
        {MAP_CHAR_LEN(SC_UNONAME_POS),      SC_WID_UNO_POS,     &getCppuType((awt::Point*)0),           0 | beans::PropertyAttribute::READONLY, 0 },
        {MAP_CHAR_LEN(SC_UNONAME_RIGHTBORDER),ATTR_BORDER,      &::getCppuType((const table::BorderLine*)0), 0, RIGHT_BORDER | CONVERT_TWIPS },
        {MAP_CHAR_LEN(SC_UNONAME_ROTANG),   ATTR_ROTATE_VALUE,  &getCppuType((sal_Int32*)0),            0, 0 },
        {MAP_CHAR_LEN(SC_UNONAME_ROTREF),   ATTR_ROTATE_MODE,   &getCppuType((table::CellVertJustify*)0), 0, 0 },
        {MAP_CHAR_LEN(SC_UNONAME_SHADOW),   ATTR_SHADOW,        &getCppuType((table::ShadowFormat*)0),  0, 0 | CONVERT_TWIPS },
        {MAP_CHAR_LEN(SC_UNONAME_SHRINK_TO_FIT), ATTR_SHRINKTOFIT, &getBooleanCppuType(),               0, 0 },
        {MAP_CHAR_LEN(SC_UNONAME_SIZE),     SC_WID_UNO_SIZE,    &getCppuType((awt::Size*)0),            0 | beans::PropertyAttribute::READONLY, 0 },
        {MAP_CHAR_LEN(SC_UNONAME_TBLBORD),  SC_WID_UNO_TBLBORD, &getCppuType((table::TableBorder*)0),   0, 0 | CONVERT_TWIPS },
        {MAP_CHAR_LEN(SC_UNONAME_TOPBORDER),ATTR_BORDER,        &::getCppuType((const table::BorderLine*)0), 0, TOP_BORDER | CONVERT_TWIPS },
        {MAP_CHAR_LEN(SC_UNONAME_USERDEF),  ATTR_USERDEF,       &getCppuType((uno::Reference<container::XNameContainer>*)0), 0, 0 },
        {MAP_CHAR_LEN(SC_UNONAME_VALIDAT),  SC_WID_UNO_VALIDAT, &getCppuType((uno::Reference<beans::XPropertySet>*)0), 0, 0 },
        {MAP_CHAR_LEN(SC_UNONAME_VALILOC),  SC_WID_UNO_VALILOC, &getCppuType((uno::Reference<beans::XPropertySet>*)0), 0, 0 },
        {MAP_CHAR_LEN(SC_UNONAME_VALIXML),  SC_WID_UNO_VALIXML, &getCppuType((uno::Reference<beans::XPropertySet>*)0), 0, 0 },
        {MAP_CHAR_LEN(SC_UNONAME_CELLVJUS), ATTR_VER_JUSTIFY,   &getCppuType((table::CellVertJustify*)0), 0, 0 },
        {MAP_CHAR_LEN(SC_UNONAME_WRITING),  ATTR_WRITINGDIR,    &getCppuType((sal_Int16*)0),            0, 0 },
        {0,0,0,0,0,0}
    };
    static SfxItemPropertySet aCellPropertySet( aCellPropertyMap_Impl );
    return &aCellPropertySet;
}

//  Column und Row enthalten alle Eintraege von CellRange, zusaetzlich eigene Eintraege
//  mit Which-ID 0 (werden nur fuer getPropertySetInfo benoetigt).

const SfxItemPropertySet* lcl_GetColumnPropertySet()
{
    static SfxItemPropertyMapEntry aColumnPropertyMap_Impl[] =
    {
        {MAP_CHAR_LEN(SC_UNONAME_ABSNAME),  SC_WID_UNO_ABSNAME, &getCppuType((rtl::OUString*)0),        0 | beans::PropertyAttribute::READONLY, 0 },
        {MAP_CHAR_LEN(SC_UNONAME_ASIANVERT),ATTR_VERTICAL_ASIAN,&getBooleanCppuType(),                  0, 0 },
        {MAP_CHAR_LEN(SC_UNONAME_BOTTBORDER),ATTR_BORDER,       &::getCppuType((const table::BorderLine*)0), 0, BOTTOM_BORDER | CONVERT_TWIPS },
        {MAP_CHAR_LEN(SC_UNONAME_CELLBACK), ATTR_BACKGROUND,    &getCppuType((sal_Int32*)0),            0, MID_BACK_COLOR },
        {MAP_CHAR_LEN(SC_UNONAME_CELLPRO),  ATTR_PROTECTION,    &getCppuType((util::CellProtection*)0), 0, 0 },
        {MAP_CHAR_LEN(SC_UNONAME_CELLSTYL), SC_WID_UNO_CELLSTYL,&getCppuType((rtl::OUString*)0),        0, 0 },
        {MAP_CHAR_LEN(SC_UNONAME_CCOLOR),   ATTR_FONT_COLOR,    &getCppuType((sal_Int32*)0),            0, 0 },
        {MAP_CHAR_LEN(SC_UNONAME_COUTL),    ATTR_FONT_CONTOUR,  &getBooleanCppuType(),                  0, 0 },
        {MAP_CHAR_LEN(SC_UNONAME_CCROSS),   ATTR_FONT_CROSSEDOUT,&getBooleanCppuType(),                 0, MID_CROSSED_OUT },
        {MAP_CHAR_LEN(SC_UNONAME_CEMPHAS),  ATTR_FONT_EMPHASISMARK,&getCppuType((sal_Int16*)0),         0, MID_EMPHASIS },
        {MAP_CHAR_LEN(SC_UNONAME_CFONT),    ATTR_FONT,          &getCppuType((sal_Int16*)0),            0, MID_FONT_FAMILY },
        {MAP_CHAR_LEN(SC_UNONAME_CFCHARS),  ATTR_FONT,          &getCppuType((sal_Int16*)0),            0, MID_FONT_CHAR_SET },
        {MAP_CHAR_LEN(SC_UNO_CJK_CFCHARS),  ATTR_CJK_FONT,      &getCppuType((sal_Int16*)0),            0, MID_FONT_CHAR_SET },
        {MAP_CHAR_LEN(SC_UNO_CTL_CFCHARS),  ATTR_CTL_FONT,      &getCppuType((sal_Int16*)0),            0, MID_FONT_CHAR_SET },
        {MAP_CHAR_LEN(SC_UNONAME_CFFAMIL),  ATTR_FONT,          &getCppuType((sal_Int16*)0),            0, MID_FONT_FAMILY },
        {MAP_CHAR_LEN(SC_UNO_CJK_CFFAMIL),  ATTR_CJK_FONT,      &getCppuType((sal_Int16*)0),            0, MID_FONT_FAMILY },
        {MAP_CHAR_LEN(SC_UNO_CTL_CFFAMIL),  ATTR_CTL_FONT,      &getCppuType((sal_Int16*)0),            0, MID_FONT_FAMILY },
        {MAP_CHAR_LEN(SC_UNONAME_CFNAME),   ATTR_FONT,          &getCppuType((rtl::OUString*)0),        0, MID_FONT_FAMILY_NAME },
        {MAP_CHAR_LEN(SC_UNO_CJK_CFNAME),   ATTR_CJK_FONT,      &getCppuType((rtl::OUString*)0),        0, MID_FONT_FAMILY_NAME },
        {MAP_CHAR_LEN(SC_UNO_CTL_CFNAME),   ATTR_CTL_FONT,      &getCppuType((rtl::OUString*)0),        0, MID_FONT_FAMILY_NAME },
        {MAP_CHAR_LEN(SC_UNONAME_CFPITCH),  ATTR_FONT,          &getCppuType((sal_Int16*)0),            0, MID_FONT_PITCH },
        {MAP_CHAR_LEN(SC_UNO_CJK_CFPITCH),  ATTR_CJK_FONT,      &getCppuType((sal_Int16*)0),            0, MID_FONT_PITCH },
        {MAP_CHAR_LEN(SC_UNO_CTL_CFPITCH),  ATTR_CTL_FONT,      &getCppuType((sal_Int16*)0),            0, MID_FONT_PITCH },
        {MAP_CHAR_LEN(SC_UNONAME_CFSTYLE),  ATTR_FONT,          &getCppuType((rtl::OUString*)0),        0, MID_FONT_STYLE_NAME },
        {MAP_CHAR_LEN(SC_UNO_CJK_CFSTYLE),  ATTR_CJK_FONT,      &getCppuType((rtl::OUString*)0),        0, MID_FONT_STYLE_NAME },
        {MAP_CHAR_LEN(SC_UNO_CTL_CFSTYLE),  ATTR_CTL_FONT,      &getCppuType((rtl::OUString*)0),        0, MID_FONT_STYLE_NAME },
        {MAP_CHAR_LEN(SC_UNONAME_CHEIGHT),  ATTR_FONT_HEIGHT,   &getCppuType((float*)0),                0, MID_FONTHEIGHT | CONVERT_TWIPS },
        {MAP_CHAR_LEN(SC_UNO_CJK_CHEIGHT),  ATTR_CJK_FONT_HEIGHT,&getCppuType((float*)0),               0, MID_FONTHEIGHT | CONVERT_TWIPS },
        {MAP_CHAR_LEN(SC_UNO_CTL_CHEIGHT),  ATTR_CTL_FONT_HEIGHT,&getCppuType((float*)0),               0, MID_FONTHEIGHT | CONVERT_TWIPS },
        {MAP_CHAR_LEN(SC_UNONAME_CLOCAL),   ATTR_FONT_LANGUAGE, &getCppuType((lang::Locale*)0),         0, MID_LANG_LOCALE },
        {MAP_CHAR_LEN(SC_UNO_CJK_CLOCAL),   ATTR_CJK_FONT_LANGUAGE,&getCppuType((lang::Locale*)0),          0, MID_LANG_LOCALE },
        {MAP_CHAR_LEN(SC_UNO_CTL_CLOCAL),   ATTR_CTL_FONT_LANGUAGE,&getCppuType((lang::Locale*)0),          0, MID_LANG_LOCALE },
        {MAP_CHAR_LEN(SC_UNONAME_COVER),    ATTR_FONT_OVERLINE, &getCppuType((sal_Int16*)0),            0, MID_TL_STYLE },
        {MAP_CHAR_LEN(SC_UNONAME_COVRLCOL), ATTR_FONT_OVERLINE, &getCppuType((sal_Int32*)0),            0, MID_TL_COLOR },
        {MAP_CHAR_LEN(SC_UNONAME_COVRLHAS), ATTR_FONT_OVERLINE, &getBooleanCppuType(),                  0, MID_TL_HASCOLOR },
        {MAP_CHAR_LEN(SC_UNONAME_CPOST),    ATTR_FONT_POSTURE,  &getCppuType((awt::FontSlant*)0),       0, MID_POSTURE },
        {MAP_CHAR_LEN(SC_UNO_CJK_CPOST),    ATTR_CJK_FONT_POSTURE,&getCppuType((awt::FontSlant*)0),     0, MID_POSTURE },
        {MAP_CHAR_LEN(SC_UNO_CTL_CPOST),    ATTR_CTL_FONT_POSTURE,&getCppuType((awt::FontSlant*)0),     0, MID_POSTURE },
        {MAP_CHAR_LEN(SC_UNONAME_CRELIEF),  ATTR_FONT_RELIEF,   &getCppuType((sal_Int16*)0),            0, MID_RELIEF },
        {MAP_CHAR_LEN(SC_UNONAME_CSHADD),   ATTR_FONT_SHADOWED, &getBooleanCppuType(),                  0, 0 },
        {MAP_CHAR_LEN(SC_UNONAME_CSTRIKE),  ATTR_FONT_CROSSEDOUT,&getCppuType((sal_Int16*)0),           0, MID_CROSS_OUT },
        {MAP_CHAR_LEN(SC_UNONAME_CUNDER),   ATTR_FONT_UNDERLINE,&getCppuType((sal_Int16*)0),            0, MID_TL_STYLE },
        {MAP_CHAR_LEN(SC_UNONAME_CUNDLCOL), ATTR_FONT_UNDERLINE,&getCppuType((sal_Int32*)0),            0, MID_TL_COLOR },
        {MAP_CHAR_LEN(SC_UNONAME_CUNDLHAS), ATTR_FONT_UNDERLINE,&getBooleanCppuType(),                  0, MID_TL_HASCOLOR },
        {MAP_CHAR_LEN(SC_UNONAME_CWEIGHT),  ATTR_FONT_WEIGHT,   &getCppuType((float*)0),                0, MID_WEIGHT },
        {MAP_CHAR_LEN(SC_UNO_CJK_CWEIGHT),  ATTR_CJK_FONT_WEIGHT,&getCppuType((float*)0),               0, MID_WEIGHT },
        {MAP_CHAR_LEN(SC_UNO_CTL_CWEIGHT),  ATTR_CTL_FONT_WEIGHT,&getCppuType((float*)0),               0, MID_WEIGHT },
        {MAP_CHAR_LEN(SC_UNONAME_CWORDMOD), ATTR_FONT_WORDLINE, &getBooleanCppuType(),                  0, 0 },
        {MAP_CHAR_LEN(SC_UNONAME_CHCOLHDR), SC_WID_UNO_CHCOLHDR,&getBooleanCppuType(),                  0, 0 },
        {MAP_CHAR_LEN(SC_UNONAME_CHROWHDR), SC_WID_UNO_CHROWHDR,&getBooleanCppuType(),                  0, 0 },
        {MAP_CHAR_LEN(SC_UNONAME_CONDFMT),  SC_WID_UNO_CONDFMT, &getCppuType((uno::Reference<sheet::XSheetConditionalEntries>*)0), 0, 0 },
        {MAP_CHAR_LEN(SC_UNONAME_CONDLOC),  SC_WID_UNO_CONDLOC, &getCppuType((uno::Reference<sheet::XSheetConditionalEntries>*)0), 0, 0 },
        {MAP_CHAR_LEN(SC_UNONAME_CONDXML),  SC_WID_UNO_CONDXML, &getCppuType((uno::Reference<sheet::XSheetConditionalEntries>*)0), 0, 0 },
        {MAP_CHAR_LEN(SC_UNONAME_DIAGONAL_BLTR), ATTR_BORDER_BLTR, &::getCppuType((const table::BorderLine*)0), 0, 0 | CONVERT_TWIPS },
        {MAP_CHAR_LEN(SC_UNONAME_DIAGONAL_TLBR), ATTR_BORDER_TLBR, &::getCppuType((const table::BorderLine*)0), 0, 0 | CONVERT_TWIPS },
        {MAP_CHAR_LEN(SC_UNONAME_CELLHJUS), ATTR_HOR_JUSTIFY,   &getCppuType((table::CellHoriJustify*)0), 0, MID_HORJUST_HORJUST },
        {MAP_CHAR_LEN(SC_UNONAME_CELLTRAN), ATTR_BACKGROUND,    &getBooleanCppuType(),                  0, MID_GRAPHIC_TRANSPARENT },
//      {MAP_CHAR_LEN(SC_UNONAME_CELLFILT), SC_WID_UNO_CELLFILT,&getBooleanCppuType(),                  0, 0 },
        {MAP_CHAR_LEN(SC_UNONAME_MANPAGE),  SC_WID_UNO_MANPAGE, &getBooleanCppuType(),                  0, 0 },
        {MAP_CHAR_LEN(SC_UNONAME_NEWPAGE),  SC_WID_UNO_NEWPAGE, &getBooleanCppuType(),                  0, 0 },
        {MAP_CHAR_LEN(SC_UNONAME_WRAP),     ATTR_LINEBREAK,     &getBooleanCppuType(),                  0, 0 },
        {MAP_CHAR_LEN(SC_UNONAME_CELLVIS),  SC_WID_UNO_CELLVIS, &getBooleanCppuType(),                  0, 0 },
        {MAP_CHAR_LEN(SC_UNONAME_LEFTBORDER),ATTR_BORDER,       &::getCppuType((const table::BorderLine*)0), 0, LEFT_BORDER | CONVERT_TWIPS },
        {MAP_CHAR_LEN(SC_UNONAME_NUMFMT),   ATTR_VALUE_FORMAT,  &getCppuType((sal_Int32*)0),            0, 0 },
        {MAP_CHAR_LEN(SC_UNONAME_NUMRULES), SC_WID_UNO_NUMRULES,&getCppuType((const uno::Reference<container::XIndexReplace>*)0), 0, 0 },
        {MAP_CHAR_LEN(SC_UNONAME_OWIDTH),   SC_WID_UNO_OWIDTH,  &getBooleanCppuType(),                  0, 0 },
        {MAP_CHAR_LEN(SC_UNONAME_CELLORI),  ATTR_STACKED,       &getCppuType((table::CellOrientation*)0), 0, 0 },
        {MAP_CHAR_LEN(SC_UNONAME_PADJUST),  ATTR_HOR_JUSTIFY,   &::getCppuType((const sal_Int16*)0),    0, MID_HORJUST_ADJUST },
        {MAP_CHAR_LEN(SC_UNONAME_PBMARGIN), ATTR_MARGIN,        &getCppuType((sal_Int32*)0),            0, MID_MARGIN_LO_MARGIN | CONVERT_TWIPS },
        {MAP_CHAR_LEN(SC_UNONAME_PINDENT),  ATTR_INDENT,        &getCppuType((sal_Int16*)0),            0, 0 }, //! CONVERT_TWIPS
        {MAP_CHAR_LEN(SC_UNONAME_PISCHDIST),ATTR_SCRIPTSPACE,   &getBooleanCppuType(),                  0, 0 },
        {MAP_CHAR_LEN(SC_UNONAME_PISFORBID),ATTR_FORBIDDEN_RULES,&getBooleanCppuType(),                 0, 0 },
        {MAP_CHAR_LEN(SC_UNONAME_PISHANG),  ATTR_HANGPUNCTUATION,&getBooleanCppuType(),                 0, 0 },
        {MAP_CHAR_LEN(SC_UNONAME_PISHYPHEN),ATTR_HYPHENATE,     &getBooleanCppuType(),                  0, 0 },
        {MAP_CHAR_LEN(SC_UNONAME_PLASTADJ), ATTR_HOR_JUSTIFY,   &::getCppuType((const sal_Int16*)0),    0, MID_HORJUST_ADJUST },
        {MAP_CHAR_LEN(SC_UNONAME_PLMARGIN), ATTR_MARGIN,        &getCppuType((sal_Int32*)0),            0, MID_MARGIN_L_MARGIN  | CONVERT_TWIPS },
        {MAP_CHAR_LEN(SC_UNONAME_PRMARGIN), ATTR_MARGIN,        &getCppuType((sal_Int32*)0),            0, MID_MARGIN_R_MARGIN  | CONVERT_TWIPS },
        {MAP_CHAR_LEN(SC_UNONAME_PTMARGIN), ATTR_MARGIN,        &getCppuType((sal_Int32*)0),            0, MID_MARGIN_UP_MARGIN | CONVERT_TWIPS },
        {MAP_CHAR_LEN(SC_UNONAME_POS),      SC_WID_UNO_POS,     &getCppuType((awt::Point*)0),           0 | beans::PropertyAttribute::READONLY, 0 },
        {MAP_CHAR_LEN(SC_UNONAME_RIGHTBORDER),ATTR_BORDER,      &::getCppuType((const table::BorderLine*)0), 0, RIGHT_BORDER | CONVERT_TWIPS },
        {MAP_CHAR_LEN(SC_UNONAME_ROTANG),   ATTR_ROTATE_VALUE,  &getCppuType((sal_Int32*)0),            0, 0 },
        {MAP_CHAR_LEN(SC_UNONAME_ROTREF),   ATTR_ROTATE_MODE,   &getCppuType((table::CellVertJustify*)0), 0, 0 },
        {MAP_CHAR_LEN(SC_UNONAME_SHADOW),   ATTR_SHADOW,        &getCppuType((table::ShadowFormat*)0),  0, 0 | CONVERT_TWIPS },
        {MAP_CHAR_LEN(SC_UNONAME_SHRINK_TO_FIT), ATTR_SHRINKTOFIT, &getBooleanCppuType(),               0, 0 },
        {MAP_CHAR_LEN(SC_UNONAME_SIZE),     SC_WID_UNO_SIZE,    &getCppuType((awt::Size*)0),            0 | beans::PropertyAttribute::READONLY, 0 },
        {MAP_CHAR_LEN(SC_UNONAME_TBLBORD),  SC_WID_UNO_TBLBORD, &getCppuType((table::TableBorder*)0),   0, 0 | CONVERT_TWIPS },
        {MAP_CHAR_LEN(SC_UNONAME_TOPBORDER),ATTR_BORDER,        &::getCppuType((const table::BorderLine*)0), 0, TOP_BORDER | CONVERT_TWIPS },
        {MAP_CHAR_LEN(SC_UNONAME_USERDEF),  ATTR_USERDEF,       &getCppuType((uno::Reference<container::XNameContainer>*)0), 0, 0 },
        {MAP_CHAR_LEN(SC_UNONAME_VALIDAT),  SC_WID_UNO_VALIDAT, &getCppuType((uno::Reference<beans::XPropertySet>*)0), 0, 0 },
        {MAP_CHAR_LEN(SC_UNONAME_VALILOC),  SC_WID_UNO_VALILOC, &getCppuType((uno::Reference<beans::XPropertySet>*)0), 0, 0 },
        {MAP_CHAR_LEN(SC_UNONAME_VALIXML),  SC_WID_UNO_VALIXML, &getCppuType((uno::Reference<beans::XPropertySet>*)0), 0, 0 },
        {MAP_CHAR_LEN(SC_UNONAME_CELLVJUS), ATTR_VER_JUSTIFY,   &getCppuType((table::CellVertJustify*)0), 0, 0 },
        {MAP_CHAR_LEN(SC_UNONAME_CELLWID),  SC_WID_UNO_CELLWID, &getCppuType((sal_Int32*)0),            0, 0 },
        {MAP_CHAR_LEN(SC_UNONAME_WRITING),  ATTR_WRITINGDIR,    &getCppuType((sal_Int16*)0),            0, 0 },
        {0,0,0,0,0,0}
    };
    static SfxItemPropertySet aColumnPropertySet( aColumnPropertyMap_Impl );
    return &aColumnPropertySet;
}

const SfxItemPropertySet* lcl_GetRowPropertySet()
{
    static SfxItemPropertyMapEntry aRowPropertyMap_Impl[] =
    {
        {MAP_CHAR_LEN(SC_UNONAME_ABSNAME),  SC_WID_UNO_ABSNAME, &getCppuType((rtl::OUString*)0),        0 | beans::PropertyAttribute::READONLY, 0 },
        {MAP_CHAR_LEN(SC_UNONAME_ASIANVERT),ATTR_VERTICAL_ASIAN,&getBooleanCppuType(),                  0, 0 },
        {MAP_CHAR_LEN(SC_UNONAME_BOTTBORDER),ATTR_BORDER,       &::getCppuType((const table::BorderLine*)0), 0, BOTTOM_BORDER | CONVERT_TWIPS },
        {MAP_CHAR_LEN(SC_UNONAME_CELLBACK), ATTR_BACKGROUND,    &getCppuType((sal_Int32*)0),            0, MID_BACK_COLOR },
        {MAP_CHAR_LEN(SC_UNONAME_CELLPRO),  ATTR_PROTECTION,    &getCppuType((util::CellProtection*)0), 0, 0 },
        {MAP_CHAR_LEN(SC_UNONAME_CELLSTYL), SC_WID_UNO_CELLSTYL,&getCppuType((rtl::OUString*)0),        0, 0 },
        {MAP_CHAR_LEN(SC_UNONAME_CCOLOR),   ATTR_FONT_COLOR,    &getCppuType((sal_Int32*)0),            0, 0 },
        {MAP_CHAR_LEN(SC_UNONAME_COUTL),    ATTR_FONT_CONTOUR,  &getBooleanCppuType(),                  0, 0 },
        {MAP_CHAR_LEN(SC_UNONAME_CCROSS),   ATTR_FONT_CROSSEDOUT,&getBooleanCppuType(),                 0, MID_CROSSED_OUT },
        {MAP_CHAR_LEN(SC_UNONAME_CEMPHAS),  ATTR_FONT_EMPHASISMARK,&getCppuType((sal_Int16*)0),         0, MID_EMPHASIS },
        {MAP_CHAR_LEN(SC_UNONAME_CFONT),    ATTR_FONT,          &getCppuType((sal_Int16*)0),            0, MID_FONT_FAMILY },
        {MAP_CHAR_LEN(SC_UNONAME_CFCHARS),  ATTR_FONT,          &getCppuType((sal_Int16*)0),            0, MID_FONT_CHAR_SET },
        {MAP_CHAR_LEN(SC_UNO_CJK_CFCHARS),  ATTR_CJK_FONT,      &getCppuType((sal_Int16*)0),            0, MID_FONT_CHAR_SET },
        {MAP_CHAR_LEN(SC_UNO_CTL_CFCHARS),  ATTR_CTL_FONT,      &getCppuType((sal_Int16*)0),            0, MID_FONT_CHAR_SET },
        {MAP_CHAR_LEN(SC_UNONAME_CFFAMIL),  ATTR_FONT,          &getCppuType((sal_Int16*)0),            0, MID_FONT_FAMILY },
        {MAP_CHAR_LEN(SC_UNO_CJK_CFFAMIL),  ATTR_CJK_FONT,      &getCppuType((sal_Int16*)0),            0, MID_FONT_FAMILY },
        {MAP_CHAR_LEN(SC_UNO_CTL_CFFAMIL),  ATTR_CTL_FONT,      &getCppuType((sal_Int16*)0),            0, MID_FONT_FAMILY },
        {MAP_CHAR_LEN(SC_UNONAME_CFNAME),   ATTR_FONT,          &getCppuType((rtl::OUString*)0),        0, MID_FONT_FAMILY_NAME },
        {MAP_CHAR_LEN(SC_UNO_CJK_CFNAME),   ATTR_CJK_FONT,      &getCppuType((rtl::OUString*)0),        0, MID_FONT_FAMILY_NAME },
        {MAP_CHAR_LEN(SC_UNO_CTL_CFNAME),   ATTR_CTL_FONT,      &getCppuType((rtl::OUString*)0),        0, MID_FONT_FAMILY_NAME },
        {MAP_CHAR_LEN(SC_UNONAME_CFPITCH),  ATTR_FONT,          &getCppuType((sal_Int16*)0),            0, MID_FONT_PITCH },
        {MAP_CHAR_LEN(SC_UNO_CJK_CFPITCH),  ATTR_CJK_FONT,      &getCppuType((sal_Int16*)0),            0, MID_FONT_PITCH },
        {MAP_CHAR_LEN(SC_UNO_CTL_CFPITCH),  ATTR_CTL_FONT,      &getCppuType((sal_Int16*)0),            0, MID_FONT_PITCH },
        {MAP_CHAR_LEN(SC_UNONAME_CFSTYLE),  ATTR_FONT,          &getCppuType((rtl::OUString*)0),        0, MID_FONT_STYLE_NAME },
        {MAP_CHAR_LEN(SC_UNO_CJK_CFSTYLE),  ATTR_CJK_FONT,      &getCppuType((rtl::OUString*)0),        0, MID_FONT_STYLE_NAME },
        {MAP_CHAR_LEN(SC_UNO_CTL_CFSTYLE),  ATTR_CTL_FONT,      &getCppuType((rtl::OUString*)0),        0, MID_FONT_STYLE_NAME },
        {MAP_CHAR_LEN(SC_UNONAME_CHEIGHT),  ATTR_FONT_HEIGHT,   &getCppuType((float*)0),                0, MID_FONTHEIGHT | CONVERT_TWIPS },
        {MAP_CHAR_LEN(SC_UNO_CJK_CHEIGHT),  ATTR_CJK_FONT_HEIGHT,&getCppuType((float*)0),               0, MID_FONTHEIGHT | CONVERT_TWIPS },
        {MAP_CHAR_LEN(SC_UNO_CTL_CHEIGHT),  ATTR_CTL_FONT_HEIGHT,&getCppuType((float*)0),               0, MID_FONTHEIGHT | CONVERT_TWIPS },
        {MAP_CHAR_LEN(SC_UNONAME_CLOCAL),   ATTR_FONT_LANGUAGE, &getCppuType((lang::Locale*)0),         0, MID_LANG_LOCALE },
        {MAP_CHAR_LEN(SC_UNO_CJK_CLOCAL),   ATTR_CJK_FONT_LANGUAGE,&getCppuType((lang::Locale*)0),          0, MID_LANG_LOCALE },
        {MAP_CHAR_LEN(SC_UNO_CTL_CLOCAL),   ATTR_CTL_FONT_LANGUAGE,&getCppuType((lang::Locale*)0),          0, MID_LANG_LOCALE },
        {MAP_CHAR_LEN(SC_UNONAME_COVER),    ATTR_FONT_OVERLINE, &getCppuType((sal_Int16*)0),            0, MID_TL_STYLE },
        {MAP_CHAR_LEN(SC_UNONAME_COVRLCOL), ATTR_FONT_OVERLINE, &getCppuType((sal_Int32*)0),            0, MID_TL_COLOR },
        {MAP_CHAR_LEN(SC_UNONAME_COVRLHAS), ATTR_FONT_OVERLINE, &getBooleanCppuType(),                  0, MID_TL_HASCOLOR },
        {MAP_CHAR_LEN(SC_UNONAME_CPOST),    ATTR_FONT_POSTURE,  &getCppuType((awt::FontSlant*)0),       0, MID_POSTURE },
        {MAP_CHAR_LEN(SC_UNO_CJK_CPOST),    ATTR_CJK_FONT_POSTURE,&getCppuType((awt::FontSlant*)0),     0, MID_POSTURE },
        {MAP_CHAR_LEN(SC_UNO_CTL_CPOST),    ATTR_CTL_FONT_POSTURE,&getCppuType((awt::FontSlant*)0),     0, MID_POSTURE },
        {MAP_CHAR_LEN(SC_UNONAME_CRELIEF),  ATTR_FONT_RELIEF,   &getCppuType((sal_Int16*)0),            0, MID_RELIEF },
        {MAP_CHAR_LEN(SC_UNONAME_CSHADD),   ATTR_FONT_SHADOWED, &getBooleanCppuType(),                  0, 0 },
        {MAP_CHAR_LEN(SC_UNONAME_CSTRIKE),  ATTR_FONT_CROSSEDOUT,&getCppuType((sal_Int16*)0),           0, MID_CROSS_OUT },
        {MAP_CHAR_LEN(SC_UNONAME_CUNDER),   ATTR_FONT_UNDERLINE,&getCppuType((sal_Int16*)0),            0, MID_TL_STYLE },
        {MAP_CHAR_LEN(SC_UNONAME_CUNDLCOL), ATTR_FONT_UNDERLINE,&getCppuType((sal_Int32*)0),            0, MID_TL_COLOR },
        {MAP_CHAR_LEN(SC_UNONAME_CUNDLHAS), ATTR_FONT_UNDERLINE,&getBooleanCppuType(),                  0, MID_TL_HASCOLOR },
        {MAP_CHAR_LEN(SC_UNONAME_CWEIGHT),  ATTR_FONT_WEIGHT,   &getCppuType((float*)0),                0, MID_WEIGHT },
        {MAP_CHAR_LEN(SC_UNO_CJK_CWEIGHT),  ATTR_CJK_FONT_WEIGHT,&getCppuType((float*)0),               0, MID_WEIGHT },
        {MAP_CHAR_LEN(SC_UNO_CTL_CWEIGHT),  ATTR_CTL_FONT_WEIGHT,&getCppuType((float*)0),               0, MID_WEIGHT },
        {MAP_CHAR_LEN(SC_UNONAME_CWORDMOD), ATTR_FONT_WORDLINE, &getBooleanCppuType(),                  0, 0 },
        {MAP_CHAR_LEN(SC_UNONAME_CHCOLHDR), SC_WID_UNO_CHCOLHDR,&getBooleanCppuType(),                  0, 0 },
        {MAP_CHAR_LEN(SC_UNONAME_CHROWHDR), SC_WID_UNO_CHROWHDR,&getBooleanCppuType(),                  0, 0 },
        {MAP_CHAR_LEN(SC_UNONAME_CONDFMT),  SC_WID_UNO_CONDFMT, &getCppuType((uno::Reference<sheet::XSheetConditionalEntries>*)0), 0, 0 },
        {MAP_CHAR_LEN(SC_UNONAME_CONDLOC),  SC_WID_UNO_CONDLOC, &getCppuType((uno::Reference<sheet::XSheetConditionalEntries>*)0), 0, 0 },
        {MAP_CHAR_LEN(SC_UNONAME_CONDXML),  SC_WID_UNO_CONDXML, &getCppuType((uno::Reference<sheet::XSheetConditionalEntries>*)0), 0, 0 },
        {MAP_CHAR_LEN(SC_UNONAME_DIAGONAL_BLTR), ATTR_BORDER_BLTR, &::getCppuType((const table::BorderLine*)0), 0, 0 | CONVERT_TWIPS },
        {MAP_CHAR_LEN(SC_UNONAME_DIAGONAL_TLBR), ATTR_BORDER_TLBR, &::getCppuType((const table::BorderLine*)0), 0, 0 | CONVERT_TWIPS },
        {MAP_CHAR_LEN(SC_UNONAME_CELLHGT),  SC_WID_UNO_CELLHGT, &getCppuType((sal_Int32*)0),            0, 0 },
        {MAP_CHAR_LEN(SC_UNONAME_CELLHJUS), ATTR_HOR_JUSTIFY,   &getCppuType((table::CellHoriJustify*)0), 0, MID_HORJUST_HORJUST },
        {MAP_CHAR_LEN(SC_UNONAME_CELLTRAN), ATTR_BACKGROUND,    &getBooleanCppuType(),                  0, MID_GRAPHIC_TRANSPARENT },
        {MAP_CHAR_LEN(SC_UNONAME_CELLFILT), SC_WID_UNO_CELLFILT,&getBooleanCppuType(),                  0, 0 },
        {MAP_CHAR_LEN(SC_UNONAME_MANPAGE),  SC_WID_UNO_MANPAGE, &getBooleanCppuType(),                  0, 0 },
        {MAP_CHAR_LEN(SC_UNONAME_NEWPAGE),  SC_WID_UNO_NEWPAGE, &getBooleanCppuType(),                  0, 0 },
        {MAP_CHAR_LEN(SC_UNONAME_WRAP),     ATTR_LINEBREAK,     &getBooleanCppuType(),                  0, 0 },
        {MAP_CHAR_LEN(SC_UNONAME_CELLVIS),  SC_WID_UNO_CELLVIS, &getBooleanCppuType(),                  0, 0 },
        {MAP_CHAR_LEN(SC_UNONAME_LEFTBORDER),ATTR_BORDER,       &::getCppuType((const table::BorderLine*)0), 0, LEFT_BORDER | CONVERT_TWIPS },
        {MAP_CHAR_LEN(SC_UNONAME_NUMFMT),   ATTR_VALUE_FORMAT,  &getCppuType((sal_Int32*)0),            0, 0 },
        {MAP_CHAR_LEN(SC_UNONAME_NUMRULES), SC_WID_UNO_NUMRULES,&getCppuType((const uno::Reference<container::XIndexReplace>*)0), 0, 0 },
        {MAP_CHAR_LEN(SC_UNONAME_OHEIGHT),  SC_WID_UNO_OHEIGHT, &getBooleanCppuType(),                  0, 0 },
        {MAP_CHAR_LEN(SC_UNONAME_CELLORI),  ATTR_STACKED,       &getCppuType((table::CellOrientation*)0), 0, 0 },
        {MAP_CHAR_LEN(SC_UNONAME_PADJUST),  ATTR_HOR_JUSTIFY,   &::getCppuType((const sal_Int16*)0),    0, MID_HORJUST_ADJUST },
        {MAP_CHAR_LEN(SC_UNONAME_PBMARGIN), ATTR_MARGIN,        &getCppuType((sal_Int32*)0),            0, MID_MARGIN_LO_MARGIN | CONVERT_TWIPS },
        {MAP_CHAR_LEN(SC_UNONAME_PINDENT),  ATTR_INDENT,        &getCppuType((sal_Int16*)0),            0, 0 }, //! CONVERT_TWIPS
        {MAP_CHAR_LEN(SC_UNONAME_PISCHDIST),ATTR_SCRIPTSPACE,   &getBooleanCppuType(),                  0, 0 },
        {MAP_CHAR_LEN(SC_UNONAME_PISFORBID),ATTR_FORBIDDEN_RULES,&getBooleanCppuType(),                 0, 0 },
        {MAP_CHAR_LEN(SC_UNONAME_PISHANG),  ATTR_HANGPUNCTUATION,&getBooleanCppuType(),                 0, 0 },
        {MAP_CHAR_LEN(SC_UNONAME_PISHYPHEN),ATTR_HYPHENATE,     &getBooleanCppuType(),                  0, 0 },
        {MAP_CHAR_LEN(SC_UNONAME_PLASTADJ), ATTR_HOR_JUSTIFY,   &::getCppuType((const sal_Int16*)0),    0, MID_HORJUST_ADJUST },
        {MAP_CHAR_LEN(SC_UNONAME_PLMARGIN), ATTR_MARGIN,        &getCppuType((sal_Int32*)0),            0, MID_MARGIN_L_MARGIN  | CONVERT_TWIPS },
        {MAP_CHAR_LEN(SC_UNONAME_PRMARGIN), ATTR_MARGIN,        &getCppuType((sal_Int32*)0),            0, MID_MARGIN_R_MARGIN  | CONVERT_TWIPS },
        {MAP_CHAR_LEN(SC_UNONAME_PTMARGIN), ATTR_MARGIN,        &getCppuType((sal_Int32*)0),            0, MID_MARGIN_UP_MARGIN | CONVERT_TWIPS },
        {MAP_CHAR_LEN(SC_UNONAME_POS),      SC_WID_UNO_POS,     &getCppuType((awt::Point*)0),           0 | beans::PropertyAttribute::READONLY, 0 },
        {MAP_CHAR_LEN(SC_UNONAME_RIGHTBORDER),ATTR_BORDER,      &::getCppuType((const table::BorderLine*)0), 0, RIGHT_BORDER | CONVERT_TWIPS },
        {MAP_CHAR_LEN(SC_UNONAME_ROTANG),   ATTR_ROTATE_VALUE,  &getCppuType((sal_Int32*)0),            0, 0 },
        {MAP_CHAR_LEN(SC_UNONAME_ROTREF),   ATTR_ROTATE_MODE,   &getCppuType((table::CellVertJustify*)0), 0, 0 },
        {MAP_CHAR_LEN(SC_UNONAME_SHADOW),   ATTR_SHADOW,        &getCppuType((table::ShadowFormat*)0),  0, 0 | CONVERT_TWIPS },
        {MAP_CHAR_LEN(SC_UNONAME_SHRINK_TO_FIT), ATTR_SHRINKTOFIT, &getBooleanCppuType(),               0, 0 },
        {MAP_CHAR_LEN(SC_UNONAME_SIZE),     SC_WID_UNO_SIZE,    &getCppuType((awt::Size*)0),            0 | beans::PropertyAttribute::READONLY, 0 },
        {MAP_CHAR_LEN(SC_UNONAME_TBLBORD),  SC_WID_UNO_TBLBORD, &getCppuType((table::TableBorder*)0),   0, 0 | CONVERT_TWIPS },
        {MAP_CHAR_LEN(SC_UNONAME_TOPBORDER),ATTR_BORDER,        &::getCppuType((const table::BorderLine*)0), 0, TOP_BORDER | CONVERT_TWIPS },
        {MAP_CHAR_LEN(SC_UNONAME_USERDEF),  ATTR_USERDEF,       &getCppuType((uno::Reference<container::XNameContainer>*)0), 0, 0 },
        {MAP_CHAR_LEN(SC_UNONAME_VALIDAT),  SC_WID_UNO_VALIDAT, &getCppuType((uno::Reference<beans::XPropertySet>*)0), 0, 0 },
        {MAP_CHAR_LEN(SC_UNONAME_VALILOC),  SC_WID_UNO_VALILOC, &getCppuType((uno::Reference<beans::XPropertySet>*)0), 0, 0 },
        {MAP_CHAR_LEN(SC_UNONAME_VALIXML),  SC_WID_UNO_VALIXML, &getCppuType((uno::Reference<beans::XPropertySet>*)0), 0, 0 },
        {MAP_CHAR_LEN(SC_UNONAME_CELLVJUS), ATTR_VER_JUSTIFY,   &getCppuType((table::CellVertJustify*)0), 0, 0 },
        {MAP_CHAR_LEN(SC_UNONAME_WRITING),  ATTR_WRITINGDIR,    &getCppuType((sal_Int16*)0),            0, 0 },
        {0,0,0,0,0,0}
    };
    static SfxItemPropertySet aRowPropertySet( aRowPropertyMap_Impl );
    return &aRowPropertySet;
}

const SfxItemPropertySet* lcl_GetSheetPropertySet()
{
    static SfxItemPropertyMapEntry aSheetPropertyMap_Impl[] =
    {
        {MAP_CHAR_LEN(SC_UNONAME_ABSNAME),  SC_WID_UNO_ABSNAME, &getCppuType((rtl::OUString*)0),        0 | beans::PropertyAttribute::READONLY, 0 },
        {MAP_CHAR_LEN(SC_UNONAME_ASIANVERT),ATTR_VERTICAL_ASIAN,&getBooleanCppuType(),                  0, 0 },
        {MAP_CHAR_LEN(SC_UNONAME_AUTOPRINT),SC_WID_UNO_AUTOPRINT,&getBooleanCppuType(),                 0, 0 },
        {MAP_CHAR_LEN(SC_UNONAME_BORDCOL),  SC_WID_UNO_BORDCOL, &getCppuType((sal_Int32*)0),            0, 0 },
        {MAP_CHAR_LEN(SC_UNONAME_BOTTBORDER),ATTR_BORDER,       &::getCppuType((const table::BorderLine*)0), 0, BOTTOM_BORDER | CONVERT_TWIPS },
        {MAP_CHAR_LEN(SC_UNONAME_CELLBACK), ATTR_BACKGROUND,    &getCppuType((sal_Int32*)0),            0, MID_BACK_COLOR },
        {MAP_CHAR_LEN(SC_UNONAME_CELLPRO),  ATTR_PROTECTION,    &getCppuType((util::CellProtection*)0), 0, 0 },
        {MAP_CHAR_LEN(SC_UNONAME_CELLSTYL), SC_WID_UNO_CELLSTYL,&getCppuType((rtl::OUString*)0),        0, 0 },
        {MAP_CHAR_LEN(SC_UNONAME_CCOLOR),   ATTR_FONT_COLOR,    &getCppuType((sal_Int32*)0),            0, 0 },
        {MAP_CHAR_LEN(SC_UNONAME_COUTL),    ATTR_FONT_CONTOUR,  &getBooleanCppuType(),                  0, 0 },
        {MAP_CHAR_LEN(SC_UNONAME_CCROSS),   ATTR_FONT_CROSSEDOUT,&getBooleanCppuType(),                 0, MID_CROSSED_OUT },
        {MAP_CHAR_LEN(SC_UNONAME_CEMPHAS),  ATTR_FONT_EMPHASISMARK,&getCppuType((sal_Int16*)0),         0, MID_EMPHASIS },
        {MAP_CHAR_LEN(SC_UNONAME_CFONT),    ATTR_FONT,          &getCppuType((sal_Int16*)0),            0, MID_FONT_FAMILY },
        {MAP_CHAR_LEN(SC_UNONAME_CFCHARS),  ATTR_FONT,          &getCppuType((sal_Int16*)0),            0, MID_FONT_CHAR_SET },
        {MAP_CHAR_LEN(SC_UNO_CJK_CFCHARS),  ATTR_CJK_FONT,      &getCppuType((sal_Int16*)0),            0, MID_FONT_CHAR_SET },
        {MAP_CHAR_LEN(SC_UNO_CTL_CFCHARS),  ATTR_CTL_FONT,      &getCppuType((sal_Int16*)0),            0, MID_FONT_CHAR_SET },
        {MAP_CHAR_LEN(SC_UNONAME_CFFAMIL),  ATTR_FONT,          &getCppuType((sal_Int16*)0),            0, MID_FONT_FAMILY },
        {MAP_CHAR_LEN(SC_UNO_CJK_CFFAMIL),  ATTR_CJK_FONT,      &getCppuType((sal_Int16*)0),            0, MID_FONT_FAMILY },
        {MAP_CHAR_LEN(SC_UNO_CTL_CFFAMIL),  ATTR_CTL_FONT,      &getCppuType((sal_Int16*)0),            0, MID_FONT_FAMILY },
        {MAP_CHAR_LEN(SC_UNONAME_CFNAME),   ATTR_FONT,          &getCppuType((rtl::OUString*)0),        0, MID_FONT_FAMILY_NAME },
        {MAP_CHAR_LEN(SC_UNO_CJK_CFNAME),   ATTR_CJK_FONT,      &getCppuType((rtl::OUString*)0),        0, MID_FONT_FAMILY_NAME },
        {MAP_CHAR_LEN(SC_UNO_CTL_CFNAME),   ATTR_CTL_FONT,      &getCppuType((rtl::OUString*)0),        0, MID_FONT_FAMILY_NAME },
        {MAP_CHAR_LEN(SC_UNONAME_CFPITCH),  ATTR_FONT,          &getCppuType((sal_Int16*)0),            0, MID_FONT_PITCH },
        {MAP_CHAR_LEN(SC_UNO_CJK_CFPITCH),  ATTR_CJK_FONT,      &getCppuType((sal_Int16*)0),            0, MID_FONT_PITCH },
        {MAP_CHAR_LEN(SC_UNO_CTL_CFPITCH),  ATTR_CTL_FONT,      &getCppuType((sal_Int16*)0),            0, MID_FONT_PITCH },
        {MAP_CHAR_LEN(SC_UNONAME_CFSTYLE),  ATTR_FONT,          &getCppuType((rtl::OUString*)0),        0, MID_FONT_STYLE_NAME },
        {MAP_CHAR_LEN(SC_UNO_CJK_CFSTYLE),  ATTR_CJK_FONT,      &getCppuType((rtl::OUString*)0),        0, MID_FONT_STYLE_NAME },
        {MAP_CHAR_LEN(SC_UNO_CTL_CFSTYLE),  ATTR_CTL_FONT,      &getCppuType((rtl::OUString*)0),        0, MID_FONT_STYLE_NAME },
        {MAP_CHAR_LEN(SC_UNONAME_CHEIGHT),  ATTR_FONT_HEIGHT,   &getCppuType((float*)0),                0, MID_FONTHEIGHT | CONVERT_TWIPS },
        {MAP_CHAR_LEN(SC_UNO_CJK_CHEIGHT),  ATTR_CJK_FONT_HEIGHT,&getCppuType((float*)0),               0, MID_FONTHEIGHT | CONVERT_TWIPS },
        {MAP_CHAR_LEN(SC_UNO_CTL_CHEIGHT),  ATTR_CTL_FONT_HEIGHT,&getCppuType((float*)0),               0, MID_FONTHEIGHT | CONVERT_TWIPS },
        {MAP_CHAR_LEN(SC_UNONAME_CLOCAL),   ATTR_FONT_LANGUAGE, &getCppuType((lang::Locale*)0),         0, MID_LANG_LOCALE },
        {MAP_CHAR_LEN(SC_UNO_CJK_CLOCAL),   ATTR_CJK_FONT_LANGUAGE,&getCppuType((lang::Locale*)0),          0, MID_LANG_LOCALE },
        {MAP_CHAR_LEN(SC_UNO_CTL_CLOCAL),   ATTR_CTL_FONT_LANGUAGE,&getCppuType((lang::Locale*)0),          0, MID_LANG_LOCALE },
        {MAP_CHAR_LEN(SC_UNONAME_COVER),    ATTR_FONT_OVERLINE, &getCppuType((sal_Int16*)0),            0, MID_TL_STYLE },
        {MAP_CHAR_LEN(SC_UNONAME_COVRLCOL), ATTR_FONT_OVERLINE, &getCppuType((sal_Int32*)0),            0, MID_TL_COLOR },
        {MAP_CHAR_LEN(SC_UNONAME_COVRLHAS), ATTR_FONT_OVERLINE, &getBooleanCppuType(),                  0, MID_TL_HASCOLOR },
        {MAP_CHAR_LEN(SC_UNONAME_CPOST),    ATTR_FONT_POSTURE,  &getCppuType((awt::FontSlant*)0),       0, MID_POSTURE },
        {MAP_CHAR_LEN(SC_UNO_CJK_CPOST),    ATTR_CJK_FONT_POSTURE,&getCppuType((awt::FontSlant*)0),     0, MID_POSTURE },
        {MAP_CHAR_LEN(SC_UNO_CTL_CPOST),    ATTR_CTL_FONT_POSTURE,&getCppuType((awt::FontSlant*)0),     0, MID_POSTURE },
        {MAP_CHAR_LEN(SC_UNONAME_CRELIEF),  ATTR_FONT_RELIEF,   &getCppuType((sal_Int16*)0),            0, MID_RELIEF },
        {MAP_CHAR_LEN(SC_UNONAME_CSHADD),   ATTR_FONT_SHADOWED, &getBooleanCppuType(),                  0, 0 },
        {MAP_CHAR_LEN(SC_UNONAME_CSTRIKE),  ATTR_FONT_CROSSEDOUT,&getCppuType((sal_Int16*)0),           0, MID_CROSS_OUT },
        {MAP_CHAR_LEN(SC_UNONAME_CUNDER),   ATTR_FONT_UNDERLINE,&getCppuType((sal_Int16*)0),            0, MID_TL_STYLE },
        {MAP_CHAR_LEN(SC_UNONAME_CUNDLCOL), ATTR_FONT_UNDERLINE,&getCppuType((sal_Int32*)0),            0, MID_TL_COLOR },
        {MAP_CHAR_LEN(SC_UNONAME_CUNDLHAS), ATTR_FONT_UNDERLINE,&getBooleanCppuType(),                  0, MID_TL_HASCOLOR },
        {MAP_CHAR_LEN(SC_UNONAME_CWEIGHT),  ATTR_FONT_WEIGHT,   &getCppuType((float*)0),                0, MID_WEIGHT },
        {MAP_CHAR_LEN(SC_UNO_CJK_CWEIGHT),  ATTR_CJK_FONT_WEIGHT,&getCppuType((float*)0),               0, MID_WEIGHT },
        {MAP_CHAR_LEN(SC_UNO_CTL_CWEIGHT),  ATTR_CTL_FONT_WEIGHT,&getCppuType((float*)0),               0, MID_WEIGHT },
        {MAP_CHAR_LEN(SC_UNONAME_CWORDMOD), ATTR_FONT_WORDLINE, &getBooleanCppuType(),                  0, 0 },
        {MAP_CHAR_LEN(SC_UNONAME_CHCOLHDR), SC_WID_UNO_CHCOLHDR,&getBooleanCppuType(),                  0, 0 },
        {MAP_CHAR_LEN(SC_UNONAME_CHROWHDR), SC_WID_UNO_CHROWHDR,&getBooleanCppuType(),                  0, 0 },
        {MAP_CHAR_LEN(SC_UNONAME_CONDFMT),  SC_WID_UNO_CONDFMT, &getCppuType((uno::Reference<sheet::XSheetConditionalEntries>*)0), 0, 0 },
        {MAP_CHAR_LEN(SC_UNONAME_CONDLOC),  SC_WID_UNO_CONDLOC, &getCppuType((uno::Reference<sheet::XSheetConditionalEntries>*)0), 0, 0 },
        {MAP_CHAR_LEN(SC_UNONAME_CONDXML),  SC_WID_UNO_CONDXML, &getCppuType((uno::Reference<sheet::XSheetConditionalEntries>*)0), 0, 0 },
        {MAP_CHAR_LEN(SC_UNONAME_COPYBACK), SC_WID_UNO_COPYBACK,&getBooleanCppuType(),                  0, 0 },
        {MAP_CHAR_LEN(SC_UNONAME_COPYFORM), SC_WID_UNO_COPYFORM,&getBooleanCppuType(),                  0, 0 },
        {MAP_CHAR_LEN(SC_UNONAME_COPYSTYL), SC_WID_UNO_COPYSTYL,&getBooleanCppuType(),                  0, 0 },
        {MAP_CHAR_LEN(SC_UNONAME_DIAGONAL_BLTR), ATTR_BORDER_BLTR, &::getCppuType((const table::BorderLine*)0), 0, 0 | CONVERT_TWIPS },
        {MAP_CHAR_LEN(SC_UNONAME_DIAGONAL_TLBR), ATTR_BORDER_TLBR, &::getCppuType((const table::BorderLine*)0), 0, 0 | CONVERT_TWIPS },
        {MAP_CHAR_LEN(SC_UNONAME_CELLHJUS), ATTR_HOR_JUSTIFY,   &getCppuType((table::CellHoriJustify*)0), 0, MID_HORJUST_HORJUST },
        {MAP_CHAR_LEN(SC_UNONAME_ISACTIVE), SC_WID_UNO_ISACTIVE,&getBooleanCppuType(),                  0, 0 },
        {MAP_CHAR_LEN(SC_UNONAME_CELLTRAN), ATTR_BACKGROUND,    &getBooleanCppuType(),                  0, MID_GRAPHIC_TRANSPARENT },
        {MAP_CHAR_LEN(SC_UNONAME_WRAP),     ATTR_LINEBREAK,     &getBooleanCppuType(),                  0, 0 },
        {MAP_CHAR_LEN(SC_UNONAME_CELLVIS),  SC_WID_UNO_CELLVIS, &getBooleanCppuType(),                  0, 0 },
        {MAP_CHAR_LEN(SC_UNONAME_LEFTBORDER),ATTR_BORDER,       &::getCppuType((const table::BorderLine*)0), 0, LEFT_BORDER | CONVERT_TWIPS },
        {MAP_CHAR_LEN(SC_UNO_LINKDISPBIT),  SC_WID_UNO_LINKDISPBIT,&getCppuType((uno::Reference<awt::XBitmap>*)0), 0 | beans::PropertyAttribute::READONLY, 0 },
        {MAP_CHAR_LEN(SC_UNO_LINKDISPNAME), SC_WID_UNO_LINKDISPNAME,&getCppuType((rtl::OUString*)0),    0 | beans::PropertyAttribute::READONLY, 0 },
        {MAP_CHAR_LEN(SC_UNONAME_NUMFMT),   ATTR_VALUE_FORMAT,  &getCppuType((sal_Int32*)0),            0, 0 },
        {MAP_CHAR_LEN(SC_UNONAME_NUMRULES), SC_WID_UNO_NUMRULES,&getCppuType((const uno::Reference<container::XIndexReplace>*)0), 0, 0 },
        {MAP_CHAR_LEN(SC_UNONAME_CELLORI),  ATTR_STACKED,       &getCppuType((table::CellOrientation*)0), 0, 0 },
        {MAP_CHAR_LEN(SC_UNONAME_PAGESTL),  SC_WID_UNO_PAGESTL, &getCppuType((rtl::OUString*)0),        0, 0 },
        {MAP_CHAR_LEN(SC_UNONAME_PADJUST),  ATTR_HOR_JUSTIFY,   &::getCppuType((const sal_Int16*)0),    0, MID_HORJUST_ADJUST },
        {MAP_CHAR_LEN(SC_UNONAME_PBMARGIN), ATTR_MARGIN,        &getCppuType((sal_Int32*)0),            0, MID_MARGIN_LO_MARGIN | CONVERT_TWIPS },
        {MAP_CHAR_LEN(SC_UNONAME_PINDENT),  ATTR_INDENT,        &getCppuType((sal_Int16*)0),            0, 0 }, //! CONVERT_TWIPS
        {MAP_CHAR_LEN(SC_UNONAME_PISCHDIST),ATTR_SCRIPTSPACE,   &getBooleanCppuType(),                  0, 0 },
        {MAP_CHAR_LEN(SC_UNONAME_PISFORBID),ATTR_FORBIDDEN_RULES,&getBooleanCppuType(),                 0, 0 },
        {MAP_CHAR_LEN(SC_UNONAME_PISHANG),  ATTR_HANGPUNCTUATION,&getBooleanCppuType(),                 0, 0 },
        {MAP_CHAR_LEN(SC_UNONAME_PISHYPHEN),ATTR_HYPHENATE,     &getBooleanCppuType(),                  0, 0 },
        {MAP_CHAR_LEN(SC_UNONAME_PLASTADJ), ATTR_HOR_JUSTIFY,   &::getCppuType((const sal_Int16*)0),    0, MID_HORJUST_ADJUST },
        {MAP_CHAR_LEN(SC_UNONAME_PLMARGIN), ATTR_MARGIN,        &getCppuType((sal_Int32*)0),            0, MID_MARGIN_L_MARGIN  | CONVERT_TWIPS },
        {MAP_CHAR_LEN(SC_UNONAME_PRMARGIN), ATTR_MARGIN,        &getCppuType((sal_Int32*)0),            0, MID_MARGIN_R_MARGIN  | CONVERT_TWIPS },
        {MAP_CHAR_LEN(SC_UNONAME_PTMARGIN), ATTR_MARGIN,        &getCppuType((sal_Int32*)0),            0, MID_MARGIN_UP_MARGIN | CONVERT_TWIPS },
        {MAP_CHAR_LEN(SC_UNONAME_POS),      SC_WID_UNO_POS,     &getCppuType((awt::Point*)0),           0 | beans::PropertyAttribute::READONLY, 0 },
        {MAP_CHAR_LEN(SC_UNONAME_PRINTBORD),SC_WID_UNO_PRINTBORD,&getBooleanCppuType(),                 0, 0 },
        {MAP_CHAR_LEN(SC_UNONAME_PROTECT),  SC_WID_UNO_PROTECT, &getBooleanCppuType(),                  0, 0 },
        {MAP_CHAR_LEN(SC_UNONAME_RIGHTBORDER),ATTR_BORDER,      &::getCppuType((const table::BorderLine*)0), 0, RIGHT_BORDER | CONVERT_TWIPS },
        {MAP_CHAR_LEN(SC_UNONAME_ROTANG),   ATTR_ROTATE_VALUE,  &getCppuType((sal_Int32*)0),            0, 0 },
        {MAP_CHAR_LEN(SC_UNONAME_ROTREF),   ATTR_ROTATE_MODE,   &getCppuType((table::CellVertJustify*)0), 0, 0 },
        {MAP_CHAR_LEN(SC_UNONAME_SHADOW),   ATTR_SHADOW,        &getCppuType((table::ShadowFormat*)0),  0, 0 | CONVERT_TWIPS },
        {MAP_CHAR_LEN(SC_UNONAME_SHOWBORD), SC_WID_UNO_SHOWBORD,&getBooleanCppuType(),                  0, 0 },
        {MAP_CHAR_LEN(SC_UNONAME_SHRINK_TO_FIT), ATTR_SHRINKTOFIT, &getBooleanCppuType(),               0, 0 },
        {MAP_CHAR_LEN(SC_UNONAME_SIZE),     SC_WID_UNO_SIZE,    &getCppuType((awt::Size*)0),            0 | beans::PropertyAttribute::READONLY, 0 },
        {MAP_CHAR_LEN(SC_UNONAME_TBLBORD),  SC_WID_UNO_TBLBORD, &getCppuType((table::TableBorder*)0),   0, 0 | CONVERT_TWIPS },
        {MAP_CHAR_LEN(SC_UNONAME_TABLAYOUT),SC_WID_UNO_TABLAYOUT,&getCppuType((sal_Int16*)0),           0, 0 },
        {MAP_CHAR_LEN(SC_UNONAME_TOPBORDER),ATTR_BORDER,        &::getCppuType((const table::BorderLine*)0), 0, TOP_BORDER | CONVERT_TWIPS },
        {MAP_CHAR_LEN(SC_UNONAME_USERDEF),  ATTR_USERDEF,       &getCppuType((uno::Reference<container::XNameContainer>*)0), 0, 0 },
        {MAP_CHAR_LEN(SC_UNONAME_VALIDAT),  SC_WID_UNO_VALIDAT, &getCppuType((uno::Reference<beans::XPropertySet>*)0), 0, 0 },
        {MAP_CHAR_LEN(SC_UNONAME_VALILOC),  SC_WID_UNO_VALILOC, &getCppuType((uno::Reference<beans::XPropertySet>*)0), 0, 0 },
        {MAP_CHAR_LEN(SC_UNONAME_VALIXML),  SC_WID_UNO_VALIXML, &getCppuType((uno::Reference<beans::XPropertySet>*)0), 0, 0 },
        {MAP_CHAR_LEN(SC_UNONAME_CELLVJUS), ATTR_VER_JUSTIFY,   &getCppuType((table::CellVertJustify*)0), 0, 0 },
        {MAP_CHAR_LEN(SC_UNONAME_WRITING),  ATTR_WRITINGDIR,    &getCppuType((sal_Int16*)0),            0, 0 },
        {MAP_CHAR_LEN(SC_UNONAME_TABCOLOR), SC_WID_UNO_TABCOLOR, &getCppuType((sal_Int32*)0), 0, 0 },
        {MAP_CHAR_LEN(SC_UNO_CODENAME),        SC_WID_UNO_CODENAME, &getCppuType(static_cast< const rtl::OUString * >(0)),    0, 0},
        {0,0,0,0,0,0}
    };
    static SfxItemPropertySet aSheetPropertySet( aSheetPropertyMap_Impl );
    return &aSheetPropertySet;
}

const SfxItemPropertyMapEntry* lcl_GetEditPropertyMap()
{
    static SfxItemPropertyMapEntry aEditPropertyMap_Impl[] =
    {
        SVX_UNOEDIT_CHAR_PROPERTIES,
        SVX_UNOEDIT_FONT_PROPERTIES,
        SVX_UNOEDIT_PARA_PROPERTIES,
        SVX_UNOEDIT_NUMBERING_PROPERTIE,    // for completeness of service ParagraphProperties
        {MAP_CHAR_LEN(SC_UNONAME_TEXTUSER), EE_CHAR_XMLATTRIBS, &getCppuType((const uno::Reference< container::XNameContainer >*)0), 0, 0},
        {MAP_CHAR_LEN(SC_UNONAME_USERDEF),  EE_PARA_XMLATTRIBS, &getCppuType((const uno::Reference< container::XNameContainer >*)0), 0, 0},
        {0,0,0,0,0,0}
    };
    return aEditPropertyMap_Impl;
}
const SvxItemPropertySet* lcl_GetEditPropertySet()
{
    static SvxItemPropertySet aEditPropertySet( lcl_GetEditPropertyMap(), SdrObject::GetGlobalDrawObjectItemPool() );
    return &aEditPropertySet;
}


//------------------------------------------------------------------------

//! diese Funktionen in einen allgemeinen Header verschieben
inline long TwipsToHMM(long nTwips) { return (nTwips * 127 + 36) / 72; }
inline long HMMToTwips(long nHMM)   { return (nHMM * 72 + 63) / 127; }

//------------------------------------------------------------------------

#define SCCHARPROPERTIES_SERVICE    "com.sun.star.style.CharacterProperties"
#define SCPARAPROPERTIES_SERVICE    "com.sun.star.style.ParagraphProperties"
#define SCCELLPROPERTIES_SERVICE    "com.sun.star.table.CellProperties"
#define SCCELLRANGE_SERVICE         "com.sun.star.table.CellRange"
#define SCCELL_SERVICE              "com.sun.star.table.Cell"
#define SCSHEETCELLRANGES_SERVICE   "com.sun.star.sheet.SheetCellRanges"
#define SCSHEETCELLRANGE_SERVICE    "com.sun.star.sheet.SheetCellRange"
#define SCSPREADSHEET_SERVICE       "com.sun.star.sheet.Spreadsheet"
#define SCSHEETCELL_SERVICE         "com.sun.star.sheet.SheetCell"

SC_SIMPLE_SERVICE_INFO( ScCellFormatsEnumeration, "ScCellFormatsEnumeration", "com.sun.star.sheet.CellFormatRangesEnumeration" )
SC_SIMPLE_SERVICE_INFO( ScCellFormatsObj, "ScCellFormatsObj", "com.sun.star.sheet.CellFormatRanges" )
SC_SIMPLE_SERVICE_INFO( ScUniqueCellFormatsEnumeration, "ScUniqueCellFormatsEnumeration", "com.sun.star.sheet.UniqueCellFormatRangesEnumeration" )
SC_SIMPLE_SERVICE_INFO( ScUniqueCellFormatsObj, "ScUniqueCellFormatsObj", "com.sun.star.sheet.UniqueCellFormatRanges" )
SC_SIMPLE_SERVICE_INFO( ScCellRangesBase, "ScCellRangesBase", "stardiv.unknown" )
SC_SIMPLE_SERVICE_INFO( ScCellsEnumeration, "ScCellsEnumeration", "com.sun.star.sheet.CellsEnumeration" )
SC_SIMPLE_SERVICE_INFO( ScCellsObj, "ScCellsObj", "com.sun.star.sheet.Cells" )
SC_SIMPLE_SERVICE_INFO( ScTableColumnObj, "ScTableColumnObj", "com.sun.star.table.TableColumn" )
SC_SIMPLE_SERVICE_INFO( ScTableRowObj, "ScTableRowObj", "com.sun.star.table.TableRow" )

//------------------------------------------------------------------------

SV_IMPL_PTRARR( XModifyListenerArr_Impl, XModifyListenerPtr );
SV_IMPL_PTRARR( ScNamedEntryArr_Impl, ScNamedEntryPtr );

//------------------------------------------------------------------------

//! ScLinkListener in anderes File verschieben !!!

ScLinkListener::~ScLinkListener()
{
}

void ScLinkListener::Notify( SvtBroadcaster&, const SfxHint& rHint )
{
    aLink.Call( (SfxHint*)&rHint );
}

//------------------------------------------------------------------------

void lcl_CopyProperties( beans::XPropertySet& rDest, beans::XPropertySet& rSource )
{
    uno::Reference<beans::XPropertySetInfo> xInfo(rSource.getPropertySetInfo());
    if (xInfo.is())
    {
        uno::Sequence<beans::Property> aSeq(xInfo->getProperties());
        const beans::Property* pAry = aSeq.getConstArray();
        sal_uLong nCount = aSeq.getLength();
        for (sal_uLong i=0; i<nCount; i++)
        {
            rtl::OUString aName(pAry[i].Name);
            rDest.setPropertyValue( aName, rSource.getPropertyValue( aName ) );
        }
    }
}

SCTAB lcl_FirstTab( const ScRangeList& rRanges )
{
    DBG_ASSERT(rRanges.Count() >= 1, "was fuer Ranges ?!?!");
    const ScRange* pFirst = rRanges.GetObject(0);
    if (pFirst)
        return pFirst->aStart.Tab();

    return 0;   // soll nicht sein
}

sal_Bool lcl_WholeSheet( const ScRangeList& rRanges )
{
    if ( rRanges.Count() == 1 )
    {
        ScRange* pRange = rRanges.GetObject(0);
        if ( pRange && pRange->aStart.Col() == 0 && pRange->aEnd.Col() == MAXCOL &&
                       pRange->aStart.Row() == 0 && pRange->aEnd.Row() == MAXROW )
            return sal_True;
    }
    return sal_False;
}

//------------------------------------------------------------------------

ScSubTotalFunc lcl_SummaryToSubTotal( sheet::GeneralFunction eSummary )
{
    ScSubTotalFunc eSubTotal;
    switch (eSummary)
    {
        case sheet::GeneralFunction_SUM:
            eSubTotal = SUBTOTAL_FUNC_SUM;
            break;
        case sheet::GeneralFunction_COUNT:
            eSubTotal = SUBTOTAL_FUNC_CNT2;
            break;
        case sheet::GeneralFunction_AVERAGE:
            eSubTotal = SUBTOTAL_FUNC_AVE;
            break;
        case sheet::GeneralFunction_MAX:
            eSubTotal = SUBTOTAL_FUNC_MAX;
            break;
        case sheet::GeneralFunction_MIN:
            eSubTotal = SUBTOTAL_FUNC_MIN;
            break;
        case sheet::GeneralFunction_PRODUCT:
            eSubTotal = SUBTOTAL_FUNC_PROD;
            break;
        case sheet::GeneralFunction_COUNTNUMS:
            eSubTotal = SUBTOTAL_FUNC_CNT;
            break;
        case sheet::GeneralFunction_STDEV:
            eSubTotal = SUBTOTAL_FUNC_STD;
            break;
        case sheet::GeneralFunction_STDEVP:
            eSubTotal = SUBTOTAL_FUNC_STDP;
            break;
        case sheet::GeneralFunction_VAR:
            eSubTotal = SUBTOTAL_FUNC_VAR;
            break;
        case sheet::GeneralFunction_VARP:
            eSubTotal = SUBTOTAL_FUNC_VARP;
            break;

        case sheet::GeneralFunction_NONE:
        case sheet::GeneralFunction_AUTO:
        default:
            eSubTotal = SUBTOTAL_FUNC_NONE;
            break;
    }
    return eSubTotal;
}

//------------------------------------------------------------------------

const SvxBorderLine* ScHelperFunctions::GetBorderLine( SvxBorderLine& rLine, const table::BorderLine& rStruct )
{
    //  Calc braucht Twips, im Uno-Struct sind 1/100mm

    rLine.SetOutWidth( (sal_uInt16)HMMToTwips( rStruct.OuterLineWidth ) );
    rLine.SetInWidth(  (sal_uInt16)HMMToTwips( rStruct.InnerLineWidth ) );
    rLine.SetDistance( (sal_uInt16)HMMToTwips( rStruct.LineDistance ) );
    rLine.SetColor( ColorData( rStruct.Color ) );

    if ( rLine.GetOutWidth() || rLine.GetInWidth() || rLine.GetDistance() )
        return &rLine;
    else
        return NULL;
}

void ScHelperFunctions::FillBoxItems( SvxBoxItem& rOuter, SvxBoxInfoItem& rInner, const table::TableBorder& rBorder )
{
    SvxBorderLine aLine;
    rOuter.SetDistance( (sal_uInt16)HMMToTwips( rBorder.Distance ) );
    rOuter.SetLine( ScHelperFunctions::GetBorderLine( aLine, rBorder.TopLine ),     BOX_LINE_TOP );
    rOuter.SetLine( ScHelperFunctions::GetBorderLine( aLine, rBorder.BottomLine ),      BOX_LINE_BOTTOM );
    rOuter.SetLine( ScHelperFunctions::GetBorderLine( aLine, rBorder.LeftLine ),        BOX_LINE_LEFT );
    rOuter.SetLine( ScHelperFunctions::GetBorderLine( aLine, rBorder.RightLine ),       BOX_LINE_RIGHT );
    rInner.SetLine( ScHelperFunctions::GetBorderLine( aLine, rBorder.HorizontalLine ),  BOXINFO_LINE_HORI );
    rInner.SetLine( ScHelperFunctions::GetBorderLine( aLine, rBorder.VerticalLine ),    BOXINFO_LINE_VERT );
    rInner.SetValid( VALID_TOP,      rBorder.IsTopLineValid );
    rInner.SetValid( VALID_BOTTOM,   rBorder.IsBottomLineValid );
    rInner.SetValid( VALID_LEFT,     rBorder.IsLeftLineValid );
    rInner.SetValid( VALID_RIGHT,    rBorder.IsRightLineValid );
    rInner.SetValid( VALID_HORI,     rBorder.IsHorizontalLineValid );
    rInner.SetValid( VALID_VERT,     rBorder.IsVerticalLineValid );
    rInner.SetValid( VALID_DISTANCE, rBorder.IsDistanceValid );
    rInner.SetTable( sal_True );
}

void ScHelperFunctions::FillBorderLine( table::BorderLine& rStruct, const SvxBorderLine* pLine )
{
    if (pLine)
    {
        rStruct.Color          = pLine->GetColor().GetColor();
        rStruct.InnerLineWidth = (sal_Int16)TwipsToHMM( pLine->GetInWidth() );
        rStruct.OuterLineWidth = (sal_Int16)TwipsToHMM( pLine->GetOutWidth() );
        rStruct.LineDistance   = (sal_Int16)TwipsToHMM( pLine->GetDistance() );
    }
    else
        rStruct.Color = rStruct.InnerLineWidth =
            rStruct.OuterLineWidth = rStruct.LineDistance = 0;
}

void ScHelperFunctions::FillTableBorder( table::TableBorder& rBorder,
                            const SvxBoxItem& rOuter, const SvxBoxInfoItem& rInner )
{
    ScHelperFunctions::FillBorderLine( rBorder.TopLine,         rOuter.GetTop() );
    ScHelperFunctions::FillBorderLine( rBorder.BottomLine,      rOuter.GetBottom() );
    ScHelperFunctions::FillBorderLine( rBorder.LeftLine,        rOuter.GetLeft() );
    ScHelperFunctions::FillBorderLine( rBorder.RightLine,       rOuter.GetRight() );
    ScHelperFunctions::FillBorderLine( rBorder.HorizontalLine,  rInner.GetHori() );
    ScHelperFunctions::FillBorderLine( rBorder.VerticalLine,    rInner.GetVert() );

    rBorder.Distance                = rOuter.GetDistance();
    rBorder.IsTopLineValid          = rInner.IsValid(VALID_TOP);
    rBorder.IsBottomLineValid       = rInner.IsValid(VALID_BOTTOM);
    rBorder.IsLeftLineValid         = rInner.IsValid(VALID_LEFT);
    rBorder.IsRightLineValid        = rInner.IsValid(VALID_RIGHT);
    rBorder.IsHorizontalLineValid   = rInner.IsValid(VALID_HORI);
    rBorder.IsVerticalLineValid     = rInner.IsValid(VALID_VERT);
    rBorder.IsDistanceValid         = rInner.IsValid(VALID_DISTANCE);
}

//------------------------------------------------------------------------

//! lcl_ApplyBorder nach docfunc verschieben!

void ScHelperFunctions::ApplyBorder( ScDocShell* pDocShell, const ScRangeList& rRanges,
                        const SvxBoxItem& rOuter, const SvxBoxInfoItem& rInner )
{
    ScDocument* pDoc = pDocShell->GetDocument();
    sal_Bool bUndo(pDoc->IsUndoEnabled());
    ScDocument* pUndoDoc = NULL;
    if (bUndo)
        pUndoDoc = new ScDocument( SCDOCMODE_UNDO );
    sal_uLong nCount = rRanges.Count();
    sal_uLong i;
    for (i=0; i<nCount; i++)
    {
        ScRange aRange(*rRanges.GetObject(i));
        SCTAB nTab = aRange.aStart.Tab();

        if (bUndo)
        {
            if ( i==0 )
                pUndoDoc->InitUndo( pDoc, nTab, nTab );
            else
                pUndoDoc->AddUndoTab( nTab, nTab );
            pDoc->CopyToDocument( aRange, IDF_ATTRIB, sal_False, pUndoDoc );
        }

        ScMarkData aMark;
        aMark.SetMarkArea( aRange );
        aMark.SelectTable( nTab, sal_True );

        pDoc->ApplySelectionFrame( aMark, &rOuter, &rInner );
        // RowHeight bei Umrandung alleine nicht noetig
    }

    if (bUndo)
    {
        pDocShell->GetUndoManager()->AddUndoAction(
                new ScUndoBorder( pDocShell, rRanges, pUndoDoc, rOuter, rInner ) );
    }

    for (i=0; i<nCount; i++)
        pDocShell->PostPaint( *rRanges.GetObject(i), PAINT_GRID, SC_PF_LINES | SC_PF_TESTMERGE );

    pDocShell->SetDocumentModified();
}

//! move lcl_PutDataArray to docfunc?
//! merge loop with ScFunctionAccess::callFunction

sal_Bool lcl_PutDataArray( ScDocShell& rDocShell, const ScRange& rRange,
                        const uno::Sequence< uno::Sequence<uno::Any> >& aData )
{
//  sal_Bool bApi = sal_True;

    ScDocument* pDoc = rDocShell.GetDocument();
    SCTAB nTab = rRange.aStart.Tab();
    SCCOL nStartCol = rRange.aStart.Col();
    SCROW nStartRow = rRange.aStart.Row();
    SCCOL nEndCol = rRange.aEnd.Col();
    SCROW nEndRow = rRange.aEnd.Row();
    sal_Bool bUndo(pDoc->IsUndoEnabled());

    if ( !pDoc->IsBlockEditable( nTab, nStartCol,nStartRow, nEndCol,nEndRow ) )
    {
        //! error message
        return sal_False;
    }

    long nCols = 0;
    long nRows = aData.getLength();
    const uno::Sequence<uno::Any>* pArray = aData.getConstArray();
    if ( nRows )
        nCols = pArray[0].getLength();

    if ( nCols != nEndCol-nStartCol+1 || nRows != nEndRow-nStartRow+1 )
    {
        //! error message?
        return sal_False;
    }

    ScDocument* pUndoDoc = NULL;
    if ( bUndo )
    {
        pUndoDoc = new ScDocument( SCDOCMODE_UNDO );
        pUndoDoc->InitUndo( pDoc, nTab, nTab );
        pDoc->CopyToDocument( rRange, IDF_CONTENTS|IDF_NOCAPTIONS, sal_False, pUndoDoc );
    }

    pDoc->DeleteAreaTab( nStartCol, nStartRow, nEndCol, nEndRow, nTab, IDF_CONTENTS );

    sal_Bool bError = sal_False;
    SCROW nDocRow = nStartRow;
    for (long nRow=0; nRow<nRows; nRow++)
    {
        const uno::Sequence<uno::Any>& rColSeq = pArray[nRow];
        if ( rColSeq.getLength() == nCols )
        {
            SCCOL nDocCol = nStartCol;
            const uno::Any* pColArr = rColSeq.getConstArray();
            for (long nCol=0; nCol<nCols; nCol++)
            {
                const uno::Any& rElement = pColArr[nCol];
                switch( rElement.getValueTypeClass() )
                {
                    case uno::TypeClass_VOID:
                    {
                        // void = "no value"
                        pDoc->SetError( nDocCol, nDocRow, nTab, NOTAVAILABLE );
                    }
                    break;

                    //  #87871# accept integer types because Basic passes a floating point
                    //  variable as byte, short or long if it's an integer number.
                    case uno::TypeClass_BYTE:
                    case uno::TypeClass_SHORT:
                    case uno::TypeClass_UNSIGNED_SHORT:
                    case uno::TypeClass_LONG:
                    case uno::TypeClass_UNSIGNED_LONG:
                    case uno::TypeClass_FLOAT:
                    case uno::TypeClass_DOUBLE:
                    {
                        double fVal(0.0);
                        rElement >>= fVal;
                        pDoc->SetValue( nDocCol, nDocRow, nTab, fVal );
                    }
                    break;

                    case uno::TypeClass_STRING:
                    {
                        rtl::OUString aUStr;
                        rElement >>= aUStr;
                        if ( aUStr.getLength() )
                            pDoc->PutCell( nDocCol, nDocRow, nTab, new ScStringCell( aUStr ) );
                    }
                    break;

                    // accept Sequence<FormulaToken> for formula cells
                    case uno::TypeClass_SEQUENCE:
                    {
                        uno::Sequence< sheet::FormulaToken > aTokens;
                        if ( rElement >>= aTokens )
                        {
                            ScTokenArray aTokenArray;
                            ScTokenConversion::ConvertToTokenArray( *pDoc, aTokenArray, aTokens );
                            ScAddress aPos( nDocCol, nDocRow, nTab );
                            ScBaseCell* pNewCell = new ScFormulaCell( pDoc, aPos, &aTokenArray );
                            pDoc->PutCell( aPos, pNewCell );
                        }
                        else
                            bError = true;
                    }
                    break;

                    default:
                        bError = true;      // invalid type
                }
<<<<<<< HEAD
=======
                else
                    bError = sal_True;      // invalid type
>>>>>>> ce6308e4

                ++nDocCol;
            }
        }
        else
            bError = sal_True;                          // wrong size

        ++nDocRow;
    }

    sal_Bool bHeight = rDocShell.AdjustRowHeight( nStartRow, nEndRow, nTab );

    if ( pUndoDoc )
    {
        ScMarkData aDestMark;
        aDestMark.SelectOneTable( nTab );
        rDocShell.GetUndoManager()->AddUndoAction(
            new ScUndoPaste( &rDocShell,
                nStartCol, nStartRow, nTab, nEndCol, nEndRow, nTab, aDestMark,
                pUndoDoc, NULL, IDF_CONTENTS, NULL,NULL,NULL,NULL, sal_False ) );
    }

    if (!bHeight)
        rDocShell.PostPaint( rRange, PAINT_GRID );      // AdjustRowHeight may have painted already

    rDocShell.SetDocumentModified();

    return !bError;
}

sal_Bool lcl_PutFormulaArray( ScDocShell& rDocShell, const ScRange& rRange,
        const uno::Sequence< uno::Sequence<rtl::OUString> >& aData,
        const ::rtl::OUString& rFormulaNmsp, const formula::FormulaGrammar::Grammar eGrammar )
{
//  sal_Bool bApi = sal_True;

    ScDocument* pDoc = rDocShell.GetDocument();
    SCTAB nTab = rRange.aStart.Tab();
    SCCOL nStartCol = rRange.aStart.Col();
    SCROW nStartRow = rRange.aStart.Row();
    SCCOL nEndCol = rRange.aEnd.Col();
    SCROW nEndRow = rRange.aEnd.Row();
    sal_Bool bUndo(pDoc->IsUndoEnabled());

    if ( !pDoc->IsBlockEditable( nTab, nStartCol,nStartRow, nEndCol,nEndRow ) )
    {
        //! error message
        return sal_False;
    }

    long nCols = 0;
    long nRows = aData.getLength();
    const uno::Sequence<rtl::OUString>* pArray = aData.getConstArray();
    if ( nRows )
        nCols = pArray[0].getLength();

    if ( nCols != nEndCol-nStartCol+1 || nRows != nEndRow-nStartRow+1 )
    {
        //! error message?
        return sal_False;
    }

    ScDocument* pUndoDoc = NULL;
    if ( bUndo )
    {
        pUndoDoc = new ScDocument( SCDOCMODE_UNDO );
        pUndoDoc->InitUndo( pDoc, nTab, nTab );
        pDoc->CopyToDocument( rRange, IDF_CONTENTS, sal_False, pUndoDoc );
    }

    pDoc->DeleteAreaTab( nStartCol, nStartRow, nEndCol, nEndRow, nTab, IDF_CONTENTS );

    ScDocFunc aFunc( rDocShell );       // for InterpretEnglishString

    sal_Bool bError = sal_False;
    SCROW nDocRow = nStartRow;
    for (long nRow=0; nRow<nRows; nRow++)
    {
        const uno::Sequence<rtl::OUString>& rColSeq = pArray[nRow];
        if ( rColSeq.getLength() == nCols )
        {
            SCCOL nDocCol = nStartCol;
            const rtl::OUString* pColArr = rColSeq.getConstArray();
            for (long nCol=0; nCol<nCols; nCol++)
            {
                String aText(pColArr[nCol]);
                ScAddress aPos( nDocCol, nDocRow, nTab );
                ScBaseCell* pNewCell = aFunc.InterpretEnglishString( aPos, aText, rFormulaNmsp, eGrammar );
                pDoc->PutCell( aPos, pNewCell );

                ++nDocCol;
            }
        }
        else
            bError = sal_True;                          // wrong size

        ++nDocRow;
    }

    sal_Bool bHeight = rDocShell.AdjustRowHeight( nStartRow, nEndRow, nTab );

    if ( pUndoDoc )
    {
        ScMarkData aDestMark;
        aDestMark.SelectOneTable( nTab );
        rDocShell.GetUndoManager()->AddUndoAction(
            new ScUndoPaste( &rDocShell,
                nStartCol, nStartRow, nTab, nEndCol, nEndRow, nTab, aDestMark,
                pUndoDoc, NULL, IDF_CONTENTS, NULL,NULL,NULL,NULL, sal_False ) );
    }

    if (!bHeight)
        rDocShell.PostPaint( rRange, PAINT_GRID );      // AdjustRowHeight may have painted already

    rDocShell.SetDocumentModified();

    return !bError;
}

//  used in ScCellRangeObj::getFormulaArray and ScCellObj::GetInputString_Impl
String lcl_GetInputString( ScDocument* pDoc, const ScAddress& rPosition, sal_Bool bEnglish )
{
    String aVal;
    if ( pDoc )
    {
        ScBaseCell* pCell = pDoc->GetCell( rPosition );
        if ( pCell && pCell->GetCellType() != CELLTYPE_NOTE )
        {
            CellType eType = pCell->GetCellType();
            if ( eType == CELLTYPE_FORMULA )
            {
                ScFormulaCell* pForm = (ScFormulaCell*)pCell;
                pForm->GetFormula( aVal,formula::FormulaGrammar::mapAPItoGrammar( bEnglish, false));
            }
            else
            {
                SvNumberFormatter* pFormatter = bEnglish ? ScGlobal::GetEnglishFormatter() :
                                                            pDoc->GetFormatTable();
                // Since the English formatter was constructed with
                // LANGUAGE_ENGLISH_US the "General" format has index key 0,
                // we don't have to query.
                sal_uInt32 nNumFmt = bEnglish ?
//                      pFormatter->GetStandardIndex(LANGUAGE_ENGLISH_US) :
                        0 :
                        pDoc->GetNumberFormat( rPosition );

                if ( eType == CELLTYPE_EDIT )
                {
                    //  GetString an der EditCell macht Leerzeichen aus Umbruechen,
                    //  hier werden die Umbrueche aber gebraucht
                    const EditTextObject* pData = ((ScEditCell*)pCell)->GetData();
                    if (pData)
                    {
                        EditEngine& rEngine = pDoc->GetEditEngine();
                        rEngine.SetText( *pData );
                        aVal = rEngine.GetText( LINEEND_LF );
                    }
                }
                else
                    ScCellFormat::GetInputString( pCell, nNumFmt, aVal, *pFormatter );

                //  ggf. ein ' davorhaengen wie in ScTabViewShell::UpdateInputHandler
                if ( eType == CELLTYPE_STRING || eType == CELLTYPE_EDIT )
                {
                    double fDummy;
                    sal_Bool bIsNumberFormat(pFormatter->IsNumberFormat(aVal, nNumFmt, fDummy));
                    if ( bIsNumberFormat )
                        aVal.Insert('\'',0);
                    else if ( aVal.Len() && aVal.GetChar(0) == '\'' )
                    {
                        //  if the string starts with a "'", add another one because setFormula
                        //  strips one (like text input, except for "text" number formats)
                        if ( bEnglish || ( pFormatter->GetType(nNumFmt) != NUMBERFORMAT_TEXT ) )
                            aVal.Insert('\'',0);
                    }
                }
            }
        }
    }
    return aVal;
}

//------------------------------------------------------------------------

// Default-ctor fuer SMART_REFLECTION Krempel
ScCellRangesBase::ScCellRangesBase() :
    pPropSet(lcl_GetCellsPropertySet()),
    pDocShell( NULL ),
    pValueListener( NULL ),
    pCurrentFlat( NULL ),
    pCurrentDeep( NULL ),
    pCurrentDataSet( NULL ),
    pNoDfltCurrentDataSet( NULL ),
    pMarkData( NULL ),
    nObjectId( 0 ),
    bChartColAsHdr( sal_False ),
    bChartRowAsHdr( sal_False ),
    bCursorOnly( sal_False ),
    bGotDataChangedHint( sal_False ),
    aValueListeners( 0 )
{
}

ScCellRangesBase::ScCellRangesBase(ScDocShell* pDocSh, const ScRange& rR) :
    pPropSet(lcl_GetCellsPropertySet()),
    pDocShell( pDocSh ),
    pValueListener( NULL ),
    pCurrentFlat( NULL ),
    pCurrentDeep( NULL ),
    pCurrentDataSet( NULL ),
    pNoDfltCurrentDataSet( NULL ),
    pMarkData( NULL ),
    nObjectId( 0 ),
    bChartColAsHdr( sal_False ),
    bChartRowAsHdr( sal_False ),
    bCursorOnly( sal_False ),
    bGotDataChangedHint( sal_False ),
    aValueListeners( 0 )
{
    ScRange aCellRange(rR);
    aCellRange.Justify();
    aRanges.Append( aCellRange );

    if (pDocShell)  // Null if created with createInstance
    {
        ScDocument* pDoc = pDocShell->GetDocument();
        pDoc->AddUnoObject(*this);
        nObjectId = pDoc->GetNewUnoId();
    }
}

ScCellRangesBase::ScCellRangesBase(ScDocShell* pDocSh, const ScRangeList& rR) :
    pPropSet(lcl_GetCellsPropertySet()),
    pDocShell( pDocSh ),
    pValueListener( NULL ),
    pCurrentFlat( NULL ),
    pCurrentDeep( NULL ),
    pCurrentDataSet( NULL ),
    pNoDfltCurrentDataSet( NULL ),
    pMarkData( NULL ),
    aRanges( rR ),
    nObjectId( 0 ),
    bChartColAsHdr( sal_False ),
    bChartRowAsHdr( sal_False ),
    bCursorOnly( sal_False ),
    bGotDataChangedHint( sal_False ),
    aValueListeners( 0 )
{
    if (pDocShell)  // Null if created with createInstance
    {
        ScDocument* pDoc = pDocShell->GetDocument();
        pDoc->AddUnoObject(*this);
        nObjectId = pDoc->GetNewUnoId();
    }
}

ScCellRangesBase::~ScCellRangesBase()
{
    //  #107294# call RemoveUnoObject first, so no notification can happen
    //  during ForgetCurrentAttrs

    if (pDocShell)
        pDocShell->GetDocument()->RemoveUnoObject(*this);

    ForgetCurrentAttrs();
    ForgetMarkData();

    delete pValueListener;

    //! XChartDataChangeEventListener abmelden ??
    //! (ChartCollection haelt dann auch dieses Objekt fest!)
}

void ScCellRangesBase::ForgetCurrentAttrs()
{
    delete pCurrentFlat;
    delete pCurrentDeep;
    delete pCurrentDataSet;
    delete pNoDfltCurrentDataSet;
    pCurrentFlat = NULL;
    pCurrentDeep = NULL;
    pCurrentDataSet = NULL;
    pNoDfltCurrentDataSet = NULL;

    // #i62483# pMarkData can remain unchanged, is deleted only if the range changes (RefChanged)
}

void ScCellRangesBase::ForgetMarkData()
{
    delete pMarkData;
    pMarkData = NULL;
}

const ScPatternAttr* ScCellRangesBase::GetCurrentAttrsFlat()
{
    //  get and cache direct cell attributes for this object's range

    if ( !pCurrentFlat && pDocShell )
    {
        ScDocument* pDoc = pDocShell->GetDocument();
        pCurrentFlat = pDoc->CreateSelectionPattern( *GetMarkData(), sal_False );
    }
    return pCurrentFlat;
}

const ScPatternAttr* ScCellRangesBase::GetCurrentAttrsDeep()
{
    //  get and cache cell attributes (incl. styles) for this object's range

    if ( !pCurrentDeep && pDocShell )
    {
        ScDocument* pDoc = pDocShell->GetDocument();
        pCurrentDeep = pDoc->CreateSelectionPattern( *GetMarkData(), sal_True );
    }
    return pCurrentDeep;
}

SfxItemSet* ScCellRangesBase::GetCurrentDataSet(bool bNoDflt)
{
    if(!pCurrentDataSet)
    {
        const ScPatternAttr* pPattern = GetCurrentAttrsDeep();
        if ( pPattern )
        {
            //  Dontcare durch Default ersetzen, damit man immer eine Reflection hat
            pCurrentDataSet = new SfxItemSet( pPattern->GetItemSet() );
            pNoDfltCurrentDataSet = new SfxItemSet( pPattern->GetItemSet() );
            pCurrentDataSet->ClearInvalidItems();
        }
    }
    return bNoDflt ? pNoDfltCurrentDataSet : pCurrentDataSet;
}

const ScMarkData* ScCellRangesBase::GetMarkData()
{
    if (!pMarkData)
    {
        pMarkData = new ScMarkData();
        pMarkData->MarkFromRangeList( aRanges, sal_False );
    }
    return pMarkData;
}

void ScCellRangesBase::Notify( SfxBroadcaster&, const SfxHint& rHint )
{
    if ( rHint.ISA( ScUpdateRefHint ) )
    {
        const ScUpdateRefHint& rRef = (const ScUpdateRefHint&)rHint;

        ScDocument* pDoc = pDocShell->GetDocument();
        ScRangeList* pUndoRanges = NULL;
        if ( pDoc->HasUnoRefUndo() )
            pUndoRanges = new ScRangeList( aRanges );

        if ( aRanges.UpdateReference( rRef.GetMode(), pDoc, rRef.GetRange(),
                                    rRef.GetDx(), rRef.GetDy(), rRef.GetDz() ) )
        {
            if (rRef.GetMode() == URM_INSDEL &&
                aRanges.Count() == 1 &&
                ScTableSheetObj::getImplementation( (cppu::OWeakObject*)this ))
            {
                // #101755#; the range size of a sheet does not change
                ScRange* pR = aRanges.First();
                if (pR)
                {
                    pR->aStart.SetCol(0);
                    pR->aStart.SetRow(0);
                    pR->aEnd.SetCol(MAXCOL);
                    pR->aEnd.SetRow(MAXROW);
                }
            }
            RefChanged();

            // #129050# any change of the range address is broadcast to value (modify) listeners
            if ( aValueListeners.Count() )
                bGotDataChangedHint = sal_True;

            if ( pUndoRanges )
                pDoc->AddUnoRefChange( nObjectId, *pUndoRanges );
        }

        delete pUndoRanges;
    }
    else if ( rHint.ISA( SfxSimpleHint ) )
    {
        sal_uLong nId = ((const SfxSimpleHint&)rHint).GetId();
        if ( nId == SFX_HINT_DYING )
        {
            ForgetCurrentAttrs();
            pDocShell = NULL;           // invalid

            if ( aValueListeners.Count() != 0 )
            {
                //  dispose listeners

                lang::EventObject aEvent;
                aEvent.Source.set(static_cast<cppu::OWeakObject*>(this));
                for ( sal_uInt16 n=0; n<aValueListeners.Count(); n++ )
                    (*aValueListeners[n])->disposing( aEvent );

                aValueListeners.DeleteAndDestroy( 0, aValueListeners.Count() );

                //  The listeners can't have the last ref to this, as it's still held
                //  by the DocShell.
            }
        }
        else if ( nId == SFX_HINT_DATACHANGED )
        {
            // document content changed -> forget cached attributes
            ForgetCurrentAttrs();

            if ( bGotDataChangedHint && pDocShell )
            {
                //  This object was notified of content changes, so one call
                //  for each listener is generated now.
                //  The calls can't be executed directly because the document's
                //  UNO broadcaster list must not be modified.
                //  Instead, add to the document's list of listener calls,
                //  which will be executed directly after the broadcast of
                //  SFX_HINT_DATACHANGED.

                lang::EventObject aEvent;
                aEvent.Source.set((cppu::OWeakObject*)this);

                // the EventObject holds a Ref to this object until after the listener calls

                ScDocument* pDoc = pDocShell->GetDocument();
                for ( sal_uInt16 n=0; n<aValueListeners.Count(); n++ )
                    pDoc->AddUnoListenerCall( *aValueListeners[n], aEvent );

                bGotDataChangedHint = sal_False;
            }
        }
        else if ( nId == SC_HINT_CALCALL )
        {
            // broadcast from DoHardRecalc - set bGotDataChangedHint
            // (SFX_HINT_DATACHANGED follows separately)

            if ( aValueListeners.Count() )
                bGotDataChangedHint = sal_True;
        }
    }
    else if ( rHint.ISA( ScUnoRefUndoHint ) )
    {
        const ScUnoRefUndoHint& rUndoHint = static_cast<const ScUnoRefUndoHint&>(rHint);
        if ( rUndoHint.GetObjectId() == nObjectId )
        {
            // restore ranges from hint

            aRanges = rUndoHint.GetRanges();

            RefChanged();
            if ( aValueListeners.Count() )
                bGotDataChangedHint = sal_True;     // need to broadcast the undo, too
        }
    }
}

void ScCellRangesBase::RefChanged()
{
    //! adjust XChartDataChangeEventListener

    if ( pValueListener && aValueListeners.Count() != 0 )
    {
        pValueListener->EndListeningAll();

        ScDocument* pDoc = pDocShell->GetDocument();
        sal_uLong nCount = aRanges.Count();
        for (sal_uLong i=0; i<nCount; i++)
            pDoc->StartListeningArea( *aRanges.GetObject(i), pValueListener );
    }

    ForgetCurrentAttrs();
    ForgetMarkData();
}

ScDocument* ScCellRangesBase::GetDocument() const
{
    if (pDocShell)
        return pDocShell->GetDocument();
    else
        return NULL;
}

void ScCellRangesBase::InitInsertRange(ScDocShell* pDocSh, const ScRange& rR)
{
    if ( !pDocShell && pDocSh )
    {
        pDocShell = pDocSh;

        ScRange aCellRange(rR);
        aCellRange.Justify();
        aRanges.RemoveAll();
        aRanges.Append( aCellRange );

        pDocShell->GetDocument()->AddUnoObject(*this);

        RefChanged();   // Range im Range-Objekt anpassen
    }
}

void ScCellRangesBase::AddRange(const ScRange& rRange, const sal_Bool bMergeRanges)
{
    if (bMergeRanges)
        aRanges.Join(rRange);
    else
        aRanges.Append(rRange);
    RefChanged();
}

void ScCellRangesBase::SetNewRange(const ScRange& rNew)
{
    ScRange aCellRange(rNew);
    aCellRange.Justify();

    aRanges.RemoveAll();
    aRanges.Append( aCellRange );
    RefChanged();
}

void ScCellRangesBase::SetNewRanges(const ScRangeList& rNew)
{
    aRanges = rNew;
    RefChanged();
}

void ScCellRangesBase::SetCursorOnly( sal_Bool bSet )
{
    //  set for a selection object that is created from the cursor position
    //  without anything selected (may contain several sheets)

    bCursorOnly = bSet;
}

uno::Any SAL_CALL ScCellRangesBase::queryInterface( const uno::Type& rType )
                                                throw(uno::RuntimeException)
{
    SC_QUERYINTERFACE( beans::XPropertySet )
    SC_QUERYINTERFACE( beans::XMultiPropertySet )
    SC_QUERYINTERFACE( beans::XTolerantMultiPropertySet )
    SC_QUERYINTERFACE( beans::XPropertyState )
    SC_QUERYINTERFACE( sheet::XSheetOperation )
    SC_QUERYINTERFACE( chart::XChartDataArray )
    SC_QUERYINTERFACE( chart::XChartData )
    SC_QUERYINTERFACE( util::XIndent )
    SC_QUERYINTERFACE( sheet::XCellRangesQuery )
    SC_QUERYINTERFACE( sheet::XFormulaQuery )
    SC_QUERYINTERFACE( util::XReplaceable )
    SC_QUERYINTERFACE( util::XSearchable )
    SC_QUERYINTERFACE( util::XModifyBroadcaster )
    SC_QUERYINTERFACE( lang::XServiceInfo )
    SC_QUERYINTERFACE( lang::XUnoTunnel )
    SC_QUERYINTERFACE( lang::XTypeProvider )

    return OWeakObject::queryInterface( rType );
}

void SAL_CALL ScCellRangesBase::acquire() throw()
{
    OWeakObject::acquire();
}

void SAL_CALL ScCellRangesBase::release() throw()
{
    OWeakObject::release();
}

uno::Sequence<uno::Type> SAL_CALL ScCellRangesBase::getTypes() throw(uno::RuntimeException)
{
    static uno::Sequence<uno::Type> aTypes;
    if ( aTypes.getLength() == 0 )
    {
        aTypes.realloc(13);
        uno::Type* pPtr = aTypes.getArray();
        pPtr[0] = getCppuType((const uno::Reference<beans::XPropertySet>*)0);
        pPtr[1] = getCppuType((const uno::Reference<beans::XMultiPropertySet>*)0);
        pPtr[2] = getCppuType((const uno::Reference<beans::XPropertyState>*)0);
        pPtr[3] = getCppuType((const uno::Reference<sheet::XSheetOperation>*)0);
        pPtr[4] = getCppuType((const uno::Reference<chart::XChartDataArray>*)0);
        pPtr[5] = getCppuType((const uno::Reference<util::XIndent>*)0);
        pPtr[6] = getCppuType((const uno::Reference<sheet::XCellRangesQuery>*)0);
        pPtr[7] = getCppuType((const uno::Reference<sheet::XFormulaQuery>*)0);
        pPtr[8] = getCppuType((const uno::Reference<util::XReplaceable>*)0);
        pPtr[9] = getCppuType((const uno::Reference<util::XModifyBroadcaster>*)0);
        pPtr[10]= getCppuType((const uno::Reference<lang::XServiceInfo>*)0);
        pPtr[11]= getCppuType((const uno::Reference<lang::XUnoTunnel>*)0);
        pPtr[12]= getCppuType((const uno::Reference<lang::XTypeProvider>*)0);
    }
    return aTypes;
}

uno::Sequence<sal_Int8> SAL_CALL ScCellRangesBase::getImplementationId()
                                                    throw(uno::RuntimeException)
{
    static uno::Sequence< sal_Int8 > aId;
    if( aId.getLength() == 0 )
    {
        aId.realloc( 16 );
        rtl_createUuid( (sal_uInt8 *)aId.getArray(), 0, sal_True );
    }
    return aId;
}

// ---

void ScCellRangesBase::PaintRanges_Impl( sal_uInt16 nPart )
{
    sal_uLong nCount = aRanges.Count();
    for (sal_uLong i=0; i<nCount; i++)
        pDocShell->PostPaint( *aRanges.GetObject(i), nPart );
}

// XSheetOperation

double SAL_CALL ScCellRangesBase::computeFunction( sheet::GeneralFunction nFunction )
                                                throw(uno::Exception, uno::RuntimeException)
{
    ScUnoGuard aGuard;
    ScMarkData aMark(*GetMarkData());
    aMark.MarkToSimple();
    if (!aMark.IsMarked())
        aMark.SetMarkNegative(sal_True);    // um Dummy Position angeben zu koennen

    ScAddress aDummy;                   // wenn nicht Marked, ignoriert wegen Negative
    double fVal;
    ScSubTotalFunc eFunc = lcl_SummaryToSubTotal( nFunction );
    ScDocument* pDoc = pDocShell->GetDocument();
    if ( !pDoc->GetSelectionFunction( eFunc, aDummy, aMark, fVal ) )
    {
        throw uno::RuntimeException();      //! own exception?
    }

    return fVal;
}

void SAL_CALL ScCellRangesBase::clearContents( sal_Int32 nContentFlags ) throw(uno::RuntimeException)
{
    ScUnoGuard aGuard;
    if ( aRanges.Count() )
    {
        // only for clearContents: EDITATTR is only used if no contents are deleted
        sal_uInt16 nDelFlags = static_cast< sal_uInt16 >( nContentFlags & IDF_ALL );
        if ( ( nContentFlags & IDF_EDITATTR ) && ( nContentFlags & IDF_CONTENTS ) == 0 )
            nDelFlags |= IDF_EDITATTR;

        ScDocFunc aFunc(*pDocShell);
        aFunc.DeleteContents( *GetMarkData(), nDelFlags, sal_True, sal_True );
    }
    // sonst ist nichts zu tun
}

// XPropertyState

const SfxItemPropertyMap* ScCellRangesBase::GetItemPropertyMap()
{
    return pPropSet->getPropertyMap();
}

void lcl_GetPropertyWhich( const SfxItemPropertySimpleEntry* pEntry,
                                                sal_uInt16& rItemWhich )
{
    //  Which-ID des betroffenen Items, auch wenn das Item die Property
    //  nicht alleine behandeln kann
    if ( pEntry )
    {
        if ( IsScItemWid( pEntry->nWID ) )
            rItemWhich = pEntry->nWID;
        else
            switch ( pEntry->nWID )
            {
                case SC_WID_UNO_TBLBORD:
                    rItemWhich = ATTR_BORDER;
                    break;
                case SC_WID_UNO_CONDFMT:
                case SC_WID_UNO_CONDLOC:
                case SC_WID_UNO_CONDXML:
                    rItemWhich = ATTR_CONDITIONAL;
                    break;
                case SC_WID_UNO_VALIDAT:
                case SC_WID_UNO_VALILOC:
                case SC_WID_UNO_VALIXML:
                    rItemWhich = ATTR_VALIDDATA;
                    break;
            }
    }

}

beans::PropertyState ScCellRangesBase::GetOnePropertyState( sal_uInt16 nItemWhich, const SfxItemPropertySimpleEntry* pEntry )
{
    beans::PropertyState eRet = beans::PropertyState_DIRECT_VALUE;
    if ( nItemWhich )                   // item wid (from map or special case)
    {
        //  For items that contain several properties (like background),
        //  "ambiguous" is returned too often here

        //  for PropertyState, don't look at styles
        const ScPatternAttr* pPattern = GetCurrentAttrsFlat();
        if ( pPattern )
        {
            SfxItemState eState = pPattern->GetItemSet().GetItemState( nItemWhich, sal_False );

//           //  if no rotate value is set, look at orientation
//           //! also for a fixed value of 0 (in case orientation is ambiguous)?
//           if ( nItemWhich == ATTR_ROTATE_VALUE && eState == SFX_ITEM_DEFAULT )
//               eState = pPattern->GetItemSet().GetItemState( ATTR_ORIENTATION, sal_False );

            if ( nItemWhich == ATTR_VALUE_FORMAT && eState == SFX_ITEM_DEFAULT )
                eState = pPattern->GetItemSet().GetItemState( ATTR_LANGUAGE_FORMAT, sal_False );

            if ( eState == SFX_ITEM_SET )
                eRet = beans::PropertyState_DIRECT_VALUE;
            else if ( eState == SFX_ITEM_DEFAULT )
                eRet = beans::PropertyState_DEFAULT_VALUE;
            else if ( eState == SFX_ITEM_DONTCARE )
                eRet = beans::PropertyState_AMBIGUOUS_VALUE;
            else
            {
                DBG_ERROR("unbekannter ItemState");
            }
        }
    }
    else if ( pEntry )
    {
        if ( pEntry->nWID == SC_WID_UNO_CHCOLHDR || pEntry->nWID == SC_WID_UNO_CHROWHDR || pEntry->nWID == SC_WID_UNO_ABSNAME )
            eRet = beans::PropertyState_DIRECT_VALUE;
        else if ( pEntry->nWID == SC_WID_UNO_CELLSTYL )
        {
            //  a style is always set, there's no default state
            const ScStyleSheet* pStyle = pDocShell->GetDocument()->GetSelectionStyle(*GetMarkData());
            if (pStyle)
                eRet = beans::PropertyState_DIRECT_VALUE;
            else
                eRet = beans::PropertyState_AMBIGUOUS_VALUE;
        }
        else if ( pEntry->nWID == SC_WID_UNO_NUMRULES )
            eRet = beans::PropertyState_DEFAULT_VALUE;      // numbering rules are always default
    }
    return eRet;
}

beans::PropertyState SAL_CALL ScCellRangesBase::getPropertyState( const rtl::OUString& aPropertyName )
                                throw(beans::UnknownPropertyException, uno::RuntimeException)
{
    ScUnoGuard aGuard;
    if ( aRanges.Count() == 0 )
        throw uno::RuntimeException();

    const SfxItemPropertyMap* pMap = GetItemPropertyMap();     // from derived class
    sal_uInt16 nItemWhich = 0;
    const SfxItemPropertySimpleEntry* pEntry  = pMap->getByName( aPropertyName );
    lcl_GetPropertyWhich( pEntry, nItemWhich );
    return GetOnePropertyState( nItemWhich, pEntry );
}

uno::Sequence<beans::PropertyState> SAL_CALL ScCellRangesBase::getPropertyStates(
                                const uno::Sequence<rtl::OUString>& aPropertyNames )
                            throw(beans::UnknownPropertyException, uno::RuntimeException)
{
    ScUnoGuard aGuard;

    const SfxItemPropertyMap* pPropertyMap = GetItemPropertyMap();     // from derived class

    uno::Sequence<beans::PropertyState> aRet(aPropertyNames.getLength());
    beans::PropertyState* pStates = aRet.getArray();
    for(sal_Int32 i = 0; i < aPropertyNames.getLength(); i++)
    {
        sal_uInt16 nItemWhich = 0;
        const SfxItemPropertySimpleEntry* pEntry  = pPropertyMap->getByName( aPropertyNames[i] );
        lcl_GetPropertyWhich( pEntry, nItemWhich );
        pStates[i] = GetOnePropertyState(nItemWhich, pEntry);
    }
    return aRet;
}

void SAL_CALL ScCellRangesBase::setPropertyToDefault( const rtl::OUString& aPropertyName )
                            throw(beans::UnknownPropertyException, uno::RuntimeException)
{
    ScUnoGuard aGuard;
    if ( pDocShell )
    {
        const SfxItemPropertyMap* pPropertyMap = GetItemPropertyMap();     // from derived class
        sal_uInt16 nItemWhich = 0;
        const SfxItemPropertySimpleEntry* pEntry  = pPropertyMap->getByName( aPropertyName );
        lcl_GetPropertyWhich( pEntry, nItemWhich );
        if ( nItemWhich )               // item wid (from map or special case)
        {
            if ( aRanges.Count() )      // leer = nichts zu tun
            {
                ScDocFunc aFunc(*pDocShell);

                //! Bei Items, die mehrere Properties enthalten (z.B. Hintergrund)
                //! wird hier zuviel zurueckgesetzt

//               //! for ATTR_ROTATE_VALUE, also reset ATTR_ORIENTATION?

                sal_uInt16 aWIDs[3];
                aWIDs[0] = nItemWhich;
                if ( nItemWhich == ATTR_VALUE_FORMAT )
                {
                    aWIDs[1] = ATTR_LANGUAGE_FORMAT;    // #67847# language for number formats
                    aWIDs[2] = 0;
                }
                else
                    aWIDs[1] = 0;
                aFunc.ClearItems( *GetMarkData(), aWIDs, sal_True );
            }
        }
        else if ( pEntry )
        {
            if ( pEntry->nWID == SC_WID_UNO_CHCOLHDR )
                bChartColAsHdr = sal_False;
            else if ( pEntry->nWID == SC_WID_UNO_CHROWHDR )
                bChartRowAsHdr = sal_False;
            else if ( pEntry->nWID == SC_WID_UNO_CELLSTYL )
            {
                ScDocFunc aFunc(*pDocShell);
                aFunc.ApplyStyle( *GetMarkData(), ScGlobal::GetRscString(STR_STYLENAME_STANDARD), sal_True, sal_True );
            }
        }
    }
}

uno::Any SAL_CALL ScCellRangesBase::getPropertyDefault( const rtl::OUString& aPropertyName )
                                throw(beans::UnknownPropertyException, lang::WrappedTargetException,
                                        uno::RuntimeException)
{
    //! mit getPropertyValue zusammenfassen

    ScUnoGuard aGuard;
    uno::Any aAny;

    if ( pDocShell )
    {
        ScDocument* pDoc = pDocShell->GetDocument();
        const SfxItemPropertyMap* pPropertyMap = GetItemPropertyMap();     // from derived class
        const SfxItemPropertySimpleEntry* pEntry = pPropertyMap->getByName( aPropertyName );
        if ( pEntry )
        {
            if ( IsScItemWid( pEntry->nWID ) )
            {
                const ScPatternAttr* pPattern = pDoc->GetDefPattern();
                if ( pPattern )
                {
                    const SfxItemSet& rSet = pPattern->GetItemSet();

                    switch ( pEntry->nWID )     // fuer Item-Spezial-Behandlungen
                    {
                        case ATTR_VALUE_FORMAT:
                            //  default has no language set
                            aAny <<= (sal_Int32)( ((const SfxUInt32Item&)rSet.Get(pEntry->nWID)).GetValue() );
                            break;
                        case ATTR_INDENT:
                            aAny <<= (sal_Int16)( TwipsToHMM(((const SfxUInt16Item&)
                                            rSet.Get(pEntry->nWID)).GetValue()) );
                            break;
                        default:
                            pPropSet->getPropertyValue(aPropertyName, rSet, aAny);
                    }
                }
            }
            else
                switch ( pEntry->nWID )
                {
                    case SC_WID_UNO_CHCOLHDR:
                    case SC_WID_UNO_CHROWHDR:
                        ScUnoHelpFunctions::SetBoolInAny( aAny, sal_False );
                        break;
                    case SC_WID_UNO_CELLSTYL:
                        aAny <<= rtl::OUString( ScStyleNameConversion::DisplayToProgrammaticName(
                                    ScGlobal::GetRscString(STR_STYLENAME_STANDARD), SFX_STYLE_FAMILY_PARA ) );
                        break;
                    case SC_WID_UNO_TBLBORD:
                        {
                            const ScPatternAttr* pPattern = pDoc->GetDefPattern();
                            if ( pPattern )
                            {
                                table::TableBorder aBorder;
                                ScHelperFunctions::FillTableBorder( aBorder,
                                        (const SvxBoxItem&)pPattern->GetItem(ATTR_BORDER),
                                        (const SvxBoxInfoItem&)pPattern->GetItem(ATTR_BORDER_INNER) );
                                aAny <<= aBorder;
                            }
                        }
                        break;
                    case SC_WID_UNO_CONDFMT:
                    case SC_WID_UNO_CONDLOC:
                    case SC_WID_UNO_CONDXML:
                        {
                            sal_Bool bEnglish = ( pEntry->nWID != SC_WID_UNO_CONDLOC );
                            sal_Bool bXML = ( pEntry->nWID == SC_WID_UNO_CONDXML );
                            formula::FormulaGrammar::Grammar eGrammar = (bXML ?
                                    pDoc->GetStorageGrammar() :
                                   formula::FormulaGrammar::mapAPItoGrammar( bEnglish, bXML));

                            aAny <<= uno::Reference<sheet::XSheetConditionalEntries>(
                                    new ScTableConditionalFormat( pDoc, 0, eGrammar ));
                        }
                        break;
                    case SC_WID_UNO_VALIDAT:
                    case SC_WID_UNO_VALILOC:
                    case SC_WID_UNO_VALIXML:
                        {
                            sal_Bool bEnglish = ( pEntry->nWID != SC_WID_UNO_VALILOC );
                            sal_Bool bXML = ( pEntry->nWID == SC_WID_UNO_VALIXML );
                            formula::FormulaGrammar::Grammar eGrammar = (bXML ?
                                    pDoc->GetStorageGrammar() :
                                   formula::FormulaGrammar::mapAPItoGrammar( bEnglish, bXML));

                            aAny <<= uno::Reference<beans::XPropertySet>(
                                    new ScTableValidationObj( pDoc, 0, eGrammar ));
                        }
                        break;
                    case SC_WID_UNO_NUMRULES:
                        {
                            aAny <<= uno::Reference<container::XIndexReplace>(ScStyleObj::CreateEmptyNumberingRules());
                        }
                        break;
                }
        }
    }

    return aAny;
}

// XPropertySet

uno::Reference<beans::XPropertySetInfo> SAL_CALL ScCellRangesBase::getPropertySetInfo()
                                                        throw(uno::RuntimeException)
{
    ScUnoGuard aGuard;
    static uno::Reference<beans::XPropertySetInfo> aRef(
        new SfxItemPropertySetInfo( pPropSet->getPropertyMap() ));
    return aRef;
}


void lcl_SetCellProperty( const SfxItemPropertySimpleEntry& rEntry, const uno::Any& rValue,
                            ScPatternAttr& rPattern, ScDocument* pDoc,
                            sal_uInt16& rFirstItemId, sal_uInt16& rSecondItemId )
{
    rFirstItemId = rEntry.nWID;
    rSecondItemId = 0;

    SfxItemSet& rSet = rPattern.GetItemSet();
    switch ( rEntry.nWID )
    {
        case ATTR_VALUE_FORMAT:
            {
                // #67847# language for number formats
                SvNumberFormatter* pFormatter = pDoc->GetFormatTable();
                sal_uLong nOldFormat = ((const SfxUInt32Item&)rSet.Get( ATTR_VALUE_FORMAT )).GetValue();
                LanguageType eOldLang = ((const SvxLanguageItem&)rSet.Get( ATTR_LANGUAGE_FORMAT )).GetLanguage();
                nOldFormat = pFormatter->GetFormatForLanguageIfBuiltIn( nOldFormat, eOldLang );

                sal_Int32 nIntVal = 0;
                if ( rValue >>= nIntVal )
                {
                    sal_uLong nNewFormat = (sal_uLong)nIntVal;
                    rSet.Put( SfxUInt32Item( ATTR_VALUE_FORMAT, nNewFormat ) );

                    const SvNumberformat* pNewEntry = pFormatter->GetEntry( nNewFormat );
                    LanguageType eNewLang =
                        pNewEntry ? pNewEntry->GetLanguage() : LANGUAGE_DONTKNOW;
                    if ( eNewLang != eOldLang && eNewLang != LANGUAGE_DONTKNOW )
                    {
                        rSet.Put( SvxLanguageItem( eNewLang, ATTR_LANGUAGE_FORMAT ) );

                        // #40606# if only language is changed,
                        // don't touch number format attribute
                        sal_uLong nNewMod = nNewFormat % SV_COUNTRY_LANGUAGE_OFFSET;
                        if ( nNewMod == ( nOldFormat % SV_COUNTRY_LANGUAGE_OFFSET ) &&
                             nNewMod <= SV_MAX_ANZ_STANDARD_FORMATE )
                        {
                            rFirstItemId = 0;       // don't use ATTR_VALUE_FORMAT value
                        }

                        rSecondItemId = ATTR_LANGUAGE_FORMAT;
                    }
                }
                else
                    throw lang::IllegalArgumentException();
            }
            break;
        case ATTR_INDENT:
            {
                sal_Int16 nIntVal = 0;
                if ( rValue >>= nIntVal )
                    rSet.Put( SfxUInt16Item( rEntry.nWID, (sal_uInt16)HMMToTwips(nIntVal) ) );
                else
                    throw lang::IllegalArgumentException();
            }
            break;
        case ATTR_ROTATE_VALUE:
            {
                sal_Int32 nRotVal = 0;
                if ( rValue >>= nRotVal )
                {
                    //  stored value is always between 0 and 360 deg.
                    nRotVal %= 36000;
                    if ( nRotVal < 0 )
                        nRotVal += 36000;

                    rSet.Put( SfxInt32Item( ATTR_ROTATE_VALUE, nRotVal ) );
                }
                else
                    throw lang::IllegalArgumentException();
            }
            break;
        case ATTR_STACKED:
            {
                table::CellOrientation eOrient;
                if( rValue >>= eOrient )
                {
                    switch( eOrient )
                    {
                        case table::CellOrientation_STANDARD:
                            rSet.Put( SfxBoolItem( ATTR_STACKED, sal_False ) );
                        break;
                        case table::CellOrientation_TOPBOTTOM:
                            rSet.Put( SfxBoolItem( ATTR_STACKED, sal_False ) );
                            rSet.Put( SfxInt32Item( ATTR_ROTATE_VALUE, 27000 ) );
                            rSecondItemId = ATTR_ROTATE_VALUE;
                        break;
                        case table::CellOrientation_BOTTOMTOP:
                            rSet.Put( SfxBoolItem( ATTR_STACKED, sal_False ) );
                            rSet.Put( SfxInt32Item( ATTR_ROTATE_VALUE, 9000 ) );
                            rSecondItemId = ATTR_ROTATE_VALUE;
                        break;
                        case table::CellOrientation_STACKED:
                            rSet.Put( SfxBoolItem( ATTR_STACKED, sal_True ) );
                        break;
                        default:
                        {
                            // added to avoid warnings
                        }
                    }
                }
            }
            break;
        default:
            {
                lcl_GetCellsPropertySet()->setPropertyValue(rEntry, rValue, rSet);
            }
    }
}

void SAL_CALL ScCellRangesBase::setPropertyValue(
                        const rtl::OUString& aPropertyName, const uno::Any& aValue )
                throw(beans::UnknownPropertyException, beans::PropertyVetoException,
                        lang::IllegalArgumentException, lang::WrappedTargetException,
                        uno::RuntimeException)
{
    ScUnoGuard aGuard;

    if ( !pDocShell || aRanges.Count() == 0 )
        throw uno::RuntimeException();

    const SfxItemPropertyMap* pPropertyMap = GetItemPropertyMap();     // from derived class
    const SfxItemPropertySimpleEntry* pEntry = pPropertyMap->getByName( aPropertyName );
    if ( !pEntry )
        throw beans::UnknownPropertyException();

    SetOnePropertyValue( pEntry, aValue );
}

void ScCellRangesBase::SetOnePropertyValue( const SfxItemPropertySimpleEntry* pEntry, const uno::Any& aValue )
                                throw(lang::IllegalArgumentException, uno::RuntimeException)
{
    if ( pEntry )
    {
        if ( IsScItemWid( pEntry->nWID ) )
        {
            if ( aRanges.Count() )      // leer = nichts zu tun
            {
                ScDocument* pDoc = pDocShell->GetDocument();
                ScDocFunc aFunc(*pDocShell);

                //  Fuer Teile von zusammengesetzten Items mit mehreren Properties (z.B. Hintergrund)
                //  muss vorher das alte Item aus dem Dokument geholt werden
                //! Das kann hier aber nicht erkannt werden
                //! -> eigenes Flag im PropertyMap-Eintrag, oder was ???
                //! Item direkt von einzelner Position im Bereich holen?
                //  ClearInvalidItems, damit auf jeden Fall ein Item vom richtigen Typ da ist

                ScPatternAttr aPattern( *GetCurrentAttrsDeep() );
                SfxItemSet& rSet = aPattern.GetItemSet();
                rSet.ClearInvalidItems();

                sal_uInt16 nFirstItem, nSecondItem;
                lcl_SetCellProperty( *pEntry, aValue, aPattern, pDoc, nFirstItem, nSecondItem );

                for (sal_uInt16 nWhich = ATTR_PATTERN_START; nWhich <= ATTR_PATTERN_END; nWhich++)
                    if ( nWhich != nFirstItem && nWhich != nSecondItem )
                        rSet.ClearItem(nWhich);

                aFunc.ApplyAttributes( *GetMarkData(), aPattern, sal_True, sal_True );
            }
        }
        else        // implemented here
            switch ( pEntry->nWID )
            {
                case SC_WID_UNO_CHCOLHDR:
                    // chart header flags are set for this object, not stored with document
                    bChartColAsHdr = ScUnoHelpFunctions::GetBoolFromAny( aValue );
                    break;
                case SC_WID_UNO_CHROWHDR:
                    bChartRowAsHdr = ScUnoHelpFunctions::GetBoolFromAny( aValue );
                    break;
                case SC_WID_UNO_CELLSTYL:
                    {
                        rtl::OUString aStrVal;
                        aValue >>= aStrVal;
                        String aString(ScStyleNameConversion::ProgrammaticToDisplayName(
                                                            aStrVal, SFX_STYLE_FAMILY_PARA ));
                        ScDocFunc aFunc(*pDocShell);
                        aFunc.ApplyStyle( *GetMarkData(), aString, sal_True, sal_True );
                    }
                    break;
                case SC_WID_UNO_TBLBORD:
                    {
                        table::TableBorder aBorder;
                        if ( aRanges.Count() && ( aValue >>= aBorder ) )    // empty = nothing to do
                        {
                            SvxBoxItem aOuter(ATTR_BORDER);
                            SvxBoxInfoItem aInner(ATTR_BORDER_INNER);
                            ScHelperFunctions::FillBoxItems( aOuter, aInner, aBorder );

                            ScHelperFunctions::ApplyBorder( pDocShell, aRanges, aOuter, aInner );   //! docfunc
                        }
                    }
                    break;
                case SC_WID_UNO_CONDFMT:
                case SC_WID_UNO_CONDLOC:
                case SC_WID_UNO_CONDXML:
                    {
                        uno::Reference<sheet::XSheetConditionalEntries> xInterface(aValue, uno::UNO_QUERY);
                        if ( aRanges.Count() && xInterface.is() )   // leer = nichts zu tun
                        {
                            ScTableConditionalFormat* pFormat =
                                    ScTableConditionalFormat::getImplementation( xInterface );
                            if (pFormat)
                            {
                                ScDocument* pDoc = pDocShell->GetDocument();
                                sal_Bool bEnglish = ( pEntry->nWID != SC_WID_UNO_CONDLOC );
                                sal_Bool bXML = ( pEntry->nWID == SC_WID_UNO_CONDXML );
                                formula::FormulaGrammar::Grammar eGrammar = (bXML ?
                                       formula::FormulaGrammar::GRAM_UNSPECIFIED :
                                       formula::FormulaGrammar::mapAPItoGrammar( bEnglish, bXML));

                                ScConditionalFormat aNew( 0, pDoc );    // Index wird beim Einfuegen gesetzt
                                pFormat->FillFormat( aNew, pDoc, eGrammar );
                                sal_uLong nIndex = pDoc->AddCondFormat( aNew );

                                ScDocFunc aFunc(*pDocShell);

                                ScPatternAttr aPattern( pDoc->GetPool() );
                                aPattern.GetItemSet().Put( SfxUInt32Item( ATTR_CONDITIONAL, nIndex ) );
                                aFunc.ApplyAttributes( *GetMarkData(), aPattern, sal_True, sal_True );
                            }
                        }
                    }
                    break;
                case SC_WID_UNO_VALIDAT:
                case SC_WID_UNO_VALILOC:
                case SC_WID_UNO_VALIXML:
                    {
                        uno::Reference<beans::XPropertySet> xInterface(aValue, uno::UNO_QUERY);
                        if ( aRanges.Count() && xInterface.is() )   // leer = nichts zu tun
                        {
                            ScTableValidationObj* pValidObj =
                                    ScTableValidationObj::getImplementation( xInterface );
                            if (pValidObj)
                            {
                                ScDocument* pDoc = pDocShell->GetDocument();
                                sal_Bool bEnglish = ( pEntry->nWID != SC_WID_UNO_VALILOC );
                                sal_Bool bXML = ( pEntry->nWID == SC_WID_UNO_VALIXML );
                                formula::FormulaGrammar::Grammar eGrammar = (bXML ?
                                       formula::FormulaGrammar::GRAM_UNSPECIFIED :
                                       formula::FormulaGrammar::mapAPItoGrammar( bEnglish, bXML));

                                ScValidationData* pNewData =
                                        pValidObj->CreateValidationData( pDoc, eGrammar );
                                sal_uLong nIndex = pDoc->AddValidationEntry( *pNewData );
                                delete pNewData;

                                ScDocFunc aFunc(*pDocShell);

                                ScPatternAttr aPattern( pDoc->GetPool() );
                                aPattern.GetItemSet().Put( SfxUInt32Item( ATTR_VALIDDATA, nIndex ) );
                                aFunc.ApplyAttributes( *GetMarkData(), aPattern, sal_True, sal_True );
                            }
                        }
                    }
                    break;
                // SC_WID_UNO_NUMRULES is ignored...
            }
    }
}

uno::Any SAL_CALL ScCellRangesBase::getPropertyValue( const rtl::OUString& aPropertyName )
                throw(beans::UnknownPropertyException, lang::WrappedTargetException,
                        uno::RuntimeException)
{
    ScUnoGuard aGuard;

    if ( !pDocShell || aRanges.Count() == 0 )
        throw uno::RuntimeException();

    const SfxItemPropertyMap* pPropertyMap = GetItemPropertyMap();     // from derived class
    const SfxItemPropertySimpleEntry* pEntry = pPropertyMap->getByName( aPropertyName );
    if ( !pEntry )
        throw beans::UnknownPropertyException();

    uno::Any aAny;
    GetOnePropertyValue( pEntry, aAny );
    return aAny;
}

void ScCellRangesBase::GetOnePropertyValue( const SfxItemPropertySimpleEntry* pEntry,
                                                uno::Any& rAny )
                                                throw(uno::RuntimeException)
{
    if ( pEntry )
    {
        if ( IsScItemWid( pEntry->nWID ) )
        {
            SfxItemSet* pDataSet = GetCurrentDataSet();
            if ( pDataSet )
            {
                switch ( pEntry->nWID )     // fuer Item-Spezial-Behandlungen
                {
                    case ATTR_VALUE_FORMAT:
                        {
                            ScDocument* pDoc = pDocShell->GetDocument();

                            sal_uLong nOldFormat = ((const SfxUInt32Item&)
                                    pDataSet->Get( ATTR_VALUE_FORMAT )).GetValue();
                            LanguageType eOldLang = ((const SvxLanguageItem&)
                                    pDataSet->Get( ATTR_LANGUAGE_FORMAT )).GetLanguage();
                            nOldFormat = pDoc->GetFormatTable()->
                                    GetFormatForLanguageIfBuiltIn( nOldFormat, eOldLang );
                            rAny <<= (sal_Int32)( nOldFormat );
                        }
                        break;
                    case ATTR_INDENT:
                        rAny <<= (sal_Int16)( TwipsToHMM(((const SfxUInt16Item&)
                                        pDataSet->Get(pEntry->nWID)).GetValue()) );
                        break;
                    case ATTR_STACKED:
                        {
                            sal_Int32 nRot = ((const SfxInt32Item&)pDataSet->Get(ATTR_ROTATE_VALUE)).GetValue();
                            sal_Bool bStacked = ((const SfxBoolItem&)pDataSet->Get(pEntry->nWID)).GetValue();
                            SvxOrientationItem( nRot, bStacked, 0 ).QueryValue( rAny );
                        }
                        break;
                    default:
                        pPropSet->getPropertyValue(*pEntry, *pDataSet, rAny);
                }
            }
        }
        else        // implemented here
            switch ( pEntry->nWID )
            {
                case SC_WID_UNO_CHCOLHDR:
                    ScUnoHelpFunctions::SetBoolInAny( rAny, bChartColAsHdr );
                    break;
                case SC_WID_UNO_CHROWHDR:
                    ScUnoHelpFunctions::SetBoolInAny( rAny, bChartRowAsHdr );
                    break;
                case SC_WID_UNO_CELLSTYL:
                    {
                        String aStyleName;
                        const ScStyleSheet* pStyle = pDocShell->GetDocument()->GetSelectionStyle(*GetMarkData());
                        if (pStyle)
                            aStyleName = pStyle->GetName();
                        rAny <<= rtl::OUString( ScStyleNameConversion::DisplayToProgrammaticName(
                                                                aStyleName, SFX_STYLE_FAMILY_PARA ) );
                    }
                    break;
                case SC_WID_UNO_TBLBORD:
                    {
                        //! loop throgh all ranges
                        const ScRange* pFirst = aRanges.GetObject(0);
                        if (pFirst)
                        {
                            SvxBoxItem aOuter(ATTR_BORDER);
                            SvxBoxInfoItem aInner(ATTR_BORDER_INNER);

                            ScDocument* pDoc = pDocShell->GetDocument();
                            ScMarkData aMark;
                            aMark.SetMarkArea( *pFirst );
                            aMark.SelectTable( pFirst->aStart.Tab(), sal_True );
                            pDoc->GetSelectionFrame( aMark, aOuter, aInner );

                            table::TableBorder aBorder;
                            ScHelperFunctions::FillTableBorder( aBorder, aOuter, aInner );
                            rAny <<= aBorder;
                        }
                    }
                    break;
                case SC_WID_UNO_CONDFMT:
                case SC_WID_UNO_CONDLOC:
                case SC_WID_UNO_CONDXML:
                    {
                        const ScPatternAttr* pPattern = GetCurrentAttrsDeep();
                        if ( pPattern )
                        {
                            ScDocument* pDoc = pDocShell->GetDocument();
                            sal_Bool bEnglish = ( pEntry->nWID != SC_WID_UNO_CONDLOC );
                            sal_Bool bXML = ( pEntry->nWID == SC_WID_UNO_CONDXML );
                            formula::FormulaGrammar::Grammar eGrammar = (bXML ?
                                    pDoc->GetStorageGrammar() :
                                   formula::FormulaGrammar::mapAPItoGrammar( bEnglish, bXML));
                            sal_uLong nIndex = ((const SfxUInt32Item&)
                                    pPattern->GetItem(ATTR_CONDITIONAL)).GetValue();
                            rAny <<= uno::Reference<sheet::XSheetConditionalEntries>(
                                    new ScTableConditionalFormat( pDoc, nIndex, eGrammar ));
                        }
                    }
                    break;
                case SC_WID_UNO_VALIDAT:
                case SC_WID_UNO_VALILOC:
                case SC_WID_UNO_VALIXML:
                    {
                        const ScPatternAttr* pPattern = GetCurrentAttrsDeep();
                        if ( pPattern )
                        {
                            ScDocument* pDoc = pDocShell->GetDocument();
                            sal_Bool bEnglish = ( pEntry->nWID != SC_WID_UNO_VALILOC );
                            sal_Bool bXML = ( pEntry->nWID == SC_WID_UNO_VALIXML );
                            formula::FormulaGrammar::Grammar eGrammar = (bXML ?
                                    pDoc->GetStorageGrammar() :
                                   formula::FormulaGrammar::mapAPItoGrammar( bEnglish, bXML));
                            sal_uLong nIndex = ((const SfxUInt32Item&)
                                    pPattern->GetItem(ATTR_VALIDDATA)).GetValue();
                            rAny <<= uno::Reference<beans::XPropertySet>(
                                    new ScTableValidationObj( pDoc, nIndex, eGrammar ));
                        }
                    }
                    break;
                case SC_WID_UNO_NUMRULES:
                    {
                        // always return empty numbering rules object
                        rAny <<= uno::Reference<container::XIndexReplace>(ScStyleObj::CreateEmptyNumberingRules());
                    }
                    break;
                case SC_WID_UNO_ABSNAME:
                    {
                        String sRet;
                        aRanges.Format(sRet, SCR_ABS_3D, pDocShell->GetDocument());
                        rAny <<= rtl::OUString(sRet);
                    }
            }
    }
}

void SAL_CALL ScCellRangesBase::addPropertyChangeListener( const rtl::OUString& /* aPropertyName */,
                            const uno::Reference<beans::XPropertyChangeListener>& /* aListener */)
                            throw(beans::UnknownPropertyException,
                                    lang::WrappedTargetException, uno::RuntimeException)
{
    ScUnoGuard aGuard;
    if ( aRanges.Count() == 0 )
        throw uno::RuntimeException();

    DBG_ERROR("not implemented");
}

void SAL_CALL ScCellRangesBase::removePropertyChangeListener( const rtl::OUString& /* aPropertyName */,
                            const uno::Reference<beans::XPropertyChangeListener>& /* aListener */)
                            throw(beans::UnknownPropertyException,
                                    lang::WrappedTargetException, uno::RuntimeException)
{
    ScUnoGuard aGuard;
    if ( aRanges.Count() == 0 )
        throw uno::RuntimeException();

    DBG_ERROR("not implemented");
}

void SAL_CALL ScCellRangesBase::addVetoableChangeListener( const rtl::OUString&,
                            const uno::Reference<beans::XVetoableChangeListener>&)
                            throw(beans::UnknownPropertyException,
                                lang::WrappedTargetException, uno::RuntimeException)
{
    DBG_ERROR("not implemented");
}

void SAL_CALL ScCellRangesBase::removeVetoableChangeListener( const rtl::OUString&,
                            const uno::Reference<beans::XVetoableChangeListener>&)
                            throw(beans::UnknownPropertyException,
                                lang::WrappedTargetException, uno::RuntimeException)
{
    DBG_ERROR("not implemented");
}

// XMultiPropertySet

void SAL_CALL ScCellRangesBase::setPropertyValues( const uno::Sequence< rtl::OUString >& aPropertyNames,
                                    const uno::Sequence< uno::Any >& aValues )
                                throw (beans::PropertyVetoException,
                                    lang::IllegalArgumentException,
                                    lang::WrappedTargetException,
                                    uno::RuntimeException)
{
    ScUnoGuard aGuard;

    sal_Int32 nCount(aPropertyNames.getLength());
    sal_Int32 nValues(aValues.getLength());
    if (nCount != nValues)
        throw lang::IllegalArgumentException();

    if ( pDocShell && nCount )
    {
        const SfxItemPropertyMap* pPropertyMap = GetItemPropertyMap();      // from derived class
        const rtl::OUString* pNames = aPropertyNames.getConstArray();
        const uno::Any* pValues = aValues.getConstArray();

        const SfxItemPropertySimpleEntry** pEntryArray = new const SfxItemPropertySimpleEntry*[nCount];

        sal_Int32 i;
        for(i = 0; i < nCount; i++)
        {
            // first loop: find all properties in map, but handle only CellStyle
            // (CellStyle must be set before any other cell properties)

            const SfxItemPropertySimpleEntry* pEntry = pPropertyMap->getByName( pNames[i] );
            pEntryArray[i] = pEntry;
            if (pEntry)
            {
                if ( pEntry->nWID == SC_WID_UNO_CELLSTYL )
                {
                    try
                    {
                        SetOnePropertyValue( pEntry, pValues[i] );
                    }
                    catch ( lang::IllegalArgumentException& )
                    {
                        DBG_ERROR("exception when setting cell style");     // not supposed to happen
                    }
                }
            }
        }

        ScDocument* pDoc = pDocShell->GetDocument();
        ScPatternAttr* pOldPattern = NULL;
        ScPatternAttr* pNewPattern = NULL;

        for(i = 0; i < nCount; i++)
        {
            // second loop: handle other properties

            const SfxItemPropertySimpleEntry* pEntry = pEntryArray[i];
            if ( pEntry )
            {
                if ( IsScItemWid( pEntry->nWID ) )  // can be handled by SfxItemPropertySet
                {
                    if ( !pOldPattern )
                    {
                        pOldPattern = new ScPatternAttr( *GetCurrentAttrsDeep() );
                        pOldPattern->GetItemSet().ClearInvalidItems();
                        pNewPattern = new ScPatternAttr( pDoc->GetPool() );
                    }

                    //  collect items in pNewPattern, apply with one call after the loop

                    sal_uInt16 nFirstItem, nSecondItem;
                    lcl_SetCellProperty( *pEntry, pValues[i], *pOldPattern, pDoc, nFirstItem, nSecondItem );

                    //  put only affected items into new set
                    if ( nFirstItem )
                        pNewPattern->GetItemSet().Put( pOldPattern->GetItemSet().Get( nFirstItem ) );
                    if ( nSecondItem )
                        pNewPattern->GetItemSet().Put( pOldPattern->GetItemSet().Get( nSecondItem ) );
                }
                else if ( pEntry->nWID != SC_WID_UNO_CELLSTYL )   // CellStyle is handled above
                {
                    //  call virtual method to set a single property
                    SetOnePropertyValue( pEntry, pValues[i] );
                }
            }
        }

        if ( pNewPattern && aRanges.Count() )
        {
            ScDocFunc aFunc(*pDocShell);
            aFunc.ApplyAttributes( *GetMarkData(), *pNewPattern, sal_True, sal_True );
        }

        delete pNewPattern;
        delete pOldPattern;
        delete[] pEntryArray;
    }
}

uno::Sequence<uno::Any> SAL_CALL ScCellRangesBase::getPropertyValues(
                                const uno::Sequence< rtl::OUString >& aPropertyNames )
                                    throw (uno::RuntimeException)
{
    ScUnoGuard aGuard;

    const SfxItemPropertyMap* pPropertyMap = GetItemPropertyMap();     // from derived class

    uno::Sequence<uno::Any> aRet(aPropertyNames.getLength());
    uno::Any* pProperties = aRet.getArray();
    for(sal_Int32 i = 0; i < aPropertyNames.getLength(); i++)
    {
        const SfxItemPropertySimpleEntry* pEntry = pPropertyMap->getByName( aPropertyNames[i] );
        GetOnePropertyValue( pEntry, pProperties[i] );
    }
    return aRet;
}

void SAL_CALL ScCellRangesBase::addPropertiesChangeListener( const uno::Sequence< rtl::OUString >& /* aPropertyNames */,
                                    const uno::Reference< beans::XPropertiesChangeListener >& /* xListener */ )
                                throw (uno::RuntimeException)
{
    DBG_ERROR("not implemented");
}

void SAL_CALL ScCellRangesBase::removePropertiesChangeListener( const uno::Reference< beans::XPropertiesChangeListener >& /* xListener */ )
                                throw (uno::RuntimeException)
{
    DBG_ERROR("not implemented");
}

void SAL_CALL ScCellRangesBase::firePropertiesChangeEvent( const uno::Sequence< rtl::OUString >& /* aPropertyNames */,
                                    const uno::Reference< beans::XPropertiesChangeListener >& /* xListener */ )
                                throw (uno::RuntimeException)
{
    DBG_ERROR("not implemented");
}

IMPL_LINK( ScCellRangesBase, ValueListenerHdl, SfxHint*, pHint )
{
    if ( pDocShell && pHint && pHint->ISA( SfxSimpleHint ) &&
            ((const SfxSimpleHint*)pHint)->GetId() & (SC_HINT_DATACHANGED | SC_HINT_DYING) )
    {
        //  This may be called several times for a single change, if several formulas
        //  in the range are notified. So only a flag is set that is checked when
        //  SFX_HINT_DATACHANGED is received.

        bGotDataChangedHint = sal_True;
    }
    return 0;
}

// XTolerantMultiPropertySet
uno::Sequence< beans::SetPropertyTolerantFailed > SAL_CALL ScCellRangesBase::setPropertyValuesTolerant( const uno::Sequence< ::rtl::OUString >& aPropertyNames,
                                    const uno::Sequence< uno::Any >& aValues )
                                    throw (lang::IllegalArgumentException, uno::RuntimeException)
{
    ScUnoGuard aGuard;

    sal_Int32 nCount(aPropertyNames.getLength());
    sal_Int32 nValues(aValues.getLength());
    if (nCount != nValues)
        throw lang::IllegalArgumentException();

    if ( pDocShell && nCount )
    {
        uno::Sequence < beans::SetPropertyTolerantFailed > aReturns(nCount);
        beans::SetPropertyTolerantFailed* pReturns = aReturns.getArray();

        const SfxItemPropertyMap* pPropertyMap = GetItemPropertyMap();     // from derived class
        const rtl::OUString* pNames = aPropertyNames.getConstArray();
        const uno::Any* pValues = aValues.getConstArray();

        const SfxItemPropertySimpleEntry** pMapArray = new const SfxItemPropertySimpleEntry*[nCount];

        sal_Int32 i;
        for(i = 0; i < nCount; i++)
        {
            // first loop: find all properties in map, but handle only CellStyle
            // (CellStyle must be set before any other cell properties)

            const SfxItemPropertySimpleEntry* pEntry = pPropertyMap->getByName( pNames[i] );
            pMapArray[i] = pEntry;
            if (pEntry)
            {
                if ( pEntry->nWID == SC_WID_UNO_CELLSTYL )
                {
                    try
                    {
                        SetOnePropertyValue( pEntry, pValues[i] );
                    }
                    catch ( lang::IllegalArgumentException& )
                    {
                        DBG_ERROR("exception when setting cell style");     // not supposed to happen
                    }
                }
            }
        }

        ScDocument* pDoc = pDocShell->GetDocument();
        ScPatternAttr* pOldPattern = NULL;
        ScPatternAttr* pNewPattern = NULL;

        sal_Int32 nFailed(0);
        for(i = 0; i < nCount; i++)
        {
            // second loop: handle other properties

            const SfxItemPropertySimpleEntry* pEntry = pMapArray[i];
            if ( pEntry && ((pEntry->nFlags & beans::PropertyAttribute::READONLY) == 0))
            {
                if ( IsScItemWid( pEntry->nWID ) )  // can be handled by SfxItemPropertySet
                {
                    if ( !pOldPattern )
                    {
                        pOldPattern = new ScPatternAttr( *GetCurrentAttrsDeep() );
                        pOldPattern->GetItemSet().ClearInvalidItems();
                        pNewPattern = new ScPatternAttr( pDoc->GetPool() );
                    }

                    //  collect items in pNewPattern, apply with one call after the loop

                    sal_uInt16 nFirstItem, nSecondItem;
                    try
                    {
                        lcl_SetCellProperty( *pEntry, pValues[i], *pOldPattern, pDoc, nFirstItem, nSecondItem );

                        //  put only affected items into new set
                        if ( nFirstItem )
                            pNewPattern->GetItemSet().Put( pOldPattern->GetItemSet().Get( nFirstItem ) );
                        if ( nSecondItem )
                            pNewPattern->GetItemSet().Put( pOldPattern->GetItemSet().Get( nSecondItem ) );
                    }
                    catch ( lang::IllegalArgumentException& )
                    {
                        pReturns[nFailed].Name = pNames[i];
                        pReturns[nFailed++].Result = beans::TolerantPropertySetResultType::ILLEGAL_ARGUMENT;
                    }
                }
                else if ( pEntry->nWID != SC_WID_UNO_CELLSTYL )   // CellStyle is handled above
                {
                    //  call virtual method to set a single property
                    try
                    {
                        SetOnePropertyValue( pEntry, pValues[i] );
                    }
                    catch ( lang::IllegalArgumentException& )
                    {
                        pReturns[nFailed].Name = pNames[i];
                        pReturns[nFailed++].Result = beans::TolerantPropertySetResultType::ILLEGAL_ARGUMENT;
                    }
                }
            }
            else
            {
                pReturns[nFailed].Name = pNames[i];
                if (pEntry)
                    pReturns[nFailed++].Result = beans::TolerantPropertySetResultType::PROPERTY_VETO;
                else
                    pReturns[nFailed++].Result = beans::TolerantPropertySetResultType::UNKNOWN_PROPERTY;
            }
        }

        if ( pNewPattern && aRanges.Count() )
        {
            ScDocFunc aFunc(*pDocShell);
            aFunc.ApplyAttributes( *GetMarkData(), *pNewPattern, sal_True, sal_True );
        }

        delete pNewPattern;
        delete pOldPattern;
        delete[] pMapArray;

        aReturns.realloc(nFailed);

        return aReturns;
    }
    return uno::Sequence < beans::SetPropertyTolerantFailed >();
}

uno::Sequence< beans::GetPropertyTolerantResult > SAL_CALL ScCellRangesBase::getPropertyValuesTolerant( const uno::Sequence< ::rtl::OUString >& aPropertyNames )
                                    throw (uno::RuntimeException)
{
    ScUnoGuard aGuard;

    sal_Int32 nCount(aPropertyNames.getLength());
    uno::Sequence < beans::GetPropertyTolerantResult > aReturns(nCount);
    beans::GetPropertyTolerantResult* pReturns = aReturns.getArray();

    const SfxItemPropertyMap* pPropertyMap = GetItemPropertyMap();     // from derived class

    for(sal_Int32 i = 0; i < nCount; i++)
    {
        const SfxItemPropertySimpleEntry* pEntry = pPropertyMap->getByName( aPropertyNames[i] );
        if (!pEntry)
        {
            pReturns[i].Result = beans::TolerantPropertySetResultType::UNKNOWN_PROPERTY;
        }
        else
        {
            sal_uInt16 nItemWhich = 0;
            lcl_GetPropertyWhich( pEntry, nItemWhich );
            pReturns[i].State = GetOnePropertyState( nItemWhich, pEntry );
            GetOnePropertyValue( pEntry, pReturns[i].Value );
            pReturns[i].Result = beans::TolerantPropertySetResultType::SUCCESS;
        }
    }
    return aReturns;
}

uno::Sequence< beans::GetDirectPropertyTolerantResult > SAL_CALL ScCellRangesBase::getDirectPropertyValuesTolerant( const uno::Sequence< ::rtl::OUString >& aPropertyNames )
                                    throw (uno::RuntimeException)
{
    ScUnoGuard aGuard;

    sal_Int32 nCount(aPropertyNames.getLength());
    uno::Sequence < beans::GetDirectPropertyTolerantResult > aReturns(nCount);
    beans::GetDirectPropertyTolerantResult* pReturns = aReturns.getArray();

    const SfxItemPropertyMap* pPropertyMap = GetItemPropertyMap();     // from derived class

    sal_Int32 j = 0;
    for(sal_Int32 i = 0; i < nCount; i++)
    {
        const SfxItemPropertySimpleEntry* pEntry = pPropertyMap->getByName( aPropertyNames[i] );
        if (!pEntry)
        {
            pReturns[i].Result = beans::TolerantPropertySetResultType::UNKNOWN_PROPERTY;
        }
        else
        {
            sal_uInt16 nItemWhich = 0;
            lcl_GetPropertyWhich( pEntry, nItemWhich );
            pReturns[j].State = GetOnePropertyState( nItemWhich, pEntry );
            if (pReturns[j].State == beans::PropertyState_DIRECT_VALUE)
            {
                GetOnePropertyValue( pEntry, pReturns[j].Value );
                pReturns[j].Result = beans::TolerantPropertySetResultType::SUCCESS;
                pReturns[j].Name = aPropertyNames[i];
                ++j;
            }
        }
    }
    if (j < nCount)
        aReturns.realloc(j);
    return aReturns;
}

// XIndent

void SAL_CALL ScCellRangesBase::decrementIndent() throw(::com::sun::star::uno::RuntimeException)
{
    ScUnoGuard aGuard;
    if ( pDocShell && aRanges.Count() )     // leer = nichts zu tun
    {
        ScDocFunc aFunc(*pDocShell);
        //#97041#; put only MultiMarked ScMarkData in ChangeIndent
        ScMarkData aMarkData(*GetMarkData());
        aMarkData.MarkToMulti();
        aFunc.ChangeIndent( aMarkData, sal_False, sal_True );
    }
}

void SAL_CALL ScCellRangesBase::incrementIndent() throw(::com::sun::star::uno::RuntimeException)
{
    ScUnoGuard aGuard;
    if ( pDocShell && aRanges.Count() )     // leer = nichts zu tun
    {
        ScDocFunc aFunc(*pDocShell);
        //#97041#; put only MultiMarked ScMarkData in ChangeIndent
        ScMarkData aMarkData(*GetMarkData());
        aMarkData.MarkToMulti();
        aFunc.ChangeIndent( aMarkData, sal_True, sal_True );
    }
}

// XChartData

ScMemChart* ScCellRangesBase::CreateMemChart_Impl() const
{
    if ( pDocShell && aRanges.Count() )
    {
        ScRangeListRef xChartRanges;
        if ( aRanges.Count() == 1 )
        {
            //  ganze Tabelle sinnvoll begrenzen (auf belegten Datenbereich)
            //  (nur hier, Listener werden auf den ganzen Bereich angemeldet)
            //! direkt testen, ob es ein ScTableSheetObj ist?

            ScRange* pRange = aRanges.GetObject(0);
            if ( pRange->aStart.Col() == 0 && pRange->aEnd.Col() == MAXCOL &&
                 pRange->aStart.Row() == 0 && pRange->aEnd.Row() == MAXROW )
            {
                SCTAB nTab = pRange->aStart.Tab();

                SCCOL nStartX;
                SCROW nStartY; // Anfang holen
                if (!pDocShell->GetDocument()->GetDataStart( nTab, nStartX, nStartY ))
                {
                    nStartX = 0;
                    nStartY = 0;
                }

                SCCOL nEndX;
                SCROW nEndY; // Ende holen
                if (!pDocShell->GetDocument()->GetTableArea( nTab, nEndX, nEndY ))
                {
                    nEndX = 0;
                    nEndY = 0;
                }

                xChartRanges = new ScRangeList;
                xChartRanges->Append( ScRange( nStartX, nStartY, nTab, nEndX, nEndY, nTab ) );
            }
        }
        if (!xChartRanges.Is())         //  sonst Ranges direkt uebernehmen
            xChartRanges = new ScRangeList(aRanges);
        ScChartArray aArr( pDocShell->GetDocument(), xChartRanges, String() );

        // RowAsHdr = ColHeaders und umgekehrt
        aArr.SetHeaders( bChartRowAsHdr, bChartColAsHdr );

        return aArr.CreateMemChart();
    }
    return NULL;
}

uno::Sequence< uno::Sequence<double> > SAL_CALL ScCellRangesBase::getData()
                                                throw(uno::RuntimeException)
{
    ScUnoGuard aGuard;
    ScMemChart* pMemChart = CreateMemChart_Impl();
    if ( pMemChart )
    {
        sal_Int32 nColCount = pMemChart->GetColCount();
        sal_Int32 nRowCount = static_cast<sal_Int32>(pMemChart->GetRowCount());

        uno::Sequence< uno::Sequence<double> > aRowSeq( nRowCount );
        uno::Sequence<double>* pRowAry = aRowSeq.getArray();
        for (sal_Int32 nRow = 0; nRow < nRowCount; nRow++)
        {
            uno::Sequence<double> aColSeq( nColCount );
            double* pColAry = aColSeq.getArray();
            for (sal_Int32 nCol = 0; nCol < nColCount; nCol++)
                pColAry[nCol] = pMemChart->GetData( static_cast<short>(nCol), static_cast<short>(nRow) );

            pRowAry[nRow] = aColSeq;
        }

        delete pMemChart;
        return aRowSeq;
    }

    return uno::Sequence< uno::Sequence<double> >(0);
}

ScRangeListRef ScCellRangesBase::GetLimitedChartRanges_Impl( long nDataColumns, long nDataRows ) const
{
    if ( aRanges.Count() == 1 )
    {
        ScRange* pRange = aRanges.GetObject(0);
        if ( pRange->aStart.Col() == 0 && pRange->aEnd.Col() == MAXCOL &&
             pRange->aStart.Row() == 0 && pRange->aEnd.Row() == MAXROW )
        {
            //  if aRanges is a complete sheet, limit to given size

            SCTAB nTab = pRange->aStart.Tab();

            long nEndColumn = nDataColumns - 1 + ( bChartColAsHdr ? 1 : 0 );
            if ( nEndColumn < 0 )
                nEndColumn = 0;
            if ( nEndColumn > MAXCOL )
                nEndColumn = MAXCOL;

            long nEndRow = nDataRows - 1 + ( bChartRowAsHdr ? 1 : 0 );
            if ( nEndRow < 0 )
                nEndRow = 0;
            if ( nEndRow > MAXROW )
                nEndRow = MAXROW;

            ScRangeListRef xChartRanges = new ScRangeList;
            xChartRanges->Append( ScRange( 0, 0, nTab, (SCCOL)nEndColumn, (SCROW)nEndRow, nTab ) );
            return xChartRanges;
        }
    }

    return new ScRangeList(aRanges);        // as-is
}

void SAL_CALL ScCellRangesBase::setData( const uno::Sequence< uno::Sequence<double> >& aData )
                                                throw(uno::RuntimeException)
{
    ScUnoGuard aGuard;
    sal_Bool bDone = sal_False;
    long nRowCount = aData.getLength();
    long nColCount = nRowCount ? aData[0].getLength() : 0;
    ScRangeListRef xChartRanges = GetLimitedChartRanges_Impl( nColCount, nRowCount );
    if ( pDocShell && xChartRanges.Is() )
    {
        ScDocument* pDoc = pDocShell->GetDocument();
        ScChartArray aArr( pDoc, xChartRanges, String() );
        aArr.SetHeaders( bChartRowAsHdr, bChartColAsHdr );      // RowAsHdr = ColHeaders
        const ScChartPositionMap* pPosMap = aArr.GetPositionMap();
        if (pPosMap)
        {
            if ( pPosMap->GetColCount() == static_cast<SCCOL>(nColCount) &&
                 pPosMap->GetRowCount() == static_cast<SCROW>(nRowCount) )
            {
                for (long nRow=0; nRow<nRowCount; nRow++)
                {
                    const uno::Sequence<double>& rRowSeq = aData[nRow];
                    const double* pArray = rRowSeq.getConstArray();
                    nColCount = rRowSeq.getLength();
                    for (long nCol=0; nCol<nColCount; nCol++)
                    {
                        const ScAddress* pPos = pPosMap->GetPosition(
                                sal::static_int_cast<SCCOL>(nCol),
                                sal::static_int_cast<SCROW>(nRow) );
                        if (pPos)
                        {
                            double fVal = pArray[nCol];
                            if ( fVal == DBL_MIN )
                                pDoc->PutCell( *pPos, NULL );       // empty cell
                            else
                                pDoc->SetValue( pPos->Col(), pPos->Row(), pPos->Tab(), pArray[nCol] );
                        }
                    }
                }

                //! undo
                PaintRanges_Impl( PAINT_GRID );
                pDocShell->SetDocumentModified();
                ForceChartListener_Impl();          // call listeners for this object synchronously
                bDone = sal_True;
            }
        }
    }

    if (!bDone)
        throw uno::RuntimeException();
}

uno::Sequence<rtl::OUString> SAL_CALL ScCellRangesBase::getRowDescriptions()
                                                throw(uno::RuntimeException)
{
    ScUnoGuard aGuard;
    ScMemChart* pMemChart = CreateMemChart_Impl();
    if ( pMemChart )
    {
        sal_Int32 nRowCount = static_cast<sal_Int32>(pMemChart->GetRowCount());
        uno::Sequence<rtl::OUString> aSeq( nRowCount );
        rtl::OUString* pAry = aSeq.getArray();
        for (sal_Int32 nRow = 0; nRow < nRowCount; nRow++)
            pAry[nRow] = pMemChart->GetRowText(static_cast<short>(nRow));

        delete pMemChart;
        return aSeq;
    }
    return uno::Sequence<rtl::OUString>(0);
}

void SAL_CALL ScCellRangesBase::setRowDescriptions(
                        const uno::Sequence<rtl::OUString>& aRowDescriptions )
                                                throw(uno::RuntimeException)
{
    ScUnoGuard aGuard;
    sal_Bool bDone = sal_False;
    if ( bChartColAsHdr )
    {
        long nRowCount = aRowDescriptions.getLength();
        ScRangeListRef xChartRanges = GetLimitedChartRanges_Impl( 1, nRowCount );
        if ( pDocShell && xChartRanges.Is() )
        {
            ScDocument* pDoc = pDocShell->GetDocument();
            ScChartArray aArr( pDoc, xChartRanges, String() );
            aArr.SetHeaders( bChartRowAsHdr, bChartColAsHdr );      // RowAsHdr = ColHeaders
            const ScChartPositionMap* pPosMap = aArr.GetPositionMap();
            if (pPosMap)
            {
                if ( pPosMap->GetRowCount() == static_cast<SCROW>(nRowCount) )
                {
                    const rtl::OUString* pArray = aRowDescriptions.getConstArray();
                    for (long nRow=0; nRow<nRowCount; nRow++)
                    {
                        const ScAddress* pPos = pPosMap->GetRowHeaderPosition(
                                static_cast<SCSIZE>(nRow) );
                        if (pPos)
                        {
                            String aStr = pArray[nRow];
                            if ( aStr.Len() )
                                pDoc->PutCell( *pPos, new ScStringCell( aStr ) );
                            else
                                pDoc->PutCell( *pPos, NULL );       // empty cell
                        }
                    }

                    //! undo
                    PaintRanges_Impl( PAINT_GRID );
                    pDocShell->SetDocumentModified();
                    ForceChartListener_Impl();          // call listeners for this object synchronously
                    bDone = sal_True;
                }
            }
        }
    }

    if (!bDone)
        throw uno::RuntimeException();
}

uno::Sequence<rtl::OUString> SAL_CALL ScCellRangesBase::getColumnDescriptions()
                                                throw(uno::RuntimeException)
{
    ScUnoGuard aGuard;
    ScMemChart* pMemChart = CreateMemChart_Impl();
    if ( pMemChart )
    {
        sal_Int32 nColCount = pMemChart->GetColCount();
        uno::Sequence<rtl::OUString> aSeq( nColCount );
        rtl::OUString* pAry = aSeq.getArray();
        for (sal_Int32 nCol = 0; nCol < nColCount; nCol++)
            pAry[nCol] = pMemChart->GetColText(static_cast<short>(nCol));

        delete pMemChart;
        return aSeq;
    }
    return uno::Sequence<rtl::OUString>(0);
}

void SAL_CALL ScCellRangesBase::setColumnDescriptions(
                        const uno::Sequence<rtl::OUString>& aColumnDescriptions )
                                                throw(uno::RuntimeException)
{
    ScUnoGuard aGuard;
    sal_Bool bDone = sal_False;
    if ( bChartRowAsHdr )
    {
        long nColCount = aColumnDescriptions.getLength();
        ScRangeListRef xChartRanges = GetLimitedChartRanges_Impl( nColCount, 1 );
        if ( pDocShell && xChartRanges.Is() )
        {
            ScDocument* pDoc = pDocShell->GetDocument();
            ScChartArray aArr( pDoc, xChartRanges, String() );
            aArr.SetHeaders( bChartRowAsHdr, bChartColAsHdr );      // RowAsHdr = ColHeaders
            const ScChartPositionMap* pPosMap = aArr.GetPositionMap();
            if (pPosMap)
            {
                if ( pPosMap->GetColCount() == static_cast<SCCOL>(nColCount) )
                {
                    const rtl::OUString* pArray = aColumnDescriptions.getConstArray();
                    for (long nCol=0; nCol<nColCount; nCol++)
                    {
                        const ScAddress* pPos = pPosMap->GetColHeaderPosition(
                            sal::static_int_cast<SCCOL>(nCol) );
                        if (pPos)
                        {
                            String aStr(pArray[nCol]);
                            if ( aStr.Len() )
                                pDoc->PutCell( *pPos, new ScStringCell( aStr ) );
                            else
                                pDoc->PutCell( *pPos, NULL );       // empty cell
                        }
                    }

                    //! undo
                    PaintRanges_Impl( PAINT_GRID );
                    pDocShell->SetDocumentModified();
                    ForceChartListener_Impl();          // call listeners for this object synchronously
                    bDone = sal_True;
                }
            }
        }
    }

    if (!bDone)
        throw uno::RuntimeException();
}

void ScCellRangesBase::ForceChartListener_Impl()
{
    //  call Update immediately so the caller to setData etc. can
    //  regognize the listener call

    if ( pDocShell )
    {
        ScChartListenerCollection* pColl = pDocShell->GetDocument()->GetChartListenerCollection();
        if ( pColl )
        {
            sal_uInt16 nCollCount = pColl->GetCount();
            for ( sal_uInt16 nIndex = 0; nIndex < nCollCount; nIndex++ )
            {
                ScChartListener* pChartListener = (ScChartListener*)pColl->At(nIndex);
                if ( pChartListener &&
                        pChartListener->GetUnoSource() == static_cast<chart::XChartData*>(this) &&
                        pChartListener->IsDirty() )
                    pChartListener->Update();
            }
        }
    }
}

String lcl_UniqueName( ScStrCollection& rColl, const String& rPrefix )
{
    long nNumber = 1;
    sal_uInt16 nCollCount = rColl.GetCount();
    while (sal_True)
    {
        String aName(rPrefix);
        aName += String::CreateFromInt32( nNumber );
        sal_Bool bFound = sal_False;
        for (sal_uInt16 i=0; i<nCollCount; i++)
            if ( rColl[i]->GetString() == aName )
            {
                bFound = sal_True;
                break;
            }
        if (!bFound)
            return aName;
        ++nNumber;
    }
}

void SAL_CALL ScCellRangesBase::addChartDataChangeEventListener( const uno::Reference<
                                    chart::XChartDataChangeEventListener >& aListener )
                                throw(uno::RuntimeException)
{
    ScUnoGuard aGuard;
    if ( pDocShell && aRanges.Count() )
    {
        //! auf doppelte testen?

        ScDocument* pDoc = pDocShell->GetDocument();
        ScRangeListRef aRangesRef( new ScRangeList(aRanges) );
        ScChartListenerCollection* pColl = pDoc->GetChartListenerCollection();
        String aName(lcl_UniqueName( *pColl,
                        String::CreateFromAscii(RTL_CONSTASCII_STRINGPARAM("__Uno")) ));
        ScChartListener* pListener = new ScChartListener( aName, pDoc, aRangesRef );
        pListener->SetUno( aListener, this );
        pColl->Insert( pListener );
        pListener->StartListeningTo();
    }
}

void SAL_CALL ScCellRangesBase::removeChartDataChangeEventListener( const uno::Reference<
                                    chart::XChartDataChangeEventListener >& aListener )
                                throw(uno::RuntimeException)
{
    ScUnoGuard aGuard;
    if ( pDocShell && aRanges.Count() )
    {
        ScDocument* pDoc = pDocShell->GetDocument();
        ScChartListenerCollection* pColl = pDoc->GetChartListenerCollection();
        pColl->FreeUno( aListener, this );
    }
}

double SAL_CALL ScCellRangesBase::getNotANumber() throw(::com::sun::star::uno::RuntimeException)
{
    //  im ScChartArray wird DBL_MIN verwendet, weil das Chart es so will
    return DBL_MIN;
}

sal_Bool SAL_CALL ScCellRangesBase::isNotANumber( double nNumber ) throw(uno::RuntimeException)
{
    //  im ScChartArray wird DBL_MIN verwendet, weil das Chart es so will
    return (nNumber == DBL_MIN);
}

// XModifyBroadcaster

void SAL_CALL ScCellRangesBase::addModifyListener( const uno::Reference<util::XModifyListener>& aListener )
                                throw(uno::RuntimeException)
{
    ScUnoGuard aGuard;
    if ( aRanges.Count() == 0 )
        throw uno::RuntimeException();

    uno::Reference<util::XModifyListener> *pObj =
            new uno::Reference<util::XModifyListener>( aListener );
    aValueListeners.Insert( pObj, aValueListeners.Count() );

    if ( aValueListeners.Count() == 1 )
    {
        if (!pValueListener)
            pValueListener = new ScLinkListener( LINK( this, ScCellRangesBase, ValueListenerHdl ) );

        ScDocument* pDoc = pDocShell->GetDocument();
        sal_uLong nCount = aRanges.Count();
        for (sal_uLong i=0; i<nCount; i++)
            pDoc->StartListeningArea( *aRanges.GetObject(i), pValueListener );

        acquire();  // don't lose this object (one ref for all listeners)
    }
}

void SAL_CALL ScCellRangesBase::removeModifyListener( const uno::Reference<util::XModifyListener>& aListener )
                                throw(uno::RuntimeException)
{

    ScUnoGuard aGuard;
    if ( aRanges.Count() == 0 )
        throw uno::RuntimeException();

    acquire();      // in case the listeners have the last ref - released below

    sal_uInt16 nCount = aValueListeners.Count();
    for ( sal_uInt16 n=nCount; n--; )
    {
        uno::Reference<util::XModifyListener> *pObj = aValueListeners[n];
        if ( *pObj == aListener )
        {
            aValueListeners.DeleteAndDestroy( n );

            if ( aValueListeners.Count() == 0 )
            {
                if (pValueListener)
                    pValueListener->EndListeningAll();

                release();      // release the ref for the listeners
            }

            break;
        }
    }

    release();      // might delete this object
}

// XCellRangesQuery

uno::Reference<sheet::XSheetCellRanges> SAL_CALL ScCellRangesBase::queryVisibleCells()
                                    throw(uno::RuntimeException)
{
    ScUnoGuard aGuard;
    if (pDocShell)
    {
        //! fuer alle Tabellen getrennt, wenn Markierungen pro Tabelle getrennt sind!
        SCTAB nTab = lcl_FirstTab(aRanges);

        ScMarkData aMarkData(*GetMarkData());

        ScDocument* pDoc = pDocShell->GetDocument();
        SCCOL nCol = 0, nLastCol;
        while (nCol <= MAXCOL)
        {
            if (pDoc->ColHidden(nCol, nTab, nLastCol))
                // hidden columns.  Unselect them.
                aMarkData.SetMultiMarkArea(ScRange(nCol, 0, nTab, nLastCol, MAXROW, nTab), false);

            nCol = nLastCol + 1;
        }

        SCROW nRow = 0, nLastRow;
        while (nRow <= MAXROW)
        {
            if (pDoc->RowHidden(nRow, nTab, nLastRow))
                // These rows are hidden.  Unselect them.
                aMarkData.SetMultiMarkArea(ScRange(0, nRow, nTab, MAXCOL, nLastRow, nTab), false);

            nRow = nLastRow + 1;
        }

        ScRangeList aNewRanges;
        aMarkData.FillRangeListWithMarks( &aNewRanges, sal_False );
        return new ScCellRangesObj( pDocShell, aNewRanges );
    }

    return NULL;
}

uno::Reference<sheet::XSheetCellRanges> SAL_CALL ScCellRangesBase::queryEmptyCells()
                                    throw(uno::RuntimeException)
{
    ScUnoGuard aGuard;
    if (pDocShell)
    {
        ScDocument* pDoc = pDocShell->GetDocument();

        ScMarkData aMarkData(*GetMarkData());

        //  belegte Zellen wegmarkieren
        sal_uLong nCount = aRanges.Count();
        for (sal_uLong i=0; i<nCount; i++)
        {
            ScRange aRange = *aRanges.GetObject(i);

            ScCellIterator aIter( pDoc, aRange );
            ScBaseCell* pCell = aIter.GetFirst();
            while (pCell)
            {
                //  Notizen zaehlen als nicht-leer
                if ( !pCell->IsBlank() )
                    aMarkData.SetMultiMarkArea(
                            ScRange( aIter.GetCol(), aIter.GetRow(), aIter.GetTab() ),
                            sal_False );

                pCell = aIter.GetNext();
            }
        }

        ScRangeList aNewRanges;
        //  IsMultiMarked reicht hier nicht (wird beim deselektieren nicht zurueckgesetzt)
        if (aMarkData.HasAnyMultiMarks())
            aMarkData.FillRangeListWithMarks( &aNewRanges, sal_False );

        return new ScCellRangesObj( pDocShell, aNewRanges );    // aNewRanges kann leer sein
    }

    return NULL;
}

uno::Reference<sheet::XSheetCellRanges> SAL_CALL ScCellRangesBase::queryContentCells(
                                                    sal_Int16 nContentFlags )
                                    throw(uno::RuntimeException)
{
    ScUnoGuard aGuard;
    if (pDocShell)
    {
        ScDocument* pDoc = pDocShell->GetDocument();

        ScMarkData aMarkData;

        //  passende Zellen selektieren
        sal_uLong nCount = aRanges.Count();
        for (sal_uLong i=0; i<nCount; i++)
        {
            ScRange aRange = *aRanges.GetObject(i);

            ScCellIterator aIter( pDoc, aRange );
            ScBaseCell* pCell = aIter.GetFirst();
            while (pCell)
            {
                sal_Bool bAdd = sal_False;
                if ( pCell->HasNote() && ( nContentFlags & sheet::CellFlags::ANNOTATION ) )
                    bAdd = sal_True;
                else
                    switch ( pCell->GetCellType() )
                    {
                        case CELLTYPE_STRING:
                            if ( nContentFlags & sheet::CellFlags::STRING )
                                bAdd = sal_True;
                            break;
                        case CELLTYPE_EDIT:
                            if ( (nContentFlags & sheet::CellFlags::STRING) || (nContentFlags & sheet::CellFlags::FORMATTED) )
                                bAdd = sal_True;
                            break;
                        case CELLTYPE_FORMULA:
                            if ( nContentFlags & sheet::CellFlags::FORMULA )
                                bAdd = sal_True;
                            break;
                        case CELLTYPE_VALUE:
                            if ( (nContentFlags & (sheet::CellFlags::VALUE|sheet::CellFlags::DATETIME))
                                    == (sheet::CellFlags::VALUE|sheet::CellFlags::DATETIME) )
                                bAdd = sal_True;
                            else
                            {
                                //  Date/Time Erkennung

                                sal_uLong nIndex = (sal_uLong)((SfxUInt32Item*)pDoc->GetAttr(
                                        aIter.GetCol(), aIter.GetRow(), aIter.GetTab(),
                                        ATTR_VALUE_FORMAT ))->GetValue();
                                short nTyp = pDoc->GetFormatTable()->GetType(nIndex);
                                if ((nTyp == NUMBERFORMAT_DATE) || (nTyp == NUMBERFORMAT_TIME) ||
                                    (nTyp == NUMBERFORMAT_DATETIME))
                                {
                                    if ( nContentFlags & sheet::CellFlags::DATETIME )
                                        bAdd = sal_True;
                                }
                                else
                                {
                                    if ( nContentFlags & sheet::CellFlags::VALUE )
                                        bAdd = sal_True;
                                }
                            }
                            break;
                        default:
                        {
                            // added to avoid warnings
                        }
                    }

                if (bAdd)
                    aMarkData.SetMultiMarkArea(
                            ScRange( aIter.GetCol(), aIter.GetRow(), aIter.GetTab() ),
                            sal_True );

                pCell = aIter.GetNext();
            }
        }

        ScRangeList aNewRanges;
        if (aMarkData.IsMultiMarked())
            aMarkData.FillRangeListWithMarks( &aNewRanges, sal_False );

        return new ScCellRangesObj( pDocShell, aNewRanges );    // aNewRanges kann leer sein
    }

    return NULL;
}

uno::Reference<sheet::XSheetCellRanges> SAL_CALL ScCellRangesBase::queryFormulaCells(
                                                    sal_Int32 nResultFlags )
                                    throw(uno::RuntimeException)
{
    ScUnoGuard aGuard;
    if (pDocShell)
    {
        ScDocument* pDoc = pDocShell->GetDocument();

        ScMarkData aMarkData;

        //  passende Zellen selektieren
        sal_uLong nCount = aRanges.Count();
        for (sal_uLong i=0; i<nCount; i++)
        {
            ScRange aRange = *aRanges.GetObject(i);

            ScCellIterator aIter( pDoc, aRange );
            ScBaseCell* pCell = aIter.GetFirst();
            while (pCell)
            {
                if (pCell->GetCellType() == CELLTYPE_FORMULA)
                {
                    ScFormulaCell* pFCell = (ScFormulaCell*)pCell;
                    sal_Bool bAdd = sal_False;
                    if (pFCell->GetErrCode())
                    {
                        if ( nResultFlags & sheet::FormulaResult::ERROR )
                            bAdd = sal_True;
                    }
                    else if (pFCell->IsValue())
                    {
                        if ( nResultFlags & sheet::FormulaResult::VALUE )
                            bAdd = sal_True;
                    }
                    else    // String
                    {
                        if ( nResultFlags & sheet::FormulaResult::STRING )
                            bAdd = sal_True;
                    }

                    if (bAdd)
                        aMarkData.SetMultiMarkArea(
                                ScRange( aIter.GetCol(), aIter.GetRow(), aIter.GetTab() ),
                                sal_True );
                }

                pCell = aIter.GetNext();
            }
        }

        ScRangeList aNewRanges;
        if (aMarkData.IsMultiMarked())
            aMarkData.FillRangeListWithMarks( &aNewRanges, sal_False );

        return new ScCellRangesObj( pDocShell, aNewRanges );    // aNewRanges kann leer sein
    }

    return NULL;
}

uno::Reference<sheet::XSheetCellRanges> ScCellRangesBase::QueryDifferences_Impl(
                        const table::CellAddress& aCompare, sal_Bool bColumnDiff)
{
    if (pDocShell)
    {
        sal_uLong nRangeCount = aRanges.Count();
        sal_uLong i;
        ScDocument* pDoc = pDocShell->GetDocument();
        ScMarkData aMarkData;

        SCCOLROW nCmpPos = bColumnDiff ? (SCCOLROW)aCompare.Row : (SCCOLROW)aCompare.Column;

        //  zuerst alles selektieren, wo ueberhaupt etwas in der Vergleichsspalte steht
        //  (fuer gleiche Zellen wird die Selektion im zweiten Schritt aufgehoben)

        SCTAB nTab = lcl_FirstTab(aRanges); //! fuer alle Tabellen, wenn Markierungen pro Tabelle!
        ScRange aCmpRange, aCellRange;
        if (bColumnDiff)
            aCmpRange = ScRange( 0,nCmpPos,nTab, MAXCOL,nCmpPos,nTab );
        else
            aCmpRange = ScRange( static_cast<SCCOL>(nCmpPos),0,nTab, static_cast<SCCOL>(nCmpPos),MAXROW,nTab );
        ScCellIterator aCmpIter( pDoc, aCmpRange );
        ScBaseCell* pCmpCell = aCmpIter.GetFirst();
        while (pCmpCell)
        {
            if (pCmpCell->GetCellType() != CELLTYPE_NOTE)
            {
                SCCOLROW nCellPos = bColumnDiff ? static_cast<SCCOLROW>(aCmpIter.GetCol()) : static_cast<SCCOLROW>(aCmpIter.GetRow());
                if (bColumnDiff)
                    aCellRange = ScRange( static_cast<SCCOL>(nCellPos),0,nTab,
                            static_cast<SCCOL>(nCellPos),MAXROW,nTab );
                else
                    aCellRange = ScRange( 0,nCellPos,nTab, MAXCOL,nCellPos,nTab );

                for (i=0; i<nRangeCount; i++)
                {
                    ScRange aRange(*aRanges.GetObject(i));
                    if ( aRange.Intersects( aCellRange ) )
                    {
                        if (bColumnDiff)
                        {
                            aRange.aStart.SetCol(static_cast<SCCOL>(nCellPos));
                            aRange.aEnd.SetCol(static_cast<SCCOL>(nCellPos));
                        }
                        else
                        {
                            aRange.aStart.SetRow(nCellPos);
                            aRange.aEnd.SetRow(nCellPos);
                        }
                        aMarkData.SetMultiMarkArea( aRange );
                    }
                }
            }
            pCmpCell = aCmpIter.GetNext();
        }

        //  alle nichtleeren Zellen mit der Vergleichsspalte vergleichen und entsprechend
        //  selektieren oder aufheben

        ScAddress aCmpAddr;
        for (i=0; i<nRangeCount; i++)
        {
            ScRange aRange(*aRanges.GetObject(i));

            ScCellIterator aIter( pDoc, aRange );
            ScBaseCell* pCell = aIter.GetFirst();
            while (pCell)
            {
                if (bColumnDiff)
                    aCmpAddr = ScAddress( aIter.GetCol(), nCmpPos, aIter.GetTab() );
                else
                    aCmpAddr = ScAddress( static_cast<SCCOL>(nCmpPos), aIter.GetRow(), aIter.GetTab() );
                const ScBaseCell* pOtherCell = pDoc->GetCell( aCmpAddr );

                ScRange aOneRange( aIter.GetCol(), aIter.GetRow(), aIter.GetTab() );
                if ( !ScBaseCell::CellEqual( pCell, pOtherCell ) )
                    aMarkData.SetMultiMarkArea( aOneRange );
                else
                    aMarkData.SetMultiMarkArea( aOneRange, sal_False );     // deselect

                pCell = aIter.GetNext();
            }
        }

        ScRangeList aNewRanges;
        if (aMarkData.IsMultiMarked())
            aMarkData.FillRangeListWithMarks( &aNewRanges, sal_False );

        return new ScCellRangesObj( pDocShell, aNewRanges );    // aNewRanges kann leer sein
    }
    return NULL;
}

uno::Reference<sheet::XSheetCellRanges > SAL_CALL ScCellRangesBase::queryColumnDifferences(
                            const table::CellAddress& aCompare ) throw(uno::RuntimeException)
{
    ScUnoGuard aGuard;
    return QueryDifferences_Impl( aCompare, sal_True );
}

uno::Reference<sheet::XSheetCellRanges> SAL_CALL ScCellRangesBase::queryRowDifferences(
                            const table::CellAddress& aCompare ) throw(uno::RuntimeException)
{
    ScUnoGuard aGuard;
    return QueryDifferences_Impl( aCompare, sal_False );
}

uno::Reference<sheet::XSheetCellRanges> SAL_CALL ScCellRangesBase::queryIntersection(
                            const table::CellRangeAddress& aRange ) throw(uno::RuntimeException)
{
    ScUnoGuard aGuard;
    ScRange aMask( (SCCOL)aRange.StartColumn, (SCROW)aRange.StartRow, aRange.Sheet,
                   (SCCOL)aRange.EndColumn,   (SCROW)aRange.EndRow,   aRange.Sheet );

    ScRangeList aNew;
    sal_uLong nCount = aRanges.Count();
    for (sal_uLong i=0; i<nCount; i++)
    {
        ScRange aTemp(*aRanges.GetObject(i));
        if ( aTemp.Intersects( aMask ) )
            aNew.Join( ScRange( Max( aTemp.aStart.Col(), aMask.aStart.Col() ),
                                Max( aTemp.aStart.Row(), aMask.aStart.Row() ),
                                Max( aTemp.aStart.Tab(), aMask.aStart.Tab() ),
                                Min( aTemp.aEnd.Col(), aMask.aEnd.Col() ),
                                Min( aTemp.aEnd.Row(), aMask.aEnd.Row() ),
                                Min( aTemp.aEnd.Tab(), aMask.aEnd.Tab() ) ) );
    }

    return new ScCellRangesObj( pDocShell, aNew );  // kann leer sein
}

// XFormulaQuery

uno::Reference<sheet::XSheetCellRanges> SAL_CALL ScCellRangesBase::queryPrecedents(
                                sal_Bool bRecursive ) throw(uno::RuntimeException)
{
    ScUnoGuard aGuard;
    if ( pDocShell )
    {
        ScDocument* pDoc = pDocShell->GetDocument();

        ScRangeList aNewRanges(aRanges);
        sal_Bool bFound;
        do
        {
            bFound = sal_False;

            //  #97205# aMarkData uses aNewRanges, not aRanges, so GetMarkData can't be used
            ScMarkData aMarkData;
            aMarkData.MarkFromRangeList( aNewRanges, sal_False );
            aMarkData.MarkToMulti();        // needed for IsAllMarked

            sal_uLong nCount = aNewRanges.Count();
            for (sal_uLong nR=0; nR<nCount; nR++)
            {
                ScRange aRange(*aNewRanges.GetObject(nR));
                ScCellIterator aIter( pDoc, aRange );
                ScBaseCell* pCell = aIter.GetFirst();
                while (pCell)
                {
                    if ( pCell->GetCellType() == CELLTYPE_FORMULA )
                    {
                        ScFormulaCell* pFCell = (ScFormulaCell*) pCell;

                        ScDetectiveRefIter aRefIter( pFCell );
                        ScRange aRefRange;
                        while ( aRefIter.GetNextRef( aRefRange) )
                        {
                            if ( bRecursive && !bFound && !aMarkData.IsAllMarked( aRefRange ) )
                                bFound = sal_True;
                            aMarkData.SetMultiMarkArea( aRefRange, sal_True );
                        }
                    }
                    pCell = aIter.GetNext();
                }
            }

            aMarkData.FillRangeListWithMarks( &aNewRanges, sal_True );
        }
        while ( bRecursive && bFound );

        return new ScCellRangesObj( pDocShell, aNewRanges );
    }

    return NULL;
}

uno::Reference<sheet::XSheetCellRanges> SAL_CALL ScCellRangesBase::queryDependents(
                                sal_Bool bRecursive ) throw(uno::RuntimeException)
{
    ScUnoGuard aGuard;
    if ( pDocShell )
    {
        ScDocument* pDoc = pDocShell->GetDocument();

        ScRangeList aNewRanges(aRanges);
        sal_Bool bFound;
        do
        {
            bFound = sal_False;
            sal_uLong nRangesCount = aNewRanges.Count();

            //  #97205# aMarkData uses aNewRanges, not aRanges, so GetMarkData can't be used
            ScMarkData aMarkData;
            aMarkData.MarkFromRangeList( aNewRanges, sal_False );
            aMarkData.MarkToMulti();        // needed for IsAllMarked

            SCTAB nTab = lcl_FirstTab(aNewRanges);              //! alle Tabellen

            ScCellIterator aCellIter( pDoc, 0,0, nTab, MAXCOL,MAXROW, nTab );
            ScBaseCell* pCell = aCellIter.GetFirst();
            while (pCell)
            {
                if (pCell->GetCellType() == CELLTYPE_FORMULA)
                {
                    sal_Bool bMark = sal_False;
                    ScDetectiveRefIter aIter( (ScFormulaCell*) pCell );
                    ScRange aRefRange;
                    while ( aIter.GetNextRef( aRefRange) )
                    {
                        for (sal_uLong nR=0; nR<nRangesCount; nR++)
                        {
                            ScRange aRange(*aNewRanges.GetObject(nR));
                            if (aRange.Intersects(aRefRange))
                                bMark = sal_True;                   // von Teil des Ranges abhaengig
                        }
                    }
                    if (bMark)
                    {
                        ScRange aCellRange( aCellIter.GetCol(),
                                            aCellIter.GetRow(),
                                            aCellIter.GetTab() );
                        if ( bRecursive && !bFound && !aMarkData.IsAllMarked( aCellRange ) )
                            bFound = sal_True;
                        aMarkData.SetMultiMarkArea( aCellRange, sal_True );
                    }
                }
                pCell = aCellIter.GetNext();
            }

            aMarkData.FillRangeListWithMarks( &aNewRanges, sal_True );
        }
        while ( bRecursive && bFound );

        return new ScCellRangesObj( pDocShell, aNewRanges );
    }

    return NULL;
}

// XSearchable

uno::Reference<util::XSearchDescriptor> SAL_CALL ScCellRangesBase::createSearchDescriptor()
                                                            throw(uno::RuntimeException)
{
    ScUnoGuard aGuard;
    return new ScCellSearchObj;
}

uno::Reference<container::XIndexAccess> SAL_CALL ScCellRangesBase::findAll(
                        const uno::Reference<util::XSearchDescriptor>& xDesc )
                                                    throw(uno::RuntimeException)
{
    //  Wenn nichts gefunden wird, soll Null zurueckgegeben werden (?)
    uno::Reference<container::XIndexAccess> xRet;
    if ( pDocShell && xDesc.is() )
    {
        ScCellSearchObj* pSearch = ScCellSearchObj::getImplementation( xDesc );
        if (pSearch)
        {
            SvxSearchItem* pSearchItem = pSearch->GetSearchItem();
            if (pSearchItem)
            {
                ScDocument* pDoc = pDocShell->GetDocument();
                pSearchItem->SetCommand( SVX_SEARCHCMD_FIND_ALL );
                //  immer nur innerhalb dieses Objekts
                pSearchItem->SetSelection( !lcl_WholeSheet(aRanges) );

                ScMarkData aMark(*GetMarkData());

                String aDummyUndo;
                SCCOL nCol = 0;
                SCROW nRow = 0;
                SCTAB nTab = 0;
                sal_Bool bFound = pDoc->SearchAndReplace( *pSearchItem, nCol, nRow, nTab,
                                                        aMark, aDummyUndo, NULL );
                if (bFound)
                {
                    ScRangeList aNewRanges;
                    aMark.FillRangeListWithMarks( &aNewRanges, sal_True );
                    //  bei findAll immer CellRanges, egal wieviel gefunden wurde
                    xRet.set(new ScCellRangesObj( pDocShell, aNewRanges ));
                }
            }
        }
    }
    return xRet;
}

uno::Reference<uno::XInterface> ScCellRangesBase::Find_Impl(
                                    const uno::Reference<util::XSearchDescriptor>& xDesc,
                                    const ScAddress* pLastPos )
{
    uno::Reference<uno::XInterface> xRet;
    if ( pDocShell && xDesc.is() )
    {
        ScCellSearchObj* pSearch = ScCellSearchObj::getImplementation( xDesc );
        if (pSearch)
        {
            SvxSearchItem* pSearchItem = pSearch->GetSearchItem();
            if (pSearchItem)
            {
                ScDocument* pDoc = pDocShell->GetDocument();
                pSearchItem->SetCommand( SVX_SEARCHCMD_FIND );
                //  immer nur innerhalb dieses Objekts
                pSearchItem->SetSelection( !lcl_WholeSheet(aRanges) );

                ScMarkData aMark(*GetMarkData());

                SCCOL nCol;
                SCROW nRow;
                SCTAB nTab;
                if (pLastPos)
                    pLastPos->GetVars( nCol, nRow, nTab );
                else
                {
                    nTab = lcl_FirstTab(aRanges);   //! mehrere Tabellen?
                    ScDocument::GetSearchAndReplaceStart( *pSearchItem, nCol, nRow );
                }

                String aDummyUndo;
                sal_Bool bFound = pDoc->SearchAndReplace( *pSearchItem, nCol, nRow, nTab,
                                                        aMark, aDummyUndo, NULL );
                if (bFound)
                {
                    ScAddress aFoundPos( nCol, nRow, nTab );
                    xRet.set((cppu::OWeakObject*) new ScCellObj( pDocShell, aFoundPos ));
                }
            }
        }
    }
    return xRet;
}

uno::Reference<uno::XInterface> SAL_CALL ScCellRangesBase::findFirst(
                        const uno::Reference<util::XSearchDescriptor>& xDesc )
                                                throw(uno::RuntimeException)
{
    ScUnoGuard aGuard;
    return Find_Impl( xDesc, NULL );
}

uno::Reference<uno::XInterface> SAL_CALL ScCellRangesBase::findNext(
                        const uno::Reference<uno::XInterface>& xStartAt,
                        const uno::Reference<util::XSearchDescriptor >& xDesc )
                                                throw(uno::RuntimeException)
{
    ScUnoGuard aGuard;
    if ( xStartAt.is() )
    {
        ScCellRangesBase* pRangesImp = ScCellRangesBase::getImplementation( xStartAt );
        if ( pRangesImp && pRangesImp->GetDocShell() == pDocShell )
        {
            const ScRangeList& rStartRanges = pRangesImp->GetRangeList();
            if ( rStartRanges.Count() == 1 )
            {
                ScAddress aStartPos = rStartRanges.GetObject(0)->aStart;
                return Find_Impl( xDesc, &aStartPos );
            }
        }
    }
    return NULL;
}

// XReplaceable

uno::Reference<util::XReplaceDescriptor> SAL_CALL ScCellRangesBase::createReplaceDescriptor()
                                                throw(uno::RuntimeException)
{
    ScUnoGuard aGuard;
    return new ScCellSearchObj;
}

sal_Int32 SAL_CALL ScCellRangesBase::replaceAll( const uno::Reference<util::XSearchDescriptor>& xDesc )
                                                throw(uno::RuntimeException)
{
    ScUnoGuard aGuard;
    sal_Int32 nReplaced = 0;
    if ( pDocShell && xDesc.is() )
    {
        ScCellSearchObj* pSearch = ScCellSearchObj::getImplementation( xDesc );
        if (pSearch)
        {
            SvxSearchItem* pSearchItem = pSearch->GetSearchItem();
            if (pSearchItem)
            {
                ScDocument* pDoc = pDocShell->GetDocument();
                sal_Bool bUndo(pDoc->IsUndoEnabled());
                pSearchItem->SetCommand( SVX_SEARCHCMD_REPLACE_ALL );
                //  immer nur innerhalb dieses Objekts
                pSearchItem->SetSelection( !lcl_WholeSheet(aRanges) );

                ScMarkData aMark(*GetMarkData());

                SCTAB nTabCount = pDoc->GetTableCount();
                sal_Bool bProtected = !pDocShell->IsEditable();
                for (SCTAB i=0; i<nTabCount; i++)
                    if ( aMark.GetTableSelect(i) && pDoc->IsTabProtected(i) )
                        bProtected = sal_True;
                if (bProtected)
                {
                    //! Exception, oder was?
                }
                else
                {
                    SCTAB nTab = aMark.GetFirstSelected();      // bei SearchAndReplace nicht benutzt
                    SCCOL nCol = 0;
                    SCROW nRow = 0;

                    String aUndoStr;
                    ScDocument* pUndoDoc = NULL;
                    if (bUndo)
                    {
                        pUndoDoc = new ScDocument( SCDOCMODE_UNDO );
                        pUndoDoc->InitUndo( pDoc, nTab, nTab );
                    }
                    for (SCTAB i=0; i<nTabCount; i++)
                        if ( aMark.GetTableSelect(i) && i != nTab && bUndo)
                            pUndoDoc->AddUndoTab( i, i );
                    ScMarkData* pUndoMark = NULL;
                    if (bUndo)
                        pUndoMark = new ScMarkData(aMark);

                    sal_Bool bFound(sal_False);
                    if (bUndo)
                        bFound = pDoc->SearchAndReplace( *pSearchItem, nCol, nRow, nTab,
                                                            aMark, aUndoStr, pUndoDoc );
                    if (bFound)
                    {
                        nReplaced = pUndoDoc->GetCellCount();

                        pDocShell->GetUndoManager()->AddUndoAction(
                            new ScUndoReplace( pDocShell, *pUndoMark, nCol, nRow, nTab,
                                                        aUndoStr, pUndoDoc, pSearchItem ) );

                        pDocShell->PostPaintGridAll();
                        pDocShell->SetDocumentModified();
                    }
                    else
                    {
                        delete pUndoDoc;
                        delete pUndoMark;
                        // nReplaced bleibt 0
                    }
                }
            }
        }
    }
    return nReplaced;
}

// XUnoTunnel

sal_Int64 SAL_CALL ScCellRangesBase::getSomething(
                const uno::Sequence<sal_Int8 >& rId ) throw(uno::RuntimeException)
{
    if ( rId.getLength() == 16 &&
          0 == rtl_compareMemory( getUnoTunnelId().getConstArray(),
                                    rId.getConstArray(), 16 ) )
    {
        return sal::static_int_cast<sal_Int64>(reinterpret_cast<sal_IntPtr>(this));
    }
    return 0;
}

// static
const uno::Sequence<sal_Int8>& ScCellRangesBase::getUnoTunnelId()
{
    static uno::Sequence<sal_Int8> * pSeq = 0;
    if( !pSeq )
    {
        osl::Guard< osl::Mutex > aGuard( osl::Mutex::getGlobalMutex() );
        if( !pSeq )
        {
            static uno::Sequence< sal_Int8 > aSeq( 16 );
            rtl_createUuid( (sal_uInt8*)aSeq.getArray(), 0, sal_True );
            pSeq = &aSeq;
        }
    }
    return *pSeq;
}

// static
ScCellRangesBase* ScCellRangesBase::getImplementation( const uno::Reference<uno::XInterface> xObj )
{
    ScCellRangesBase* pRet = NULL;
    uno::Reference<lang::XUnoTunnel> xUT( xObj, uno::UNO_QUERY );
    if (xUT.is())
        pRet = reinterpret_cast<ScCellRangesBase*>(sal::static_int_cast<sal_IntPtr>(xUT->getSomething(getUnoTunnelId())));
    return pRet;
}

//------------------------------------------------------------------------

ScCellRangesObj::ScCellRangesObj(ScDocShell* pDocSh, const ScRangeList& rR) :
    ScCellRangesBase( pDocSh, rR )
{
}

ScCellRangesObj::~ScCellRangesObj()
{
}

void ScCellRangesObj::RefChanged()
{
    ScCellRangesBase::RefChanged();

    //  nix weiter...
}

uno::Any SAL_CALL ScCellRangesObj::queryInterface( const uno::Type& rType )
                                                throw(uno::RuntimeException)
{
    SC_QUERYINTERFACE( sheet::XSheetCellRangeContainer )
    SC_QUERYINTERFACE( sheet::XSheetCellRanges )
    SC_QUERYINTERFACE( container::XIndexAccess )
    SC_QUERY_MULTIPLE( container::XElementAccess, container::XIndexAccess )
    SC_QUERYINTERFACE( container::XEnumerationAccess )
    SC_QUERYINTERFACE( container::XNameContainer )
    SC_QUERYINTERFACE( container::XNameReplace )
    SC_QUERYINTERFACE( container::XNameAccess )

    return ScCellRangesBase::queryInterface( rType );
}

void SAL_CALL ScCellRangesObj::acquire() throw()
{
    ScCellRangesBase::acquire();
}

void SAL_CALL ScCellRangesObj::release() throw()
{
    ScCellRangesBase::release();
}

uno::Sequence<uno::Type> SAL_CALL ScCellRangesObj::getTypes() throw(uno::RuntimeException)
{
    static uno::Sequence<uno::Type> aTypes;
    if ( aTypes.getLength() == 0 )
    {
        uno::Sequence<uno::Type> aParentTypes(ScCellRangesBase::getTypes());
        long nParentLen = aParentTypes.getLength();
        const uno::Type* pParentPtr = aParentTypes.getConstArray();

        aTypes.realloc( nParentLen + 3 );
        uno::Type* pPtr = aTypes.getArray();
        pPtr[nParentLen + 0] = getCppuType((const uno::Reference<sheet::XSheetCellRangeContainer>*)0);
        pPtr[nParentLen + 1] = getCppuType((const uno::Reference<container::XNameContainer>*)0);
        pPtr[nParentLen + 2] = getCppuType((const uno::Reference<container::XEnumerationAccess>*)0);

        for (long i=0; i<nParentLen; i++)
            pPtr[i] = pParentPtr[i];                // parent types first
    }
    return aTypes;
}

uno::Sequence<sal_Int8> SAL_CALL ScCellRangesObj::getImplementationId()
                                                    throw(uno::RuntimeException)
{
    static uno::Sequence< sal_Int8 > aId;
    if( aId.getLength() == 0 )
    {
        aId.realloc( 16 );
        rtl_createUuid( (sal_uInt8 *)aId.getArray(), 0, sal_True );
    }
    return aId;
}

// XCellRanges

ScCellRangeObj* ScCellRangesObj::GetObjectByIndex_Impl(sal_Int32 nIndex) const
{
    ScDocShell* pDocSh = GetDocShell();
    const ScRangeList& rRanges = GetRangeList();
    if ( pDocSh && nIndex >= 0 && nIndex < sal::static_int_cast<sal_Int32>(rRanges.Count()) )
    {
        ScRange aRange(*rRanges.GetObject(nIndex));
        if ( aRange.aStart == aRange.aEnd )
            return new ScCellObj( pDocSh, aRange.aStart );
        else
            return new ScCellRangeObj( pDocSh, aRange );
    }

    return NULL;        // keine DocShell oder falscher Index
}

uno::Sequence<table::CellRangeAddress> SAL_CALL ScCellRangesObj::getRangeAddresses()
                                                    throw(uno::RuntimeException)
{
    ScUnoGuard aGuard;
    ScDocShell* pDocSh = GetDocShell();
    const ScRangeList& rRanges = GetRangeList();
    sal_uLong nCount = rRanges.Count();
    if ( pDocSh && nCount )
    {
        table::CellRangeAddress aRangeAddress;
        uno::Sequence<table::CellRangeAddress> aSeq(nCount);
        table::CellRangeAddress* pAry = aSeq.getArray();
        for (sal_uInt32 i=0; i<nCount; i++)
        {
            ScUnoConversion::FillApiRange( aRangeAddress, *rRanges.GetObject(i) );
            pAry[i] = aRangeAddress;
        }
        return aSeq;
    }

    return uno::Sequence<table::CellRangeAddress>(0);   // leer ist moeglich
}

uno::Reference<container::XEnumerationAccess> SAL_CALL ScCellRangesObj::getCells()
                                                    throw(uno::RuntimeException)
{
    ScUnoGuard aGuard;

    //  getCells with empty range list is possible (no exception),
    //  the resulting enumeration just has no elements
    //  (same behaviour as a valid range with no cells)
    //  This is handled in ScCellsEnumeration ctor.

    const ScRangeList& rRanges = GetRangeList();
    ScDocShell* pDocSh = GetDocShell();
    if (pDocSh)
        return new ScCellsObj( pDocSh, rRanges );
    return NULL;
}

rtl::OUString SAL_CALL ScCellRangesObj::getRangeAddressesAsString()
                                                throw(uno::RuntimeException)
{
    ScUnoGuard aGuard;
    String aString;
    ScDocShell* pDocSh = GetDocShell();
    const ScRangeList& rRanges = GetRangeList();
    if (pDocSh)
        rRanges.Format( aString, SCA_VALID | SCA_TAB_3D, pDocSh->GetDocument() );
    return aString;
}

// XSheetCellRangeContainer

void SAL_CALL ScCellRangesObj::addRangeAddress( const table::CellRangeAddress& rRange,
                                    sal_Bool bMergeRanges )
                                    throw(::com::sun::star::uno::RuntimeException)
{
    ScUnoGuard aGuard;
    ScRange aRange(static_cast<SCCOL>(rRange.StartColumn),
            static_cast<SCROW>(rRange.StartRow),
            static_cast<SCTAB>(rRange.Sheet),
            static_cast<SCCOL>(rRange.EndColumn),
            static_cast<SCROW>(rRange.EndRow),
            static_cast<SCTAB>(rRange.Sheet));
    AddRange(aRange, bMergeRanges);
}

void lcl_RemoveNamedEntry( ScNamedEntryArr_Impl& rNamedEntries, const ScRange& rRange )
{
    sal_uInt16 nCount = rNamedEntries.Count();
    for ( sal_uInt16 n=nCount; n--; )
        if ( rNamedEntries[n]->GetRange() == rRange )
            rNamedEntries.DeleteAndDestroy( n );
}

void SAL_CALL ScCellRangesObj::removeRangeAddress( const table::CellRangeAddress& rRange )
                                throw(::com::sun::star::container::NoSuchElementException,
                                    ::com::sun::star::uno::RuntimeException)
{
    ScUnoGuard aGuard;
    const ScRangeList& rRanges = GetRangeList();

    ScRangeList aSheetRanges;
    ScRangeList aNotSheetRanges;
    for (sal_uInt32 i = 0; i < rRanges.Count(); ++i)
    {
        if (rRanges.GetObject(i)->aStart.Tab() == rRange.Sheet)
        {
            aSheetRanges.Append(*rRanges.GetObject(i));
        }
        else
        {
            aNotSheetRanges.Append(*rRanges.GetObject(i));
        }
    }
    ScMarkData aMarkData;
    aMarkData.MarkFromRangeList( aSheetRanges, sal_False );
    ScRange aRange(static_cast<SCCOL>(rRange.StartColumn),
                static_cast<SCROW>(rRange.StartRow),
                static_cast<SCTAB>(rRange.Sheet),
                static_cast<SCCOL>(rRange.EndColumn),
                static_cast<SCROW>(rRange.EndRow),
                static_cast<SCTAB>(rRange.Sheet));
    if (aMarkData.GetTableSelect( aRange.aStart.Tab() ))
    {
        aMarkData.MarkToMulti();
        if (aMarkData.IsAllMarked( aRange ) )
        {
            aMarkData.SetMultiMarkArea( aRange, sal_False );
            lcl_RemoveNamedEntry(aNamedEntries, aRange);
        }
        else
            throw container::NoSuchElementException();
    }
    SetNewRanges(aNotSheetRanges);
    ScRangeList aNew;
    aMarkData.FillRangeListWithMarks( &aNew, sal_False );
    for (sal_uInt32 j = 0; j < aNew.Count(); ++j)
    {
        AddRange(*aNew.GetObject(j), sal_False);
    }
}

void SAL_CALL ScCellRangesObj::addRangeAddresses( const uno::Sequence<table::CellRangeAddress >& rRanges,
                                    sal_Bool bMergeRanges )
                                    throw(::com::sun::star::uno::RuntimeException)
{
    ScUnoGuard aGuard;
    sal_Int32 nCount(rRanges.getLength());
    if (nCount)
    {
        const table::CellRangeAddress* pRanges = rRanges.getConstArray();
        for (sal_Int32 i = 0; i < rRanges.getLength(); i++, pRanges++)
        {
            ScRange aRange(static_cast<SCCOL>(pRanges->StartColumn),
                    static_cast<SCROW>(pRanges->StartRow),
                    static_cast<SCTAB>(pRanges->Sheet),
                    static_cast<SCCOL>(pRanges->EndColumn),
                    static_cast<SCROW>(pRanges->EndRow),
                    static_cast<SCTAB>(pRanges->Sheet));
            AddRange(aRange, bMergeRanges);
        }
    }
}

void SAL_CALL ScCellRangesObj::removeRangeAddresses( const uno::Sequence<table::CellRangeAddress >& rRangeSeq )
                                throw(::com::sun::star::container::NoSuchElementException,
                                    ::com::sun::star::uno::RuntimeException)
{
    // with this implementation not needed
//  ScUnoGuard aGuard;


    // use sometimes a better/faster implementation
    sal_uInt32 nCount(rRangeSeq.getLength());
    if (nCount)
    {
        const table::CellRangeAddress* pRanges = rRangeSeq.getConstArray();
        for (sal_uInt32 i=0; i < nCount; ++i, ++pRanges)
        {
            removeRangeAddress(*pRanges);
        }
    }
}

// XNameContainer

void lcl_RemoveNamedEntry( ScNamedEntryArr_Impl& rNamedEntries, const String& rName )
{
    sal_uInt16 nCount = rNamedEntries.Count();
    for ( sal_uInt16 n=nCount; n--; )
        if ( rNamedEntries[n]->GetName() == rName )
            rNamedEntries.DeleteAndDestroy( n );
}

void SAL_CALL ScCellRangesObj::insertByName( const rtl::OUString& aName, const uno::Any& aElement )
                            throw(lang::IllegalArgumentException, container::ElementExistException,
                                    lang::WrappedTargetException, uno::RuntimeException)
{
    ScUnoGuard aGuard;
    ScDocShell* pDocSh = GetDocShell();
    sal_Bool bDone = sal_False;

    //! Type of aElement can be some specific interface instead of XInterface

    uno::Reference<uno::XInterface> xInterface(aElement, uno::UNO_QUERY);
    if ( pDocSh && xInterface.is() )
    {
        ScCellRangesBase* pRangesImp = ScCellRangesBase::getImplementation( xInterface );
        if ( pRangesImp && pRangesImp->GetDocShell() == pDocSh )
        {
            //  if explicit name is given and already existing, throw exception

            String aNamStr(aName);
            if ( aNamStr.Len() )
            {
                sal_uInt16 nNamedCount = aNamedEntries.Count();
                for (sal_uInt16 n=0; n<nNamedCount; n++)
                    if ( aNamedEntries[n]->GetName() == aNamStr )
                        throw container::ElementExistException();
            }

            ScRangeList aNew(GetRangeList());
            const ScRangeList& rAddRanges = pRangesImp->GetRangeList();
            sal_uLong nAddCount = rAddRanges.Count();
            for (sal_uLong i=0; i<nAddCount; i++)
                aNew.Join( *rAddRanges.GetObject(i) );
            SetNewRanges(aNew);
            bDone = sal_True;

            if ( aName.getLength() && nAddCount == 1 )
            {
                //  if a name is given, also insert into list of named entries
                //  (only possible for a single range)
                //  name is not in aNamedEntries (tested above)

                ScNamedEntry* pEntry = new ScNamedEntry( aNamStr, *rAddRanges.GetObject(0) );
                aNamedEntries.Insert( pEntry, aNamedEntries.Count() );
            }
        }
    }

    if (!bDone)
    {
        //  invalid element - double names are handled above
        throw lang::IllegalArgumentException();
    }
}

sal_Bool lcl_FindRangeByName( const ScRangeList& rRanges, ScDocShell* pDocSh,
                            const String& rName, sal_uLong& rIndex )
{
    if (pDocSh)
    {
        String aRangeStr;
        ScDocument* pDoc = pDocSh->GetDocument();
        sal_uLong nCount = rRanges.Count();
        for (sal_uLong i=0; i<nCount; i++)
        {
            rRanges.GetObject(i)->Format( aRangeStr, SCA_VALID | SCA_TAB_3D, pDoc );
            if ( aRangeStr == rName )
            {
                rIndex = i;
                return sal_True;
            }
        }
    }
    return sal_False;   // nicht gefunden
}

sal_Bool lcl_FindRangeOrEntry( const ScNamedEntryArr_Impl& rNamedEntries,
                            const ScRangeList& rRanges, ScDocShell* pDocSh,
                            const String& rName, ScRange& rFound )
{
    //  exact range in list?

    sal_uLong nIndex = 0;
    if ( lcl_FindRangeByName( rRanges, pDocSh, rName, nIndex ) )
    {
        rFound = *rRanges.GetObject(nIndex);
        return sal_True;
    }

    //  range contained in selection? (sheet must be specified)

    ScRange aCellRange;
    sal_uInt16 nParse = aCellRange.ParseAny( rName, pDocSh->GetDocument() );
    if ( ( nParse & ( SCA_VALID | SCA_TAB_3D ) ) == ( SCA_VALID | SCA_TAB_3D ) )
    {
        ScMarkData aMarkData;
        aMarkData.MarkFromRangeList( rRanges, sal_False );
        aMarkData.MarkToMulti();        // needed for IsAllMarked
        if ( aMarkData.IsAllMarked( aCellRange ) )
        {
            rFound = aCellRange;
            return sal_True;
        }
    }

    //  named entry in this object?

    if ( rNamedEntries.Count() )
    {
        for ( sal_uInt16 n=0; n<rNamedEntries.Count(); n++ )
            if ( rNamedEntries[n]->GetName() == rName )
            {
                //  test if named entry is contained in rRanges

                const ScRange& rComp = rNamedEntries[n]->GetRange();
                ScMarkData aMarkData;
                aMarkData.MarkFromRangeList( rRanges, sal_False );
                aMarkData.MarkToMulti();        // needed for IsAllMarked
                if ( aMarkData.IsAllMarked( rComp ) )
                {
                    rFound = rComp;
                    return sal_True;
                }
            }
    }

    return sal_False;       // not found
}

void SAL_CALL ScCellRangesObj::removeByName( const rtl::OUString& aName )
                                throw(container::NoSuchElementException,
                                    lang::WrappedTargetException, uno::RuntimeException)
{
    ScUnoGuard aGuard;
    sal_Bool bDone = sal_False;
    String aNameStr(aName);
    ScDocShell* pDocSh = GetDocShell();
    const ScRangeList& rRanges = GetRangeList();
    sal_uLong nIndex = 0;
    if ( lcl_FindRangeByName( rRanges, pDocSh, aNameStr, nIndex ) )
    {
        //  einzelnen Range weglassen
        ScRangeList aNew;
        sal_uLong nCount = rRanges.Count();
        for (sal_uLong i=0; i<nCount; i++)
            if (i != nIndex)
                aNew.Append( *rRanges.GetObject(i) );
        SetNewRanges(aNew);
        bDone = sal_True;
    }
    else if (pDocSh)
    {
        //  deselect any ranges (parsed or named entry)
        ScRangeList aDiff;
        sal_Bool bValid = ( aDiff.Parse( aNameStr, pDocSh->GetDocument() ) & SCA_VALID ) != 0;
        if ( !bValid && aNamedEntries.Count() )
        {
            sal_uInt16 nCount = aNamedEntries.Count();
            for (sal_uInt16 n=0; n<nCount && !bValid; n++)
                if (aNamedEntries[n]->GetName() == aNameStr)
                {
                    aDiff.RemoveAll();
                    aDiff.Append( aNamedEntries[n]->GetRange() );
                    bValid = sal_True;
                }
        }
        if ( bValid )
        {
            ScMarkData aMarkData;
            aMarkData.MarkFromRangeList( rRanges, sal_False );

            sal_uLong nDiffCount = aDiff.Count();
            for (sal_uLong i=0; i<nDiffCount; i++)
            {
                ScRange* pDiffRange = aDiff.GetObject(i);
                if (aMarkData.GetTableSelect( pDiffRange->aStart.Tab() ))
                    aMarkData.SetMultiMarkArea( *pDiffRange, sal_False );
            }

            ScRangeList aNew;
            aMarkData.FillRangeListWithMarks( &aNew, sal_False );
            SetNewRanges(aNew);

            bDone = sal_True;       //! error if range was not selected before?
        }
    }

    if (aNamedEntries.Count())
        lcl_RemoveNamedEntry( aNamedEntries, aNameStr );    //  remove named entry

    if (!bDone)
        throw container::NoSuchElementException();      // not found
}

// XNameReplace

void SAL_CALL ScCellRangesObj::replaceByName( const rtl::OUString& aName, const uno::Any& aElement )
                            throw(lang::IllegalArgumentException, container::NoSuchElementException,
                                    lang::WrappedTargetException, uno::RuntimeException)
{
    ScUnoGuard aGuard;
    //! zusammenfassen?
    removeByName( aName );
    insertByName( aName, aElement );
}

// XNameAccess

uno::Any SAL_CALL ScCellRangesObj::getByName( const rtl::OUString& aName )
            throw(container::NoSuchElementException,
                    lang::WrappedTargetException, uno::RuntimeException)
{
    ScUnoGuard aGuard;
    uno::Any aRet;

    String aNameStr(aName);
    ScDocShell* pDocSh = GetDocShell();
    const ScRangeList& rRanges = GetRangeList();
    ScRange aRange;
    if ( lcl_FindRangeOrEntry( aNamedEntries, rRanges, pDocSh, aNameStr, aRange ) )
    {
        uno::Reference<table::XCellRange> xRange;
        if ( aRange.aStart == aRange.aEnd )
            xRange.set(new ScCellObj( pDocSh, aRange.aStart ));
        else
            xRange.set(new ScCellRangeObj( pDocSh, aRange ));
        aRet <<= xRange;
    }
    else
        throw container::NoSuchElementException();
    return aRet;
}

sal_Bool lcl_FindEntryName( const ScNamedEntryArr_Impl& rNamedEntries,
                        const ScRange& rRange, String& rName )
{
    sal_uInt16 nCount = rNamedEntries.Count();
    for (sal_uInt16 i=0; i<nCount; i++)
        if (rNamedEntries[i]->GetRange() == rRange)
        {
            rName = rNamedEntries[i]->GetName();
            return sal_True;
        }
    return sal_False;
}

uno::Sequence<rtl::OUString> SAL_CALL ScCellRangesObj::getElementNames()
                                                throw(uno::RuntimeException)
{
    ScUnoGuard aGuard;

    ScDocShell* pDocSh = GetDocShell();
    const ScRangeList& rRanges = GetRangeList();
    if (pDocSh)
    {
        String aRangeStr;
        ScDocument* pDoc = pDocSh->GetDocument();
        sal_uLong nCount = rRanges.Count();

        uno::Sequence<rtl::OUString> aSeq(nCount);
        rtl::OUString* pAry = aSeq.getArray();
        for (sal_uLong i=0; i<nCount; i++)
        {
            //  use given name if for exactly this range, otherwise just format
            ScRange aRange = *rRanges.GetObject(i);
            if ( !aNamedEntries.Count() || !lcl_FindEntryName( aNamedEntries, aRange, aRangeStr ) )
                aRange.Format( aRangeStr, SCA_VALID | SCA_TAB_3D, pDoc );
            pAry[i] = aRangeStr;
        }
        return aSeq;
    }
    return uno::Sequence<rtl::OUString>(0);
}

sal_Bool SAL_CALL ScCellRangesObj::hasByName( const rtl::OUString& aName )
                                        throw(uno::RuntimeException)
{
    ScUnoGuard aGuard;
    String aNameStr(aName);
    ScDocShell* pDocSh = GetDocShell();
    const ScRangeList& rRanges = GetRangeList();
    ScRange aRange;
    return lcl_FindRangeOrEntry( aNamedEntries, rRanges, pDocSh, aNameStr, aRange );
}

// XEnumerationAccess

uno::Reference<container::XEnumeration> SAL_CALL ScCellRangesObj::createEnumeration()
                                                    throw(uno::RuntimeException)
{
    ScUnoGuard aGuard;
    return new ScIndexEnumeration(this, rtl::OUString(RTL_CONSTASCII_USTRINGPARAM("com.sun.star.sheet.SheetCellRangesEnumeration")));
}

// XIndexAccess

sal_Int32 SAL_CALL ScCellRangesObj::getCount() throw(uno::RuntimeException)
{
    ScUnoGuard aGuard;
    const ScRangeList& rRanges = GetRangeList();
    return rRanges.Count();
}

uno::Any SAL_CALL ScCellRangesObj::getByIndex( sal_Int32 nIndex )
                            throw(lang::IndexOutOfBoundsException,
                                    lang::WrappedTargetException, uno::RuntimeException)
{
    ScUnoGuard aGuard;
    uno::Reference<table::XCellRange> xRange(GetObjectByIndex_Impl(nIndex));
    if (xRange.is())
        return uno::makeAny(xRange);
    else
        throw lang::IndexOutOfBoundsException();
//    return uno::Any();
}

uno::Type SAL_CALL ScCellRangesObj::getElementType() throw(uno::RuntimeException)
{
    ScUnoGuard aGuard;
    return getCppuType((uno::Reference<table::XCellRange>*)0);
}

sal_Bool SAL_CALL ScCellRangesObj::hasElements() throw(uno::RuntimeException)
{
    ScUnoGuard aGuard;
    const ScRangeList& rRanges = GetRangeList();
    return rRanges.Count() != 0;
}

// XServiceInfo

rtl::OUString SAL_CALL ScCellRangesObj::getImplementationName() throw(uno::RuntimeException)
{
    return rtl::OUString::createFromAscii( "ScCellRangesObj" );
}

sal_Bool SAL_CALL ScCellRangesObj::supportsService( const rtl::OUString& rServiceName )
                                                    throw(uno::RuntimeException)
{
    String aServiceStr(rServiceName);
    return aServiceStr.EqualsAscii( SCSHEETCELLRANGES_SERVICE ) ||
           aServiceStr.EqualsAscii( SCCELLPROPERTIES_SERVICE ) ||
           aServiceStr.EqualsAscii( SCCHARPROPERTIES_SERVICE ) ||
           aServiceStr.EqualsAscii( SCPARAPROPERTIES_SERVICE );
}

uno::Sequence<rtl::OUString> SAL_CALL ScCellRangesObj::getSupportedServiceNames()
                                                    throw(uno::RuntimeException)
{
    uno::Sequence<rtl::OUString> aRet(4);
    rtl::OUString* pArray = aRet.getArray();
    pArray[0] = rtl::OUString::createFromAscii( SCSHEETCELLRANGES_SERVICE );
    pArray[1] = rtl::OUString::createFromAscii( SCCELLPROPERTIES_SERVICE );
    pArray[2] = rtl::OUString::createFromAscii( SCCHARPROPERTIES_SERVICE );
    pArray[3] = rtl::OUString::createFromAscii( SCPARAPROPERTIES_SERVICE );
    return aRet;
}

//------------------------------------------------------------------------

// static
uno::Reference<table::XCellRange> ScCellRangeObj::CreateRangeFromDoc( ScDocument* pDoc, const ScRange& rR )
{
    SfxObjectShell* pObjSh = pDoc->GetDocumentShell();
    if ( pObjSh && pObjSh->ISA(ScDocShell) )
        return new ScCellRangeObj( (ScDocShell*) pObjSh, rR );
    return NULL;
}

//------------------------------------------------------------------------

ScCellRangeObj::ScCellRangeObj(ScDocShell* pDocSh, const ScRange& rR) :
    ScCellRangesBase( pDocSh, rR ),
    pRangePropSet( lcl_GetRangePropertySet() ),
    aRange( rR )
{
    aRange.Justify();       // Anfang / Ende richtig
}

ScCellRangeObj::~ScCellRangeObj()
{
}

void ScCellRangeObj::RefChanged()
{
    ScCellRangesBase::RefChanged();

    const ScRangeList& rRanges = GetRangeList();
    DBG_ASSERT(rRanges.Count() == 1, "was fuer Ranges ?!?!");
    const ScRange* pFirst = rRanges.GetObject(0);
    if (pFirst)
    {
        aRange = *pFirst;
        aRange.Justify();
    }
}

uno::Any SAL_CALL ScCellRangeObj::queryInterface( const uno::Type& rType )
                                                throw(uno::RuntimeException)
{
    SC_QUERYINTERFACE( sheet::XCellRangeAddressable )
    SC_QUERYINTERFACE( table::XCellRange )
    SC_QUERYINTERFACE( sheet::XSheetCellRange )
    SC_QUERYINTERFACE( sheet::XArrayFormulaRange )
    SC_QUERYINTERFACE( sheet::XArrayFormulaTokens )
    SC_QUERYINTERFACE( sheet::XCellRangeData )
    SC_QUERYINTERFACE( sheet::XCellRangeFormula )
    SC_QUERYINTERFACE( sheet::XMultipleOperation )
    SC_QUERYINTERFACE( util::XMergeable )
    SC_QUERYINTERFACE( sheet::XCellSeries )
    SC_QUERYINTERFACE( table::XAutoFormattable )
    SC_QUERYINTERFACE( util::XSortable )
    SC_QUERYINTERFACE( sheet::XSheetFilterableEx )
    SC_QUERYINTERFACE( sheet::XSheetFilterable )
    SC_QUERYINTERFACE( sheet::XSubTotalCalculatable )
    SC_QUERYINTERFACE( table::XColumnRowRange )
    SC_QUERYINTERFACE( util::XImportable )
    SC_QUERYINTERFACE( sheet::XCellFormatRangesSupplier )
    SC_QUERYINTERFACE( sheet::XUniqueCellFormatRangesSupplier )

    return ScCellRangesBase::queryInterface( rType );
}

void SAL_CALL ScCellRangeObj::acquire() throw()
{
    ScCellRangesBase::acquire();
}

void SAL_CALL ScCellRangeObj::release() throw()
{
    ScCellRangesBase::release();
}

uno::Sequence<uno::Type> SAL_CALL ScCellRangeObj::getTypes() throw(uno::RuntimeException)
{
    static uno::Sequence<uno::Type> aTypes;
    if ( aTypes.getLength() == 0 )
    {
        uno::Sequence<uno::Type> aParentTypes(ScCellRangesBase::getTypes());
        long nParentLen = aParentTypes.getLength();
        const uno::Type* pParentPtr = aParentTypes.getConstArray();

        aTypes.realloc( nParentLen + 17 );
        uno::Type* pPtr = aTypes.getArray();
        pPtr[nParentLen + 0] = getCppuType((const uno::Reference<sheet::XCellRangeAddressable>*)0);
        pPtr[nParentLen + 1] = getCppuType((const uno::Reference<sheet::XSheetCellRange>*)0);
        pPtr[nParentLen + 2] = getCppuType((const uno::Reference<sheet::XArrayFormulaRange>*)0);
        pPtr[nParentLen + 3] = getCppuType((const uno::Reference<sheet::XArrayFormulaTokens>*)0);
        pPtr[nParentLen + 4] = getCppuType((const uno::Reference<sheet::XCellRangeData>*)0);
        pPtr[nParentLen + 5] = getCppuType((const uno::Reference<sheet::XCellRangeFormula>*)0);
        pPtr[nParentLen + 6] = getCppuType((const uno::Reference<sheet::XMultipleOperation>*)0);
        pPtr[nParentLen + 7] = getCppuType((const uno::Reference<util::XMergeable>*)0);
        pPtr[nParentLen + 8] = getCppuType((const uno::Reference<sheet::XCellSeries>*)0);
        pPtr[nParentLen + 9] = getCppuType((const uno::Reference<table::XAutoFormattable>*)0);
        pPtr[nParentLen +10] = getCppuType((const uno::Reference<util::XSortable>*)0);
        pPtr[nParentLen +11] = getCppuType((const uno::Reference<sheet::XSheetFilterableEx>*)0);
        pPtr[nParentLen +12] = getCppuType((const uno::Reference<sheet::XSubTotalCalculatable>*)0);
        pPtr[nParentLen +13] = getCppuType((const uno::Reference<table::XColumnRowRange>*)0);
        pPtr[nParentLen +14] = getCppuType((const uno::Reference<util::XImportable>*)0);
        pPtr[nParentLen +15] = getCppuType((const uno::Reference<sheet::XCellFormatRangesSupplier>*)0);
        pPtr[nParentLen +16] = getCppuType((const uno::Reference<sheet::XUniqueCellFormatRangesSupplier>*)0);

        for (long i=0; i<nParentLen; i++)
            pPtr[i] = pParentPtr[i];                // parent types first
    }
    return aTypes;
}

uno::Sequence<sal_Int8> SAL_CALL ScCellRangeObj::getImplementationId()
                                                    throw(uno::RuntimeException)
{
    static uno::Sequence< sal_Int8 > aId;
    if( aId.getLength() == 0 )
    {
        aId.realloc( 16 );
        rtl_createUuid( (sal_uInt8 *)aId.getArray(), 0, sal_True );
    }
    return aId;
}

// XCellRange

//  ColumnCount / RowCount sind weggefallen
//! werden im Writer fuer Tabellen noch gebraucht ???

uno::Reference<table::XCell> ScCellRangeObj::GetCellByPosition_Impl(
                                        sal_Int32 nColumn, sal_Int32 nRow )
                                throw(lang::IndexOutOfBoundsException, uno::RuntimeException)
{
    ScDocShell* pDocSh = GetDocShell();
    if (!pDocSh)
        throw uno::RuntimeException();

    if ( nColumn >= 0 && nRow >= 0 )
    {
        sal_Int32 nPosX = aRange.aStart.Col() + nColumn;
        sal_Int32 nPosY = aRange.aStart.Row() + nRow;

        if ( nPosX <= aRange.aEnd.Col() && nPosY <= aRange.aEnd.Row() )
        {
            ScAddress aNew( (SCCOL)nPosX, (SCROW)nPosY, aRange.aStart.Tab() );
            return new ScCellObj( pDocSh, aNew );
        }
    }

    throw lang::IndexOutOfBoundsException();
//    return NULL;
}

uno::Reference<table::XCell> SAL_CALL ScCellRangeObj::getCellByPosition(
                                        sal_Int32 nColumn, sal_Int32 nRow )
                                throw(lang::IndexOutOfBoundsException, uno::RuntimeException)
{
    ScUnoGuard aGuard;

    return GetCellByPosition_Impl(nColumn, nRow);
}

uno::Reference<table::XCellRange> SAL_CALL ScCellRangeObj::getCellRangeByPosition(
                sal_Int32 nLeft, sal_Int32 nTop, sal_Int32 nRight, sal_Int32 nBottom )
                                    throw(lang::IndexOutOfBoundsException, uno::RuntimeException)
{
    ScUnoGuard aGuard;

    ScDocShell* pDocSh = GetDocShell();
    if (!pDocSh)
        throw uno::RuntimeException();

    if ( nLeft >= 0 && nTop >= 0 && nRight >= 0 && nBottom >= 0 )
    {
        sal_Int32 nStartX = aRange.aStart.Col() + nLeft;
        sal_Int32 nStartY = aRange.aStart.Row() + nTop;
        sal_Int32 nEndX = aRange.aStart.Col() + nRight;
        sal_Int32 nEndY = aRange.aStart.Row() + nBottom;

        if ( nStartX <= nEndX && nEndX <= aRange.aEnd.Col() &&
             nStartY <= nEndY && nEndY <= aRange.aEnd.Row() )
        {
            ScRange aNew( (SCCOL)nStartX, (SCROW)nStartY, aRange.aStart.Tab(),
                          (SCCOL)nEndX, (SCROW)nEndY, aRange.aEnd.Tab() );
            return new ScCellRangeObj( pDocSh, aNew );
        }
    }

    throw lang::IndexOutOfBoundsException();
//    return NULL;
}


uno::Reference<table::XCellRange> SAL_CALL ScCellRangeObj::getCellRangeByName(
                        const rtl::OUString& aName ) throw(uno::RuntimeException)
{
    return getCellRangeByName( aName, ScAddress::detailsOOOa1 );
}

uno::Reference<table::XCellRange>  ScCellRangeObj::getCellRangeByName(
                        const rtl::OUString& aName, const ScAddress::Details& rDetails  ) throw(uno::RuntimeException)
{
    //  name refers to the whole document (with the range's table as default),
    //  valid only if the range is within this range

    ScUnoGuard aGuard;
    ScDocShell* pDocSh = GetDocShell();
    if ( pDocSh )
    {
        ScDocument* pDoc = pDocSh->GetDocument();
        SCTAB nTab = aRange.aStart.Tab();

        ScRange aCellRange;
        sal_Bool bFound = sal_False;
        String aString(aName);
        sal_uInt16 nParse = aCellRange.ParseAny( aString, pDoc, rDetails );
        if ( nParse & SCA_VALID )
        {
            if ( !(nParse & SCA_TAB_3D) )   // keine Tabelle angegeben -> auf dieser Tabelle
            {
                aCellRange.aStart.SetTab(nTab);
                aCellRange.aEnd.SetTab(nTab);
            }
            bFound = sal_True;
        }
        else
        {
            ScRangeUtil aRangeUtil;
            if ( aRangeUtil.MakeRangeFromName( aString, pDoc, nTab, aCellRange, RUTL_NAMES ) ||
                 aRangeUtil.MakeRangeFromName( aString, pDoc, nTab, aCellRange, RUTL_DBASE ) )
                bFound = sal_True;
        }

        if (bFound)         // valid only if within this object's range
        {
            if (!aRange.In(aCellRange))
                bFound = sal_False;
        }

        if (bFound)
        {
            if ( aCellRange.aStart == aCellRange.aEnd )
                return new ScCellObj( pDocSh, aCellRange.aStart );
            else
                return new ScCellRangeObj( pDocSh, aCellRange );
        }
    }

    throw uno::RuntimeException();
//    return NULL;
}

// XColumnRowRange

uno::Reference<table::XTableColumns> SAL_CALL ScCellRangeObj::getColumns() throw(uno::RuntimeException)
{
    ScUnoGuard aGuard;
    ScDocShell* pDocSh = GetDocShell();
    if (pDocSh)
        return new ScTableColumnsObj( pDocSh, aRange.aStart.Tab(),
                                        aRange.aStart.Col(), aRange.aEnd.Col() );

    DBG_ERROR("Dokument ungueltig");
    return NULL;
}

uno::Reference<table::XTableRows> SAL_CALL ScCellRangeObj::getRows() throw(uno::RuntimeException)
{
    ScUnoGuard aGuard;
    ScDocShell* pDocSh = GetDocShell();
    if (pDocSh)
        return new ScTableRowsObj( pDocSh, aRange.aStart.Tab(),
                                    aRange.aStart.Row(), aRange.aEnd.Row() );

    DBG_ERROR("Dokument ungueltig");
    return NULL;
}

// XAddressableCellRange

table::CellRangeAddress SAL_CALL ScCellRangeObj::getRangeAddress() throw(uno::RuntimeException)
{
    ScUnoGuard aGuard;
    table::CellRangeAddress aRet;
    ScUnoConversion::FillApiRange( aRet, aRange );
    return aRet;
}

// XSheetCellRange

uno::Reference<sheet::XSpreadsheet> SAL_CALL ScCellRangeObj::getSpreadsheet()
                                                throw(uno::RuntimeException)
{
    ScUnoGuard aGuard;
    ScDocShell* pDocSh = GetDocShell();
    if (pDocSh)
        return new ScTableSheetObj( pDocSh, aRange.aStart.Tab() );

    DBG_ERROR("Dokument ungueltig");
    return NULL;
}

// XArrayFormulaRange

rtl::OUString SAL_CALL ScCellRangeObj::getArrayFormula() throw(uno::RuntimeException)
{
    ScUnoGuard aGuard;

    //  Matrix-Formel, wenn eindeutig Teil einer Matrix,
    //  also wenn Anfang und Ende des Blocks zur selben Matrix gehoeren.
    //  Sonst Leerstring.

    String aFormula;
    ScDocShell* pDocSh = GetDocShell();
    if (pDocSh)
    {
        ScDocument* pDoc = pDocSh->GetDocument();
        const ScBaseCell* pCell1 = pDoc->GetCell( aRange.aStart );
        const ScBaseCell* pCell2 = pDoc->GetCell( aRange.aEnd );
        if ( pCell1 && pCell2 && pCell1->GetCellType() == CELLTYPE_FORMULA &&
                                 pCell2->GetCellType() == CELLTYPE_FORMULA )
        {
            const ScFormulaCell* pFCell1 = (const ScFormulaCell*)pCell1;
            const ScFormulaCell* pFCell2 = (const ScFormulaCell*)pCell2;
            ScAddress aStart1;
            ScAddress aStart2;
            if ( pFCell1->GetMatrixOrigin( aStart1 ) && pFCell2->GetMatrixOrigin( aStart2 ) )
            {
                if ( aStart1 == aStart2 )               // beides dieselbe Matrix
                    pFCell1->GetFormula( aFormula );    // egal, von welcher Zelle
            }
        }
    }
    return aFormula;
}

void ScCellRangeObj::SetArrayFormula_Impl( const rtl::OUString& rFormula,
        const rtl::OUString& rFormulaNmsp, const formula::FormulaGrammar::Grammar eGrammar ) throw(uno::RuntimeException)
{
    ScDocShell* pDocSh = GetDocShell();
    if (pDocSh)
    {
        ScDocFunc aFunc(*pDocSh);
        if ( rFormula.getLength() )
        {
            if ( ScTableSheetObj::getImplementation( (cppu::OWeakObject*)this ) )
            {
                //  #74681# don't set array formula for sheet object
                throw uno::RuntimeException();
            }

            aFunc.EnterMatrix( aRange, NULL, NULL, rFormula, sal_True, sal_True, rFormulaNmsp, eGrammar );
        }
        else
        {
            //  empty string -> erase array formula
            ScMarkData aMark;
            aMark.SetMarkArea( aRange );
            aMark.SelectTable( aRange.aStart.Tab(), sal_True );
            aFunc.DeleteContents( aMark, IDF_CONTENTS, sal_True, sal_True );
        }
    }
}

void SAL_CALL ScCellRangeObj::setArrayFormula( const rtl::OUString& aFormula )
                                                throw(uno::RuntimeException)
{
    ScUnoGuard aGuard;
    // GRAM_PODF_A1 for API compatibility.
    SetArrayFormula_Impl( aFormula, ::rtl::OUString(), formula::FormulaGrammar::GRAM_PODF_A1);
}

void ScCellRangeObj::SetArrayFormulaWithGrammar( const rtl::OUString& rFormula,
        const rtl::OUString& rFormulaNmsp, const formula::FormulaGrammar::Grammar eGrammar ) throw(uno::RuntimeException)
{
    ScUnoGuard aGuard;
    SetArrayFormula_Impl( rFormula, rFormulaNmsp, eGrammar);
}

// XArrayFormulaTokens

uno::Sequence<sheet::FormulaToken> SAL_CALL ScCellRangeObj::getArrayTokens() throw(uno::RuntimeException)
{
    ScUnoGuard aGuard;

    // same cell logic as in getArrayFormula

    uno::Sequence<sheet::FormulaToken> aSequence;
    ScDocShell* pDocSh = GetDocShell();
    if ( pDocSh )
    {
        ScDocument* pDoc = pDocSh->GetDocument();
        const ScBaseCell* pCell1 = pDoc->GetCell( aRange.aStart );
        const ScBaseCell* pCell2 = pDoc->GetCell( aRange.aEnd );
        if ( pCell1 && pCell2 && pCell1->GetCellType() == CELLTYPE_FORMULA &&
                                 pCell2->GetCellType() == CELLTYPE_FORMULA )
        {
            const ScFormulaCell* pFCell1 = (const ScFormulaCell*)pCell1;
            const ScFormulaCell* pFCell2 = (const ScFormulaCell*)pCell2;
            ScAddress aStart1;
            ScAddress aStart2;
            if ( pFCell1->GetMatrixOrigin( aStart1 ) && pFCell2->GetMatrixOrigin( aStart2 ) )
            {
                if ( aStart1 == aStart2 )
                {
                    ScTokenArray* pTokenArray = pFCell1->GetCode();
                    if ( pTokenArray )
                        (void)ScTokenConversion::ConvertToTokenSequence( *pDoc, aSequence, *pTokenArray );
                }
            }
        }
    }
    return aSequence;
}

void SAL_CALL ScCellRangeObj::setArrayTokens( const uno::Sequence<sheet::FormulaToken>& rTokens ) throw(uno::RuntimeException)
{
    ScUnoGuard aGuard;
    ScDocShell* pDocSh = GetDocShell();
    if ( pDocSh )
    {
        ScDocFunc aFunc(*pDocSh);
        if ( rTokens.getLength() )
        {
            if ( ScTableSheetObj::getImplementation( (cppu::OWeakObject*)this ) )
            {
                throw uno::RuntimeException();
            }

            ScDocument* pDoc = pDocSh->GetDocument();
            ScTokenArray aTokenArray;
            (void)ScTokenConversion::ConvertToTokenArray( *pDoc, aTokenArray, rTokens );

            // Actually GRAM_PODF_A1 is a don't-care here because of the token
            // array being set, it fits with other API compatibility grammars
            // though.
            aFunc.EnterMatrix( aRange, NULL, &aTokenArray, EMPTY_STRING, sal_True, sal_True, EMPTY_STRING, formula::FormulaGrammar::GRAM_PODF_A1 );
        }
        else
        {
            //  empty sequence -> erase array formula
            ScMarkData aMark;
            aMark.SetMarkArea( aRange );
            aMark.SelectTable( aRange.aStart.Tab(), sal_True );
            aFunc.DeleteContents( aMark, IDF_CONTENTS, sal_True, sal_True );
        }
    }
}

// XCellRangeData

uno::Sequence< uno::Sequence<uno::Any> > SAL_CALL ScCellRangeObj::getDataArray()
                                    throw(uno::RuntimeException)
{
    ScUnoGuard aGuard;

    if ( ScTableSheetObj::getImplementation( (cppu::OWeakObject*)this ) )
    {
        //  don't create a data array for the sheet
        throw uno::RuntimeException();
    }

    ScDocShell* pDocSh = GetDocShell();
    if (pDocSh)
    {
        uno::Any aAny;
        // bAllowNV = TRUE: errors as void
        if ( ScRangeToSequence::FillMixedArray( aAny, pDocSh->GetDocument(), aRange, sal_True ) )
        {
            uno::Sequence< uno::Sequence<uno::Any> > aSeq;
            if ( aAny >>= aSeq )
                return aSeq;            // success
        }
    }

    throw uno::RuntimeException();      // no other exceptions specified
//    return uno::Sequence< uno::Sequence<uno::Any> >(0);
}

void SAL_CALL ScCellRangeObj::setDataArray(
                        const uno::Sequence< uno::Sequence<uno::Any> >& aArray )
                                    throw(uno::RuntimeException)
{
    ScUnoGuard aGuard;

    sal_Bool bDone = sal_False;
    ScDocShell* pDocSh = GetDocShell();
    if (pDocSh)
    {
        //! move lcl_PutDataArray to docfunc?
        bDone = lcl_PutDataArray( *pDocSh, aRange, aArray );
    }

    if (!bDone)
        throw uno::RuntimeException();      // no other exceptions specified
}

// XCellRangeFormula

uno::Sequence< uno::Sequence<rtl::OUString> > SAL_CALL ScCellRangeObj::getFormulaArray()
                                    throw(uno::RuntimeException)
{
    ScUnoGuard aGuard;

    if ( ScTableSheetObj::getImplementation( (cppu::OWeakObject*)this ) )
    {
        //  don't create a data array for the sheet
        throw uno::RuntimeException();
    }

    ScDocShell* pDocSh = GetDocShell();
    if (pDocSh)
    {
        SCCOL nStartCol = aRange.aStart.Col();
        SCROW nStartRow = aRange.aStart.Row();
        SCCOL nEndCol = aRange.aEnd.Col();
        SCROW nEndRow = aRange.aEnd.Row();
        SCCOL nColCount = nEndCol + 1 - nStartCol;
        SCROW nRowCount = nEndRow + 1 - nStartRow;
        SCTAB nTab = aRange.aStart.Tab();

        uno::Sequence< uno::Sequence<rtl::OUString> > aRowSeq( nRowCount );
        uno::Sequence<rtl::OUString>* pRowAry = aRowSeq.getArray();
        for (SCROW nRowIndex = 0; nRowIndex < nRowCount; nRowIndex++)
        {
            uno::Sequence<rtl::OUString> aColSeq( nColCount );
            rtl::OUString* pColAry = aColSeq.getArray();
            for (SCCOL nColIndex = 0; nColIndex < nColCount; nColIndex++)
                pColAry[nColIndex] = lcl_GetInputString( pDocSh->GetDocument(),
                                    ScAddress( nStartCol+nColIndex, nStartRow+nRowIndex, nTab ), sal_True );

            pRowAry[nRowIndex] = aColSeq;
        }

        return aRowSeq;
    }

    throw uno::RuntimeException();      // no other exceptions specified
//    return uno::Sequence< uno::Sequence<rtl::OUString> >(0);
}

void SAL_CALL ScCellRangeObj::setFormulaArray(
                        const uno::Sequence< uno::Sequence<rtl::OUString> >& aArray )
                                    throw(uno::RuntimeException)
{
    ScUnoGuard aGuard;

    sal_Bool bDone = sal_False;
    ScDocShell* pDocSh = GetDocShell();
    if (pDocSh)
    {
        ScExternalRefManager::ApiGuard aExtRefGuard(pDocSh->GetDocument());

        // GRAM_PODF_A1 for API compatibility.
        bDone = lcl_PutFormulaArray( *pDocSh, aRange, aArray, EMPTY_STRING, formula::FormulaGrammar::GRAM_PODF_A1 );
    }

    if (!bDone)
        throw uno::RuntimeException();      // no other exceptions specified
}

// XMultipleOperation

void SAL_CALL ScCellRangeObj::setTableOperation( const table::CellRangeAddress& aFormulaRange,
                                        sheet::TableOperationMode nMode,
                                        const table::CellAddress& aColumnCell,
                                        const table::CellAddress& aRowCell )
                                    throw(uno::RuntimeException)
{
    ScUnoGuard aGuard;
    ScDocShell* pDocSh = GetDocShell();
    if (pDocSh)
    {
        sal_Bool bError = sal_False;
        ScTabOpParam aParam;
        aParam.aRefFormulaCell = ScRefAddress( (SCCOL)aFormulaRange.StartColumn,
                                              (SCROW)aFormulaRange.StartRow, aFormulaRange.Sheet,
                                              sal_False, sal_False, sal_False );
        aParam.aRefFormulaEnd  = ScRefAddress( (SCCOL)aFormulaRange.EndColumn,
                                              (SCROW)aFormulaRange.EndRow, aFormulaRange.Sheet,
                                              sal_False, sal_False, sal_False );
        aParam.aRefRowCell     = ScRefAddress( (SCCOL)aRowCell.Column,
                                              (SCROW)aRowCell.Row, aRowCell.Sheet,
                                              sal_False, sal_False, sal_False );
        aParam.aRefColCell     = ScRefAddress( (SCCOL)aColumnCell.Column,
                                              (SCROW)aColumnCell.Row, aColumnCell.Sheet,
                                              sal_False, sal_False, sal_False );
        switch (nMode)
        {
            case sheet::TableOperationMode_COLUMN:
                aParam.nMode = 0;
                break;
            case sheet::TableOperationMode_ROW:
                aParam.nMode = 1;
                break;
            case sheet::TableOperationMode_BOTH:
                aParam.nMode = 2;
                break;
            default:
                bError = sal_True;
        }

        if (!bError)
        {
            ScDocFunc aFunc(*pDocSh);
            aFunc.TabOp( aRange, NULL, aParam, sal_True, sal_True );
        }
    }
}

// XMergeable

void SAL_CALL ScCellRangeObj::merge( sal_Bool bMerge ) throw(uno::RuntimeException)
{
    ScUnoGuard aGuard;
    ScDocShell* pDocSh = GetDocShell();
    if ( pDocSh )
    {
        ScDocFunc aFunc(*pDocSh);
        if ( bMerge )
            aFunc.MergeCells( aRange, sal_False, sal_True, sal_True );
        else
            aFunc.UnmergeCells( aRange, sal_True, sal_True );

        //! Fehler abfangen?
    }
}

sal_Bool SAL_CALL ScCellRangeObj::getIsMerged() throw(uno::RuntimeException)
{
    ScUnoGuard aGuard;
    ScDocShell* pDocSh = GetDocShell();
    return pDocSh && pDocSh->GetDocument()->HasAttrib( aRange, HASATTR_MERGED );
}

// XCellSeries

void SAL_CALL ScCellRangeObj::fillSeries( sheet::FillDirection nFillDirection,
                        sheet::FillMode nFillMode, sheet::FillDateMode nFillDateMode,
                        double fStep, double fEndValue ) throw(uno::RuntimeException)
{
    ScUnoGuard aGuard;
    ScDocShell* pDocSh = GetDocShell();
    if ( pDocSh )
    {
        sal_Bool bError = sal_False;

        FillDir eDir = FILL_TO_BOTTOM;
        switch (nFillDirection)
        {
            case sheet::FillDirection_TO_BOTTOM:
                eDir = FILL_TO_BOTTOM;
                break;
            case sheet::FillDirection_TO_RIGHT:
                eDir = FILL_TO_RIGHT;
                break;
            case sheet::FillDirection_TO_TOP:
                eDir = FILL_TO_TOP;
                break;
            case sheet::FillDirection_TO_LEFT:
                eDir = FILL_TO_LEFT;
                break;
            default:
                bError = sal_True;
        }

        FillCmd eCmd = FILL_SIMPLE;
        switch ( nFillMode )
        {
            case sheet::FillMode_SIMPLE:
                eCmd = FILL_SIMPLE;
                break;
            case sheet::FillMode_LINEAR:
                eCmd = FILL_LINEAR;
                break;
            case sheet::FillMode_GROWTH:
                eCmd = FILL_GROWTH;
                break;
            case sheet::FillMode_DATE:
                eCmd = FILL_DATE;
                break;
            case sheet::FillMode_AUTO:
                eCmd = FILL_AUTO;
                break;
            default:
                bError = sal_True;
        }

        FillDateCmd eDateCmd = FILL_DAY;
        switch ( nFillDateMode )
        {
            case sheet::FillDateMode_FILL_DATE_DAY:
                eDateCmd = FILL_DAY;
                break;
            case sheet::FillDateMode_FILL_DATE_WEEKDAY:
                eDateCmd = FILL_WEEKDAY;
                break;
            case sheet::FillDateMode_FILL_DATE_MONTH:
                eDateCmd = FILL_MONTH;
                break;
            case sheet::FillDateMode_FILL_DATE_YEAR:
                eDateCmd = FILL_YEAR;
                break;
            default:
                bError = sal_True;
        }

        if (!bError)
        {
            ScDocFunc aFunc(*pDocSh);
            aFunc.FillSeries( aRange, NULL, eDir, eCmd, eDateCmd,
                                MAXDOUBLE, fStep, fEndValue, sal_True, sal_True );
        }
    }
}

void SAL_CALL ScCellRangeObj::fillAuto( sheet::FillDirection nFillDirection,
                                sal_Int32 nSourceCount ) throw(uno::RuntimeException)
{
    ScUnoGuard aGuard;
    ScDocShell* pDocSh = GetDocShell();
    if ( pDocSh && nSourceCount )
    {
        ScRange aSourceRange(aRange);
        SCsCOLROW nCount = 0;                   // "Dest-Count"
        FillDir eDir = FILL_TO_BOTTOM;
        sal_Bool bError = sal_False;
        switch (nFillDirection)
        {
            case sheet::FillDirection_TO_BOTTOM:
                aSourceRange.aEnd.SetRow( static_cast<SCROW>( aSourceRange.aStart.Row() + nSourceCount - 1 ) );
                nCount = aRange.aEnd.Row() - aSourceRange.aEnd.Row();
                eDir = FILL_TO_BOTTOM;
                break;
            case sheet::FillDirection_TO_RIGHT:
                aSourceRange.aEnd.SetCol( static_cast<SCCOL>( aSourceRange.aStart.Col() + nSourceCount - 1 ) );
                nCount = aRange.aEnd.Col() - aSourceRange.aEnd.Col();
                eDir = FILL_TO_RIGHT;
                break;
            case sheet::FillDirection_TO_TOP:
                aSourceRange.aStart.SetRow( static_cast<SCROW>( aSourceRange.aEnd.Row() - nSourceCount + 1 ) );
                nCount = aSourceRange.aStart.Row() - aRange.aStart.Row();
                eDir = FILL_TO_TOP;
                break;
            case sheet::FillDirection_TO_LEFT:
                aSourceRange.aStart.SetCol( static_cast<SCCOL>( aSourceRange.aEnd.Col() - nSourceCount + 1 ) );
                nCount = aSourceRange.aStart.Col() - aRange.aStart.Col();
                eDir = FILL_TO_LEFT;
                break;
            default:
                bError = sal_True;
        }
        if (nCount < 0 || nCount > MAXROW)      // overflow
            bError = sal_True;

        if (!bError)
        {
            ScDocFunc aFunc(*pDocSh);
            aFunc.FillAuto( aSourceRange, NULL, eDir, nCount, sal_True, sal_True );
        }
    }
}

// XAutoFormattable

void SAL_CALL ScCellRangeObj::autoFormat( const rtl::OUString& aName )
                    throw(lang::IllegalArgumentException, uno::RuntimeException)
{
    ScUnoGuard aGuard;
    ScAutoFormat* pAutoFormat = ScGlobal::GetAutoFormat();
    ScDocShell* pDocSh = GetDocShell();
    if ( pDocSh && pAutoFormat )
    {
        String aNameString(aName);
        sal_uInt16 nCount = pAutoFormat->GetCount();
        sal_uInt16 nIndex;
        String aCompare;
        for (nIndex=0; nIndex<nCount; nIndex++)
        {
            (*pAutoFormat)[nIndex]->GetName(aCompare);
            if ( aCompare == aNameString )                      //! Case-insensitiv ???
                break;
        }
        if (nIndex<nCount)
        {
            ScDocFunc aFunc(*pDocSh);
            aFunc.AutoFormat( aRange, NULL, nIndex, sal_True, sal_True );
        }
        else
            throw lang::IllegalArgumentException();
    }
}

// XSortable

uno::Sequence<beans::PropertyValue> SAL_CALL ScCellRangeObj::createSortDescriptor()
                                                throw(uno::RuntimeException)
{
    ScUnoGuard aGuard;
    ScSortParam aParam;
    ScDocShell* pDocSh = GetDocShell();
    if ( pDocSh )
    {
        // DB-Bereich anlegen erst beim Ausfuehren, per API immer genau den Bereich
        ScDBData* pData = pDocSh->GetDBData( aRange, SC_DB_OLD, SC_DBSEL_FORCE_MARK );
        if (pData)
        {
            pData->GetSortParam(aParam);

            //  im SortDescriptor sind die Fields innerhalb des Bereichs gezaehlt
            ScRange aDBRange;
            pData->GetArea(aDBRange);
            SCCOLROW nFieldStart = aParam.bByRow ?
                static_cast<SCCOLROW>(aDBRange.aStart.Col()) :
                static_cast<SCCOLROW>(aDBRange.aStart.Row());
            for (sal_uInt16 i=0; i<MAXSORT; i++)
                if ( aParam.bDoSort[i] && aParam.nField[i] >= nFieldStart )
                    aParam.nField[i] -= nFieldStart;
        }
    }

    uno::Sequence<beans::PropertyValue> aSeq( ScSortDescriptor::GetPropertyCount() );
    ScSortDescriptor::FillProperties( aSeq, aParam );
    return aSeq;
}

void SAL_CALL ScCellRangeObj::sort( const uno::Sequence<beans::PropertyValue>& aDescriptor )
                                                throw(uno::RuntimeException)
{
    ScUnoGuard aGuard;
    ScDocShell* pDocSh = GetDocShell();
    if (pDocSh)
    {
        sal_uInt16 i;
        ScSortParam aParam;
        ScDBData* pData = pDocSh->GetDBData( aRange, SC_DB_MAKE, SC_DBSEL_FORCE_MARK ); // ggf. Bereich anlegen
        if (pData)
        {
            //  alten Einstellungen holen, falls nicht alles neu gesetzt wird
            pData->GetSortParam(aParam);
            SCCOLROW nOldStart = aParam.bByRow ?
                static_cast<SCCOLROW>(aRange.aStart.Col()) :
                static_cast<SCCOLROW>(aRange.aStart.Row());
            for (i=0; i<MAXSORT; i++)
                if ( aParam.bDoSort[i] && aParam.nField[i] >= nOldStart )
                    aParam.nField[i] -= nOldStart;
        }

        ScSortDescriptor::FillSortParam( aParam, aDescriptor );

        //  im SortDescriptor sind die Fields innerhalb des Bereichs gezaehlt
        //  ByRow kann bei FillSortParam umgesetzt worden sein
        SCCOLROW nFieldStart = aParam.bByRow ?
            static_cast<SCCOLROW>(aRange.aStart.Col()) :
            static_cast<SCCOLROW>(aRange.aStart.Row());
        for (i=0; i<MAXSORT; i++)
            aParam.nField[i] += nFieldStart;

        SCTAB nTab = aRange.aStart.Tab();
        aParam.nCol1 = aRange.aStart.Col();
        aParam.nRow1 = aRange.aStart.Row();
        aParam.nCol2 = aRange.aEnd.Col();
        aParam.nRow2 = aRange.aEnd.Row();

        pDocSh->GetDBData( aRange, SC_DB_MAKE, SC_DBSEL_FORCE_MARK );       // ggf. Bereich anlegen

        ScDBDocFunc aFunc(*pDocSh);                         // Bereich muss angelegt sein
        aFunc.Sort( nTab, aParam, sal_True, sal_True, sal_True );
    }
}

// XFilterable

uno::Reference<sheet::XSheetFilterDescriptor> SAL_CALL ScCellRangeObj::createFilterDescriptor(
                                sal_Bool bEmpty ) throw(uno::RuntimeException)
{
    ScUnoGuard aGuard;
    ScDocShell* pDocSh = GetDocShell();
    ScFilterDescriptor* pNew = new ScFilterDescriptor(pDocSh);
    if ( !bEmpty && pDocSh )
    {
        // DB-Bereich anlegen erst beim Ausfuehren, per API immer genau den Bereich
        ScDBData* pData = pDocSh->GetDBData( aRange, SC_DB_OLD, SC_DBSEL_FORCE_MARK );
        if (pData)
        {
            ScQueryParam aParam;
            pData->GetQueryParam(aParam);
            //  im FilterDescriptor sind die Fields innerhalb des Bereichs gezaehlt
            ScRange aDBRange;
            pData->GetArea(aDBRange);
            SCCOLROW nFieldStart = aParam.bByRow ?
                static_cast<SCCOLROW>(aDBRange.aStart.Col()) :
                static_cast<SCCOLROW>(aDBRange.aStart.Row());
            SCSIZE nCount = aParam.GetEntryCount();
            for (SCSIZE i=0; i<nCount; i++)
            {
                ScQueryEntry& rEntry = aParam.GetEntry(i);
                if (rEntry.bDoQuery && rEntry.nField >= nFieldStart)
                    rEntry.nField -= nFieldStart;
            }
            pNew->SetParam(aParam);
        }
    }
    return pNew;
}

void SAL_CALL ScCellRangeObj::filter( const uno::Reference<sheet::XSheetFilterDescriptor>& xDescriptor )
                                                throw(uno::RuntimeException)
{
    ScUnoGuard aGuard;

    //  das koennte theoretisch ein fremdes Objekt sein, also nur das
    //  oeffentliche XSheetFilterDescriptor Interface benutzen, um
    //  die Daten in ein ScFilterDescriptor Objekt zu kopieren:
    //! wenn es schon ein ScFilterDescriptor ist, direkt per getImplementation?

    ScDocShell* pDocSh = GetDocShell();
    ScFilterDescriptor aImpl(pDocSh);
    uno::Reference< sheet::XSheetFilterDescriptor2 > xDescriptor2( xDescriptor, uno::UNO_QUERY );
    if ( xDescriptor2.is() )
    {
        aImpl.setFilterFields2( xDescriptor2->getFilterFields2() );
    }
    else
    {
        aImpl.setFilterFields( xDescriptor->getFilterFields() );
    }
    //  Rest sind jetzt Properties...

    uno::Reference<beans::XPropertySet> xPropSet( xDescriptor, uno::UNO_QUERY );
    if (xPropSet.is())
        lcl_CopyProperties( aImpl, *(beans::XPropertySet*)xPropSet.get() );

    //
    //  ausfuehren...
    //

    if (pDocSh)
    {
        ScQueryParam aParam = aImpl.GetParam();
        //  im FilterDescriptor sind die Fields innerhalb des Bereichs gezaehlt
        SCCOLROW nFieldStart = aParam.bByRow ?
            static_cast<SCCOLROW>(aRange.aStart.Col()) :
            static_cast<SCCOLROW>(aRange.aStart.Row());
        SCSIZE nCount = aParam.GetEntryCount();
        for (SCSIZE i=0; i<nCount; i++)
        {
            ScQueryEntry& rEntry = aParam.GetEntry(i);
            if (rEntry.bDoQuery)
            {
                rEntry.nField += nFieldStart;
                //  Im Dialog wird immer der String angezeigt -> muss zum Wert passen
                if ( !rEntry.bQueryByString )
                    pDocSh->GetDocument()->GetFormatTable()->
                        GetInputLineString( rEntry.nVal, 0, *rEntry.pStr );
            }
        }

        SCTAB nTab = aRange.aStart.Tab();
        aParam.nCol1 = aRange.aStart.Col();
        aParam.nRow1 = aRange.aStart.Row();
        aParam.nCol2 = aRange.aEnd.Col();
        aParam.nRow2 = aRange.aEnd.Row();

        pDocSh->GetDBData( aRange, SC_DB_MAKE, SC_DBSEL_FORCE_MARK );   // ggf. Bereich anlegen

        //! keep source range in filter descriptor
        //! if created by createFilterDescriptorByObject ???

        ScDBDocFunc aFunc(*pDocSh);
        aFunc.Query( nTab, aParam, NULL, sal_True, sal_True );  // Bereich muss angelegt sein
    }
}

//! get/setAutoFilter als Properties!!!

// XAdvancedFilterSource

uno::Reference<sheet::XSheetFilterDescriptor> SAL_CALL ScCellRangeObj::createFilterDescriptorByObject(
                        const uno::Reference<sheet::XSheetFilterable>& xObject )
                                                throw(uno::RuntimeException)
{
    ScUnoGuard aGuard;

    //  this ist hier nicht der Bereich, der gefiltert wird, sondern der
    //  Bereich mit der Abfrage...

    uno::Reference<sheet::XCellRangeAddressable> xAddr( xObject, uno::UNO_QUERY );

    ScDocShell* pDocSh = GetDocShell();
    if ( pDocSh && xAddr.is() )
    {
        //! Test, ob xObject im selben Dokument ist

        ScFilterDescriptor* pNew = new ScFilterDescriptor(pDocSh);  //! stattdessen vom Objekt?
        //XSheetFilterDescriptorRef xNew = xObject->createFilterDescriptor(sal_True);

        ScQueryParam aParam = pNew->GetParam();
        aParam.bHasHeader = sal_True;

        table::CellRangeAddress aDataAddress(xAddr->getRangeAddress());
        aParam.nCol1 = (SCCOL)aDataAddress.StartColumn;
        aParam.nRow1 = (SCROW)aDataAddress.StartRow;
        aParam.nCol2 = (SCCOL)aDataAddress.EndColumn;
        aParam.nRow2 = (SCROW)aDataAddress.EndRow;
        aParam.nTab  = aDataAddress.Sheet;

        ScDocument* pDoc = pDocSh->GetDocument();
        sal_Bool bOk = pDoc->CreateQueryParam(
                            aRange.aStart.Col(), aRange.aStart.Row(),
                            aRange.aEnd.Col(), aRange.aEnd.Row(),
                            aRange.aStart.Tab(), aParam );
        if ( bOk )
        {
            //  im FilterDescriptor sind die Fields innerhalb des Bereichs gezaehlt
            SCCOLROW nFieldStart = aParam.bByRow ?
                static_cast<SCCOLROW>(aDataAddress.StartColumn) :
                static_cast<SCCOLROW>(aDataAddress.StartRow);
            SCSIZE nCount = aParam.GetEntryCount();
            for (SCSIZE i=0; i<nCount; i++)
            {
                ScQueryEntry& rEntry = aParam.GetEntry(i);
                if (rEntry.bDoQuery && rEntry.nField >= nFieldStart)
                    rEntry.nField -= nFieldStart;
            }

            pNew->SetParam( aParam );
            return pNew;
        }
        else
        {
            delete pNew;
            return NULL;        // ungueltig -> null
        }
    }

    DBG_ERROR("kein Dokument oder kein Bereich");
    return NULL;
}

// XSubTotalSource

uno::Reference<sheet::XSubTotalDescriptor> SAL_CALL ScCellRangeObj::createSubTotalDescriptor(
                                sal_Bool bEmpty ) throw(uno::RuntimeException)
{
    ScUnoGuard aGuard;
    ScSubTotalDescriptor* pNew = new ScSubTotalDescriptor;
    ScDocShell* pDocSh = GetDocShell();
    if ( !bEmpty && pDocSh )
    {
        // DB-Bereich anlegen erst beim Ausfuehren, per API immer genau den Bereich
        ScDBData* pData = pDocSh->GetDBData( aRange, SC_DB_OLD, SC_DBSEL_FORCE_MARK );
        if (pData)
        {
            ScSubTotalParam aParam;
            pData->GetSubTotalParam(aParam);
            //  im SubTotalDescriptor sind die Fields innerhalb des Bereichs gezaehlt
            ScRange aDBRange;
            pData->GetArea(aDBRange);
            SCCOL nFieldStart = aDBRange.aStart.Col();
            for (sal_uInt16 i=0; i<MAXSUBTOTAL; i++)
            {
                if ( aParam.bGroupActive[i] )
                {
                    if ( aParam.nField[i] >= nFieldStart )
                        aParam.nField[i] = sal::static_int_cast<SCCOL>( aParam.nField[i] - nFieldStart );
                    for (SCCOL j=0; j<aParam.nSubTotals[i]; j++)
                        if ( aParam.pSubTotals[i][j] >= nFieldStart )
                            aParam.pSubTotals[i][j] = sal::static_int_cast<SCCOL>( aParam.pSubTotals[i][j] - nFieldStart );
                }
            }
            pNew->SetParam(aParam);
        }
    }
    return pNew;
}

void SAL_CALL ScCellRangeObj::applySubTotals(
                const uno::Reference<sheet::XSubTotalDescriptor>& xDescriptor,
                sal_Bool bReplace ) throw(uno::RuntimeException)
{
    ScUnoGuard aGuard;

    if (!xDescriptor.is()) return;

    ScDocShell* pDocSh = GetDocShell();
    ScSubTotalDescriptorBase* pImp =
        ScSubTotalDescriptorBase::getImplementation( xDescriptor );

    if (pDocSh && pImp)
    {
        ScSubTotalParam aParam;
        pImp->GetData(aParam);      // virtuelle Methode der Basisklasse

        //  im SubTotalDescriptor sind die Fields innerhalb des Bereichs gezaehlt
        SCCOL nFieldStart = aRange.aStart.Col();
        for (sal_uInt16 i=0; i<MAXSUBTOTAL; i++)
        {
            if ( aParam.bGroupActive[i] )
            {
                aParam.nField[i] = sal::static_int_cast<SCCOL>( aParam.nField[i] + nFieldStart );
                for (SCCOL j=0; j<aParam.nSubTotals[i]; j++)
                    aParam.pSubTotals[i][j] = sal::static_int_cast<SCCOL>( aParam.pSubTotals[i][j] + nFieldStart );
            }
        }

        aParam.bReplace = bReplace;

        SCTAB nTab = aRange.aStart.Tab();
        aParam.nCol1 = aRange.aStart.Col();
        aParam.nRow1 = aRange.aStart.Row();
        aParam.nCol2 = aRange.aEnd.Col();
        aParam.nRow2 = aRange.aEnd.Row();

        pDocSh->GetDBData( aRange, SC_DB_MAKE, SC_DBSEL_FORCE_MARK );   // ggf. Bereich anlegen

        ScDBDocFunc aFunc(*pDocSh);
        aFunc.DoSubTotals( nTab, aParam, NULL, sal_True, sal_True );    // Bereich muss angelegt sein
    }
}

void SAL_CALL ScCellRangeObj::removeSubTotals() throw(uno::RuntimeException)
{
    ScUnoGuard aGuard;

    ScDocShell* pDocSh = GetDocShell();
    if (pDocSh)
    {
        ScSubTotalParam aParam;
        ScDBData* pData = pDocSh->GetDBData( aRange, SC_DB_OLD, SC_DBSEL_FORCE_MARK );
        if (pData)
            pData->GetSubTotalParam(aParam);    // auch bei Remove die Feld-Eintraege behalten

        aParam.bRemoveOnly = sal_True;

        SCTAB nTab = aRange.aStart.Tab();
        aParam.nCol1 = aRange.aStart.Col();
        aParam.nRow1 = aRange.aStart.Row();
        aParam.nCol2 = aRange.aEnd.Col();
        aParam.nRow2 = aRange.aEnd.Row();

        pDocSh->GetDBData( aRange, SC_DB_MAKE, SC_DBSEL_FORCE_MARK );   // ggf. Bereich anlegen

        ScDBDocFunc aFunc(*pDocSh);
        aFunc.DoSubTotals( nTab, aParam, NULL, sal_True, sal_True );    // Bereich muss angelegt sein
    }
}

uno::Sequence<beans::PropertyValue> SAL_CALL ScCellRangeObj::createImportDescriptor( sal_Bool bEmpty )
                                                throw(uno::RuntimeException)
{
    ScUnoGuard aGuard;
    ScImportParam aParam;
    ScDocShell* pDocSh = GetDocShell();
    if ( !bEmpty && pDocSh )
    {
        // DB-Bereich anlegen erst beim Ausfuehren, per API immer genau den Bereich
        ScDBData* pData = pDocSh->GetDBData( aRange, SC_DB_OLD, SC_DBSEL_FORCE_MARK );
        if (pData)
            pData->GetImportParam(aParam);
    }

    uno::Sequence<beans::PropertyValue> aSeq( ScImportDescriptor::GetPropertyCount() );
    ScImportDescriptor::FillProperties( aSeq, aParam );
    return aSeq;
}

void SAL_CALL ScCellRangeObj::doImport( const uno::Sequence<beans::PropertyValue>& aDescriptor )
                                            throw(uno::RuntimeException)
{
    ScUnoGuard aGuard;
    ScDocShell* pDocSh = GetDocShell();
    if (pDocSh)
    {
        ScImportParam aParam;
        ScImportDescriptor::FillImportParam( aParam, aDescriptor );

        SCTAB nTab = aRange.aStart.Tab();
        aParam.nCol1 = aRange.aStart.Col();
        aParam.nRow1 = aRange.aStart.Row();
        aParam.nCol2 = aRange.aEnd.Col();
        aParam.nRow2 = aRange.aEnd.Row();

        //! TODO: could we get passed a valid result set by any means?

        pDocSh->GetDBData( aRange, SC_DB_MAKE, SC_DBSEL_FORCE_MARK );       // ggf. Bereich anlegen

        ScDBDocFunc aFunc(*pDocSh);                         // Bereich muss angelegt sein
<<<<<<< HEAD
        aFunc.DoImport( nTab, aParam, NULL, TRUE );         //! Api-Flag as parameter
=======
        aFunc.DoImport( nTab, aParam, xResultSet, NULL, sal_True, sal_False );  //! Api-Flag als Parameter
>>>>>>> ce6308e4
    }
}

// XCellFormatRangesSupplier

uno::Reference<container::XIndexAccess> SAL_CALL ScCellRangeObj::getCellFormatRanges()
                                                throw(uno::RuntimeException)
{
    ScUnoGuard aGuard;
    ScDocShell* pDocSh = GetDocShell();
    if ( pDocSh )
        return new ScCellFormatsObj( pDocSh, aRange );
    return NULL;
}

// XUniqueCellFormatRangesSupplier

uno::Reference<container::XIndexAccess> SAL_CALL ScCellRangeObj::getUniqueCellFormatRanges()
                                                throw(uno::RuntimeException)
{
    ScUnoGuard aGuard;
    ScDocShell* pDocSh = GetDocShell();
    if ( pDocSh )
        return new ScUniqueCellFormatsObj( pDocSh, aRange );
    return NULL;
}

// XPropertySet erweitert fuer Range-Properties

uno::Reference<beans::XPropertySetInfo> SAL_CALL ScCellRangeObj::getPropertySetInfo()
                                                        throw(uno::RuntimeException)
{
    ScUnoGuard aGuard;
    static uno::Reference<beans::XPropertySetInfo> aRef(
        new SfxItemPropertySetInfo( pRangePropSet->getPropertyMap() ));
    return aRef;
}

void ScCellRangeObj::SetOnePropertyValue( const SfxItemPropertySimpleEntry* pEntry, const uno::Any& aValue )
                                throw(lang::IllegalArgumentException, uno::RuntimeException)
{
    //  Range has only Position and Size in addition to ScCellRangesBase, both are ReadOnly
    //  -> nothing to do here

    ScCellRangesBase::SetOnePropertyValue( pEntry, aValue );
}

void ScCellRangeObj::GetOnePropertyValue( const SfxItemPropertySimpleEntry* pEntry,
                                            uno::Any& rAny )
                                                throw(uno::RuntimeException)
{
    if ( pEntry )
    {
        if ( pEntry->nWID == SC_WID_UNO_POS )
        {
            ScDocShell* pDocSh = GetDocShell();
            if (pDocSh)
            {
                //  GetMMRect converts using HMM_PER_TWIPS, like the DrawingLayer
                Rectangle aMMRect(pDocSh->GetDocument()->GetMMRect(
                                        aRange.aStart.Col(), aRange.aStart.Row(),
                                        aRange.aEnd.Col(), aRange.aEnd.Row(), aRange.aStart.Tab() ));
                awt::Point aPos( aMMRect.Left(), aMMRect.Top() );
                rAny <<= aPos;
            }
        }
        else if ( pEntry->nWID == SC_WID_UNO_SIZE )
        {
            ScDocShell* pDocSh = GetDocShell();
            if (pDocSh)
            {
                //  GetMMRect converts using HMM_PER_TWIPS, like the DrawingLayer
                Rectangle aMMRect = pDocSh->GetDocument()->GetMMRect(
                                        aRange.aStart.Col(), aRange.aStart.Row(),
                                        aRange.aEnd.Col(), aRange.aEnd.Row(), aRange.aStart.Tab() );
                Size aSize(aMMRect.GetSize());
                awt::Size aAwtSize( aSize.Width(), aSize.Height() );
                rAny <<= aAwtSize;
            }
        }
        else
            ScCellRangesBase::GetOnePropertyValue( pEntry, rAny );

    }
}

const SfxItemPropertyMap* ScCellRangeObj::GetItemPropertyMap()
{
    return pRangePropSet->getPropertyMap();
}

// XServiceInfo

rtl::OUString SAL_CALL ScCellRangeObj::getImplementationName() throw(uno::RuntimeException)
{
    return rtl::OUString::createFromAscii( "ScCellRangeObj" );
}

sal_Bool SAL_CALL ScCellRangeObj::supportsService( const rtl::OUString& rServiceName )
                                                    throw(uno::RuntimeException)
{
    String aServiceStr( rServiceName );
    return aServiceStr.EqualsAscii( SCSHEETCELLRANGE_SERVICE ) ||
           aServiceStr.EqualsAscii( SCCELLRANGE_SERVICE ) ||
           aServiceStr.EqualsAscii( SCCELLPROPERTIES_SERVICE ) ||
           aServiceStr.EqualsAscii( SCCHARPROPERTIES_SERVICE ) ||
           aServiceStr.EqualsAscii( SCPARAPROPERTIES_SERVICE );
}

uno::Sequence<rtl::OUString> SAL_CALL ScCellRangeObj::getSupportedServiceNames()
                                                    throw(uno::RuntimeException)
{
    uno::Sequence<rtl::OUString> aRet(5);
    rtl::OUString* pArray = aRet.getArray();
    pArray[0] = rtl::OUString::createFromAscii( SCSHEETCELLRANGE_SERVICE );
    pArray[1] = rtl::OUString::createFromAscii( SCCELLRANGE_SERVICE );
    pArray[2] = rtl::OUString::createFromAscii( SCCELLPROPERTIES_SERVICE );
    pArray[3] = rtl::OUString::createFromAscii( SCCHARPROPERTIES_SERVICE );
    pArray[4] = rtl::OUString::createFromAscii( SCPARAPROPERTIES_SERVICE );
    return aRet;
}

//------------------------------------------------------------------------

const SvxItemPropertySet* ScCellObj::GetEditPropertySet()      // static
{
    return lcl_GetEditPropertySet();
}
const SfxItemPropertyMap* ScCellObj::GetCellPropertyMap()
{
    return lcl_GetCellPropertySet()->getPropertyMap();
}

ScCellObj::ScCellObj(ScDocShell* pDocSh, const ScAddress& rP) :
    ScCellRangeObj( pDocSh, ScRange(rP,rP) ),
    pUnoText( NULL ),
    pCellPropSet( lcl_GetCellPropertySet() ),
    aCellPos( rP ),
    nActionLockCount( 0 )
{
    //  pUnoText is allocated on demand (GetUnoText)
    //  can't be aggregated because getString/setString is handled here
}

SvxUnoText& ScCellObj::GetUnoText()
{
    if (!pUnoText)
    {
        pUnoText = new ScCellTextObj( GetDocShell(), aCellPos );
        pUnoText->acquire();
        if (nActionLockCount)
        {
            ScSharedCellEditSource* pEditSource =
                static_cast<ScSharedCellEditSource*> (pUnoText->GetEditSource());
            if (pEditSource)
                pEditSource->SetDoUpdateData(sal_False);
        }
    }
    return *pUnoText;
}

ScCellObj::~ScCellObj()
{
    if (pUnoText)
        pUnoText->release();
}

void ScCellObj::RefChanged()
{
    ScCellRangeObj::RefChanged();

    const ScRangeList& rRanges = GetRangeList();
    DBG_ASSERT(rRanges.Count() == 1, "was fuer Ranges ?!?!");
    const ScRange* pFirst = rRanges.GetObject(0);
    if (pFirst)
        aCellPos = pFirst->aStart;
}

uno::Any SAL_CALL ScCellObj::queryInterface( const uno::Type& rType ) throw(uno::RuntimeException)
{
    SC_QUERYINTERFACE( table::XCell )
    SC_QUERYINTERFACE( sheet::XFormulaTokens )
    SC_QUERYINTERFACE( sheet::XCellAddressable )
    SC_QUERYINTERFACE( text::XText )
    SC_QUERYINTERFACE( text::XSimpleText )
    SC_QUERYINTERFACE( text::XTextRange )
    SC_QUERYINTERFACE( container::XEnumerationAccess )
    SC_QUERYINTERFACE( container::XElementAccess )
    SC_QUERYINTERFACE( sheet::XSheetAnnotationAnchor )
    SC_QUERYINTERFACE( text::XTextFieldsSupplier )
    SC_QUERYINTERFACE( document::XActionLockable )

    return ScCellRangeObj::queryInterface( rType );
}

void SAL_CALL ScCellObj::acquire() throw()
{
    ScCellRangeObj::acquire();
}

void SAL_CALL ScCellObj::release() throw()
{
    ScCellRangeObj::release();
}

uno::Sequence<uno::Type> SAL_CALL ScCellObj::getTypes() throw(uno::RuntimeException)
{
    static uno::Sequence<uno::Type> aTypes;
    if ( aTypes.getLength() == 0 )
    {
        uno::Sequence<uno::Type> aParentTypes(ScCellRangeObj::getTypes());
        long nParentLen = aParentTypes.getLength();
        const uno::Type* pParentPtr = aParentTypes.getConstArray();

        aTypes.realloc( nParentLen + 8 );
        uno::Type* pPtr = aTypes.getArray();
        pPtr[nParentLen + 0] = getCppuType((const uno::Reference<table::XCell>*)0);
        pPtr[nParentLen + 1] = getCppuType((const uno::Reference<sheet::XCellAddressable>*)0);
        pPtr[nParentLen + 2] = getCppuType((const uno::Reference<text::XText>*)0);
        pPtr[nParentLen + 3] = getCppuType((const uno::Reference<container::XEnumerationAccess>*)0);
        pPtr[nParentLen + 4] = getCppuType((const uno::Reference<sheet::XSheetAnnotationAnchor>*)0);
        pPtr[nParentLen + 5] = getCppuType((const uno::Reference<text::XTextFieldsSupplier>*)0);
        pPtr[nParentLen + 6] = getCppuType((const uno::Reference<document::XActionLockable>*)0);
        pPtr[nParentLen + 7] = getCppuType((const uno::Reference<sheet::XFormulaTokens>*)0);

        for (long i=0; i<nParentLen; i++)
            pPtr[i] = pParentPtr[i];                // parent types first
    }
    return aTypes;
}

uno::Sequence<sal_Int8> SAL_CALL ScCellObj::getImplementationId() throw(uno::RuntimeException)
{
    static uno::Sequence< sal_Int8 > aId;
    if( aId.getLength() == 0 )
    {
        aId.realloc( 16 );
        rtl_createUuid( (sal_uInt8 *)aId.getArray(), 0, sal_True );
    }
    return aId;
}

//  Hilfsfunktionen

String ScCellObj::GetInputString_Impl(sal_Bool bEnglish) const      // fuer getFormula / FormulaLocal
{
    if (GetDocShell())
        return lcl_GetInputString( GetDocShell()->GetDocument(), aCellPos, bEnglish );
    return String();
}

String ScCellObj::GetOutputString_Impl(ScDocument* pDoc, const ScAddress& aCellPos)
{
    String aVal;
    if ( pDoc )
    {
        ScBaseCell* pCell = pDoc->GetCell( aCellPos );
        if ( pCell && pCell->GetCellType() != CELLTYPE_NOTE )
        {
            if ( pCell->GetCellType() == CELLTYPE_EDIT )
            {
                //  GetString an der EditCell macht Leerzeichen aus Umbruechen,
                //  hier werden die Umbrueche aber gebraucht
                const EditTextObject* pData = ((ScEditCell*)pCell)->GetData();
                if (pData)
                {
                    EditEngine& rEngine = pDoc->GetEditEngine();
                    rEngine.SetText( *pData );
                    aVal = rEngine.GetText( LINEEND_LF );
                }
                //  Edit-Zellen auch nicht per NumberFormatter formatieren
                //  (passend zur Ausgabe)
            }
            else
            {
                //  wie in GetString am Dokument (column)
                Color* pColor;
                sal_uLong nNumFmt = pDoc->GetNumberFormat( aCellPos );
                ScCellFormat::GetString( pCell, nNumFmt, aVal, &pColor, *pDoc->GetFormatTable() );
            }
        }
    }
    return aVal;
}

String ScCellObj::GetOutputString_Impl() const
{
    ScDocShell* pDocSh = GetDocShell();
    String aVal;
    if ( pDocSh )
        aVal = GetOutputString_Impl(pDocSh->GetDocument(), aCellPos);
    return aVal;
}

void ScCellObj::SetString_Impl(const String& rString, sal_Bool bInterpret, sal_Bool bEnglish)
{
    ScDocShell* pDocSh = GetDocShell();
    if ( pDocSh )
    {
        ScDocFunc aFunc(*pDocSh);
        // GRAM_PODF_A1 for API compatibility.
        (void)aFunc.SetCellText( aCellPos, rString, bInterpret, bEnglish, sal_True, EMPTY_STRING, formula::FormulaGrammar::GRAM_PODF_A1 );
    }
}

double ScCellObj::GetValue_Impl() const
{
    ScDocShell* pDocSh = GetDocShell();
    if ( pDocSh )
        return pDocSh->GetDocument()->GetValue( aCellPos );

    return 0.0;
}

void ScCellObj::SetValue_Impl(double fValue)
{
    ScDocShell* pDocSh = GetDocShell();
    if ( pDocSh )
    {
        ScDocFunc aFunc(*pDocSh);
        (void)aFunc.PutCell( aCellPos, new ScValueCell(fValue), sal_True );
    }
}

// only for XML import

void ScCellObj::SetFormulaResultString( const ::rtl::OUString& rResult )
{
    ScDocShell* pDocSh = GetDocShell();
    if ( pDocSh )
    {
        ScBaseCell* pCell = pDocSh->GetDocument()->GetCell( aCellPos );
        if ( pCell && pCell->GetCellType() == CELLTYPE_FORMULA )
            ((ScFormulaCell*)pCell)->SetHybridString( rResult );
    }
}

void ScCellObj::SetFormulaResultDouble( double fResult )
{
    ScDocShell* pDocSh = GetDocShell();
    if ( pDocSh )
    {
        ScBaseCell* pCell = pDocSh->GetDocument()->GetCell( aCellPos );
        if ( pCell && pCell->GetCellType() == CELLTYPE_FORMULA )
            ((ScFormulaCell*)pCell)->SetHybridDouble( fResult );
    }
}

void ScCellObj::SetFormulaWithGrammar( const ::rtl::OUString& rFormula,
        const ::rtl::OUString& rFormulaNmsp, const formula::FormulaGrammar::Grammar eGrammar )
{
    ScDocShell* pDocSh = GetDocShell();
    if ( pDocSh )
    {
        ScDocFunc aFunc(*pDocSh);
        aFunc.SetCellText( aCellPos, rFormula, sal_True, sal_True, sal_True, rFormulaNmsp, eGrammar);
    }
}

void ScCellObj::InputEnglishString( const ::rtl::OUString& rText )
{
    // This is like a mixture of setFormula and property FormulaLocal:
    // The cell's number format is checked for "text", a new cell format may be set,
    // but all parsing is in English.

    ScDocShell* pDocSh = GetDocShell();
    if ( pDocSh )
    {
        String aString(rText);
        ScDocument* pDoc = pDocSh->GetDocument();
        SvNumberFormatter* pFormatter = pDoc->GetFormatTable();
        sal_uInt32 nOldFormat = pDoc->GetNumberFormat( aCellPos );
        if ( pFormatter->GetType( nOldFormat ) == NUMBERFORMAT_TEXT )
        {
            SetString_Impl(aString, sal_False, sal_False);      // text cell
        }
        else
        {
            ScDocFunc aFunc(*pDocSh);
            short nFormatType = 0;
            ScBaseCell* pNewCell = aFunc.InterpretEnglishString( aCellPos, aString,
                                    EMPTY_STRING, formula::FormulaGrammar::GRAM_PODF_A1, &nFormatType );
            if (pNewCell)
            {
                if ( ( nOldFormat % SV_COUNTRY_LANGUAGE_OFFSET ) == 0 && nFormatType != 0 )
                {
                    // apply a format for the recognized type and the old format's language
                    sal_uInt32 nNewFormat = ScGlobal::GetStandardFormat( *pFormatter, nOldFormat, nFormatType );
                    if ( nNewFormat != nOldFormat )
                    {
                        ScPatternAttr aPattern( pDoc->GetPool() );
                        aPattern.GetItemSet().Put( SfxUInt32Item( ATTR_VALUE_FORMAT, nNewFormat ) );
                        // ATTR_LANGUAGE_FORMAT remains unchanged
                        aFunc.ApplyAttributes( *GetMarkData(), aPattern, sal_True, sal_True );
                    }
                }
                // put the cell into the document
                // (after applying the format, so possible formula recalculation already uses the new format)
                (void)aFunc.PutCell( aCellPos, pNewCell, sal_True );
            }
            else
                SetString_Impl(aString, sal_False, sal_False);      // no cell from InterpretEnglishString, probably empty string
        }
    }
}

//  XText

uno::Reference<text::XTextCursor> SAL_CALL ScCellObj::createTextCursor()
                                                    throw(uno::RuntimeException)
{
    ScUnoGuard aGuard;
    return new ScCellTextCursor( *this );
}

uno::Reference<text::XTextCursor> SAL_CALL ScCellObj::createTextCursorByRange(
                                    const uno::Reference<text::XTextRange>& aTextPosition )
                                                    throw(uno::RuntimeException)
{
    ScUnoGuard aGuard;
    SvxUnoTextCursor* pCursor = new ScCellTextCursor( *this );
    uno::Reference<text::XTextCursor> xCursor(pCursor);

    SvxUnoTextRangeBase* pRange = SvxUnoTextRangeBase::getImplementation( aTextPosition );
    if(pRange)
        pCursor->SetSelection( pRange->GetSelection() );
    else
    {
        ScCellTextCursor* pOther = ScCellTextCursor::getImplementation( aTextPosition );
        if(pOther)
            pCursor->SetSelection( pOther->GetSelection() );
        else
            throw uno::RuntimeException();
    }

    return xCursor;
}

rtl::OUString SAL_CALL ScCellObj::getString() throw(uno::RuntimeException)
{
    ScUnoGuard aGuard;
    return GetOutputString_Impl();
}

void SAL_CALL ScCellObj::setString( const rtl::OUString& aText ) throw(uno::RuntimeException)
{
    ScUnoGuard aGuard;
    String aString(aText);
    SetString_Impl(aString, sal_False, sal_False);  // immer Text

    // don't create pUnoText here if not there
    if (pUnoText)
        pUnoText->SetSelection(ESelection( 0,0, 0,aString.Len() ));
}

void SAL_CALL ScCellObj::insertString( const uno::Reference<text::XTextRange>& xRange,
                                        const rtl::OUString& aString, sal_Bool bAbsorb )
                                    throw(uno::RuntimeException)
{
    // special handling for ScCellTextCursor is no longer needed,
    // SvxUnoText::insertString checks for SvxUnoTextRangeBase instead of SvxUnoTextRange

    ScUnoGuard aGuard;
    GetUnoText().insertString(xRange, aString, bAbsorb);
}

void SAL_CALL ScCellObj::insertControlCharacter( const uno::Reference<text::XTextRange>& xRange,
                                                sal_Int16 nControlCharacter, sal_Bool bAbsorb )
                                    throw(lang::IllegalArgumentException, uno::RuntimeException)
{
    ScUnoGuard aGuard;
    GetUnoText().insertControlCharacter(xRange, nControlCharacter, bAbsorb);
}

void SAL_CALL ScCellObj::insertTextContent( const uno::Reference<text::XTextRange >& xRange,
                                                const uno::Reference<text::XTextContent >& xContent,
                                                sal_Bool bAbsorb )
                                    throw(lang::IllegalArgumentException, uno::RuntimeException)
{
    ScUnoGuard aGuard;
    ScDocShell* pDocSh = GetDocShell();
    if ( pDocSh && xContent.is() )
    {
        ScCellFieldObj* pCellField = ScCellFieldObj::getImplementation( xContent );
        SvxUnoTextRangeBase* pTextRange = ScCellTextCursor::getImplementation( xRange );

#if 0
        if (!pTextRange)
            pTextRange = SvxUnoTextRangeBase::getImplementation( xRange );

        //! bei SvxUnoTextRange testen, ob in passendem Objekt !!!
#endif

        if ( pCellField && !pCellField->IsInserted() && pTextRange )
        {
            SvxEditSource* pEditSource = pTextRange->GetEditSource();
            ESelection aSelection(pTextRange->GetSelection());

            if (!bAbsorb)
            {
                //  nicht ersetzen -> hinten anhaengen
                aSelection.Adjust();
                aSelection.nStartPara = aSelection.nEndPara;
                aSelection.nStartPos  = aSelection.nEndPos;
            }

            SvxFieldItem aItem(pCellField->CreateFieldItem());

            SvxTextForwarder* pForwarder = pEditSource->GetTextForwarder();
            pForwarder->QuickInsertField( aItem, aSelection );
            pEditSource->UpdateData();

            //  neue Selektion: ein Zeichen
            aSelection.Adjust();
            aSelection.nEndPara = aSelection.nStartPara;
            aSelection.nEndPos = aSelection.nStartPos + 1;
            pCellField->InitDoc( pDocSh, aCellPos, aSelection );

            //  #91431# for bAbsorb=sal_False, the new selection must be behind the inserted content
            //  (the xml filter relies on this)
            if (!bAbsorb)
                aSelection.nStartPos = aSelection.nEndPos;

            pTextRange->SetSelection( aSelection );

            return;
        }
    }
    GetUnoText().insertTextContent(xRange, xContent, bAbsorb);
}

void SAL_CALL ScCellObj::removeTextContent( const uno::Reference<text::XTextContent>& xContent )
                                throw(container::NoSuchElementException, uno::RuntimeException)
{
    ScUnoGuard aGuard;
    if ( xContent.is() )
    {
        ScCellFieldObj* pCellField = ScCellFieldObj::getImplementation( xContent );
        if ( pCellField && pCellField->IsInserted() )
        {
            //! Testen, ob das Feld in dieser Zelle ist
            pCellField->DeleteField();
            return;
        }
    }
    GetUnoText().removeTextContent(xContent);
}

uno::Reference<text::XText> SAL_CALL ScCellObj::getText() throw(uno::RuntimeException)
{
    ScUnoGuard aGuard;
    return this;
}

uno::Reference<text::XTextRange> SAL_CALL ScCellObj::getStart() throw(uno::RuntimeException)
{
    ScUnoGuard aGuard;
    return GetUnoText().getStart();
}

uno::Reference<text::XTextRange> SAL_CALL ScCellObj::getEnd() throw(uno::RuntimeException)
{
    ScUnoGuard aGuard;
    return GetUnoText().getEnd();
}

uno::Reference<container::XEnumeration> SAL_CALL ScCellObj::createEnumeration()
                                                    throw(uno::RuntimeException)
{
    ScUnoGuard aGuard;
    return GetUnoText().createEnumeration();
}

uno::Type SAL_CALL ScCellObj::getElementType() throw(uno::RuntimeException)
{
    ScUnoGuard aGuard;
    return GetUnoText().getElementType();
}

sal_Bool SAL_CALL ScCellObj::hasElements() throw(uno::RuntimeException)
{
    ScUnoGuard aGuard;
    return GetUnoText().hasElements();
}

//  XCell

rtl::OUString SAL_CALL ScCellObj::getFormula() throw(uno::RuntimeException)
{
    ScUnoGuard aGuard;
    //  sal_True = englisch
    return GetInputString_Impl(sal_True);
}

void SAL_CALL ScCellObj::setFormula( const rtl::OUString& aFormula ) throw(uno::RuntimeException)
{
    ScUnoGuard aGuard;
    String aString(aFormula);
    SetString_Impl(aString, sal_True, sal_True);    // englisch interpretieren
}

double SAL_CALL ScCellObj::getValue() throw(uno::RuntimeException)
{
    ScUnoGuard aGuard;
    return GetValue_Impl();
}

void SAL_CALL ScCellObj::setValue( double nValue ) throw(uno::RuntimeException)
{
    ScUnoGuard aGuard;
    SetValue_Impl(nValue);
}

table::CellContentType SAL_CALL ScCellObj::getType() throw(uno::RuntimeException)
{
    ScUnoGuard aGuard;
    table::CellContentType eRet = table::CellContentType_EMPTY;
    ScDocShell* pDocSh = GetDocShell();
    if (pDocSh)
    {
        CellType eCalcType = pDocSh->GetDocument()->GetCellType( aCellPos );
        switch (eCalcType)
        {
            case CELLTYPE_VALUE:
                eRet = table::CellContentType_VALUE;
                break;
            case CELLTYPE_STRING:
            case CELLTYPE_EDIT:
                eRet = table::CellContentType_TEXT;
                break;
            case CELLTYPE_FORMULA:
                eRet = table::CellContentType_FORMULA;
                break;
            default:
                eRet = table::CellContentType_EMPTY;
        }
    }
    else
    {
        DBG_ERROR("keine DocShell");        //! Exception oder so?
    }

    return eRet;
}

table::CellContentType ScCellObj::GetResultType_Impl()
{
    ScDocShell* pDocSh = GetDocShell();
    if ( pDocSh )
    {
        ScBaseCell* pCell = pDocSh->GetDocument()->GetCell(aCellPos);
        if ( pCell && pCell->GetCellType() == CELLTYPE_FORMULA )
        {
            sal_Bool bValue = ((ScFormulaCell*)pCell)->IsValue();
            return bValue ? table::CellContentType_VALUE : table::CellContentType_TEXT;
        }
    }
    return getType();   // wenn keine Formel
}

sal_Int32 SAL_CALL ScCellObj::getError() throw(uno::RuntimeException)
{
    ScUnoGuard aGuard;
    sal_uInt16 nError = 0;
    ScDocShell* pDocSh = GetDocShell();
    if (pDocSh)
    {
        ScBaseCell* pCell = pDocSh->GetDocument()->GetCell( aCellPos );
        if ( pCell && pCell->GetCellType() == CELLTYPE_FORMULA )
            nError = ((ScFormulaCell*)pCell)->GetErrCode();
        // sonst bleibt's bei 0
    }
    else
    {
        DBG_ERROR("keine DocShell");        //! Exception oder so?
    }

    return nError;
}

// XFormulaTokens

uno::Sequence<sheet::FormulaToken> SAL_CALL ScCellObj::getTokens() throw(uno::RuntimeException)
{
    ScUnoGuard aGuard;
    uno::Sequence<sheet::FormulaToken> aSequence;
    ScDocShell* pDocSh = GetDocShell();
    if ( pDocSh )
    {
        ScDocument* pDoc = pDocSh->GetDocument();
        ScBaseCell* pCell = pDoc->GetCell( aCellPos );
        if ( pCell && pCell->GetCellType() == CELLTYPE_FORMULA )
        {
            ScTokenArray* pTokenArray = static_cast<ScFormulaCell*>(pCell)->GetCode();
            if ( pTokenArray )
                (void)ScTokenConversion::ConvertToTokenSequence( *pDoc, aSequence, *pTokenArray );
        }
    }
    return aSequence;
}

void SAL_CALL ScCellObj::setTokens( const uno::Sequence<sheet::FormulaToken>& rTokens ) throw(uno::RuntimeException)
{
    ScUnoGuard aGuard;
    ScDocShell* pDocSh = GetDocShell();
    if ( pDocSh )
    {
        ScDocument* pDoc = pDocSh->GetDocument();
        ScTokenArray aTokenArray;
        (void)ScTokenConversion::ConvertToTokenArray( *pDoc, aTokenArray, rTokens );

        ScDocFunc aFunc( *pDocSh );
        ScBaseCell* pNewCell = new ScFormulaCell( pDoc, aCellPos, &aTokenArray );
        (void)aFunc.PutCell( aCellPos, pNewCell, sal_True );
    }
}

// XCellAddressable

table::CellAddress SAL_CALL ScCellObj::getCellAddress() throw(uno::RuntimeException)
{
    ScUnoGuard aGuard;
    table::CellAddress aAdr;
    aAdr.Sheet  = aCellPos.Tab();
    aAdr.Column = aCellPos.Col();
    aAdr.Row    = aCellPos.Row();
    return aAdr;
}

// XSheetAnnotationAnchor

uno::Reference<sheet::XSheetAnnotation> SAL_CALL ScCellObj::getAnnotation()
                                                throw(uno::RuntimeException)
{
    ScUnoGuard aGuard;
    ScDocShell* pDocSh = GetDocShell();
    if ( pDocSh )
        return new ScAnnotationObj( pDocSh, aCellPos );

    DBG_ERROR("getAnnotation ohne DocShell");
    return NULL;
}

// XFieldTypesSupplier

uno::Reference<container::XEnumerationAccess> SAL_CALL ScCellObj::getTextFields()
                                                throw(uno::RuntimeException)
{
    ScUnoGuard aGuard;
    ScDocShell* pDocSh = GetDocShell();
    if ( pDocSh )
        return new ScCellFieldsObj( pDocSh, aCellPos );

    return NULL;
}

uno::Reference<container::XNameAccess> SAL_CALL ScCellObj::getTextFieldMasters()
                                                throw(uno::RuntimeException)
{
    //  sowas gibts nicht im Calc (?)
    return NULL;
}

// XPropertySet erweitert fuer Zell-Properties

uno::Reference<beans::XPropertySetInfo> SAL_CALL ScCellObj::getPropertySetInfo()
                                                        throw(uno::RuntimeException)
{
    ScUnoGuard aGuard;
    static uno::Reference<beans::XPropertySetInfo> aRef(
        new SfxItemPropertySetInfo( pCellPropSet->getPropertyMap() ));
    return aRef;
}

void ScCellObj::SetOnePropertyValue( const SfxItemPropertySimpleEntry* pEntry, const uno::Any& aValue )
                                throw(lang::IllegalArgumentException, uno::RuntimeException)
{
    if ( pEntry )
    {
        if ( pEntry->nWID == SC_WID_UNO_FORMLOC )
        {
            rtl::OUString aStrVal;
            aValue >>= aStrVal;
            String aString(aStrVal);
            SetString_Impl(aString, sal_True, sal_False);   // lokal interpretieren
        }
        else if ( pEntry->nWID == SC_WID_UNO_FORMRT )
        {
            //  Read-Only
            //! Exception oder so...
        }
        else
            ScCellRangeObj::SetOnePropertyValue( pEntry, aValue );
    }
}

void ScCellObj::GetOnePropertyValue( const SfxItemPropertySimpleEntry* pEntry,
                                        uno::Any& rAny )
                                            throw(uno::RuntimeException)
{
    if ( pEntry )
    {
        if ( pEntry->nWID == SC_WID_UNO_FORMLOC )
        {
            // sal_False = lokal
            rAny <<= rtl::OUString( GetInputString_Impl(sal_False) );
        }
        else if ( pEntry->nWID == SC_WID_UNO_FORMRT )
        {
            table::CellContentType eType = GetResultType_Impl();
            rAny <<= eType;
        }
        else
            ScCellRangeObj::GetOnePropertyValue(pEntry, rAny);
    }
}

const SfxItemPropertyMap* ScCellObj::GetItemPropertyMap()
{
    return pCellPropSet->getPropertyMap();
}

// XServiceInfo

rtl::OUString SAL_CALL ScCellObj::getImplementationName() throw(uno::RuntimeException)
{
    return rtl::OUString::createFromAscii( "ScCellObj" );
}

sal_Bool SAL_CALL ScCellObj::supportsService( const rtl::OUString& rServiceName )
                                                    throw(uno::RuntimeException)
{
    //  CellRange/SheetCellRange are not in SheetCell service description,
    //  but ScCellObj is used instead of ScCellRangeObj in CellRanges collections,
    //  so it must support them

    String aServiceStr(rServiceName);
    return aServiceStr.EqualsAscii( SCSHEETCELL_SERVICE ) ||
           aServiceStr.EqualsAscii( SCCELL_SERVICE ) ||
           aServiceStr.EqualsAscii( SCCELLPROPERTIES_SERVICE ) ||
           aServiceStr.EqualsAscii( SCCHARPROPERTIES_SERVICE ) ||
           aServiceStr.EqualsAscii( SCPARAPROPERTIES_SERVICE ) ||
           aServiceStr.EqualsAscii( SCSHEETCELLRANGE_SERVICE ) ||
           aServiceStr.EqualsAscii( SCCELLRANGE_SERVICE );
}

uno::Sequence<rtl::OUString> SAL_CALL ScCellObj::getSupportedServiceNames()
                                                    throw(uno::RuntimeException)
{
    uno::Sequence<rtl::OUString> aRet(7);
    rtl::OUString* pArray = aRet.getArray();
    pArray[0] = rtl::OUString::createFromAscii( SCSHEETCELL_SERVICE );
    pArray[1] = rtl::OUString::createFromAscii( SCCELL_SERVICE );
    pArray[2] = rtl::OUString::createFromAscii( SCCELLPROPERTIES_SERVICE );
    pArray[3] = rtl::OUString::createFromAscii( SCCHARPROPERTIES_SERVICE );
    pArray[4] = rtl::OUString::createFromAscii( SCPARAPROPERTIES_SERVICE );
    pArray[5] = rtl::OUString::createFromAscii( SCSHEETCELLRANGE_SERVICE );
    pArray[6] = rtl::OUString::createFromAscii( SCCELLRANGE_SERVICE );
    return aRet;
}

// XActionLockable

sal_Bool SAL_CALL ScCellObj::isActionLocked() throw(uno::RuntimeException)
{
    ScUnoGuard aGuard;
    return nActionLockCount != 0;
}

void SAL_CALL ScCellObj::addActionLock() throw(uno::RuntimeException)
{
    ScUnoGuard aGuard;
    if (!nActionLockCount)
    {
        if (pUnoText)
        {
            ScSharedCellEditSource* pEditSource =
                static_cast<ScSharedCellEditSource*> (pUnoText->GetEditSource());
            if (pEditSource)
                pEditSource->SetDoUpdateData(sal_False);
        }
    }
    nActionLockCount++;
}

void SAL_CALL ScCellObj::removeActionLock() throw(uno::RuntimeException)
{
    ScUnoGuard aGuard;
    if (nActionLockCount > 0)
    {
        nActionLockCount--;
        if (!nActionLockCount)
        {
            if (pUnoText)
            {
                ScSharedCellEditSource* pEditSource =
                    static_cast<ScSharedCellEditSource*> (pUnoText->GetEditSource());
                if (pEditSource)
                {
                    pEditSource->SetDoUpdateData(sal_True);
                    if (pEditSource->IsDirty())
                        pEditSource->UpdateData();
                }
            }
        }
    }
}

void SAL_CALL ScCellObj::setActionLocks( sal_Int16 nLock ) throw(uno::RuntimeException)
{
    ScUnoGuard aGuard;
    if (pUnoText)
    {
        ScSharedCellEditSource* pEditSource =
            static_cast<ScSharedCellEditSource*> (pUnoText->GetEditSource());
        if (pEditSource)
        {
            pEditSource->SetDoUpdateData(nLock == 0);
            if ((nActionLockCount > 0) && (nLock == 0) && pEditSource->IsDirty())
                pEditSource->UpdateData();
        }
    }
    nActionLockCount = nLock;
}

sal_Int16 SAL_CALL ScCellObj::resetActionLocks() throw(uno::RuntimeException)
{
    ScUnoGuard aGuard;
    sal_uInt16 nRet(nActionLockCount);
    if (pUnoText)
    {
        ScSharedCellEditSource* pEditSource =
            static_cast<ScSharedCellEditSource*> (pUnoText->GetEditSource());
        if (pEditSource)
        {
            pEditSource->SetDoUpdateData(sal_True);
            if (pEditSource->IsDirty())
                pEditSource->UpdateData();
        }
    }
    nActionLockCount = 0;
    return nRet;
}

//------------------------------------------------------------------------

ScTableSheetObj::ScTableSheetObj( ScDocShell* pDocSh, SCTAB nTab ) :
    ScCellRangeObj( pDocSh, ScRange(0,0,nTab, MAXCOL,MAXROW,nTab) ),
    pSheetPropSet(lcl_GetSheetPropertySet())
{
}

ScTableSheetObj::~ScTableSheetObj()
{
}

void ScTableSheetObj::InitInsertSheet(ScDocShell* pDocSh, SCTAB nTab)
{
    InitInsertRange( pDocSh, ScRange(0,0,nTab, MAXCOL,MAXROW,nTab) );
}

uno::Any SAL_CALL ScTableSheetObj::queryInterface( const uno::Type& rType ) throw(uno::RuntimeException)
{
    SC_QUERYINTERFACE( sheet::XSpreadsheet )
    SC_QUERYINTERFACE( container::XNamed )
    SC_QUERYINTERFACE( sheet::XSheetPageBreak )
    SC_QUERYINTERFACE( sheet::XCellRangeMovement )
    SC_QUERYINTERFACE( table::XTableChartsSupplier )
    SC_QUERYINTERFACE( sheet::XDataPilotTablesSupplier )
    SC_QUERYINTERFACE( sheet::XScenariosSupplier )
    SC_QUERYINTERFACE( sheet::XSheetAnnotationsSupplier )
    SC_QUERYINTERFACE( drawing::XDrawPageSupplier )
    SC_QUERYINTERFACE( sheet::XPrintAreas )
    SC_QUERYINTERFACE( sheet::XSheetAuditing )
    SC_QUERYINTERFACE( sheet::XSheetOutline )
    SC_QUERYINTERFACE( util::XProtectable )
    SC_QUERYINTERFACE( sheet::XScenario )
    SC_QUERYINTERFACE( sheet::XScenarioEnhanced )
    SC_QUERYINTERFACE( sheet::XSheetLinkable )
    SC_QUERYINTERFACE( sheet::XExternalSheetName )
    SC_QUERYINTERFACE( document::XEventsSupplier )

    return ScCellRangeObj::queryInterface( rType );
}

void SAL_CALL ScTableSheetObj::acquire() throw()
{
    ScCellRangeObj::acquire();
}

void SAL_CALL ScTableSheetObj::release() throw()
{
    ScCellRangeObj::release();
}

uno::Sequence<uno::Type> SAL_CALL ScTableSheetObj::getTypes() throw(uno::RuntimeException)
{
    static uno::Sequence<uno::Type> aTypes;
    if ( aTypes.getLength() == 0 )
    {
        uno::Sequence<uno::Type> aParentTypes = ScCellRangeObj::getTypes();
        long nParentLen = aParentTypes.getLength();
        const uno::Type* pParentPtr = aParentTypes.getConstArray();

        aTypes.realloc( nParentLen + 18 );
        uno::Type* pPtr = aTypes.getArray();
        pPtr[nParentLen + 0] = getCppuType((const uno::Reference<sheet::XSpreadsheet>*)0);
        pPtr[nParentLen + 1] = getCppuType((const uno::Reference<container::XNamed>*)0);
        pPtr[nParentLen + 2] = getCppuType((const uno::Reference<sheet::XSheetPageBreak>*)0);
        pPtr[nParentLen + 3] = getCppuType((const uno::Reference<sheet::XCellRangeMovement>*)0);
        pPtr[nParentLen + 4] = getCppuType((const uno::Reference<table::XTableChartsSupplier>*)0);
        pPtr[nParentLen + 5] = getCppuType((const uno::Reference<sheet::XDataPilotTablesSupplier>*)0);
        pPtr[nParentLen + 6] = getCppuType((const uno::Reference<sheet::XScenariosSupplier>*)0);
        pPtr[nParentLen + 7] = getCppuType((const uno::Reference<sheet::XSheetAnnotationsSupplier>*)0);
        pPtr[nParentLen + 8] = getCppuType((const uno::Reference<drawing::XDrawPageSupplier>*)0);
        pPtr[nParentLen + 9] = getCppuType((const uno::Reference<sheet::XPrintAreas>*)0);
        pPtr[nParentLen +10] = getCppuType((const uno::Reference<sheet::XSheetAuditing>*)0);
        pPtr[nParentLen +11] = getCppuType((const uno::Reference<sheet::XSheetOutline>*)0);
        pPtr[nParentLen +12] = getCppuType((const uno::Reference<util::XProtectable>*)0);
        pPtr[nParentLen +13] = getCppuType((const uno::Reference<sheet::XScenario>*)0);
        pPtr[nParentLen +14] = getCppuType((const uno::Reference<sheet::XScenarioEnhanced>*)0);
        pPtr[nParentLen +15] = getCppuType((const uno::Reference<sheet::XSheetLinkable>*)0);
        pPtr[nParentLen +16] = getCppuType((const uno::Reference<sheet::XExternalSheetName>*)0);
        pPtr[nParentLen +17] = getCppuType((const uno::Reference<document::XEventsSupplier>*)0);

        for (long i=0; i<nParentLen; i++)
            pPtr[i] = pParentPtr[i];                // parent types first
    }
    return aTypes;
}

uno::Sequence<sal_Int8> SAL_CALL ScTableSheetObj::getImplementationId() throw(uno::RuntimeException)
{
    static uno::Sequence< sal_Int8 > aId;
    if( aId.getLength() == 0 )
    {
        aId.realloc( 16 );
        rtl_createUuid( (sal_uInt8 *)aId.getArray(), 0, sal_True );
    }
    return aId;
}

//  Hilfsfunktionen

SCTAB ScTableSheetObj::GetTab_Impl() const
{
    const ScRangeList& rRanges = GetRangeList();
    DBG_ASSERT(rRanges.Count() == 1, "was fuer Ranges ?!?!");
    const ScRange* pFirst = rRanges.GetObject(0);
    if (pFirst)
        return pFirst->aStart.Tab();

    return 0;   // soll nicht sein
}

// former XSheet

uno::Reference<table::XTableCharts> SAL_CALL ScTableSheetObj::getCharts() throw(uno::RuntimeException)
{
    ScUnoGuard aGuard;
    ScDocShell* pDocSh = GetDocShell();
    if ( pDocSh )
        return new ScChartsObj( pDocSh, GetTab_Impl() );

    DBG_ERROR("kein Dokument");
    return NULL;
}

uno::Reference<sheet::XDataPilotTables> SAL_CALL ScTableSheetObj::getDataPilotTables()
                                                throw(uno::RuntimeException)
{
    ScUnoGuard aGuard;
    ScDocShell* pDocSh = GetDocShell();
    if ( pDocSh )
        return new ScDataPilotTablesObj( pDocSh, GetTab_Impl() );

    DBG_ERROR("kein Dokument");
    return NULL;
}

uno::Reference<sheet::XScenarios> SAL_CALL ScTableSheetObj::getScenarios() throw(uno::RuntimeException)
{
    ScUnoGuard aGuard;
    ScDocShell* pDocSh = GetDocShell();

    if ( pDocSh )
        return new ScScenariosObj( pDocSh, GetTab_Impl() );

    DBG_ERROR("kein Dokument");
    return NULL;
}

uno::Reference<sheet::XSheetAnnotations> SAL_CALL ScTableSheetObj::getAnnotations()
                                                throw(uno::RuntimeException)
{
    ScUnoGuard aGuard;
    ScDocShell* pDocSh = GetDocShell();

    if ( pDocSh )
        return new ScAnnotationsObj( pDocSh, GetTab_Impl() );

    DBG_ERROR("kein Dokument");
    return NULL;
}

uno::Reference<table::XCellRange> SAL_CALL ScTableSheetObj::getCellRangeByName(
                        const rtl::OUString& rRange ) throw(uno::RuntimeException)
{
    ScUnoGuard aGuard;
    return ScCellRangeObj::getCellRangeByName( rRange );
}

uno::Reference<sheet::XSheetCellCursor> SAL_CALL ScTableSheetObj::createCursor()
                                                throw(uno::RuntimeException)
{
    ScUnoGuard aGuard;
    ScDocShell* pDocSh = GetDocShell();
    if ( pDocSh )
    {
        //! einzelne Zelle oder ganze Tabelle???????
        SCTAB nTab = GetTab_Impl();
        return new ScCellCursorObj( pDocSh, ScRange( 0,0,nTab, MAXCOL,MAXROW,nTab ) );
    }
    return NULL;
}

uno::Reference<sheet::XSheetCellCursor> SAL_CALL ScTableSheetObj::createCursorByRange(
                        const uno::Reference<sheet::XSheetCellRange>& xCellRange )
                                                throw(uno::RuntimeException)
{
    ScUnoGuard aGuard;
    ScDocShell* pDocSh = GetDocShell();
    if ( pDocSh && xCellRange.is() )
    {
        ScCellRangesBase* pRangesImp = ScCellRangesBase::getImplementation( xCellRange );
        if (pRangesImp)
        {
            const ScRangeList& rRanges = pRangesImp->GetRangeList();
            DBG_ASSERT( rRanges.Count() == 1, "Range? Ranges?" );
            return new ScCellCursorObj( pDocSh, *rRanges.GetObject(0) );
        }
    }
    return NULL;
}

// XSheetCellRange

uno::Reference<sheet::XSpreadsheet> SAL_CALL ScTableSheetObj::getSpreadsheet()
                                                throw(uno::RuntimeException)
{
    ScUnoGuard aGuard;
    return this;        //!???
}

// XCellRange

uno::Reference<table::XCell> SAL_CALL ScTableSheetObj::getCellByPosition(
                                        sal_Int32 nColumn, sal_Int32 nRow )
                                throw(lang::IndexOutOfBoundsException, uno::RuntimeException)
{
    ScUnoGuard aGuard;
    return ScCellRangeObj::GetCellByPosition_Impl(nColumn, nRow);
}

uno::Reference<table::XCellRange> SAL_CALL ScTableSheetObj::getCellRangeByPosition(
                sal_Int32 nLeft, sal_Int32 nTop, sal_Int32 nRight, sal_Int32 nBottom )
                                throw(lang::IndexOutOfBoundsException, uno::RuntimeException)
{
    ScUnoGuard aGuard;
    return ScCellRangeObj::getCellRangeByPosition(nLeft,nTop,nRight,nBottom);
}

uno::Sequence<sheet::TablePageBreakData> SAL_CALL ScTableSheetObj::getColumnPageBreaks()
                                                throw(uno::RuntimeException)
{
    ScUnoGuard aGuard;
    ScDocShell* pDocSh = GetDocShell();
    if ( pDocSh )
    {
        ScDocument* pDoc = pDocSh->GetDocument();
        SCTAB nTab = GetTab_Impl();

        Size aSize(pDoc->GetPageSize( nTab ));
        if (aSize.Width() && aSize.Height())        // effektive Groesse schon gesetzt?
            pDoc->UpdatePageBreaks( nTab );
        else
        {
            //  Umbrueche updaten wie in ScDocShell::PageStyleModified:
            ScPrintFunc aPrintFunc( pDocSh, pDocSh->GetPrinter(), nTab );
            aPrintFunc.UpdatePages();
        }

        SCCOL nCount = 0;
        SCCOL nCol;
        for (nCol=0; nCol<=MAXCOL; nCol++)
            if (pDoc->HasColBreak(nCol, nTab))
                ++nCount;

        sheet::TablePageBreakData aData;
        uno::Sequence<sheet::TablePageBreakData> aSeq(nCount);
        sheet::TablePageBreakData* pAry = aSeq.getArray();
        sal_uInt16 nPos = 0;
        for (nCol=0; nCol<=MAXCOL; nCol++)
        {
            ScBreakType nBreak = pDoc->HasColBreak(nCol, nTab);
            if (nBreak)
            {
                aData.Position    = nCol;
                aData.ManualBreak = (nBreak & BREAK_MANUAL);
                pAry[nPos] = aData;
                ++nPos;
            }
        }
        return aSeq;
    }
    return uno::Sequence<sheet::TablePageBreakData>(0);
}

uno::Sequence<sheet::TablePageBreakData> SAL_CALL ScTableSheetObj::getRowPageBreaks()
                                                throw(uno::RuntimeException)
{
    ScUnoGuard aGuard;
    ScDocShell* pDocSh = GetDocShell();
    if ( pDocSh )
    {
        ScDocument* pDoc = pDocSh->GetDocument();
        SCTAB nTab = GetTab_Impl();

        Size aSize(pDoc->GetPageSize( nTab ));
        if (aSize.Width() && aSize.Height())        // effektive Groesse schon gesetzt?
            pDoc->UpdatePageBreaks( nTab );
        else
        {
            //  Umbrueche updaten wie in ScDocShell::PageStyleModified:
            ScPrintFunc aPrintFunc( pDocSh, pDocSh->GetPrinter(), nTab );
            aPrintFunc.UpdatePages();
        }
        return pDoc->GetRowBreakData(nTab);
    }
    return uno::Sequence<sheet::TablePageBreakData>(0);
}

void SAL_CALL ScTableSheetObj::removeAllManualPageBreaks() throw(uno::RuntimeException)
{
    ScUnoGuard aGuard;
    ScDocShell* pDocSh = GetDocShell();
    if ( pDocSh )
    {
        //! docfunc Funktion, auch fuer ScViewFunc::RemoveManualBreaks

        ScDocument* pDoc = pDocSh->GetDocument();
        sal_Bool bUndo (pDoc->IsUndoEnabled());
        SCTAB nTab = GetTab_Impl();

        if (bUndo)
        {
            ScDocument* pUndoDoc = new ScDocument( SCDOCMODE_UNDO );
            pUndoDoc->InitUndo( pDoc, nTab, nTab, sal_True, sal_True );
            pDoc->CopyToDocument( 0,0,nTab, MAXCOL,MAXROW,nTab, IDF_NONE, sal_False, pUndoDoc );
            pDocSh->GetUndoManager()->AddUndoAction(
                                    new ScUndoRemoveBreaks( pDocSh, nTab, pUndoDoc ) );
        }

        pDoc->RemoveManualBreaks(nTab);
        pDoc->UpdatePageBreaks(nTab);

        //? UpdatePageBreakData( sal_True );
        pDocSh->SetDocumentModified();
        pDocSh->PostPaint( 0,0,nTab, MAXCOL,MAXROW,nTab, PAINT_GRID );
    }
}

// XNamed

rtl::OUString SAL_CALL ScTableSheetObj::getName() throw(uno::RuntimeException)
{
    ScUnoGuard aGuard;
    String aName;
    ScDocShell* pDocSh = GetDocShell();
    if ( pDocSh )
        pDocSh->GetDocument()->GetName( GetTab_Impl(), aName );
    return aName;
}

void SAL_CALL ScTableSheetObj::setName( const rtl::OUString& aNewName )
                                                throw(uno::RuntimeException)
{
    ScUnoGuard aGuard;
    ScDocShell* pDocSh = GetDocShell();
    if ( pDocSh )
    {
        String aString(aNewName);
        ScDocFunc aFunc( *pDocSh );
        aFunc.RenameTable( GetTab_Impl(), aString, sal_True, sal_True );
    }
}

// XDrawPageSupplier

uno::Reference<drawing::XDrawPage> SAL_CALL ScTableSheetObj::getDrawPage()
                                                throw(uno::RuntimeException)
{
    ScUnoGuard aGuard;
    ScDocShell* pDocSh = GetDocShell();
    if ( pDocSh )
    {
        ScDrawLayer* pDrawLayer = pDocSh->MakeDrawLayer();
        DBG_ASSERT(pDrawLayer,"kann Draw-Layer nicht anlegen");

        SCTAB nTab = GetTab_Impl();
        SdrPage* pPage = pDrawLayer->GetPage(static_cast<sal_uInt16>(nTab));
        DBG_ASSERT(pPage,"Draw-Page nicht gefunden");
        if (pPage)
            return uno::Reference<drawing::XDrawPage> (pPage->getUnoPage(), uno::UNO_QUERY);

        //  Das DrawPage-Objekt meldet sich als Listener am SdrModel an
        //  und sollte von dort alle Aktionen mitbekommen
    }
    return NULL;
}

// XCellMovement

void SAL_CALL ScTableSheetObj::insertCells( const table::CellRangeAddress& rRangeAddress,
                                sheet::CellInsertMode nMode ) throw(uno::RuntimeException)
{
    ScUnoGuard aGuard;
    ScDocShell* pDocSh = GetDocShell();
    if ( pDocSh )
    {
        sal_Bool bDo = sal_True;
        InsCellCmd eCmd = INS_NONE;
        switch (nMode)
        {
            case sheet::CellInsertMode_NONE:    bDo = sal_False;            break;
            case sheet::CellInsertMode_DOWN:    eCmd = INS_CELLSDOWN;   break;
            case sheet::CellInsertMode_RIGHT:   eCmd = INS_CELLSRIGHT;  break;
            case sheet::CellInsertMode_ROWS:    eCmd = INS_INSROWS;     break;
            case sheet::CellInsertMode_COLUMNS: eCmd = INS_INSCOLS;     break;
            default:
                DBG_ERROR("insertCells: falscher Mode");
                bDo = sal_False;
        }

        if (bDo)
        {
            DBG_ASSERT( rRangeAddress.Sheet == GetTab_Impl(), "falsche Tabelle in CellRangeAddress" );
            ScRange aScRange;
            ScUnoConversion::FillScRange( aScRange, rRangeAddress );
            ScDocFunc aFunc(*pDocSh);
            aFunc.InsertCells( aScRange, NULL, eCmd, sal_True, sal_True );
        }
    }
}

void SAL_CALL ScTableSheetObj::removeRange( const table::CellRangeAddress& rRangeAddress,
                                sheet::CellDeleteMode nMode ) throw(uno::RuntimeException)
{
    ScUnoGuard aGuard;
    ScDocShell* pDocSh = GetDocShell();
    if ( pDocSh )
    {
        sal_Bool bDo = sal_True;
        DelCellCmd eCmd = DEL_NONE;
        switch (nMode)
        {
            case sheet::CellDeleteMode_NONE:     bDo = sal_False;           break;
            case sheet::CellDeleteMode_UP:       eCmd = DEL_CELLSUP;    break;
            case sheet::CellDeleteMode_LEFT:     eCmd = DEL_CELLSLEFT;  break;
            case sheet::CellDeleteMode_ROWS:     eCmd = DEL_DELROWS;    break;
            case sheet::CellDeleteMode_COLUMNS:  eCmd = DEL_DELCOLS;    break;
            default:
                DBG_ERROR("deleteCells: falscher Mode");
                bDo = sal_False;
        }

        if (bDo)
        {
            DBG_ASSERT( rRangeAddress.Sheet == GetTab_Impl(), "falsche Tabelle in CellRangeAddress" );
            ScRange aScRange;
            ScUnoConversion::FillScRange( aScRange, rRangeAddress );
            ScDocFunc aFunc(*pDocSh);
            aFunc.DeleteCells( aScRange, NULL, eCmd, sal_True, sal_True );
        }
    }
}

void SAL_CALL ScTableSheetObj::moveRange( const table::CellAddress& aDestination,
                                        const table::CellRangeAddress& aSource )
                                        throw(uno::RuntimeException)
{
    ScUnoGuard aGuard;
    ScDocShell* pDocSh = GetDocShell();
    if ( pDocSh )
    {
        DBG_ASSERT( aSource.Sheet == GetTab_Impl(), "falsche Tabelle in CellRangeAddress" );
        ScRange aSourceRange;
        ScUnoConversion::FillScRange( aSourceRange, aSource );
        ScAddress aDestPos( (SCCOL)aDestination.Column, (SCROW)aDestination.Row, aDestination.Sheet );
        ScDocFunc aFunc(*pDocSh);
        aFunc.MoveBlock( aSourceRange, aDestPos, sal_True, sal_True, sal_True, sal_True );
    }
}

void SAL_CALL ScTableSheetObj::copyRange( const table::CellAddress& aDestination,
                                        const table::CellRangeAddress& aSource )
                                        throw(uno::RuntimeException)
{
    ScUnoGuard aGuard;
    ScDocShell* pDocSh = GetDocShell();
    if ( pDocSh )
    {
        DBG_ASSERT( aSource.Sheet == GetTab_Impl(), "falsche Tabelle in CellRangeAddress" );
        ScRange aSourceRange;
        ScUnoConversion::FillScRange( aSourceRange, aSource );
        ScAddress aDestPos( (SCCOL)aDestination.Column, (SCROW)aDestination.Row, aDestination.Sheet );
        ScDocFunc aFunc(*pDocSh);
        aFunc.MoveBlock( aSourceRange, aDestPos, sal_False, sal_True, sal_True, sal_True );
    }
}

// XPrintAreas

void ScTableSheetObj::PrintAreaUndo_Impl( ScPrintRangeSaver* pOldRanges )
{
    //  Umbrueche und Undo

    ScDocShell* pDocSh = GetDocShell();
    if ( pDocSh )
    {
        ScDocument* pDoc = pDocSh->GetDocument();
        sal_Bool bUndo(pDoc->IsUndoEnabled());
        SCTAB nTab = GetTab_Impl();

        ScPrintRangeSaver* pNewRanges = pDoc->CreatePrintRangeSaver();
        if (bUndo)
        {
            pDocSh->GetUndoManager()->AddUndoAction(
                        new ScUndoPrintRange( pDocSh, nTab, pOldRanges, pNewRanges ) );
        }

        ScPrintFunc( pDocSh, pDocSh->GetPrinter(), nTab ).UpdatePages();

        SfxBindings* pBindings = pDocSh->GetViewBindings();
        if (pBindings)
            pBindings->Invalidate( SID_DELETE_PRINTAREA );

        pDocSh->SetDocumentModified();
    }
    else
        delete pOldRanges;
}

uno::Sequence<table::CellRangeAddress> SAL_CALL ScTableSheetObj::getPrintAreas()
                                                throw(uno::RuntimeException)
{
    ScUnoGuard aGuard;
    ScDocShell* pDocSh = GetDocShell();
    if ( pDocSh )
    {
        ScDocument* pDoc = pDocSh->GetDocument();
        SCTAB nTab = GetTab_Impl();
        sal_uInt16 nCount = pDoc->GetPrintRangeCount( nTab );

        table::CellRangeAddress aRangeAddress;
        uno::Sequence<table::CellRangeAddress> aSeq(nCount);
        table::CellRangeAddress* pAry = aSeq.getArray();
        for (sal_uInt16 i=0; i<nCount; i++)
        {
            const ScRange* pRange = pDoc->GetPrintRange( nTab, i );
            DBG_ASSERT(pRange,"wo ist der Druckbereich");
            if (pRange)
            {
                ScUnoConversion::FillApiRange( aRangeAddress, *pRange );
                aRangeAddress.Sheet = nTab; // core does not care about sheet index
                pAry[i] = aRangeAddress;
            }
        }
        return aSeq;
    }
    return uno::Sequence<table::CellRangeAddress>();
}

void SAL_CALL ScTableSheetObj::setPrintAreas(
                    const uno::Sequence<table::CellRangeAddress>& aPrintAreas )
                                                throw(uno::RuntimeException)
{
    ScUnoGuard aGuard;
    ScDocShell* pDocSh = GetDocShell();
    if ( pDocSh )
    {
        ScDocument* pDoc = pDocSh->GetDocument();
        SCTAB nTab = GetTab_Impl();

        ScPrintRangeSaver* pOldRanges = pDoc->CreatePrintRangeSaver();

        sal_uInt16 nCount = (sal_uInt16) aPrintAreas.getLength();
        pDoc->ClearPrintRanges( nTab );
        if (nCount)
        {
            ScRange aPrintRange;
            const table::CellRangeAddress* pAry = aPrintAreas.getConstArray();
            for (sal_uInt16 i=0; i<nCount; i++)
            {
                ScUnoConversion::FillScRange( aPrintRange, pAry[i] );
                pDoc->AddPrintRange( nTab, aPrintRange );
            }
        }

        PrintAreaUndo_Impl( pOldRanges );   // Undo, Umbrueche, Modified etc.
    }
}

sal_Bool SAL_CALL ScTableSheetObj::getPrintTitleColumns() throw(uno::RuntimeException)
{
    ScUnoGuard aGuard;
    ScDocShell* pDocSh = GetDocShell();
    if ( pDocSh )
    {
        ScDocument* pDoc = pDocSh->GetDocument();
        SCTAB nTab = GetTab_Impl();
        return ( pDoc->GetRepeatColRange(nTab) != NULL );
    }
    return sal_False;
}

void SAL_CALL ScTableSheetObj::setPrintTitleColumns( sal_Bool bPrintTitleColumns )
                                                    throw(uno::RuntimeException)
{
    ScUnoGuard aGuard;
    ScDocShell* pDocSh = GetDocShell();
    if ( pDocSh )
    {
        ScDocument* pDoc = pDocSh->GetDocument();
        SCTAB nTab = GetTab_Impl();

        ScPrintRangeSaver* pOldRanges = pDoc->CreatePrintRangeSaver();

        if ( bPrintTitleColumns )
        {
            if ( !pDoc->GetRepeatColRange( nTab ) )         // keinen bestehenden Bereich veraendern
            {
                ScRange aNew( 0, 0, nTab, 0, 0, nTab );     // Default
                pDoc->SetRepeatColRange( nTab, &aNew );     // einschalten
            }
        }
        else
            pDoc->SetRepeatColRange( nTab, NULL );          // abschalten

        PrintAreaUndo_Impl( pOldRanges );   // Undo, Umbrueche, Modified etc.

        //! zuletzt gesetzten Bereich beim Abschalten merken und beim Einschalten wiederherstellen ???
    }
}

table::CellRangeAddress SAL_CALL ScTableSheetObj::getTitleColumns() throw(uno::RuntimeException)
{
    ScUnoGuard aGuard;
    table::CellRangeAddress aRet;
    ScDocShell* pDocSh = GetDocShell();
    if ( pDocSh )
    {
        ScDocument* pDoc = pDocSh->GetDocument();
        SCTAB nTab = GetTab_Impl();
        const ScRange* pRange = pDoc->GetRepeatColRange(nTab);
        if (pRange)
        {
            ScUnoConversion::FillApiRange( aRet, *pRange );
            aRet.Sheet = nTab; // core does not care about sheet index
        }
    }
    return aRet;
}

void SAL_CALL ScTableSheetObj::setTitleColumns( const table::CellRangeAddress& aTitleColumns )
                                                    throw(uno::RuntimeException)
{
    ScUnoGuard aGuard;
    ScDocShell* pDocSh = GetDocShell();
    if ( pDocSh )
    {
        ScDocument* pDoc = pDocSh->GetDocument();
        SCTAB nTab = GetTab_Impl();

        ScPrintRangeSaver* pOldRanges = pDoc->CreatePrintRangeSaver();

        ScRange aNew;
        ScUnoConversion::FillScRange( aNew, aTitleColumns );
        pDoc->SetRepeatColRange( nTab, &aNew );     // immer auch einschalten

        PrintAreaUndo_Impl( pOldRanges );           // Undo, Umbrueche, Modified etc.
    }
}

sal_Bool SAL_CALL ScTableSheetObj::getPrintTitleRows() throw(uno::RuntimeException)
{
    ScUnoGuard aGuard;
    ScDocShell* pDocSh = GetDocShell();
    if ( pDocSh )
    {
        ScDocument* pDoc = pDocSh->GetDocument();
        SCTAB nTab = GetTab_Impl();
        return ( pDoc->GetRepeatRowRange(nTab) != NULL );
    }
    return sal_False;
}

void SAL_CALL ScTableSheetObj::setPrintTitleRows( sal_Bool bPrintTitleRows )
                                                throw(uno::RuntimeException)
{
    ScUnoGuard aGuard;
    ScDocShell* pDocSh = GetDocShell();
    if ( pDocSh )
    {
        ScDocument* pDoc = pDocSh->GetDocument();
        SCTAB nTab = GetTab_Impl();

        ScPrintRangeSaver* pOldRanges = pDoc->CreatePrintRangeSaver();

        if ( bPrintTitleRows )
        {
            if ( !pDoc->GetRepeatRowRange( nTab ) )         // keinen bestehenden Bereich veraendern
            {
                ScRange aNew( 0, 0, nTab, 0, 0, nTab );     // Default
                pDoc->SetRepeatRowRange( nTab, &aNew );     // einschalten
            }
        }
        else
            pDoc->SetRepeatRowRange( nTab, NULL );          // abschalten

        PrintAreaUndo_Impl( pOldRanges );   // Undo, Umbrueche, Modified etc.

        //! zuletzt gesetzten Bereich beim Abschalten merken und beim Einschalten wiederherstellen ???
    }
}

table::CellRangeAddress SAL_CALL ScTableSheetObj::getTitleRows() throw(uno::RuntimeException)
{
    ScUnoGuard aGuard;
    table::CellRangeAddress aRet;
    ScDocShell* pDocSh = GetDocShell();
    if ( pDocSh )
    {
        ScDocument* pDoc = pDocSh->GetDocument();
        SCTAB nTab = GetTab_Impl();
        const ScRange* pRange = pDoc->GetRepeatRowRange(nTab);
        if (pRange)
        {
            ScUnoConversion::FillApiRange( aRet, *pRange );
            aRet.Sheet = nTab; // core does not care about sheet index
        }
    }
    return aRet;
}

void SAL_CALL ScTableSheetObj::setTitleRows( const table::CellRangeAddress& aTitleRows )
                                                    throw(uno::RuntimeException)
{
    ScUnoGuard aGuard;
    ScDocShell* pDocSh = GetDocShell();
    if ( pDocSh )
    {
        ScDocument* pDoc = pDocSh->GetDocument();
        SCTAB nTab = GetTab_Impl();

        ScPrintRangeSaver* pOldRanges = pDoc->CreatePrintRangeSaver();

        ScRange aNew;
        ScUnoConversion::FillScRange( aNew, aTitleRows );
        pDoc->SetRepeatRowRange( nTab, &aNew );     // immer auch einschalten

        PrintAreaUndo_Impl( pOldRanges );           // Undo, Umbrueche, Modified etc.
    }
}

// XSheetLinkable

sheet::SheetLinkMode SAL_CALL ScTableSheetObj::getLinkMode() throw(uno::RuntimeException)
{
    ScUnoGuard aGuard;
    sheet::SheetLinkMode eRet = sheet::SheetLinkMode_NONE;
    ScDocShell* pDocSh = GetDocShell();
    if ( pDocSh )
    {
        sal_uInt8 nMode = pDocSh->GetDocument()->GetLinkMode( GetTab_Impl() );
        if ( nMode == SC_LINK_NORMAL )
            eRet = sheet::SheetLinkMode_NORMAL;
        else if ( nMode == SC_LINK_VALUE )
            eRet = sheet::SheetLinkMode_VALUE;
    }
    return eRet;
}

void SAL_CALL ScTableSheetObj::setLinkMode( sheet::SheetLinkMode nLinkMode )
                                                throw(uno::RuntimeException)
{
    ScUnoGuard aGuard;

    //! Filter und Options aus altem Link suchen

    rtl::OUString aUrl(getLinkUrl());
    rtl::OUString aSheet(getLinkSheetName());

    rtl::OUString aEmpty;
    link( aUrl, aSheet, aEmpty, aEmpty, nLinkMode );
}

rtl::OUString SAL_CALL ScTableSheetObj::getLinkUrl() throw(uno::RuntimeException)
{
    ScUnoGuard aGuard;
    String aFile;
    ScDocShell* pDocSh = GetDocShell();
    if ( pDocSh )
        aFile = pDocSh->GetDocument()->GetLinkDoc( GetTab_Impl() );
    return aFile;
}

void SAL_CALL ScTableSheetObj::setLinkUrl( const rtl::OUString& aLinkUrl )
                                                throw(uno::RuntimeException)
{
    ScUnoGuard aGuard;

    //! Filter und Options aus altem Link suchen

    sheet::SheetLinkMode eMode = getLinkMode();
    rtl::OUString aSheet(getLinkSheetName());

    rtl::OUString aEmpty;
    link( aLinkUrl, aSheet, aEmpty, aEmpty, eMode );
}

rtl::OUString SAL_CALL ScTableSheetObj::getLinkSheetName() throw(uno::RuntimeException)
{
    ScUnoGuard aGuard;
    String aSheet;
    ScDocShell* pDocSh = GetDocShell();
    if ( pDocSh )
        aSheet = pDocSh->GetDocument()->GetLinkTab( GetTab_Impl() );
    return aSheet;
}

void SAL_CALL ScTableSheetObj::setLinkSheetName( const rtl::OUString& aLinkSheetName )
                                                throw(uno::RuntimeException)
{
    ScUnoGuard aGuard;

    //! Filter und Options aus altem Link suchen

    sheet::SheetLinkMode eMode = getLinkMode();
    rtl::OUString aUrl(getLinkUrl());

    rtl::OUString aEmpty;
    link( aUrl, aLinkSheetName, aEmpty, aEmpty, eMode );
}

void SAL_CALL ScTableSheetObj::link( const rtl::OUString& aUrl, const rtl::OUString& aSheetName,
                        const rtl::OUString& aFilterName, const rtl::OUString& aFilterOptions,
                        sheet::SheetLinkMode nMode ) throw(uno::RuntimeException)
{
    ScUnoGuard aGuard;
    ScDocShell* pDocSh = GetDocShell();
    if ( pDocSh )
    {
        ScDocument* pDoc = pDocSh->GetDocument();
        SCTAB nTab = GetTab_Impl();

        String aFileString   (aUrl);
        String aFilterString (aFilterName);
        String aOptString    (aFilterOptions);
        String aSheetString  (aSheetName);

        aFileString = ScGlobal::GetAbsDocName( aFileString, pDocSh );
        if ( !aFilterString.Len() )
            ScDocumentLoader::GetFilterName( aFileString, aFilterString, aOptString, sal_True, sal_False );

        //  remove application prefix from filter name here, so the filter options
        //  aren't reset when the filter name is changed in ScTableLink::DataChanged
        ScDocumentLoader::RemoveAppPrefix( aFilterString );

        sal_uInt8 nLinkMode = SC_LINK_NONE;
        if ( nMode == sheet::SheetLinkMode_NORMAL )
            nLinkMode = SC_LINK_NORMAL;
        else if ( nMode == sheet::SheetLinkMode_VALUE )
            nLinkMode = SC_LINK_VALUE;

        sal_uLong nRefresh = 0;
        pDoc->SetLink( nTab, nLinkMode, aFileString, aFilterString, aOptString, aSheetString, nRefresh );

        pDocSh->UpdateLinks();                  // ggf. Link eintragen oder loeschen
        SfxBindings* pBindings = pDocSh->GetViewBindings();
        if (pBindings)
            pBindings->Invalidate(SID_LINKS);

        //! Undo fuer Link-Daten an der Table

        if ( nLinkMode != SC_LINK_NONE && pDoc->IsExecuteLinkEnabled() )        // Link updaten
        {
            //  Update immer, auch wenn der Link schon da war
            //! Update nur fuer die betroffene Tabelle???

            sfx2::LinkManager* pLinkManager = pDoc->GetLinkManager();
            sal_uInt16 nCount = pLinkManager->GetLinks().Count();
            for ( sal_uInt16 i=0; i<nCount; i++ )
            {
                ::sfx2::SvBaseLink* pBase = *pLinkManager->GetLinks()[i];
                if (pBase->ISA(ScTableLink))
                {
                    ScTableLink* pTabLink = (ScTableLink*)pBase;
                    if ( pTabLink->GetFileName() == aFileString )
                        pTabLink->Update();                         // inkl. Paint&Undo

                    //! Der Dateiname sollte nur einmal vorkommen (?)
                }
            }
        }

        //! Notify fuer ScSheetLinkObj Objekte!!!
    }
}

// XSheetAuditing

sal_Bool SAL_CALL ScTableSheetObj::hideDependents( const table::CellAddress& aPosition )
                                                throw(uno::RuntimeException)
{
    ScUnoGuard aGuard;
    ScDocShell* pDocSh = GetDocShell();
    if ( pDocSh )
    {
        SCTAB nTab = GetTab_Impl();
        DBG_ASSERT( aPosition.Sheet == nTab, "falsche Tabelle in CellAddress" );
        ScAddress aPos( (SCCOL)aPosition.Column, (SCROW)aPosition.Row, nTab );
        ScDocFunc aFunc(*pDocSh);
        return aFunc.DetectiveDelSucc( aPos );
    }
    return sal_False;
}

sal_Bool SAL_CALL ScTableSheetObj::hidePrecedents( const table::CellAddress& aPosition )
                                            throw(uno::RuntimeException)
{
    ScUnoGuard aGuard;
    ScDocShell* pDocSh = GetDocShell();
    if ( pDocSh )
    {
        SCTAB nTab = GetTab_Impl();
        DBG_ASSERT( aPosition.Sheet == nTab, "falsche Tabelle in CellAddress" );
        ScAddress aPos( (SCCOL)aPosition.Column, (SCROW)aPosition.Row, nTab );
        ScDocFunc aFunc(*pDocSh);
        return aFunc.DetectiveDelPred( aPos );
    }
    return sal_False;
}

sal_Bool SAL_CALL ScTableSheetObj::showDependents( const table::CellAddress& aPosition )
                                            throw(uno::RuntimeException)
{
    ScUnoGuard aGuard;
    ScDocShell* pDocSh = GetDocShell();
    if ( pDocSh )
    {
        SCTAB nTab = GetTab_Impl();
        DBG_ASSERT( aPosition.Sheet == nTab, "falsche Tabelle in CellAddress" );
        ScAddress aPos( (SCCOL)aPosition.Column, (SCROW)aPosition.Row, nTab );
        ScDocFunc aFunc(*pDocSh);
        return aFunc.DetectiveAddSucc( aPos );
    }
    return sal_False;
}

sal_Bool SAL_CALL ScTableSheetObj::showPrecedents( const table::CellAddress& aPosition )
                                            throw(uno::RuntimeException)
{
    ScUnoGuard aGuard;
    ScDocShell* pDocSh = GetDocShell();
    if ( pDocSh )
    {
        SCTAB nTab = GetTab_Impl();
        DBG_ASSERT( aPosition.Sheet == nTab, "falsche Tabelle in CellAddress" );
        ScAddress aPos( (SCCOL)aPosition.Column, (SCROW)aPosition.Row, nTab );
        ScDocFunc aFunc(*pDocSh);
        return aFunc.DetectiveAddPred( aPos );
    }
    return sal_False;
}

sal_Bool SAL_CALL ScTableSheetObj::showErrors( const table::CellAddress& aPosition )
                                            throw(uno::RuntimeException)
{
    ScUnoGuard aGuard;
    ScDocShell* pDocSh = GetDocShell();
    if ( pDocSh )
    {
        SCTAB nTab = GetTab_Impl();
        DBG_ASSERT( aPosition.Sheet == nTab, "falsche Tabelle in CellAddress" );
        ScAddress aPos( (SCCOL)aPosition.Column, (SCROW)aPosition.Row, nTab );
        ScDocFunc aFunc(*pDocSh);
        return aFunc.DetectiveAddError( aPos );
    }
    return sal_False;
}

sal_Bool SAL_CALL ScTableSheetObj::showInvalid() throw(uno::RuntimeException)
{
    ScUnoGuard aGuard;
    ScDocShell* pDocSh = GetDocShell();
    if ( pDocSh )
    {
        ScDocFunc aFunc(*pDocSh);
        return aFunc.DetectiveMarkInvalid( GetTab_Impl() );
    }
    return sal_False;
}

void SAL_CALL ScTableSheetObj::clearArrows() throw(uno::RuntimeException)
{
    ScUnoGuard aGuard;
    ScDocShell* pDocSh = GetDocShell();
    if ( pDocSh )
    {
        ScDocFunc aFunc(*pDocSh);
        aFunc.DetectiveDelAll( GetTab_Impl() );
    }
}

// XSheetOutline

void SAL_CALL ScTableSheetObj::group( const table::CellRangeAddress& rGroupRange,
                                        table::TableOrientation nOrientation )
                                    throw(uno::RuntimeException)
{
    ScUnoGuard aGuard;
    ScDocShell* pDocSh = GetDocShell();
    if ( pDocSh )
    {
        sal_Bool bColumns = ( nOrientation == table::TableOrientation_COLUMNS );
        ScRange aGroupRange;
        ScUnoConversion::FillScRange( aGroupRange, rGroupRange );
        ScOutlineDocFunc aFunc(*pDocSh);
        aFunc.MakeOutline( aGroupRange, bColumns, sal_True, sal_True );
    }
}

void SAL_CALL ScTableSheetObj::ungroup( const table::CellRangeAddress& rGroupRange,
                                        table::TableOrientation nOrientation )
                                    throw(uno::RuntimeException)
{
    ScUnoGuard aGuard;
    ScDocShell* pDocSh = GetDocShell();
    if ( pDocSh )
    {
        sal_Bool bColumns = ( nOrientation == table::TableOrientation_COLUMNS );
        ScRange aGroupRange;
        ScUnoConversion::FillScRange( aGroupRange, rGroupRange );
        ScOutlineDocFunc aFunc(*pDocSh);
        aFunc.RemoveOutline( aGroupRange, bColumns, sal_True, sal_True );
    }
}

void SAL_CALL ScTableSheetObj::autoOutline( const table::CellRangeAddress& rCellRange )
                                    throw(uno::RuntimeException)
{
    ScUnoGuard aGuard;
    ScDocShell* pDocSh = GetDocShell();
    if ( pDocSh )
    {
        ScRange aFormulaRange;
        ScUnoConversion::FillScRange( aFormulaRange, rCellRange );
        ScOutlineDocFunc aFunc(*pDocSh);
        aFunc.AutoOutline( aFormulaRange, sal_True, sal_True );
    }
}

void SAL_CALL ScTableSheetObj::clearOutline() throw(uno::RuntimeException)
{
    ScUnoGuard aGuard;
    ScDocShell* pDocSh = GetDocShell();
    if ( pDocSh )
    {
        SCTAB nTab = GetTab_Impl();
        ScOutlineDocFunc aFunc(*pDocSh);
        aFunc.RemoveAllOutlines( nTab, sal_True, sal_True );
    }
}

void SAL_CALL ScTableSheetObj::hideDetail( const table::CellRangeAddress& rCellRange )
                                            throw(uno::RuntimeException)
{
    ScUnoGuard aGuard;
    ScDocShell* pDocSh = GetDocShell();
    if ( pDocSh )
    {
        ScRange aMarkRange;
        ScUnoConversion::FillScRange( aMarkRange, rCellRange );
        ScOutlineDocFunc aFunc(*pDocSh);
        aFunc.HideMarkedOutlines( aMarkRange, sal_True, sal_True );
    }
}

void SAL_CALL ScTableSheetObj::showDetail( const table::CellRangeAddress& rCellRange )
                                            throw(uno::RuntimeException)
{
    ScUnoGuard aGuard;
    ScDocShell* pDocSh = GetDocShell();
    if ( pDocSh )
    {
        ScRange aMarkRange;
        ScUnoConversion::FillScRange( aMarkRange, rCellRange );
        ScOutlineDocFunc aFunc(*pDocSh);
        aFunc.ShowMarkedOutlines( aMarkRange, sal_True, sal_True );
    }
}

void SAL_CALL ScTableSheetObj::showLevel( sal_Int16 nLevel, table::TableOrientation nOrientation )
                                            throw(uno::RuntimeException)
{
    ScUnoGuard aGuard;
    ScDocShell* pDocSh = GetDocShell();
    if ( pDocSh )
    {
        sal_Bool bColumns = ( nOrientation == table::TableOrientation_COLUMNS );
        SCTAB nTab = GetTab_Impl();
        ScOutlineDocFunc aFunc(*pDocSh);
        aFunc.SelectLevel( nTab, bColumns, nLevel, sal_True, sal_True, sal_True );
    }
}

// XProtectable

void SAL_CALL ScTableSheetObj::protect( const rtl::OUString& aPassword )
                                            throw(uno::RuntimeException)
{
    ScUnoGuard aGuard;
    ScDocShell* pDocSh = GetDocShell();
    // #i108245# if already protected, don't change anything
    if ( pDocSh && !pDocSh->GetDocument()->IsTabProtected( GetTab_Impl() ) )
    {
        String aString(aPassword);
        ScDocFunc aFunc(*pDocSh);
        aFunc.Protect( GetTab_Impl(), aString, sal_True );
    }
}

void SAL_CALL ScTableSheetObj::unprotect( const rtl::OUString& aPassword )
                            throw(lang::IllegalArgumentException, uno::RuntimeException)
{
    ScUnoGuard aGuard;
    ScDocShell* pDocSh = GetDocShell();
    if ( pDocSh )
    {
        String aString(aPassword);
        ScDocFunc aFunc(*pDocSh);
        sal_Bool bDone = aFunc.Unprotect( GetTab_Impl(), aString, sal_True );
        if (!bDone)
            throw lang::IllegalArgumentException();
    }
}

sal_Bool SAL_CALL ScTableSheetObj::isProtected() throw(uno::RuntimeException)
{
    ScUnoGuard aGuard;
    ScDocShell* pDocSh = GetDocShell();
    if ( pDocSh )
        return pDocSh->GetDocument()->IsTabProtected( GetTab_Impl() );

    DBG_ERROR("keine DocShell");        //! Exception oder so?
    return sal_False;
}

// XScenario

sal_Bool SAL_CALL ScTableSheetObj::getIsScenario() throw(uno::RuntimeException)
{
    ScUnoGuard aGuard;
    ScDocShell* pDocSh = GetDocShell();
    if ( pDocSh )
        return pDocSh->GetDocument()->IsScenario( GetTab_Impl() );

    return sal_False;
}

rtl::OUString SAL_CALL ScTableSheetObj::getScenarioComment() throw(uno::RuntimeException)
{
    ScUnoGuard aGuard;
    ScDocShell* pDocSh = GetDocShell();
    if ( pDocSh )
    {
        String aComment;
        Color  aColor;
        sal_uInt16 nFlags;
        pDocSh->GetDocument()->GetScenarioData( GetTab_Impl(), aComment, aColor, nFlags );
        return aComment;
    }
    return rtl::OUString();
}

void SAL_CALL ScTableSheetObj::setScenarioComment( const rtl::OUString& aScenarioComment )
                                                throw(uno::RuntimeException)
{
    ScUnoGuard aGuard;
    ScDocShell* pDocSh = GetDocShell();
    if ( pDocSh )
    {
        ScDocument* pDoc = pDocSh->GetDocument();
        SCTAB nTab = GetTab_Impl();

        String aName;
        String aComment;
        Color  aColor;
        sal_uInt16 nFlags;
        pDoc->GetName( nTab, aName );
        pDoc->GetScenarioData( nTab, aComment, aColor, nFlags );

        aComment = String( aScenarioComment );

        pDocSh->ModifyScenario( nTab, aName, aComment, aColor, nFlags );
    }
}

void SAL_CALL ScTableSheetObj::addRanges( const uno::Sequence<table::CellRangeAddress>& rScenRanges )
                                                throw(uno::RuntimeException)
{
    ScUnoGuard aGuard;
    ScDocShell* pDocSh = GetDocShell();
    if ( pDocSh )
    {
        ScDocument* pDoc = pDocSh->GetDocument();
        SCTAB nTab = GetTab_Impl();

        if (pDoc->IsScenario(nTab))
        {
            ScMarkData aMarkData;
            aMarkData.SelectTable( nTab, sal_True );

            sal_uInt16 nRangeCount = (sal_uInt16)rScenRanges.getLength();
            if (nRangeCount)
            {
                const table::CellRangeAddress* pAry = rScenRanges.getConstArray();
                for (sal_uInt16 i=0; i<nRangeCount; i++)
                {
                    DBG_ASSERT( pAry[i].Sheet == nTab, "addRanges mit falscher Tab" );
                    ScRange aOneRange( (SCCOL)pAry[i].StartColumn, (SCROW)pAry[i].StartRow, nTab,
                                       (SCCOL)pAry[i].EndColumn,   (SCROW)pAry[i].EndRow,   nTab );

                    aMarkData.SetMultiMarkArea( aOneRange );
                }
            }

            //  Szenario-Ranges sind durch Attribut gekennzeichnet
            ScPatternAttr aPattern( pDoc->GetPool() );
            aPattern.GetItemSet().Put( ScMergeFlagAttr( SC_MF_SCENARIO ) );
            aPattern.GetItemSet().Put( ScProtectionAttr( sal_True ) );
            ScDocFunc aFunc(*pDocSh);
            aFunc.ApplyAttributes( aMarkData, aPattern, sal_True, sal_True );
        }

        // don't use. We should use therefor a private interface, so we can also set the flags.
/*      else if (nTab > 0 && pDoc->IsImportingXML()) // make this sheet as an scenario and only if it is not the first sheet and only if it is ImportingXML,
            // because than no UNDO and repaint is necessary.
        {
            sal_uInt16 nRangeCount = (sal_uInt16)rScenRanges.getLength();
            if (nRangeCount)
            {
                pDoc->SetScenario( nTab, sal_True );

                // default flags
                Color aColor( COL_LIGHTGRAY );  // Default
                sal_uInt16 nFlags = SC_SCENARIO_SHOWFRAME | SC_SCENARIO_PRINTFRAME | SC_SCENARIO_TWOWAY;
                String aComment;

                pDoc->SetScenarioData( nTab, aComment, aColor, nFlags );
                const table::CellRangeAddress* pAry = rScenRanges.getConstArray();
                for (sal_uInt16 i=0; i<nRangeCount; i++)
                {
                    DBG_ASSERT( pAry[i].Sheet == nTab, "addRanges mit falscher Tab" );
                    pDoc->ApplyFlagsTab( (sal_uInt16)pAry[i].StartColumn, (sal_uInt16)pAry[i].StartRow,
                            (sal_uInt16)pAry[i].EndColumn, (sal_uInt16)pAry[i].EndRow, nTab, SC_MF_SCENARIO );
                }
                pDoc->SetActiveScenario( nTab, sal_True );

                // set to next visible tab
                sal_uInt16 j = nTab - 1;
                sal_Bool bFinished = sal_False;
                while (j < nTab && !bFinished)
                {
                    if (pDoc->IsVisible(j))
                    {
                        pDoc->SetVisibleTab(j);
                        bFinished = sal_True;
                    }
                    else
                        --j;
                }

                ScDocFunc aFunc(*pDocSh);
                aFunc.SetTableVisible( nTab, sal_False, sal_True );
            }
        }*/
    }
}

void SAL_CALL ScTableSheetObj::apply() throw(uno::RuntimeException)
{
    ScUnoGuard aGuard;
    ScDocShell* pDocSh = GetDocShell();
    if ( pDocSh )
    {
        ScDocument* pDoc = pDocSh->GetDocument();
        SCTAB nTab = GetTab_Impl();
        String aName;
        pDoc->GetName( nTab, aName );       // Name dieses Szenarios

        SCTAB nDestTab = nTab;
        while ( nDestTab > 0 && pDoc->IsScenario(nDestTab) )
            --nDestTab;

        if ( !pDoc->IsScenario(nDestTab) )
            pDocSh->UseScenario( nDestTab, aName );

        //! sonst Fehler oder so
    }
}

// XScenarioEnhanced

uno::Sequence< table::CellRangeAddress > SAL_CALL ScTableSheetObj::getRanges(  )
                                    throw(uno::RuntimeException)
{
    ScUnoGuard aGuard;
    ScDocShell* pDocSh = GetDocShell();
    if ( pDocSh )
    {
        ScDocument* pDoc = pDocSh->GetDocument();
        SCTAB nTab = GetTab_Impl();
        const ScRangeList* pRangeList = pDoc->GetScenarioRanges(nTab);
        if (pRangeList)
        {
            sal_Int32 nCount = pRangeList->Count();
            uno::Sequence< table::CellRangeAddress > aRetRanges(nCount);
            table::CellRangeAddress* pAry = aRetRanges.getArray();
            for( sal_Int32 nIndex = 0; nIndex < nCount; nIndex++ )
            {
                const ScRange* pRange = pRangeList->GetObject( nIndex );
                pAry->StartColumn = pRange->aStart.Col();
                pAry->StartRow = pRange->aStart.Row();
                pAry->EndColumn = pRange->aEnd.Col();
                pAry->EndRow = pRange->aEnd.Row();
                pAry->Sheet = pRange->aStart.Tab();
                ++pAry;
            }
            return aRetRanges;
        }
    }
    return uno::Sequence< table::CellRangeAddress > ();
}

// XExternalSheetName

void ScTableSheetObj::setExternalName( const ::rtl::OUString& aUrl, const ::rtl::OUString& aSheetName )
    throw (container::ElementExistException, uno::RuntimeException)
{
    ScUnoGuard aGuard;
    ScDocShell* pDocSh = GetDocShell();
    if ( pDocSh )
    {
        ScDocument* pDoc = pDocSh->GetDocument();
        if ( pDoc )
        {
            const SCTAB nTab = GetTab_Impl();
            const String aAbsDocName( ScGlobal::GetAbsDocName( aUrl, pDocSh ) );
            const String aDocTabName( ScGlobal::GetDocTabName( aAbsDocName, aSheetName ) );
            if ( !pDoc->RenameTab( nTab, aDocTabName, sal_False /*bUpdateRef*/, sal_True /*bExternalDocument*/ ) )
            {
                throw container::ElementExistException( ::rtl::OUString(), *this );
            }
        }
    }
}

// XEventsSupplier

uno::Reference<container::XNameReplace> SAL_CALL ScTableSheetObj::getEvents() throw (uno::RuntimeException)
{
    ScUnoGuard aGuard;
    ScDocShell* pDocSh = GetDocShell();
    if ( pDocSh )
        return new ScSheetEventsObj( pDocSh, GetTab_Impl() );

    return NULL;
}

// XPropertySet erweitert fuer Sheet-Properties

uno::Reference<beans::XPropertySetInfo> SAL_CALL ScTableSheetObj::getPropertySetInfo()
                                                        throw(uno::RuntimeException)
{
    ScUnoGuard aGuard;
    static uno::Reference<beans::XPropertySetInfo> aRef(
        new SfxItemPropertySetInfo( pSheetPropSet->getPropertyMap() ));
    return aRef;
}

void ScTableSheetObj::SetOnePropertyValue( const SfxItemPropertySimpleEntry* pEntry, const uno::Any& aValue )
                                throw(lang::IllegalArgumentException, uno::RuntimeException)
{
    if ( pEntry )
    {
        if ( IsScItemWid( pEntry->nWID ) )
        {
            //  for Item WIDs, call ScCellRangesBase directly
            ScCellRangesBase::SetOnePropertyValue(pEntry, aValue);
            return;
        }

        //  own properties

        ScDocShell* pDocSh = GetDocShell();
        if (!pDocSh)
            return;                                                 //! Exception oder so?
        ScDocument* pDoc = pDocSh->GetDocument();
        SCTAB nTab = GetTab_Impl();
        ScDocFunc aFunc(*pDocSh);

        if ( pEntry->nWID == SC_WID_UNO_PAGESTL )
        {
            rtl::OUString aStrVal;
            aValue >>= aStrVal;
            String aNewStr(ScStyleNameConversion::ProgrammaticToDisplayName(
                                                aStrVal, SFX_STYLE_FAMILY_PAGE ));

            //! Undo? (auch bei SID_STYLE_APPLY an der View)

            if ( pDoc->GetPageStyle( nTab ) != aNewStr )
            {
                pDoc->SetPageStyle( nTab, aNewStr );
                if (!pDoc->IsImportingXML())
                {
                    ScPrintFunc( pDocSh, pDocSh->GetPrinter(), nTab ).UpdatePages();

                    SfxBindings* pBindings = pDocSh->GetViewBindings();
                    if (pBindings)
                    {
                        pBindings->Invalidate( SID_STYLE_FAMILY4 );
                        pBindings->Invalidate( SID_STATUS_PAGESTYLE );
                        pBindings->Invalidate( FID_RESET_PRINTZOOM );
                        pBindings->Invalidate( SID_ATTR_PARA_LEFT_TO_RIGHT );
                        pBindings->Invalidate( SID_ATTR_PARA_RIGHT_TO_LEFT );
                    }
                }
                pDocSh->SetDocumentModified();
            }
        }
        else if ( pEntry->nWID == SC_WID_UNO_CELLVIS )
        {
            sal_Bool bVis = ScUnoHelpFunctions::GetBoolFromAny( aValue );
            aFunc.SetTableVisible( nTab, bVis, sal_True );
        }
        else if ( pEntry->nWID == SC_WID_UNO_ISACTIVE )
        {
            if (pDoc->IsScenario(nTab))
                pDoc->SetActiveScenario( nTab, ScUnoHelpFunctions::GetBoolFromAny( aValue ) );
        }
        else if ( pEntry->nWID == SC_WID_UNO_BORDCOL )
        {
            if (pDoc->IsScenario(nTab))
            {
                sal_Int32 nNewColor = 0;
                if (aValue >>= nNewColor)
                {
                    String aName;
                    String aComment;
                    Color  aColor;
                    sal_uInt16 nFlags;
                    pDoc->GetName( nTab, aName );
                    pDoc->GetScenarioData( nTab, aComment, aColor, nFlags );

                    aColor = Color(static_cast<sal_uInt32>(nNewColor));

                    pDocSh->ModifyScenario( nTab, aName, aComment, aColor, nFlags );
                }
            }
        }
        else if ( pEntry->nWID == SC_WID_UNO_PROTECT )
        {
            if (pDoc->IsScenario(nTab))
            {
                String aName;
                String aComment;
                Color  aColor;
                sal_uInt16 nFlags;
                pDoc->GetName( nTab, aName );
                pDoc->GetScenarioData( nTab, aComment, aColor, nFlags );
                sal_Bool bModify(sal_False);

                if (ScUnoHelpFunctions::GetBoolFromAny( aValue ))
                {
                    if (!(nFlags & SC_SCENARIO_PROTECT))
                    {
                        nFlags |= SC_SCENARIO_PROTECT;
                        bModify = sal_True;
                    }
                }
                else
                {
                    if (nFlags & SC_SCENARIO_PROTECT)
                    {
                        nFlags -= SC_SCENARIO_PROTECT;
                        bModify = sal_True;
                    }
                }

                if (bModify)
                    pDocSh->ModifyScenario( nTab, aName, aComment, aColor, nFlags );
            }
        }
        else if ( pEntry->nWID == SC_WID_UNO_SHOWBORD )
        {
            if (pDoc->IsScenario(nTab))
            {
                String aName;
                String aComment;
                Color  aColor;
                sal_uInt16 nFlags;
                pDoc->GetName( nTab, aName );
                pDoc->GetScenarioData( nTab, aComment, aColor, nFlags );
                sal_Bool bModify(sal_False);

                if (ScUnoHelpFunctions::GetBoolFromAny( aValue ))
                {
                    if (!(nFlags & SC_SCENARIO_SHOWFRAME))
                    {
                        nFlags |= SC_SCENARIO_SHOWFRAME;
                        bModify = sal_True;
                    }
                }
                else
                {
                    if (nFlags & SC_SCENARIO_SHOWFRAME)
                    {
                        nFlags -= SC_SCENARIO_SHOWFRAME;
                        bModify = sal_True;
                    }
                }

                if (bModify)
                    pDocSh->ModifyScenario( nTab, aName, aComment, aColor, nFlags );
            }
        }
        else if ( pEntry->nWID == SC_WID_UNO_PRINTBORD )
        {
            if (pDoc->IsScenario(nTab))
            {
                String aName;
                String aComment;
                Color  aColor;
                sal_uInt16 nFlags;
                pDoc->GetName( nTab, aName );
                pDoc->GetScenarioData( nTab, aComment, aColor, nFlags );
                sal_Bool bModify(sal_False);

                if (ScUnoHelpFunctions::GetBoolFromAny( aValue ))
                {
                    if (!(nFlags & SC_SCENARIO_PRINTFRAME))
                    {
                        nFlags |= SC_SCENARIO_PRINTFRAME;
                        bModify = sal_True;
                    }
                }
                else
                {
                    if (nFlags & SC_SCENARIO_PRINTFRAME)
                    {
                        nFlags -= SC_SCENARIO_PRINTFRAME;
                        bModify = sal_True;
                    }
                }

                if (bModify)
                    pDocSh->ModifyScenario( nTab, aName, aComment, aColor, nFlags );
            }
        }
        else if ( pEntry->nWID == SC_WID_UNO_COPYBACK )
        {
            if (pDoc->IsScenario(nTab))
            {
                String aName;
                String aComment;
                Color  aColor;
                sal_uInt16 nFlags;
                pDoc->GetName( nTab, aName );
                pDoc->GetScenarioData( nTab, aComment, aColor, nFlags );
                sal_Bool bModify(sal_False);

                if (ScUnoHelpFunctions::GetBoolFromAny( aValue ))
                {
                    if (!(nFlags & SC_SCENARIO_TWOWAY))
                    {
                        nFlags |= SC_SCENARIO_TWOWAY;
                        bModify = sal_True;
                    }
                }
                else
                {
                    if (nFlags & SC_SCENARIO_TWOWAY)
                    {
                        nFlags -= SC_SCENARIO_TWOWAY;
                        bModify = sal_True;
                    }
                }

                if (bModify)
                    pDocSh->ModifyScenario( nTab, aName, aComment, aColor, nFlags );
            }
        }
        else if ( pEntry->nWID == SC_WID_UNO_COPYSTYL )
        {
            if (pDoc->IsScenario(nTab))
            {
                String aName;
                String aComment;
                Color  aColor;
                sal_uInt16 nFlags;
                pDoc->GetName( nTab, aName );
                pDoc->GetScenarioData( nTab, aComment, aColor, nFlags );
                sal_Bool bModify(sal_False);

                if (ScUnoHelpFunctions::GetBoolFromAny( aValue ))
                {
                    if (!(nFlags & SC_SCENARIO_ATTRIB))
                    {
                        nFlags |= SC_SCENARIO_ATTRIB;
                        bModify = sal_True;
                    }
                }
                else
                {
                    if (nFlags & SC_SCENARIO_ATTRIB)
                    {
                        nFlags -= SC_SCENARIO_ATTRIB;
                        bModify = sal_True;
                    }
                }

                if (bModify)
                    pDocSh->ModifyScenario( nTab, aName, aComment, aColor, nFlags );
            }
        }
        else if ( pEntry->nWID == SC_WID_UNO_COPYFORM )
        {
            if (pDoc->IsScenario(nTab))
            {
                String aName;
                String aComment;
                Color  aColor;
                sal_uInt16 nFlags;
                pDoc->GetName( nTab, aName );
                pDoc->GetScenarioData( nTab, aComment, aColor, nFlags );
                sal_Bool bModify(sal_False);

                if (ScUnoHelpFunctions::GetBoolFromAny( aValue ))
                {
                    if (nFlags & SC_SCENARIO_VALUE)
                    {
                        nFlags -= SC_SCENARIO_VALUE;
                        bModify = sal_True;
                    }
                }
                else
                {
                    if (!(nFlags & SC_SCENARIO_VALUE))
                    {
                        nFlags |= SC_SCENARIO_VALUE;
                        bModify = sal_True;
                    }
                }

                if (bModify)
                    pDocSh->ModifyScenario( nTab, aName, aComment, aColor, nFlags );
            }
        }
        else if ( pEntry->nWID == SC_WID_UNO_TABLAYOUT )
        {
            sal_Int16 nValue = 0;
            if (aValue >>= nValue)
            {
                if (nValue == com::sun::star::text::WritingMode2::RL_TB)
                    aFunc.SetLayoutRTL(nTab, sal_True, sal_True);
                else
                    aFunc.SetLayoutRTL(nTab, sal_False, sal_True);
            }
        }
        else if ( pEntry->nWID == SC_WID_UNO_AUTOPRINT )
        {
            sal_Bool bAutoPrint = ScUnoHelpFunctions::GetBoolFromAny( aValue );
            if (bAutoPrint)
                pDoc->SetPrintEntireSheet( nTab ); // clears all print ranges
            else
            {
                if (pDoc->IsPrintEntireSheet( nTab ))
                    pDoc->ClearPrintRanges( nTab ); // if this flag is true, there are no PrintRanges, so Clear clears only the flag.
            }
        }
        else if ( pEntry->nWID == SC_WID_UNO_TABCOLOR )
        {
            sal_Int32 nColor = COL_AUTO;
            if (aValue >>= nColor)
            {
                if (static_cast<ColorData>(nColor) != COL_AUTO)
                    pDoc->SetTabBgColor(nTab, Color(static_cast<ColorData>(nColor)));
            }
        }
        else if ( pEntry->nWID == SC_WID_UNO_CODENAME )
        {
            rtl::OUString aCodeName;
            if ( pDocSh && ( aValue >>= aCodeName ) )
            {
                pDocSh->GetDocument()->SetCodeName( GetTab_Impl(), aCodeName );
            }
        }
        else
            ScCellRangeObj::SetOnePropertyValue(pEntry, aValue);        // base class, no Item WID
    }
}

void ScTableSheetObj::GetOnePropertyValue( const SfxItemPropertySimpleEntry* pEntry,
                                            uno::Any& rAny )
                                                throw(uno::RuntimeException)
{
    if ( pEntry )
    {
        ScDocShell* pDocSh = GetDocShell();
        if (!pDocSh)
            throw uno::RuntimeException();
        ScDocument* pDoc = pDocSh->GetDocument();
        SCTAB nTab = GetTab_Impl();

        if ( pEntry->nWID == SC_WID_UNO_PAGESTL )
        {
            rAny <<= rtl::OUString( ScStyleNameConversion::DisplayToProgrammaticName(
                                pDoc->GetPageStyle( nTab ), SFX_STYLE_FAMILY_PAGE ) );
        }
        else if ( pEntry->nWID == SC_WID_UNO_CELLVIS )
        {
            sal_Bool bVis = pDoc->IsVisible( nTab );
            ScUnoHelpFunctions::SetBoolInAny( rAny, bVis );
        }
        else if ( pEntry->nWID == SC_WID_UNO_LINKDISPBIT )
        {
            //  no target bitmaps for individual entries (would be all equal)
            // ScLinkTargetTypeObj::SetLinkTargetBitmap( aAny, SC_LINKTARGETTYPE_SHEET );
        }
        else if ( pEntry->nWID == SC_WID_UNO_LINKDISPNAME )
        {
            //  LinkDisplayName for hyperlink dialog
            rAny <<= getName();     // sheet name
        }
        else if ( pEntry->nWID == SC_WID_UNO_ISACTIVE )
        {
            if (pDoc->IsScenario(nTab))
                ScUnoHelpFunctions::SetBoolInAny( rAny, pDoc->IsActiveScenario( nTab ));
        }
        else if ( pEntry->nWID == SC_WID_UNO_BORDCOL )
        {
            if (pDoc->IsScenario(nTab))
            {
                String aComment;
                Color  aColor;
                sal_uInt16 nFlags;
                pDoc->GetScenarioData( nTab, aComment, aColor, nFlags );

                rAny <<= static_cast<sal_Int32>(aColor.GetColor());
            }
        }
        else if ( pEntry->nWID == SC_WID_UNO_PROTECT )
        {
            if (pDoc->IsScenario(nTab))
            {
                String aComment;
                Color  aColor;
                sal_uInt16 nFlags;
                pDoc->GetScenarioData( nTab, aComment, aColor, nFlags );

                ScUnoHelpFunctions::SetBoolInAny( rAny, (nFlags & SC_SCENARIO_PROTECT) != 0 );
            }
        }
        else if ( pEntry->nWID == SC_WID_UNO_SHOWBORD )
        {
            if (pDoc->IsScenario(nTab))
            {
                String aComment;
                Color  aColor;
                sal_uInt16 nFlags;
                pDoc->GetScenarioData( nTab, aComment, aColor, nFlags );

                ScUnoHelpFunctions::SetBoolInAny( rAny, (nFlags & SC_SCENARIO_SHOWFRAME) != 0 );
            }
        }
        else if ( pEntry->nWID == SC_WID_UNO_PRINTBORD )
        {
            if (pDoc->IsScenario(nTab))
            {
                String aComment;
                Color  aColor;
                sal_uInt16 nFlags;
                pDoc->GetScenarioData( nTab, aComment, aColor, nFlags );

                ScUnoHelpFunctions::SetBoolInAny( rAny, (nFlags & SC_SCENARIO_PRINTFRAME) != 0 );
            }
        }
        else if ( pEntry->nWID == SC_WID_UNO_COPYBACK )
        {
            if (pDoc->IsScenario(nTab))
            {
                String aComment;
                Color  aColor;
                sal_uInt16 nFlags;
                pDoc->GetScenarioData( nTab, aComment, aColor, nFlags );

                ScUnoHelpFunctions::SetBoolInAny( rAny, (nFlags & SC_SCENARIO_TWOWAY) != 0 );
            }
        }
        else if ( pEntry->nWID == SC_WID_UNO_COPYSTYL )
        {
            if (pDoc->IsScenario(nTab))
            {
                String aComment;
                Color  aColor;
                sal_uInt16 nFlags;
                pDoc->GetScenarioData( nTab, aComment, aColor, nFlags );

                ScUnoHelpFunctions::SetBoolInAny( rAny, (nFlags & SC_SCENARIO_ATTRIB) != 0 );
            }
        }
        else if ( pEntry->nWID == SC_WID_UNO_COPYFORM )
        {
            if (pDoc->IsScenario(nTab))
            {
                String aComment;
                Color  aColor;
                sal_uInt16 nFlags;
                pDoc->GetScenarioData( nTab, aComment, aColor, nFlags );

                ScUnoHelpFunctions::SetBoolInAny( rAny, !(nFlags & SC_SCENARIO_VALUE));
            }
        }
        else if ( pEntry->nWID == SC_WID_UNO_TABLAYOUT )
        {
            if (pDoc->IsLayoutRTL(nTab))
                rAny <<= sal_Int16(com::sun::star::text::WritingMode2::RL_TB);
            else
                rAny <<= sal_Int16(com::sun::star::text::WritingMode2::LR_TB);
        }
        else if ( pEntry->nWID == SC_WID_UNO_AUTOPRINT )
        {
            sal_Bool bAutoPrint = pDoc->IsPrintEntireSheet( nTab );
            ScUnoHelpFunctions::SetBoolInAny( rAny, bAutoPrint );
        }
        else if ( pEntry->nWID == SC_WID_UNO_TABCOLOR )
        {
            rAny <<= sal_Int32(pDoc->GetTabBgColor(nTab).GetColor());
        }
        else if ( pEntry->nWID == SC_WID_UNO_CODENAME )
        {
            String aCodeName;
            if ( pDocSh )
                pDocSh->GetDocument()->GetCodeName( GetTab_Impl(), aCodeName );
            rAny <<= rtl::OUString( aCodeName );
        }
        else
            ScCellRangeObj::GetOnePropertyValue(pEntry, rAny);
    }
}

const SfxItemPropertyMap* ScTableSheetObj::GetItemPropertyMap()
{
    return pSheetPropSet->getPropertyMap();
}

// XServiceInfo

rtl::OUString SAL_CALL ScTableSheetObj::getImplementationName() throw(uno::RuntimeException)
{
    return rtl::OUString::createFromAscii( "ScTableSheetObj" );
}

sal_Bool SAL_CALL ScTableSheetObj::supportsService( const rtl::OUString& rServiceName )
                                                    throw(uno::RuntimeException)
{
    String aServiceStr( rServiceName );
    return aServiceStr.EqualsAscii( SCSPREADSHEET_SERVICE ) ||
           aServiceStr.EqualsAscii( SCSHEETCELLRANGE_SERVICE ) ||
           aServiceStr.EqualsAscii( SCCELLRANGE_SERVICE ) ||
           aServiceStr.EqualsAscii( SCCELLPROPERTIES_SERVICE ) ||
           aServiceStr.EqualsAscii( SCCHARPROPERTIES_SERVICE ) ||
           aServiceStr.EqualsAscii( SCPARAPROPERTIES_SERVICE ) ||
           aServiceStr.EqualsAscii( SCLINKTARGET_SERVICE );
}

uno::Sequence<rtl::OUString> SAL_CALL ScTableSheetObj::getSupportedServiceNames()
                                                    throw(uno::RuntimeException)
{
    uno::Sequence<rtl::OUString> aRet(7);
    rtl::OUString* pArray = aRet.getArray();
    pArray[0] = rtl::OUString::createFromAscii( SCSPREADSHEET_SERVICE );
    pArray[1] = rtl::OUString::createFromAscii( SCSHEETCELLRANGE_SERVICE );
    pArray[2] = rtl::OUString::createFromAscii( SCCELLRANGE_SERVICE );
    pArray[3] = rtl::OUString::createFromAscii( SCCELLPROPERTIES_SERVICE );
    pArray[4] = rtl::OUString::createFromAscii( SCCHARPROPERTIES_SERVICE );
    pArray[5] = rtl::OUString::createFromAscii( SCPARAPROPERTIES_SERVICE );
    pArray[6] = rtl::OUString::createFromAscii( SCLINKTARGET_SERVICE );
    return aRet;
}

// XUnoTunnel

sal_Int64 SAL_CALL ScTableSheetObj::getSomething(
                const uno::Sequence<sal_Int8 >& rId ) throw(uno::RuntimeException)
{
    if ( rId.getLength() == 16 &&
          0 == rtl_compareMemory( getUnoTunnelId().getConstArray(),
                                    rId.getConstArray(), 16 ) )
    {
        return sal::static_int_cast<sal_Int64>(reinterpret_cast<sal_IntPtr>(this));
    }

    return ScCellRangeObj::getSomething( rId );
}

// static
const uno::Sequence<sal_Int8>& ScTableSheetObj::getUnoTunnelId()
{
    static uno::Sequence<sal_Int8> * pSeq = 0;
    if( !pSeq )
    {
        osl::Guard< osl::Mutex > aGuard( osl::Mutex::getGlobalMutex() );
        if( !pSeq )
        {
            static uno::Sequence< sal_Int8 > aSeq( 16 );
            rtl_createUuid( (sal_uInt8*)aSeq.getArray(), 0, sal_True );
            pSeq = &aSeq;
        }
    }
    return *pSeq;
}

// static
ScTableSheetObj* ScTableSheetObj::getImplementation( const uno::Reference<uno::XInterface> xObj )
{
    ScTableSheetObj* pRet = NULL;
    uno::Reference<lang::XUnoTunnel> xUT( xObj, uno::UNO_QUERY );
    if (xUT.is())
        pRet = reinterpret_cast<ScTableSheetObj*>(sal::static_int_cast<sal_IntPtr>(xUT->getSomething(getUnoTunnelId())));
    return pRet;
}

//------------------------------------------------------------------------

ScTableColumnObj::ScTableColumnObj( ScDocShell* pDocSh, SCCOL nCol, SCTAB nTab ) :
    ScCellRangeObj( pDocSh, ScRange(nCol,0,nTab, nCol,MAXROW,nTab) ),
    pColPropSet(lcl_GetColumnPropertySet())
{
}

ScTableColumnObj::~ScTableColumnObj()
{
}

uno::Any SAL_CALL ScTableColumnObj::queryInterface( const uno::Type& rType ) throw(uno::RuntimeException)
{
    SC_QUERYINTERFACE( container::XNamed )

    return ScCellRangeObj::queryInterface( rType );
}

void SAL_CALL ScTableColumnObj::acquire() throw()
{
    ScCellRangeObj::acquire();
}

void SAL_CALL ScTableColumnObj::release() throw()
{
    ScCellRangeObj::release();
}

uno::Sequence<uno::Type> SAL_CALL ScTableColumnObj::getTypes() throw(uno::RuntimeException)
{
    static uno::Sequence<uno::Type> aTypes;
    if ( aTypes.getLength() == 0 )
    {
        uno::Sequence<uno::Type> aParentTypes(ScCellRangeObj::getTypes());
        long nParentLen = aParentTypes.getLength();
        const uno::Type* pParentPtr = aParentTypes.getConstArray();

        aTypes.realloc( nParentLen + 1 );
        uno::Type* pPtr = aTypes.getArray();
        pPtr[nParentLen + 0] = getCppuType((const uno::Reference<container::XNamed>*)0);

        for (long i=0; i<nParentLen; i++)
            pPtr[i] = pParentPtr[i];                // parent types first
    }
    return aTypes;
}

uno::Sequence<sal_Int8> SAL_CALL ScTableColumnObj::getImplementationId() throw(uno::RuntimeException)
{
    static uno::Sequence< sal_Int8 > aId;
    if( aId.getLength() == 0 )
    {
        aId.realloc( 16 );
        rtl_createUuid( (sal_uInt8 *)aId.getArray(), 0, sal_True );
    }
    return aId;
}

// XNamed

rtl::OUString SAL_CALL ScTableColumnObj::getName() throw(uno::RuntimeException)
{
    ScUnoGuard aGuard;

    const ScRange& rRange = GetRange();
    DBG_ASSERT(rRange.aStart.Col() == rRange.aEnd.Col(), "too many columns");
    SCCOL nCol = rRange.aStart.Col();

    return ScColToAlpha( nCol );        // from global.hxx
}

void SAL_CALL ScTableColumnObj::setName( const rtl::OUString& /* aNewName */ )
                                                throw(uno::RuntimeException)
{
    ScUnoGuard aGuard;
    throw uno::RuntimeException();      // read-only
}

// XPropertySet erweitert fuer Spalten-Properties

uno::Reference<beans::XPropertySetInfo> SAL_CALL ScTableColumnObj::getPropertySetInfo()
                                                        throw(uno::RuntimeException)
{
    ScUnoGuard aGuard;
    static uno::Reference<beans::XPropertySetInfo> aRef(
        new SfxItemPropertySetInfo( pColPropSet->getPropertyMap() ));
    return aRef;
}

void ScTableColumnObj::SetOnePropertyValue( const SfxItemPropertySimpleEntry* pEntry, const uno::Any& aValue )
                                throw(lang::IllegalArgumentException, uno::RuntimeException)
{
    if ( pEntry )
    {
        if ( IsScItemWid( pEntry->nWID ) )
        {
            //  for Item WIDs, call ScCellRangesBase directly
            ScCellRangesBase::SetOnePropertyValue(pEntry, aValue);
            return;
        }

        //  own properties

        ScDocShell* pDocSh = GetDocShell();
        if (!pDocSh)
            return;                                                 //! Exception oder so?
        const ScRange& rRange = GetRange();
        DBG_ASSERT(rRange.aStart.Col() == rRange.aEnd.Col(), "zuviele Spalten");
        SCCOL nCol = rRange.aStart.Col();
        SCTAB nTab = rRange.aStart.Tab();
        ScDocFunc aFunc(*pDocSh);

        SCCOLROW nColArr[2];
        nColArr[0] = nColArr[1] = nCol;

        if ( pEntry->nWID == SC_WID_UNO_CELLWID )
        {
            sal_Int32 nNewWidth = 0;
            if ( aValue >>= nNewWidth )
            {
                //  property is 1/100mm, column width is twips
                nNewWidth = HMMToTwips(nNewWidth);
                aFunc.SetWidthOrHeight( sal_True, 1, nColArr, nTab, SC_SIZE_ORIGINAL,
                                        (sal_uInt16)nNewWidth, sal_True, sal_True );
            }
        }
        else if ( pEntry->nWID == SC_WID_UNO_CELLVIS )
        {
            sal_Bool bVis = ScUnoHelpFunctions::GetBoolFromAny( aValue );
            ScSizeMode eMode = bVis ? SC_SIZE_SHOW : SC_SIZE_DIRECT;
            aFunc.SetWidthOrHeight( sal_True, 1, nColArr, nTab, eMode, 0, sal_True, sal_True );
            //  SC_SIZE_DIRECT mit Groesse 0 blendet aus
        }
        else if ( pEntry->nWID == SC_WID_UNO_OWIDTH )
        {
            sal_Bool bOpt = ScUnoHelpFunctions::GetBoolFromAny( aValue );
            if (bOpt)
                aFunc.SetWidthOrHeight( sal_True, 1, nColArr, nTab,
                                        SC_SIZE_OPTIMAL, STD_EXTRA_WIDTH, sal_True, sal_True );
            // sal_False bei Spalten momentan ohne Auswirkung
        }
        else if ( pEntry->nWID == SC_WID_UNO_NEWPAGE || pEntry->nWID == SC_WID_UNO_MANPAGE )
        {
            sal_Bool bSet = ScUnoHelpFunctions::GetBoolFromAny( aValue );
            if (bSet)
                aFunc.InsertPageBreak( sal_True, rRange.aStart, sal_True, sal_True, sal_True );
            else
                aFunc.RemovePageBreak( sal_True, rRange.aStart, sal_True, sal_True, sal_True );
        }
        else
            ScCellRangeObj::SetOnePropertyValue(pEntry, aValue);        // base class, no Item WID
    }
}

void ScTableColumnObj::GetOnePropertyValue( const SfxItemPropertySimpleEntry* pEntry,
                                            uno::Any& rAny )
                                                throw(uno::RuntimeException)
{
    if ( pEntry )
    {
        ScDocShell* pDocSh = GetDocShell();
        if (!pDocSh)
            throw uno::RuntimeException();

        ScDocument* pDoc = pDocSh->GetDocument();
        const ScRange& rRange = GetRange();
        DBG_ASSERT(rRange.aStart.Col() == rRange.aEnd.Col(), "zuviele Spalten");
        SCCOL nCol = rRange.aStart.Col();
        SCTAB nTab = rRange.aStart.Tab();

        if ( pEntry->nWID == SC_WID_UNO_CELLWID )
        {
            // for hidden column, return original height
            sal_uInt16 nWidth = pDoc->GetOriginalWidth( nCol, nTab );
            //  property is 1/100mm, column width is twips
            nWidth = (sal_uInt16) TwipsToHMM(nWidth);
            rAny <<= (sal_Int32)( nWidth );
        }
        else if ( pEntry->nWID == SC_WID_UNO_CELLVIS )
        {
            SCCOL nDummy;
            bool bHidden = pDoc->ColHidden(nCol, nTab, nDummy);
            ScUnoHelpFunctions::SetBoolInAny( rAny, !bHidden );
        }
        else if ( pEntry->nWID == SC_WID_UNO_OWIDTH )
        {
            //! momentan immer gesetzt ??!?!
            sal_Bool bOpt = !(pDoc->GetColFlags( nCol, nTab ) & CR_MANUALSIZE);
            ScUnoHelpFunctions::SetBoolInAny( rAny, bOpt );
        }
        else if ( pEntry->nWID == SC_WID_UNO_NEWPAGE )
        {
            ScBreakType nBreak = pDoc->HasColBreak(nCol, nTab);
            ScUnoHelpFunctions::SetBoolInAny( rAny, nBreak );
        }
        else if ( pEntry->nWID == SC_WID_UNO_MANPAGE )
        {
            ScBreakType nBreak = pDoc->HasColBreak(nCol, nTab);
            ScUnoHelpFunctions::SetBoolInAny(rAny, (nBreak & BREAK_MANUAL));
        }
        else
            ScCellRangeObj::GetOnePropertyValue(pEntry, rAny);
    }
}

const SfxItemPropertyMap* ScTableColumnObj::GetItemPropertyMap()
{
    return pColPropSet->getPropertyMap();
}

//------------------------------------------------------------------------

ScTableRowObj::ScTableRowObj(ScDocShell* pDocSh, SCROW nRow, SCTAB nTab) :
    ScCellRangeObj( pDocSh, ScRange(0,nRow,nTab, MAXCOL,nRow,nTab) ),
    pRowPropSet(lcl_GetRowPropertySet())
{
}

ScTableRowObj::~ScTableRowObj()
{
}

// XPropertySet erweitert fuer Zeilen-Properties

uno::Reference<beans::XPropertySetInfo> SAL_CALL ScTableRowObj::getPropertySetInfo()
                                                        throw(uno::RuntimeException)
{
    ScUnoGuard aGuard;
    static uno::Reference<beans::XPropertySetInfo> aRef(
        new SfxItemPropertySetInfo( pRowPropSet->getPropertyMap() ));
    return aRef;
}

void ScTableRowObj::SetOnePropertyValue( const SfxItemPropertySimpleEntry* pEntry, const uno::Any& aValue )
                                throw(lang::IllegalArgumentException, uno::RuntimeException)
{
    if ( pEntry )
    {
        if ( IsScItemWid( pEntry->nWID ) )
        {
            //  for Item WIDs, call ScCellRangesBase directly
            ScCellRangesBase::SetOnePropertyValue(pEntry, aValue);
            return;
        }

        //  own properties

        ScDocShell* pDocSh = GetDocShell();
        if (!pDocSh)
            return;                                                 //! Exception oder so?
        ScDocument* pDoc = pDocSh->GetDocument();
        const ScRange& rRange = GetRange();
        DBG_ASSERT(rRange.aStart.Row() == rRange.aEnd.Row(), "zuviele Zeilen");
        SCROW nRow = rRange.aStart.Row();
        SCTAB nTab = rRange.aStart.Tab();
        ScDocFunc aFunc(*pDocSh);

        SCCOLROW nRowArr[2];
        nRowArr[0] = nRowArr[1] = nRow;

        if ( pEntry->nWID == SC_WID_UNO_CELLHGT )
        {
            sal_Int32 nNewHeight = 0;
            if ( aValue >>= nNewHeight )
            {
                //  property is 1/100mm, row height is twips
                nNewHeight = HMMToTwips(nNewHeight);
                aFunc.SetWidthOrHeight( sal_False, 1, nRowArr, nTab, SC_SIZE_ORIGINAL,
                                        (sal_uInt16)nNewHeight, sal_True, sal_True );
            }
        }
        else if ( pEntry->nWID == SC_WID_UNO_CELLVIS )
        {
            sal_Bool bVis = ScUnoHelpFunctions::GetBoolFromAny( aValue );
            ScSizeMode eMode = bVis ? SC_SIZE_SHOW : SC_SIZE_DIRECT;
            aFunc.SetWidthOrHeight( sal_False, 1, nRowArr, nTab, eMode, 0, sal_True, sal_True );
            //  SC_SIZE_DIRECT mit Groesse 0 blendet aus
        }
        else if ( pEntry->nWID == SC_WID_UNO_CELLFILT )
        {
            sal_Bool bFil = ScUnoHelpFunctions::GetBoolFromAny( aValue );
//          ScSizeMode eMode = bVis ? SC_SIZE_SHOW : SC_SIZE_DIRECT;
//          aFunc.SetWidthOrHeight( sal_False, 1, nRowArr, nTab, eMode, 0, sal_True, sal_True );
            //  SC_SIZE_DIRECT mit Groesse 0 blendet aus
            pDoc->SetRowFiltered(nRow, nRow, nTab, bFil);
        }
        else if ( pEntry->nWID == SC_WID_UNO_OHEIGHT )
        {
            sal_Bool bOpt = ScUnoHelpFunctions::GetBoolFromAny( aValue );
            if (bOpt)
                aFunc.SetWidthOrHeight( sal_False, 1, nRowArr, nTab, SC_SIZE_OPTIMAL, 0, sal_True, sal_True );
            else
            {
                //  set current height again manually
                sal_uInt16 nHeight = pDoc->GetOriginalHeight( nRow, nTab );
                aFunc.SetWidthOrHeight( sal_False, 1, nRowArr, nTab, SC_SIZE_ORIGINAL, nHeight, sal_True, sal_True );
            }
        }
        else if ( pEntry->nWID == SC_WID_UNO_NEWPAGE || pEntry->nWID == SC_WID_UNO_MANPAGE )
        {
            sal_Bool bSet = ScUnoHelpFunctions::GetBoolFromAny( aValue );
            if (bSet)
                aFunc.InsertPageBreak( sal_False, rRange.aStart, sal_True, sal_True, sal_True );
            else
                aFunc.RemovePageBreak( sal_False, rRange.aStart, sal_True, sal_True, sal_True );
        }
        else
            ScCellRangeObj::SetOnePropertyValue(pEntry, aValue);        // base class, no Item WID
    }
}

void ScTableRowObj::GetOnePropertyValue( const SfxItemPropertySimpleEntry* pEntry,
                                        uno::Any& rAny )
                                                throw(uno::RuntimeException)
{
    if ( pEntry )
    {
        ScDocShell* pDocSh = GetDocShell();
        if (!pDocSh)
            throw uno::RuntimeException();
        ScDocument* pDoc = pDocSh->GetDocument();
        const ScRange& rRange = GetRange();
        DBG_ASSERT(rRange.aStart.Row() == rRange.aEnd.Row(), "zuviele Zeilen");
        SCROW nRow = rRange.aStart.Row();
        SCTAB nTab = rRange.aStart.Tab();

        if ( pEntry->nWID == SC_WID_UNO_CELLHGT )
        {
            // for hidden row, return original height
            sal_uInt16 nHeight = pDoc->GetOriginalHeight( nRow, nTab );
            //  property is 1/100mm, row height is twips
            nHeight = (sal_uInt16) TwipsToHMM(nHeight);
            rAny <<= (sal_Int32)( nHeight );
        }
        else if ( pEntry->nWID == SC_WID_UNO_CELLVIS )
        {
            SCROW nDummy;
            bool bHidden = pDoc->RowHidden(nRow, nTab, nDummy);
            ScUnoHelpFunctions::SetBoolInAny( rAny, !bHidden );
        }
        else if ( pEntry->nWID == SC_WID_UNO_CELLFILT )
        {
            bool bVis = pDoc->RowFiltered(nRow, nTab);
            ScUnoHelpFunctions::SetBoolInAny( rAny, bVis );
        }
        else if ( pEntry->nWID == SC_WID_UNO_OHEIGHT )
        {
            sal_Bool bOpt = !(pDoc->GetRowFlags( nRow, nTab ) & CR_MANUALSIZE);
            ScUnoHelpFunctions::SetBoolInAny( rAny, bOpt );
        }
        else if ( pEntry->nWID == SC_WID_UNO_NEWPAGE )
        {
            ScBreakType nBreak = pDoc->HasRowBreak(nRow, nTab);
            ScUnoHelpFunctions::SetBoolInAny( rAny, nBreak );
        }
        else if ( pEntry->nWID == SC_WID_UNO_MANPAGE )
        {
            ScBreakType nBreak = (pDoc->HasRowBreak(nRow, nTab) & BREAK_MANUAL);
            ScUnoHelpFunctions::SetBoolInAny( rAny, nBreak );
        }
        else
            ScCellRangeObj::GetOnePropertyValue(pEntry, rAny);
    }
}

const SfxItemPropertyMap* ScTableRowObj::GetItemPropertyMap()
{
    return pRowPropSet->getPropertyMap();
}

//------------------------------------------------------------------------

ScCellsObj::ScCellsObj(ScDocShell* pDocSh, const ScRangeList& rR) :
    pDocShell( pDocSh ),
    aRanges( rR )
{
    pDocShell->GetDocument()->AddUnoObject(*this);
}

ScCellsObj::~ScCellsObj()
{
    if (pDocShell)
        pDocShell->GetDocument()->RemoveUnoObject(*this);
}

void ScCellsObj::Notify( SfxBroadcaster&, const SfxHint& rHint )
{
    if ( rHint.ISA( ScUpdateRefHint ) )
    {
        const ScUpdateRefHint& rRef = (const ScUpdateRefHint&)rHint;
        aRanges.UpdateReference( rRef.GetMode(), pDocShell->GetDocument(), rRef.GetRange(),
                                        rRef.GetDx(), rRef.GetDy(), rRef.GetDz() );
    }
    else if ( rHint.ISA( SfxSimpleHint ) &&
            ((const SfxSimpleHint&)rHint).GetId() == SFX_HINT_DYING )
    {
        pDocShell = NULL;       // ungueltig geworden
    }
}

// XEnumerationAccess

uno::Reference<container::XEnumeration> SAL_CALL ScCellsObj::createEnumeration()
                                                    throw(uno::RuntimeException)
{
    ScUnoGuard aGuard;
    if (pDocShell)
        return new ScCellsEnumeration( pDocShell, aRanges );
    return NULL;
}

uno::Type SAL_CALL ScCellsObj::getElementType() throw(uno::RuntimeException)
{
    ScUnoGuard aGuard;
    return getCppuType((uno::Reference<table::XCell>*)0);
}

sal_Bool SAL_CALL ScCellsObj::hasElements() throw(uno::RuntimeException)
{
    ScUnoGuard aGuard;
    sal_Bool bHas = sal_False;
    if ( pDocShell )
    {
        //! schneller selber testen?

        uno::Reference<container::XEnumeration> xEnum(new ScCellsEnumeration( pDocShell, aRanges ));
        bHas = xEnum->hasMoreElements();
    }
    return bHas;
}

//------------------------------------------------------------------------

ScCellsEnumeration::ScCellsEnumeration(ScDocShell* pDocSh, const ScRangeList& rR) :
    pDocShell( pDocSh ),
    aRanges( rR ),
    pMark( NULL ),
    bAtEnd( sal_False )
{
    ScDocument* pDoc = pDocShell->GetDocument();
    pDoc->AddUnoObject(*this);

    if ( aRanges.Count() == 0 )
        bAtEnd = sal_True;
    else
    {
        SCTAB nTab = 0;
        const ScRange* pFirst = aRanges.GetObject(0);
        if (pFirst)
            nTab = pFirst->aStart.Tab();
        aPos = ScAddress(0,0,nTab);
        CheckPos_Impl();                    // aPos auf erste passende Zelle setzen
    }
}

void ScCellsEnumeration::CheckPos_Impl()
{
    if (pDocShell)
    {
        sal_Bool bFound = sal_False;
        ScDocument* pDoc = pDocShell->GetDocument();
        ScBaseCell* pCell = pDoc->GetCell(aPos);
        if ( pCell && pCell->GetCellType() != CELLTYPE_NOTE )
        {
            if (!pMark)
            {
                pMark = new ScMarkData;
                pMark->MarkFromRangeList( aRanges, sal_False );
                pMark->MarkToMulti();   // needed for GetNextMarkedCell
            }
            bFound = pMark->IsCellMarked( aPos.Col(), aPos.Row() );
        }
        if (!bFound)
            Advance_Impl();
    }
}

ScCellsEnumeration::~ScCellsEnumeration()
{
    if (pDocShell)
        pDocShell->GetDocument()->RemoveUnoObject(*this);
    delete pMark;
}

void ScCellsEnumeration::Advance_Impl()
{
    DBG_ASSERT(!bAtEnd,"zuviel Advance_Impl");
    if (!pMark)
    {
        pMark = new ScMarkData;
        pMark->MarkFromRangeList( aRanges, sal_False );
        pMark->MarkToMulti();   // needed for GetNextMarkedCell
    }

    SCCOL nCol = aPos.Col();
    SCROW nRow = aPos.Row();
    SCTAB nTab = aPos.Tab();
    sal_Bool bFound = pDocShell->GetDocument()->GetNextMarkedCell( nCol, nRow, nTab, *pMark );
    if (bFound)
        aPos.Set( nCol, nRow, nTab );
    else
        bAtEnd = sal_True;      // kommt nix mehr
}

void ScCellsEnumeration::Notify( SfxBroadcaster&, const SfxHint& rHint )
{
    if ( rHint.ISA( ScUpdateRefHint ) )
    {
        if (pDocShell)
        {
            const ScUpdateRefHint& rRef = (const ScUpdateRefHint&)rHint;
            aRanges.UpdateReference( rRef.GetMode(), pDocShell->GetDocument(), rRef.GetRange(),
                                            rRef.GetDx(), rRef.GetDy(), rRef.GetDz() );

            delete pMark;       // aus verschobenen Bereichen neu erzeugen
            pMark = NULL;

            if (!bAtEnd)        // aPos anpassen
            {
                ScRangeList aNew;
                aNew.Append(ScRange(aPos));
                aNew.UpdateReference( rRef.GetMode(), pDocShell->GetDocument(), rRef.GetRange(),
                                        rRef.GetDx(), rRef.GetDy(), rRef.GetDz() );
                if (aNew.Count()==1)
                {
                    aPos = aNew.GetObject(0)->aStart;
                    CheckPos_Impl();
                }
            }
        }
    }
    else if ( rHint.ISA( SfxSimpleHint ) &&
            ((const SfxSimpleHint&)rHint).GetId() == SFX_HINT_DYING )
    {
        pDocShell = NULL;       // ungueltig geworden
    }
}

// XEnumeration

sal_Bool SAL_CALL ScCellsEnumeration::hasMoreElements() throw(uno::RuntimeException)
{
    ScUnoGuard aGuard;
    return !bAtEnd;
}

uno::Any SAL_CALL ScCellsEnumeration::nextElement() throw(container::NoSuchElementException,
                                        lang::WrappedTargetException, uno::RuntimeException)
{
    ScUnoGuard aGuard;
    if (pDocShell && !bAtEnd)
    {
        // Interface-Typ muss zu ScCellsObj::getElementType passen

        ScAddress aTempPos(aPos);
        Advance_Impl();
        return uno::makeAny(uno::Reference<table::XCell>(new ScCellObj( pDocShell, aTempPos )));
    }

    throw container::NoSuchElementException();      // no more elements
//    return uno::Any();
}

//------------------------------------------------------------------------

ScCellFormatsObj::ScCellFormatsObj(ScDocShell* pDocSh, const ScRange& rRange) :
    pDocShell( pDocSh ),
    aTotalRange( rRange )
{
    ScDocument* pDoc = pDocShell->GetDocument();
    pDoc->AddUnoObject(*this);

    DBG_ASSERT( aTotalRange.aStart.Tab() == aTotalRange.aEnd.Tab(), "unterschiedliche Tabellen" );
}

ScCellFormatsObj::~ScCellFormatsObj()
{
    if (pDocShell)
        pDocShell->GetDocument()->RemoveUnoObject(*this);
}

void ScCellFormatsObj::Notify( SfxBroadcaster&, const SfxHint& rHint )
{
    if ( rHint.ISA( ScUpdateRefHint ) )
    {
        //! aTotalRange...
    }
    else if ( rHint.ISA( SfxSimpleHint ) &&
            ((const SfxSimpleHint&)rHint).GetId() == SFX_HINT_DYING )
    {
        pDocShell = NULL;       // ungueltig geworden
    }
}

ScCellRangeObj* ScCellFormatsObj::GetObjectByIndex_Impl(long nIndex) const
{
    //! direkt auf die AttrArrays zugreifen !!!!

    ScCellRangeObj* pRet = NULL;
    if (pDocShell)
    {
        ScDocument* pDoc = pDocShell->GetDocument();
        long nPos = 0;
        ScAttrRectIterator aIter( pDoc, aTotalRange.aStart.Tab(),
                                    aTotalRange.aStart.Col(), aTotalRange.aStart.Row(),
                                    aTotalRange.aEnd.Col(), aTotalRange.aEnd.Row() );
        SCCOL nCol1, nCol2;
        SCROW nRow1, nRow2;
        while ( aIter.GetNext( nCol1, nCol2, nRow1, nRow2 ) )
        {
            if ( nPos == nIndex )
            {
                SCTAB nTab = aTotalRange.aStart.Tab();
                ScRange aNext( nCol1, nRow1, nTab, nCol2, nRow2, nTab );

                if ( aNext.aStart == aNext.aEnd )
                    pRet = new ScCellObj( pDocShell, aNext.aStart );
                else
                    pRet = new ScCellRangeObj( pDocShell, aNext );
            }
            ++nPos;
        }
    }
    return pRet;
}

// XIndexAccess

sal_Int32 SAL_CALL ScCellFormatsObj::getCount() throw(uno::RuntimeException)
{
    ScUnoGuard aGuard;

    //! direkt auf die AttrArrays zugreifen !!!!

    long nCount = 0;
    if (pDocShell)
    {
        ScDocument* pDoc = pDocShell->GetDocument();
        ScAttrRectIterator aIter( pDoc, aTotalRange.aStart.Tab(),
                                    aTotalRange.aStart.Col(), aTotalRange.aStart.Row(),
                                    aTotalRange.aEnd.Col(), aTotalRange.aEnd.Row() );
        SCCOL nCol1, nCol2;
        SCROW nRow1, nRow2;
        while ( aIter.GetNext( nCol1, nCol2, nRow1, nRow2 ) )
            ++nCount;
    }
    return nCount;
}

uno::Any SAL_CALL ScCellFormatsObj::getByIndex( sal_Int32 nIndex )
                            throw(lang::IndexOutOfBoundsException,
                                    lang::WrappedTargetException, uno::RuntimeException)
{
    ScUnoGuard aGuard;

    uno::Reference<table::XCellRange> xRange(GetObjectByIndex_Impl(nIndex));
    if (xRange.is())
        return uno::makeAny(xRange);
    else
        throw lang::IndexOutOfBoundsException();
//    return uno::Any();
}

uno::Type SAL_CALL ScCellFormatsObj::getElementType() throw(uno::RuntimeException)
{
    ScUnoGuard aGuard;
    return getCppuType((uno::Reference<table::XCellRange>*)0);
}

sal_Bool SAL_CALL ScCellFormatsObj::hasElements() throw(uno::RuntimeException)
{
    ScUnoGuard aGuard;
    return ( getCount() != 0 );     //! immer groesser 0 ??
}

// XEnumerationAccess

uno::Reference<container::XEnumeration> SAL_CALL ScCellFormatsObj::createEnumeration()
                                                    throw(uno::RuntimeException)
{
    ScUnoGuard aGuard;
    if (pDocShell)
        return new ScCellFormatsEnumeration( pDocShell, aTotalRange );
    return NULL;
}

//------------------------------------------------------------------------

ScCellFormatsEnumeration::ScCellFormatsEnumeration(ScDocShell* pDocSh, const ScRange& rRange) :
    pDocShell( pDocSh ),
    nTab( rRange.aStart.Tab() ),
    pIter( NULL ),
    bAtEnd( sal_False ),
    bDirty( sal_False )
{
    ScDocument* pDoc = pDocShell->GetDocument();
    pDoc->AddUnoObject(*this);

    DBG_ASSERT( rRange.aStart.Tab() == rRange.aEnd.Tab(),
                "CellFormatsEnumeration: unterschiedliche Tabellen" );

    pIter = new ScAttrRectIterator( pDoc, nTab,
                                    rRange.aStart.Col(), rRange.aStart.Row(),
                                    rRange.aEnd.Col(), rRange.aEnd.Row() );
    Advance_Impl();
}

ScCellFormatsEnumeration::~ScCellFormatsEnumeration()
{
    if (pDocShell)
        pDocShell->GetDocument()->RemoveUnoObject(*this);
    delete pIter;
}

void ScCellFormatsEnumeration::Advance_Impl()
{
    DBG_ASSERT(!bAtEnd,"zuviel Advance_Impl");

    if ( pIter )
    {
        if ( bDirty )
        {
            pIter->DataChanged();   // AttrArray-Index neu suchen
            bDirty = sal_False;
        }

        SCCOL nCol1, nCol2;
        SCROW nRow1, nRow2;
        if ( pIter->GetNext( nCol1, nCol2, nRow1, nRow2 ) )
            aNext = ScRange( nCol1, nRow1, nTab, nCol2, nRow2, nTab );
        else
            bAtEnd = sal_True;      // kommt nix mehr
    }
    else
        bAtEnd = sal_True;          // Dok weggekommen oder so
}

ScCellRangeObj* ScCellFormatsEnumeration::NextObject_Impl()
{
    ScCellRangeObj* pRet = NULL;
    if (pDocShell && !bAtEnd)
    {
        if ( aNext.aStart == aNext.aEnd )
            pRet = new ScCellObj( pDocShell, aNext.aStart );
        else
            pRet = new ScCellRangeObj( pDocShell, aNext );
        Advance_Impl();
    }
    return pRet;
}

void ScCellFormatsEnumeration::Notify( SfxBroadcaster&, const SfxHint& rHint )
{
    if ( rHint.ISA( ScUpdateRefHint ) )
    {
        //! und nun ???
    }
    else if ( rHint.ISA( SfxSimpleHint ) )
    {
        sal_uLong nId = ((const SfxSimpleHint&)rHint).GetId();
        if ( nId == SFX_HINT_DYING )
        {
            pDocShell = NULL;                       // ungueltig geworden
            delete pIter;
            pIter = NULL;
        }
        else if ( nId == SFX_HINT_DATACHANGED )
        {
            bDirty = sal_True;          // AttrArray-Index evtl. ungueltig geworden
        }
    }
}

// XEnumeration

sal_Bool SAL_CALL ScCellFormatsEnumeration::hasMoreElements() throw(uno::RuntimeException)
{
    ScUnoGuard aGuard;
    return !bAtEnd;
}

uno::Any SAL_CALL ScCellFormatsEnumeration::nextElement() throw(container::NoSuchElementException,
                                        lang::WrappedTargetException, uno::RuntimeException)
{
    ScUnoGuard aGuard;

    if ( bAtEnd || !pDocShell )
        throw container::NoSuchElementException();      // no more elements

    // Interface-Typ muss zu ScCellFormatsObj::getElementType passen

    return uno::makeAny(uno::Reference<table::XCellRange> (NextObject_Impl()));
}

//------------------------------------------------------------------------

ScUniqueCellFormatsObj::ScUniqueCellFormatsObj(ScDocShell* pDocSh, const ScRange& rRange) :
    pDocShell( pDocSh ),
    aTotalRange( rRange ),
    aRangeLists()
{
    pDocShell->GetDocument()->AddUnoObject(*this);

    DBG_ASSERT( aTotalRange.aStart.Tab() == aTotalRange.aEnd.Tab(), "unterschiedliche Tabellen" );

    GetObjects_Impl();
}

ScUniqueCellFormatsObj::~ScUniqueCellFormatsObj()
{
    if (pDocShell)
        pDocShell->GetDocument()->RemoveUnoObject(*this);
}

void ScUniqueCellFormatsObj::Notify( SfxBroadcaster&, const SfxHint& rHint )
{
    if ( rHint.ISA( ScUpdateRefHint ) )
    {
        //! aTotalRange...
    }
    else if ( rHint.ISA( SfxSimpleHint ) )
    {
        sal_uLong nId = ((const SfxSimpleHint&)rHint).GetId();
        if ( nId == SFX_HINT_DYING )
            pDocShell = NULL;                       // ungueltig geworden
    }
}

//
//  Fill the list of formats from the document
//

// hash code to access the range lists by ScPatternAttr pointer
struct ScPatternHashCode
{
    size_t operator()( const ScPatternAttr* pPattern ) const
    {
        return reinterpret_cast<size_t>(pPattern);
    }
};

// Hash map to find a range by its start row
typedef ::std::hash_map< SCROW, ScRange > ScRowRangeHashMap;

typedef ::std::vector<ScRange> ScRangeVector;

// Hash map entry.
// The Join method depends on the column-wise order of ScAttrRectIterator
class ScUniqueFormatsEntry
{
    enum EntryState { STATE_EMPTY, STATE_SINGLE, STATE_COMPLEX };

    EntryState          eState;
    ScRange             aSingleRange;
    ScRowRangeHashMap   aJoinedRanges;      // "active" ranges to be merged
    ScRangeVector       aCompletedRanges;   // ranges that will no longer be touched
    ScRangeListRef      aReturnRanges;      // result as ScRangeList for further use

public:
                        ScUniqueFormatsEntry() : eState( STATE_EMPTY ) {}
                        ScUniqueFormatsEntry( const ScUniqueFormatsEntry& r ) :
                            eState( r.eState ),
                            aSingleRange( r.aSingleRange ),
                            aJoinedRanges( r.aJoinedRanges ),
                            aCompletedRanges( r.aCompletedRanges ),
                            aReturnRanges( r.aReturnRanges ) {}
                        ~ScUniqueFormatsEntry() {}

    void                Join( const ScRange& rNewRange );
    const ScRangeList&  GetRanges();
    void                Clear() { aReturnRanges.Clear(); }  // aJoinedRanges and aCompletedRanges are cleared in GetRanges
};

void ScUniqueFormatsEntry::Join( const ScRange& rNewRange )
{
    // Special-case handling for single range

    if ( eState == STATE_EMPTY )
    {
        aSingleRange = rNewRange;
        eState = STATE_SINGLE;
        return;
    }
    if ( eState == STATE_SINGLE )
    {
        if ( aSingleRange.aStart.Row() == rNewRange.aStart.Row() &&
             aSingleRange.aEnd.Row() == rNewRange.aEnd.Row() &&
             aSingleRange.aEnd.Col() + 1 == rNewRange.aStart.Col() )
        {
            aSingleRange.aEnd.SetCol( rNewRange.aEnd.Col() );
            return;     // still a single range
        }

        SCROW nSingleRow = aSingleRange.aStart.Row();
        aJoinedRanges.insert( ScRowRangeHashMap::value_type( nSingleRow, aSingleRange ) );
        eState = STATE_COMPLEX;
        // continue normally
    }

    // This is called in the order of ScAttrRectIterator results.
    // rNewRange can only be joined with an existing entry if it's the same rows, starting in the next column.
    // If the old entry for the start row extends to a different end row, or ends in a different column, it
    // can be moved to aCompletedRanges because it can't be joined with following iterator results.
    // Everything happens within one sheet, so Tab can be ignored.

    SCROW nStartRow = rNewRange.aStart.Row();
    ScRowRangeHashMap::iterator aIter( aJoinedRanges.find( nStartRow ) );       // find the active entry for the start row
    if ( aIter != aJoinedRanges.end() )
    {
        ScRange& rOldRange = aIter->second;
        if ( rOldRange.aEnd.Row() == rNewRange.aEnd.Row() &&
             rOldRange.aEnd.Col() + 1 == rNewRange.aStart.Col() )
        {
            // extend existing range
            rOldRange.aEnd.SetCol( rNewRange.aEnd.Col() );
        }
        else
        {
            // move old range to aCompletedRanges, keep rNewRange for joining
            aCompletedRanges.push_back( rOldRange );
            rOldRange = rNewRange;  // replace in hash map
        }
    }
    else
    {
        // keep rNewRange for joining
        aJoinedRanges.insert( ScRowRangeHashMap::value_type( nStartRow, rNewRange ) );
    }
}

const ScRangeList& ScUniqueFormatsEntry::GetRanges()
{
    if ( eState == STATE_SINGLE )
    {
        aReturnRanges = new ScRangeList;
        aReturnRanges->Append( aSingleRange );
        return *aReturnRanges;
    }

    // move remaining entries from aJoinedRanges to aCompletedRanges

    ScRowRangeHashMap::const_iterator aJoinedEnd = aJoinedRanges.end();
    for ( ScRowRangeHashMap::const_iterator aJoinedIter = aJoinedRanges.begin(); aJoinedIter != aJoinedEnd; ++aJoinedIter )
        aCompletedRanges.push_back( aJoinedIter->second );
    aJoinedRanges.clear();

    // sort all ranges for a predictable API result

    std::sort( aCompletedRanges.begin(), aCompletedRanges.end() );

    // fill and return ScRangeList

    aReturnRanges = new ScRangeList;
    ScRangeVector::const_iterator aCompEnd( aCompletedRanges.end() );
    for ( ScRangeVector::const_iterator aCompIter( aCompletedRanges.begin() ); aCompIter != aCompEnd; ++aCompIter )
        aReturnRanges->Append( *aCompIter );
    aCompletedRanges.clear();

    return *aReturnRanges;
}

typedef ::std::hash_map< const ScPatternAttr*, ScUniqueFormatsEntry, ScPatternHashCode > ScUniqueFormatsHashMap;

// function object to sort the range lists by start of first range
struct ScUniqueFormatsOrder
{
    bool operator()( const ScRangeList& rList1, const ScRangeList& rList2 ) const
    {
        // all range lists have at least one entry
        DBG_ASSERT( rList1.Count() > 0 && rList2.Count() > 0, "ScUniqueFormatsOrder: empty list" );

        // compare start positions using ScAddress comparison operator
        return ( rList1.GetObject(0)->aStart < rList2.GetObject(0)->aStart );
    }
};

void ScUniqueCellFormatsObj::GetObjects_Impl()
{
    if (pDocShell)
    {
        ScDocument* pDoc = pDocShell->GetDocument();
        SCTAB nTab = aTotalRange.aStart.Tab();
        ScAttrRectIterator aIter( pDoc, nTab,
                                    aTotalRange.aStart.Col(), aTotalRange.aStart.Row(),
                                    aTotalRange.aEnd.Col(), aTotalRange.aEnd.Row() );
        SCCOL nCol1, nCol2;
        SCROW nRow1, nRow2;

        // Collect the ranges for each format in a hash map, to avoid nested loops

        ScUniqueFormatsHashMap aHashMap;
        while (aIter.GetNext( nCol1, nCol2, nRow1, nRow2 ) )
        {
            ScRange aRange( nCol1, nRow1, nTab, nCol2, nRow2, nTab );
            const ScPatternAttr* pPattern = pDoc->GetPattern(nCol1, nRow1, nTab);
            aHashMap[pPattern].Join( aRange );
        }

        // Fill the vector aRangeLists with the range lists from the hash map

        aRangeLists.reserve( aHashMap.size() );
        ScUniqueFormatsHashMap::iterator aMapIter( aHashMap.begin() );
        ScUniqueFormatsHashMap::iterator aMapEnd( aHashMap.end() );
        while ( aMapIter != aMapEnd )
        {
            ScUniqueFormatsEntry& rEntry = aMapIter->second;
            const ScRangeList& rRanges = rEntry.GetRanges();
            aRangeLists.push_back( rRanges );       // copy ScRangeList
            rEntry.Clear();                         // free memory, don't hold both copies of all ranges
            ++aMapIter;
        }

        // Sort the vector by first range's start position, to avoid random shuffling
        // due to using the ScPatterAttr pointers

        ScUniqueFormatsOrder aComp;
        ::std::sort( aRangeLists.begin(), aRangeLists.end(), aComp );
    }
}

// XIndexAccess

sal_Int32 SAL_CALL ScUniqueCellFormatsObj::getCount() throw(uno::RuntimeException)
{
    ScUnoGuard aGuard;

    return aRangeLists.size();
}

uno::Any SAL_CALL ScUniqueCellFormatsObj::getByIndex( sal_Int32 nIndex )
                            throw(lang::IndexOutOfBoundsException,
                                    lang::WrappedTargetException, uno::RuntimeException)
{
    ScUnoGuard aGuard;

    if(static_cast<sal_uInt32>(nIndex) < aRangeLists.size())
        return uno::makeAny(uno::Reference<sheet::XSheetCellRangeContainer>(new ScCellRangesObj(pDocShell, aRangeLists[nIndex])));
    else
        throw lang::IndexOutOfBoundsException();
//    return uno::Any();
}

uno::Type SAL_CALL ScUniqueCellFormatsObj::getElementType() throw(uno::RuntimeException)
{
    ScUnoGuard aGuard;
    return getCppuType((uno::Reference<sheet::XSheetCellRangeContainer>*)0);
}

sal_Bool SAL_CALL ScUniqueCellFormatsObj::hasElements() throw(uno::RuntimeException)
{
    ScUnoGuard aGuard;
    return ( aRangeLists.size() != 0 );
}

// XEnumerationAccess

uno::Reference<container::XEnumeration> SAL_CALL ScUniqueCellFormatsObj::createEnumeration()
                                                    throw(uno::RuntimeException)
{
    ScUnoGuard aGuard;
    if (pDocShell)
        return new ScUniqueCellFormatsEnumeration( pDocShell, aRangeLists );
    return NULL;
}

//------------------------------------------------------------------------

ScUniqueCellFormatsEnumeration::ScUniqueCellFormatsEnumeration(ScDocShell* pDocSh, const ScMyRangeLists& rRangeLists) :
    aRangeLists(rRangeLists),
    pDocShell( pDocSh ),
    nCurrentPosition(0)
{
    pDocShell->GetDocument()->AddUnoObject(*this);
}

ScUniqueCellFormatsEnumeration::~ScUniqueCellFormatsEnumeration()
{
    if (pDocShell)
        pDocShell->GetDocument()->RemoveUnoObject(*this);
}

void ScUniqueCellFormatsEnumeration::Notify( SfxBroadcaster&, const SfxHint& rHint )
{
    if ( rHint.ISA( ScUpdateRefHint ) )
    {
        //! und nun ???
    }
    else if ( rHint.ISA( SfxSimpleHint ) )
    {
        sal_uLong nId = ((const SfxSimpleHint&)rHint).GetId();
        if ( nId == SFX_HINT_DYING )
            pDocShell = NULL;                       // ungueltig geworden
    }
}

// XEnumeration

sal_Bool SAL_CALL ScUniqueCellFormatsEnumeration::hasMoreElements() throw(uno::RuntimeException)
{
    ScUnoGuard aGuard;
    return static_cast<sal_uInt32>(nCurrentPosition) < aRangeLists.size();
}

uno::Any SAL_CALL ScUniqueCellFormatsEnumeration::nextElement() throw(container::NoSuchElementException,
                                        lang::WrappedTargetException, uno::RuntimeException)
{
    ScUnoGuard aGuard;

    if ( !hasMoreElements() || !pDocShell )
        throw container::NoSuchElementException();      // no more elements

    // Interface-Typ muss zu ScCellFormatsObj::getElementType passen

    return uno::makeAny(uno::Reference<sheet::XSheetCellRangeContainer>(new ScCellRangesObj(pDocShell, aRangeLists[nCurrentPosition++])));
}

<|MERGE_RESOLUTION|>--- conflicted
+++ resolved
@@ -1164,11 +1164,6 @@
                     default:
                         bError = true;      // invalid type
                 }
-<<<<<<< HEAD
-=======
-                else
-                    bError = sal_True;      // invalid type
->>>>>>> ce6308e4
 
                 ++nDocCol;
             }
@@ -5941,11 +5936,7 @@
         pDocSh->GetDBData( aRange, SC_DB_MAKE, SC_DBSEL_FORCE_MARK );       // ggf. Bereich anlegen
 
         ScDBDocFunc aFunc(*pDocSh);                         // Bereich muss angelegt sein
-<<<<<<< HEAD
-        aFunc.DoImport( nTab, aParam, NULL, TRUE );         //! Api-Flag as parameter
-=======
-        aFunc.DoImport( nTab, aParam, xResultSet, NULL, sal_True, sal_False );  //! Api-Flag als Parameter
->>>>>>> ce6308e4
+        aFunc.DoImport( nTab, aParam, NULL, sal_True );         //! Api-Flag as parameter
     }
 }
 
