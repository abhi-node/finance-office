/* -*- Mode: C++; tab-width: 4; indent-tabs-mode: nil; c-basic-offset: 4 -*- */
/*************************************************************************
 *
 * DO NOT ALTER OR REMOVE COPYRIGHT NOTICES OR THIS FILE HEADER.
 *
 * Copyright 2000, 2010 Oracle and/or its affiliates.
 *
 * OpenOffice.org - a multi-platform office productivity suite
 *
 * This file is part of OpenOffice.org.
 *
 * OpenOffice.org is free software: you can redistribute it and/or modify
 * it under the terms of the GNU Lesser General Public License version 3
 * only, as published by the Free Software Foundation.
 *
 * OpenOffice.org is distributed in the hope that it will be useful,
 * but WITHOUT ANY WARRANTY; without even the implied warranty of
 * MERCHANTABILITY or FITNESS FOR A PARTICULAR PURPOSE.  See the
 * GNU Lesser General Public License version 3 for more details
 * (a copy is included in the LICENSE file that accompanied this code).
 *
 * You should have received a copy of the GNU Lesser General Public License
 * version 3 along with OpenOffice.org.  If not, see
 * <http://www.openoffice.org/license.html>
 * for a copy of the LGPLv3 License.
 *
 ************************************************************************/

// MARKER(update_precomp.py): autogen include statement, do not remove
#include "precompiled_sc.hxx"



#include <tools/debug.hxx>
#include <vcl/svapp.hxx>

#include "miscuno.hxx"

using namespace com::sun::star;
using ::com::sun::star::uno::Reference;
using ::com::sun::star::uno::Any;
using ::rtl::OUString;

//------------------------------------------------------------------------

SC_SIMPLE_SERVICE_INFO( ScNameToIndexAccess, "ScNameToIndexAccess", "stardiv.unknown" )

//------------------------------------------------------------------------

uno::Reference<uno::XInterface> ScUnoHelpFunctions::AnyToInterface( const uno::Any& rAny )
{
    if ( rAny.getValueTypeClass() == uno::TypeClass_INTERFACE )
    {
        return uno::Reference<uno::XInterface>(rAny, uno::UNO_QUERY);
    }
    return uno::Reference<uno::XInterface>();   //! Exception?
}

sal_Bool ScUnoHelpFunctions::GetBoolProperty( const uno::Reference<beans::XPropertySet>& xProp,
                                            const rtl::OUString& rName, sal_Bool bDefault )
{
    sal_Bool bRet = bDefault;
    if ( xProp.is() )
    {
        try
        {
            uno::Any aAny(xProp->getPropertyValue( rName ));
            //! type conversion???
            //  operator >>= shouldn't be used for bool (?)
            if ( aAny.getValueTypeClass() == uno::TypeClass_BOOLEAN )
            {
                //! safe way to get bool value from any???
                bRet = *(sal_Bool*)aAny.getValue();
            }
        }
        catch(uno::Exception&)
        {
            // keep default
        }
    }
    return bRet;
}

sal_Int32 ScUnoHelpFunctions::GetLongProperty( const uno::Reference<beans::XPropertySet>& xProp,
                                            const rtl::OUString& rName, long nDefault )
{
    sal_Int32 nRet = nDefault;
    if ( xProp.is() )
    {
        try
        {
            //! type conversion???
            xProp->getPropertyValue( rName ) >>= nRet;
        }
        catch(uno::Exception&)
        {
            // keep default
        }
    }
    return nRet;
}

sal_Int32 ScUnoHelpFunctions::GetEnumProperty( const uno::Reference<beans::XPropertySet>& xProp,
                                            const rtl::OUString& rName, long nDefault )
{
    sal_Int32 nRet = nDefault;
    if ( xProp.is() )
    {
        try
        {
            uno::Any aAny(xProp->getPropertyValue( rName ));

            if ( aAny.getValueTypeClass() == uno::TypeClass_ENUM )
            {
                //! get enum value from any???
                nRet = *(sal_Int32*)aAny.getValue();
            }
            else
            {
                //! type conversion???
                aAny >>= nRet;
            }
        }
        catch(uno::Exception&)
        {
            // keep default
        }
    }
    return nRet;
}

OUString ScUnoHelpFunctions::GetStringProperty(
    const Reference<beans::XPropertySet>& xProp, const OUString& rName, const OUString& rDefault )
{
    OUString aRet = rDefault;
    if (!xProp.is())
        return aRet;

    try
    {
        Any any = xProp->getPropertyValue(rName);
        any >>= aRet;
    }
    catch (const uno::Exception&)
    {
    }

    return aRet;
}

sal_Bool ScUnoHelpFunctions::GetBoolFromAny( const uno::Any& aAny )
{
    if ( aAny.getValueTypeClass() == uno::TypeClass_BOOLEAN )
        return *(sal_Bool*)aAny.getValue();
    return sal_False;
}

sal_Int16 ScUnoHelpFunctions::GetInt16FromAny( const uno::Any& aAny )
{
    sal_Int16 nRet = 0;
    if ( aAny >>= nRet )
        return nRet;
    return 0;
}

sal_Int32 ScUnoHelpFunctions::GetInt32FromAny( const uno::Any& aAny )
{
    sal_Int32 nRet = 0;
    if ( aAny >>= nRet )
        return nRet;
    return 0;
}

sal_Int32 ScUnoHelpFunctions::GetEnumFromAny( const uno::Any& aAny )
{
    sal_Int32 nRet = 0;
    if ( aAny.getValueTypeClass() == uno::TypeClass_ENUM )
        nRet = *(sal_Int32*)aAny.getValue();
    else
        aAny >>= nRet;
    return nRet;
}

void ScUnoHelpFunctions::SetBoolInAny( uno::Any& rAny, sal_Bool bValue )
{
    rAny.setValue( &bValue, getBooleanCppuType() );
}

void ScUnoHelpFunctions::SetOptionalPropertyValue(
    Reference<beans::XPropertySet>& rPropSet, const sal_Char* pPropName, const Any& rVal )
{
    try
    {
        rPropSet->setPropertyValue(OUString::createFromAscii(pPropName), rVal);
    }
    catch (const beans::UnknownPropertyException&)
    {
        // ignored - not supported.
    }
}

//------------------------------------------------------------------------

ScIndexEnumeration::ScIndexEnumeration(const uno::Reference<container::XIndexAccess>& rInd,
                                       const rtl::OUString& rServiceName) :
    xIndex( rInd ),
    sServiceName(rServiceName),
    nPos( 0 )
{
}

ScIndexEnumeration::~ScIndexEnumeration()
{
}

// XEnumeration

sal_Bool SAL_CALL ScIndexEnumeration::hasMoreElements() throw(uno::RuntimeException)
{
    SolarMutexGuard aGuard;
    return ( nPos < xIndex->getCount() );
}

uno::Any SAL_CALL ScIndexEnumeration::nextElement() throw(container::NoSuchElementException,
                                        lang::WrappedTargetException, uno::RuntimeException)
{
    SolarMutexGuard aGuard;
    uno::Any aReturn;
    try
    {
        aReturn = xIndex->getByIndex(nPos++);
    }
    catch (lang::IndexOutOfBoundsException&)
    {
        throw container::NoSuchElementException();
    }
    return aReturn;
}

::rtl::OUString SAL_CALL ScIndexEnumeration::getImplementationName()
    throw(::com::sun::star::uno::RuntimeException)
{
    return ::rtl::OUString(RTL_CONSTASCII_USTRINGPARAM("ScIndexEnumeration"));
}

sal_Bool SAL_CALL ScIndexEnumeration::supportsService( const ::rtl::OUString& ServiceName )
    throw(::com::sun::star::uno::RuntimeException)
{
    return sServiceName == ServiceName;
}

::com::sun::star::uno::Sequence< ::rtl::OUString >
    SAL_CALL ScIndexEnumeration::getSupportedServiceNames(void)
    throw(::com::sun::star::uno::RuntimeException)
{
    ::com::sun::star::uno::Sequence< ::rtl::OUString > aRet(1);
    ::rtl::OUString* pArray = aRet.getArray();
    pArray[0] = sServiceName;
    return aRet;
}

//------------------------------------------------------------------------

<<<<<<< HEAD
=======
//UNUSED2008-05  ScEmptyEnumerationAccess::ScEmptyEnumerationAccess()
//UNUSED2008-05  {
//UNUSED2008-05  }
//UNUSED2008-05
//UNUSED2008-05  ScEmptyEnumerationAccess::~ScEmptyEnumerationAccess()
//UNUSED2008-05  {
//UNUSED2008-05  }
//UNUSED2008-05
//UNUSED2008-05  // XEnumerationAccess
//UNUSED2008-05
//UNUSED2008-05  uno::Reference<container::XEnumeration> SAL_CALL ScEmptyEnumerationAccess::createEnumeration()
//UNUSED2008-05                                                      throw(uno::RuntimeException)
//UNUSED2008-05  {
//UNUSED2008-05      ScUnoGuard aGuard;
//UNUSED2008-05      return new ScEmptyEnumeration;
//UNUSED2008-05  }
//UNUSED2008-05
//UNUSED2008-05  uno::Type SAL_CALL ScEmptyEnumerationAccess::getElementType() throw(uno::RuntimeException)
//UNUSED2008-05  {
//UNUSED2008-05      ScUnoGuard aGuard;
//UNUSED2008-05      return getCppuType((uno::Reference<uno::XInterface>*)0);    // or what?
//UNUSED2008-05  }
//UNUSED2008-05
//UNUSED2008-05  sal_Bool SAL_CALL ScEmptyEnumerationAccess::hasElements() throw(uno::RuntimeException)
//UNUSED2008-05  {
//UNUSED2008-05      return sal_False;
//UNUSED2008-05  }

//------------------------------------------------------------------------

//UNUSED2008-05  ScEmptyEnumeration::ScEmptyEnumeration()
//UNUSED2008-05  {
//UNUSED2008-05  }
//UNUSED2008-05
//UNUSED2008-05  ScEmptyEnumeration::~ScEmptyEnumeration()
//UNUSED2008-05  {
//UNUSED2008-05  }
//UNUSED2008-05
//UNUSED2008-05  // XEnumeration
//UNUSED2008-05
//UNUSED2008-05  sal_Bool SAL_CALL ScEmptyEnumeration::hasMoreElements() throw(uno::RuntimeException)
//UNUSED2008-05  {
//UNUSED2008-05      ScUnoGuard aGuard;
//UNUSED2008-05      return sal_False;
//UNUSED2008-05  }
//UNUSED2008-05
//UNUSED2008-05  uno::Any SAL_CALL ScEmptyEnumeration::nextElement() throw(container::NoSuchElementException,
//UNUSED2008-05                                          lang::WrappedTargetException, uno::RuntimeException)
//UNUSED2008-05  {
//UNUSED2008-05      ScUnoGuard aGuard;
//UNUSED2008-05      return uno::Any();
//UNUSED2008-05  }

>>>>>>> ce6308e4
//------------------------------------------------------------------------

ScNameToIndexAccess::ScNameToIndexAccess( const com::sun::star::uno::Reference<
                                            com::sun::star::container::XNameAccess>& rNameObj ) :
    xNameAccess( rNameObj )
{
    //! test for XIndexAccess interface at rNameObj, use that instead!

    if ( xNameAccess.is() )
        aNames = xNameAccess->getElementNames();
}

ScNameToIndexAccess::~ScNameToIndexAccess()
{
}

// XIndexAccess

sal_Int32 SAL_CALL ScNameToIndexAccess::getCount(  ) throw(::com::sun::star::uno::RuntimeException)
{
    return aNames.getLength();
}

::com::sun::star::uno::Any SAL_CALL ScNameToIndexAccess::getByIndex( sal_Int32 nIndex )
                                throw(::com::sun::star::lang::IndexOutOfBoundsException,
                                        ::com::sun::star::lang::WrappedTargetException,
                                        ::com::sun::star::uno::RuntimeException)
{
    if ( xNameAccess.is() && nIndex >= 0 && nIndex < aNames.getLength() )
        return xNameAccess->getByName( aNames.getConstArray()[nIndex] );

    throw lang::IndexOutOfBoundsException();
}

// XElementAccess

::com::sun::star::uno::Type SAL_CALL ScNameToIndexAccess::getElementType(  )
                                throw(::com::sun::star::uno::RuntimeException)
{
    if ( xNameAccess.is() )
        return xNameAccess->getElementType();
    else
        return uno::Type();
}

sal_Bool SAL_CALL ScNameToIndexAccess::hasElements(  ) throw(::com::sun::star::uno::RuntimeException)
{
    return getCount() > 0;
}

//------------------------------------------------------------------------



/* vim:set shiftwidth=4 softtabstop=4 expandtab: */<|MERGE_RESOLUTION|>--- conflicted
+++ resolved
@@ -152,7 +152,7 @@
 {
     if ( aAny.getValueTypeClass() == uno::TypeClass_BOOLEAN )
         return *(sal_Bool*)aAny.getValue();
-    return sal_False;
+    return false;
 }
 
 sal_Int16 ScUnoHelpFunctions::GetInt16FromAny( const uno::Any& aAny )
@@ -261,62 +261,6 @@
 
 //------------------------------------------------------------------------
 
-<<<<<<< HEAD
-=======
-//UNUSED2008-05  ScEmptyEnumerationAccess::ScEmptyEnumerationAccess()
-//UNUSED2008-05  {
-//UNUSED2008-05  }
-//UNUSED2008-05
-//UNUSED2008-05  ScEmptyEnumerationAccess::~ScEmptyEnumerationAccess()
-//UNUSED2008-05  {
-//UNUSED2008-05  }
-//UNUSED2008-05
-//UNUSED2008-05  // XEnumerationAccess
-//UNUSED2008-05
-//UNUSED2008-05  uno::Reference<container::XEnumeration> SAL_CALL ScEmptyEnumerationAccess::createEnumeration()
-//UNUSED2008-05                                                      throw(uno::RuntimeException)
-//UNUSED2008-05  {
-//UNUSED2008-05      ScUnoGuard aGuard;
-//UNUSED2008-05      return new ScEmptyEnumeration;
-//UNUSED2008-05  }
-//UNUSED2008-05
-//UNUSED2008-05  uno::Type SAL_CALL ScEmptyEnumerationAccess::getElementType() throw(uno::RuntimeException)
-//UNUSED2008-05  {
-//UNUSED2008-05      ScUnoGuard aGuard;
-//UNUSED2008-05      return getCppuType((uno::Reference<uno::XInterface>*)0);    // or what?
-//UNUSED2008-05  }
-//UNUSED2008-05
-//UNUSED2008-05  sal_Bool SAL_CALL ScEmptyEnumerationAccess::hasElements() throw(uno::RuntimeException)
-//UNUSED2008-05  {
-//UNUSED2008-05      return sal_False;
-//UNUSED2008-05  }
-
-//------------------------------------------------------------------------
-
-//UNUSED2008-05  ScEmptyEnumeration::ScEmptyEnumeration()
-//UNUSED2008-05  {
-//UNUSED2008-05  }
-//UNUSED2008-05
-//UNUSED2008-05  ScEmptyEnumeration::~ScEmptyEnumeration()
-//UNUSED2008-05  {
-//UNUSED2008-05  }
-//UNUSED2008-05
-//UNUSED2008-05  // XEnumeration
-//UNUSED2008-05
-//UNUSED2008-05  sal_Bool SAL_CALL ScEmptyEnumeration::hasMoreElements() throw(uno::RuntimeException)
-//UNUSED2008-05  {
-//UNUSED2008-05      ScUnoGuard aGuard;
-//UNUSED2008-05      return sal_False;
-//UNUSED2008-05  }
-//UNUSED2008-05
-//UNUSED2008-05  uno::Any SAL_CALL ScEmptyEnumeration::nextElement() throw(container::NoSuchElementException,
-//UNUSED2008-05                                          lang::WrappedTargetException, uno::RuntimeException)
-//UNUSED2008-05  {
-//UNUSED2008-05      ScUnoGuard aGuard;
-//UNUSED2008-05      return uno::Any();
-//UNUSED2008-05  }
-
->>>>>>> ce6308e4
 //------------------------------------------------------------------------
 
 ScNameToIndexAccess::ScNameToIndexAccess( const com::sun::star::uno::Reference<
