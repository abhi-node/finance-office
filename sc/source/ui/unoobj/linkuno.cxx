--- conflicted
+++ resolved
@@ -187,15 +187,9 @@
                                 const uno::Reference<util::XRefreshListener >& xListener )
                                                 throw(uno::RuntimeException)
 {
-<<<<<<< HEAD
-    SolarMutexGuard aGuard;
-    USHORT nCount = aRefreshListeners.Count();
-    for ( USHORT n=nCount; n--; )
-=======
-    ScUnoGuard aGuard;
+    SolarMutexGuard aGuard;
     sal_uInt16 nCount = aRefreshListeners.Count();
     for ( sal_uInt16 n=nCount; n--; )
->>>>>>> ce6308e4
     {
         uno::Reference<util::XRefreshListener>* pObj = aRefreshListeners[n];
         if ( *pObj == xListener )
@@ -486,13 +480,8 @@
 
 sal_Int32 SAL_CALL ScSheetLinksObj::getCount() throw(uno::RuntimeException)
 {
-<<<<<<< HEAD
     SolarMutexGuard aGuard;
     INT32 nCount = 0;
-=======
-    ScUnoGuard aGuard;
-    sal_Int32 nCount = 0;
->>>>>>> ce6308e4
     if (pDocShell)
     {
         ScStrCollection aNames; // um doppelte wegzulassen
@@ -570,7 +559,7 @@
                     return sal_True;
             }
     }
-    return sal_False;
+    return false;
 }
 
 uno::Sequence<rtl::OUString> SAL_CALL ScSheetLinksObj::getElementNames() throw(uno::RuntimeException)
@@ -705,7 +694,7 @@
         if (pNewDest)
         {
             ScUnoConversion::FillScRange( aDest, *pNewDest );
-            bFitBlock = sal_False;  // neuer Bereich angegeben -> keine Inhalte verschieben
+            bFitBlock = false;  // neuer Bereich angegeben -> keine Inhalte verschieben
         }
 
         ScDocFunc aFunc(*pDocShell);
@@ -748,15 +737,9 @@
                                 const uno::Reference<util::XRefreshListener >& xListener )
                                                 throw(uno::RuntimeException)
 {
-<<<<<<< HEAD
-    SolarMutexGuard aGuard;
-    USHORT nCount = aRefreshListeners.Count();
-    for ( USHORT n=nCount; n--; )
-=======
-    ScUnoGuard aGuard;
+    SolarMutexGuard aGuard;
     sal_uInt16 nCount = aRefreshListeners.Count();
     for ( sal_uInt16 n=nCount; n--; )
->>>>>>> ce6308e4
     {
         uno::Reference<util::XRefreshListener>* pObj = aRefreshListeners[n];
         if ( *pObj == xListener )
@@ -1006,19 +989,14 @@
         ScDocFunc aFunc(*pDocShell);
         aFunc.InsertAreaLink( aFileStr, aFilterStr, aOptionStr,
                                 aSourceStr, ScRange(aDestAddr),
-                                0, sal_False, sal_True );                   // keine Inhalte verschieben
+                                0, false, sal_True );                   // keine Inhalte verschieben
     }
 }
 
 void SAL_CALL ScAreaLinksObj::removeByIndex( sal_Int32 nIndex ) throw(uno::RuntimeException)
 {
-<<<<<<< HEAD
-    SolarMutexGuard aGuard;
-    ScAreaLink* pLink = lcl_GetAreaLink(pDocShell, (USHORT)nIndex);
-=======
-    ScUnoGuard aGuard;
+    SolarMutexGuard aGuard;
     ScAreaLink* pLink = lcl_GetAreaLink(pDocShell, (sal_uInt16)nIndex);
->>>>>>> ce6308e4
     if (pLink)
     {
         //! SetAddUndo oder so
@@ -1041,13 +1019,8 @@
 
 sal_Int32 SAL_CALL ScAreaLinksObj::getCount() throw(uno::RuntimeException)
 {
-<<<<<<< HEAD
     SolarMutexGuard aGuard;
     INT32 nAreaCount = 0;
-=======
-    ScUnoGuard aGuard;
-    sal_Int32 nAreaCount = 0;
->>>>>>> ce6308e4
     if (pDocShell)
     {
         sfx2::LinkManager* pLinkManager = pDocShell->GetDocument()->GetLinkManager();
@@ -1207,15 +1180,9 @@
                                 const uno::Reference<util::XRefreshListener >& xListener )
                                                 throw(uno::RuntimeException)
 {
-<<<<<<< HEAD
-    SolarMutexGuard aGuard;
-    USHORT nCount = aRefreshListeners.Count();
-    for ( USHORT n=nCount; n--; )
-=======
-    ScUnoGuard aGuard;
+    SolarMutexGuard aGuard;
     sal_uInt16 nCount = aRefreshListeners.Count();
     for ( sal_uInt16 n=nCount; n--; )
->>>>>>> ce6308e4
     {
         uno::Reference<util::XRefreshListener>* pObj = aRefreshListeners[n];
         if ( *pObj == xListener )
@@ -1378,13 +1345,8 @@
 
 sal_Int32 SAL_CALL ScDDELinksObj::getCount() throw(uno::RuntimeException)
 {
-<<<<<<< HEAD
     SolarMutexGuard aGuard;
     INT32 nAreaCount = 0;
-=======
-    ScUnoGuard aGuard;
-    sal_Int32 nAreaCount = 0;
->>>>>>> ce6308e4
     if (pDocShell)
         nAreaCount = pDocShell->GetDocument()->GetDdeLinkCount();
     return nAreaCount;
@@ -1466,7 +1428,7 @@
                 return sal_True;
         }
     }
-    return sal_False;
+    return false;
 }
 
 // XDDELinks
