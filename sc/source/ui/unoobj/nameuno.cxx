/* -*- Mode: C++; tab-width: 4; indent-tabs-mode: nil; c-basic-offset: 4 -*- */
/*************************************************************************
 *
 * DO NOT ALTER OR REMOVE COPYRIGHT NOTICES OR THIS FILE HEADER.
 *
 * Copyright 2000, 2010 Oracle and/or its affiliates.
 *
 * OpenOffice.org - a multi-platform office productivity suite
 *
 * This file is part of OpenOffice.org.
 *
 * OpenOffice.org is free software: you can redistribute it and/or modify
 * it under the terms of the GNU Lesser General Public License version 3
 * only, as published by the Free Software Foundation.
 *
 * OpenOffice.org is distributed in the hope that it will be useful,
 * but WITHOUT ANY WARRANTY; without even the implied warranty of
 * MERCHANTABILITY or FITNESS FOR A PARTICULAR PURPOSE.  See the
 * GNU Lesser General Public License version 3 for more details
 * (a copy is included in the LICENSE file that accompanied this code).
 *
 * You should have received a copy of the GNU Lesser General Public License
 * version 3 along with OpenOffice.org.  If not, see
 * <http://www.openoffice.org/license.html>
 * for a copy of the LGPLv3 License.
 *
 ************************************************************************/

// MARKER(update_precomp.py): autogen include statement, do not remove
#include "precompiled_sc.hxx"



#include <svl/smplhint.hxx>
#include <vcl/svapp.hxx>

#include <com/sun/star/sheet/NamedRangeFlag.hpp>
#include <com/sun/star/awt/XBitmap.hpp>
#include <com/sun/star/beans/PropertyAttribute.hpp>

using namespace ::com::sun::star;
using ::com::sun::star::uno::Reference;
using ::com::sun::star::uno::Any;


#include "nameuno.hxx"
#include "miscuno.hxx"
#include "cellsuno.hxx"
#include "convuno.hxx"
#include "targuno.hxx"
#include "tokenuno.hxx"
#include "tokenarray.hxx"
#include "docsh.hxx"
#include "docfunc.hxx"
#include "rangenam.hxx"
#include "unonames.hxx"

#include "scui_def.hxx"

//------------------------------------------------------------------------

const SfxItemPropertyMapEntry* lcl_GetNamedRangeMap()
{
    static SfxItemPropertyMapEntry aNamedRangeMap_Impl[] =
    {
        {MAP_CHAR_LEN(SC_UNO_LINKDISPBIT),      0,  &getCppuType((uno::Reference<awt::XBitmap>*)0), beans::PropertyAttribute::READONLY, 0 },
        {MAP_CHAR_LEN(SC_UNO_LINKDISPNAME),     0,  &getCppuType((rtl::OUString*)0),                beans::PropertyAttribute::READONLY, 0 },
        {MAP_CHAR_LEN(SC_UNONAME_TOKENINDEX),   0,  &getCppuType((sal_Int32*)0),                    beans::PropertyAttribute::READONLY, 0 },
        {MAP_CHAR_LEN(SC_UNONAME_ISSHAREDFMLA), 0,  &getBooleanCppuType(),                          0, 0 },
        {0,0,0,0,0,0}
    };
    return aNamedRangeMap_Impl;
}

const SfxItemPropertyMapEntry* lcl_GetNamedRangesMap()
{
    static SfxItemPropertyMapEntry aNamedRangesMap_Impl[] =
    {
        {MAP_CHAR_LEN(SC_UNO_MODIFY_BROADCAST), 0,  &getBooleanCppuType(), 0, 0 },
        {0,0,0,0,0,0}
    };
    return aNamedRangesMap_Impl;
}

//------------------------------------------------------------------------

#define SCNAMEDRANGEOBJ_SERVICE     "com.sun.star.sheet.NamedRange"

SC_SIMPLE_SERVICE_INFO( ScLabelRangeObj, "ScLabelRangeObj", "com.sun.star.sheet.LabelRange" )
SC_SIMPLE_SERVICE_INFO( ScLabelRangesObj, "ScLabelRangesObj", "com.sun.star.sheet.LabelRanges" )
SC_SIMPLE_SERVICE_INFO( ScNamedRangesObj, "ScNamedRangesObj", "com.sun.star.sheet.NamedRanges" )

bool lcl_UserVisibleName(const ScRangeData& rData)
{
    //! als Methode an ScRangeData

    return !rData.HasType(RT_DATABASE) && !rData.HasType(RT_SHARED);
}

ScNamedRangeObj::ScNamedRangeObj(ScNamedRangesObj* pParent, ScDocShell* pDocSh, const String& rNm) :
    mpParent(pParent),
    pDocShell( pDocSh ),
    aName( rNm )
{
    pDocShell->GetDocument()->AddUnoObject(*this);
}

ScNamedRangeObj::~ScNamedRangeObj()
{
    if (pDocShell)
        pDocShell->GetDocument()->RemoveUnoObject(*this);
}

void ScNamedRangeObj::Notify( SfxBroadcaster&, const SfxHint& rHint )
{
    //  Ref-Update interessiert nicht

    if ( rHint.ISA( SfxSimpleHint ) && ((const SfxSimpleHint&)rHint).GetId() == SFX_HINT_DYING )
        pDocShell = NULL;       // ungueltig geworden
}

// Hilfsfuntionen

ScRangeData* ScNamedRangeObj::GetRangeData_Impl()
{
    ScRangeData* pRet = NULL;
    if (pDocShell)
    {
        ScRangeName* pNames = pDocShell->GetDocument()->GetRangeName();
        if (pNames)
        {
            pRet = pNames->findByName(aName);
            if (pRet)
                pRet->ValidateTabRefs();        // adjust relative tab refs to valid tables
        }
    }
    return pRet;
}

// sheet::XNamedRange

void ScNamedRangeObj::Modify_Impl( const String* pNewName, const ScTokenArray* pNewTokens, const String* pNewContent,
                                    const ScAddress* pNewPos, const sal_uInt16* pNewType,
                                    const formula::FormulaGrammar::Grammar eGrammar )
{
    if (!pDocShell)
        return;

    ScDocument* pDoc = pDocShell->GetDocument();
    ScRangeName* pNames = pDoc->GetRangeName();
    if (!pNames)
        return;

    const ScRangeData* pOld = pNames->findByName(aName);
    if (!pOld)
        return;

    ScRangeName* pNewRanges = new ScRangeName(*pNames);

    String aInsName = pOld->GetName();
    if (pNewName)
        aInsName = *pNewName;

    String aContent;                            // Content string based =>
    pOld->GetSymbol( aContent, eGrammar);   // no problems with changed positions and such.
    if (pNewContent)
        aContent = *pNewContent;

    ScAddress aPos = pOld->GetPos();
    if (pNewPos)
        aPos = *pNewPos;

    sal_uInt16 nType = pOld->GetType();
    if (pNewType)
        nType = *pNewType;

    ScRangeData* pNew = NULL;
    if (pNewTokens)
        pNew = new ScRangeData( pDoc, aInsName, *pNewTokens, aPos, nType );
    else
        pNew = new ScRangeData( pDoc, aInsName, aContent, aPos, nType, eGrammar );

    pNew->SetIndex( pOld->GetIndex() );

    pNewRanges->erase(*pOld);
    if (pNewRanges->insert(pNew))
    {
        ScDocFunc aFunc(*pDocShell);
        aFunc.SetNewRangeNames(pNewRanges, mpParent->IsModifyAndBroadcast());

        aName = aInsName;   //! broadcast?
    }
    else
    {
        delete pNew;        //! uno::Exception/Fehler oder so
        delete pNewRanges;
    }
}


rtl::OUString SAL_CALL ScNamedRangeObj::getName() throw(uno::RuntimeException)
{
    SolarMutexGuard aGuard;
    return aName;
}

void SAL_CALL ScNamedRangeObj::setName( const rtl::OUString& aNewName )
                                                throw(uno::RuntimeException)
{
    SolarMutexGuard aGuard;
    //! Formeln anpassen ?????

    String aNewStr(aNewName);
    // GRAM_PODF_A1 for API compatibility.
    Modify_Impl( &aNewStr, NULL, NULL, NULL, NULL,formula::FormulaGrammar::GRAM_PODF_A1 );

    if ( aName != aNewStr )                 // some error occurred...
        throw uno::RuntimeException();      // no other exceptions specified
}

rtl::OUString SAL_CALL ScNamedRangeObj::getContent() throw(uno::RuntimeException)
{
    SolarMutexGuard aGuard;
       String aContent;
    ScRangeData* pData = GetRangeData_Impl();
    if (pData)
        // GRAM_PODF_A1 for API compatibility.
        pData->GetSymbol( aContent,formula::FormulaGrammar::GRAM_PODF_A1);
    return aContent;
}

void SAL_CALL ScNamedRangeObj::setContent( const rtl::OUString& aContent )
                                                throw(uno::RuntimeException)
{
    SolarMutexGuard aGuard;
    String aContStr(aContent);
    // GRAM_PODF_A1 for API compatibility.
    Modify_Impl( NULL, NULL, &aContStr, NULL, NULL,formula::FormulaGrammar::GRAM_PODF_A1 );
}

void ScNamedRangeObj::SetContentWithGrammar( const ::rtl::OUString& aContent,
                                    const formula::FormulaGrammar::Grammar eGrammar )
                                throw(::com::sun::star::uno::RuntimeException)
{
    String aContStr(aContent);
    Modify_Impl( NULL, NULL, &aContStr, NULL, NULL, eGrammar );
}

table::CellAddress SAL_CALL ScNamedRangeObj::getReferencePosition()
                                                throw(uno::RuntimeException)
{
    SolarMutexGuard aGuard;
    ScAddress aPos;
    ScRangeData* pData = GetRangeData_Impl();
    if (pData)
        aPos = pData->GetPos();
    table::CellAddress aAddress;
    aAddress.Column = aPos.Col();
    aAddress.Row    = aPos.Row();
    aAddress.Sheet  = aPos.Tab();
    if (pDocShell)
    {
        SCTAB nDocTabs = pDocShell->GetDocument()->GetTableCount();
        if ( aAddress.Sheet >= nDocTabs && nDocTabs > 0 )
        {
            //  Even after ValidateTabRefs, the position can be invalid if
            //  the content points to preceding tables. The resulting string
            //  is invalid in any case, so the position is just shifted.
            aAddress.Sheet = nDocTabs - 1;
        }
    }
    return aAddress;
}

void SAL_CALL ScNamedRangeObj::setReferencePosition( const table::CellAddress& aReferencePosition )
                                                throw(uno::RuntimeException)
{
    SolarMutexGuard aGuard;
    ScAddress aPos( (SCCOL)aReferencePosition.Column, (SCROW)aReferencePosition.Row, aReferencePosition.Sheet );
    // GRAM_PODF_A1 for API compatibility.
    Modify_Impl( NULL, NULL, NULL, &aPos, NULL,formula::FormulaGrammar::GRAM_PODF_A1 );
}

sal_Int32 SAL_CALL ScNamedRangeObj::getType() throw(uno::RuntimeException)
{
    SolarMutexGuard aGuard;
    sal_Int32 nType=0;
    ScRangeData* pData = GetRangeData_Impl();
    if (pData)
    {
        // do not return internal RT_* flags
        // see property 'IsSharedFormula' for RT_SHARED
        if ( pData->HasType(RT_CRITERIA) )  nType |= sheet::NamedRangeFlag::FILTER_CRITERIA;
        if ( pData->HasType(RT_PRINTAREA) ) nType |= sheet::NamedRangeFlag::PRINT_AREA;
        if ( pData->HasType(RT_COLHEADER) ) nType |= sheet::NamedRangeFlag::COLUMN_HEADER;
        if ( pData->HasType(RT_ROWHEADER) ) nType |= sheet::NamedRangeFlag::ROW_HEADER;
    }
    return nType;
}

void SAL_CALL ScNamedRangeObj::setType( sal_Int32 nUnoType ) throw(uno::RuntimeException)
{
    // see property 'IsSharedFormula' for RT_SHARED
    SolarMutexGuard aGuard;
    sal_uInt16 nNewType = RT_NAME;
    if ( nUnoType & sheet::NamedRangeFlag::FILTER_CRITERIA )    nNewType |= RT_CRITERIA;
    if ( nUnoType & sheet::NamedRangeFlag::PRINT_AREA )         nNewType |= RT_PRINTAREA;
    if ( nUnoType & sheet::NamedRangeFlag::COLUMN_HEADER )      nNewType |= RT_COLHEADER;
    if ( nUnoType & sheet::NamedRangeFlag::ROW_HEADER )         nNewType |= RT_ROWHEADER;

    // GRAM_PODF_A1 for API compatibility.
    Modify_Impl( NULL, NULL, NULL, NULL, &nNewType,formula::FormulaGrammar::GRAM_PODF_A1 );
}

// XFormulaTokens

uno::Sequence<sheet::FormulaToken> SAL_CALL ScNamedRangeObj::getTokens() throw(uno::RuntimeException)
{
    SolarMutexGuard aGuard;
    uno::Sequence<sheet::FormulaToken> aSequence;
    ScRangeData* pData = GetRangeData_Impl();
    if (pData && pDocShell)
    {
        ScTokenArray* pTokenArray = pData->GetCode();
        if ( pTokenArray )
            (void)ScTokenConversion::ConvertToTokenSequence( *pDocShell->GetDocument(), aSequence, *pTokenArray );
    }
    return aSequence;
}

void SAL_CALL ScNamedRangeObj::setTokens( const uno::Sequence<sheet::FormulaToken>& rTokens ) throw(uno::RuntimeException)
{
    SolarMutexGuard aGuard;
    if( pDocShell )
    {
        ScTokenArray aTokenArray;
        (void)ScTokenConversion::ConvertToTokenArray( *pDocShell->GetDocument(), aTokenArray, rTokens );
        // GRAM_PODF_A1 for API compatibility.
        Modify_Impl( NULL, &aTokenArray, NULL, NULL, NULL, formula::FormulaGrammar::GRAM_PODF_A1 );
    }
}


// XCellRangeSource

uno::Reference<table::XCellRange> SAL_CALL ScNamedRangeObj::getReferredCells()
                                                throw(uno::RuntimeException)
{
    SolarMutexGuard aGuard;
    ScRange aRange;
    ScRangeData* pData = GetRangeData_Impl();
    if ( pData && pData->IsValidReference( aRange ) )
    {
        //! static Funktion um ScCellObj/ScCellRangeObj zu erzeugen am ScCellRangeObj ???

        if ( aRange.aStart == aRange.aEnd )
            return new ScCellObj( pDocShell, aRange.aStart );
        else
            return new ScCellRangeObj( pDocShell, aRange );
    }
    return NULL;
}

// beans::XPropertySet

uno::Reference<beans::XPropertySetInfo> SAL_CALL ScNamedRangeObj::getPropertySetInfo()
                                                        throw(uno::RuntimeException)
{
    SolarMutexGuard aGuard;
    static uno::Reference< beans::XPropertySetInfo >  aRef(new SfxItemPropertySetInfo( lcl_GetNamedRangeMap() ));
    return aRef;
}

void SAL_CALL ScNamedRangeObj::setPropertyValue(
                        const rtl::OUString& rPropertyName, const uno::Any& aValue )
                throw(beans::UnknownPropertyException, beans::PropertyVetoException,
                        lang::IllegalArgumentException, lang::WrappedTargetException,
                        uno::RuntimeException)
{
    SolarMutexGuard aGuard;
    if ( rPropertyName.equalsAsciiL( RTL_CONSTASCII_STRINGPARAM( SC_UNONAME_ISSHAREDFMLA ) ) )
    {
        bool bIsShared = false;
        if( aValue >>= bIsShared )
        {
            sal_uInt16 nNewType = bIsShared ? RT_SHARED : RT_NAME;
            Modify_Impl( NULL, NULL, NULL, NULL, &nNewType,formula::FormulaGrammar::GRAM_PODF_A1 );
        }
    }
}

uno::Any SAL_CALL ScNamedRangeObj::getPropertyValue( const rtl::OUString& rPropertyName )
                throw(beans::UnknownPropertyException, lang::WrappedTargetException,
                        uno::RuntimeException)
{
    SolarMutexGuard aGuard;
    uno::Any aRet;
    if ( rPropertyName.equalsAsciiL( RTL_CONSTASCII_STRINGPARAM( SC_UNO_LINKDISPBIT ) ) )
    {
        //  no target bitmaps for individual entries (would be all equal)
        // ScLinkTargetTypeObj::SetLinkTargetBitmap( aRet, SC_LINKTARGETTYPE_RANGENAME );
    }
    else if ( rPropertyName.equalsAsciiL( RTL_CONSTASCII_STRINGPARAM( SC_UNO_LINKDISPNAME ) ) )
        aRet <<= rtl::OUString( aName );
    else if ( rPropertyName.equalsAsciiL( RTL_CONSTASCII_STRINGPARAM( SC_UNONAME_TOKENINDEX ) ) )
    {
        // get index for use in formula tokens (read-only)
        ScRangeData* pData = GetRangeData_Impl();
        if (pData)
            aRet <<= static_cast<sal_Int32>(pData->GetIndex());
    }
    else if ( rPropertyName.equalsAsciiL( RTL_CONSTASCII_STRINGPARAM( SC_UNONAME_ISSHAREDFMLA ) ) )
    {
        if( ScRangeData* pData = GetRangeData_Impl() )
            aRet <<= static_cast< bool >( pData->HasType( RT_SHARED ) );
    }
    return aRet;
}

SC_IMPL_DUMMY_PROPERTY_LISTENER( ScNamedRangeObj )

// lang::XServiceInfo

rtl::OUString SAL_CALL ScNamedRangeObj::getImplementationName() throw(uno::RuntimeException)
{
    return rtl::OUString( RTL_CONSTASCII_USTRINGPARAM( "ScNamedRangeObj" ) );
}

sal_Bool SAL_CALL ScNamedRangeObj::supportsService( const rtl::OUString& rServiceName )
                                                    throw(uno::RuntimeException)
{
    return rServiceName.equalsAsciiL( RTL_CONSTASCII_STRINGPARAM( SCNAMEDRANGEOBJ_SERVICE ) ) ||
           rServiceName.equalsAsciiL( RTL_CONSTASCII_STRINGPARAM( SCLINKTARGET_SERVICE ) );
}

uno::Sequence<rtl::OUString> SAL_CALL ScNamedRangeObj::getSupportedServiceNames()
                                                    throw(uno::RuntimeException)
{
    uno::Sequence<rtl::OUString> aRet(2);
    aRet[0] = rtl::OUString( RTL_CONSTASCII_USTRINGPARAM( SCNAMEDRANGEOBJ_SERVICE ) );
    aRet[1] = rtl::OUString( RTL_CONSTASCII_USTRINGPARAM( SCLINKTARGET_SERVICE ) );
    return aRet;
}


// XUnoTunnel

sal_Int64 SAL_CALL ScNamedRangeObj::getSomething(
                const uno::Sequence<sal_Int8 >& rId ) throw(uno::RuntimeException)
{
    if ( rId.getLength() == 16 &&
          0 == rtl_compareMemory( getUnoTunnelId().getConstArray(),
                                    rId.getConstArray(), 16 ) )
    {
        return sal::static_int_cast<sal_Int64>(reinterpret_cast<sal_IntPtr>(this));
    }
    return 0;
}

const uno::Sequence<sal_Int8>& ScNamedRangeObj::getUnoTunnelId()
{
    static uno::Sequence<sal_Int8> * pSeq = 0;
    if( !pSeq )
    {
        osl::Guard< osl::Mutex > aGuard( osl::Mutex::getGlobalMutex() );
        if( !pSeq )
        {
            static uno::Sequence< sal_Int8 > aSeq( 16 );
            rtl_createUuid( (sal_uInt8*)aSeq.getArray(), 0, sal_True );
            pSeq = &aSeq;
        }
    }
    return *pSeq;
}

ScNamedRangeObj* ScNamedRangeObj::getImplementation( const uno::Reference<uno::XInterface> xObj )
{
    ScNamedRangeObj* pRet = NULL;
    uno::Reference<lang::XUnoTunnel> xUT( xObj, uno::UNO_QUERY );
    if (xUT.is())
        pRet = reinterpret_cast<ScNamedRangeObj*>(sal::static_int_cast<sal_IntPtr>(xUT->getSomething(getUnoTunnelId())));
    return pRet;
}

//------------------------------------------------------------------------

ScNamedRangesObj::ScNamedRangesObj(ScDocShell* pDocSh) :
    pDocShell( pDocSh ),
    mbModifyAndBroadcast(true)
{
    pDocShell->GetDocument()->AddUnoObject(*this);
}

ScNamedRangesObj::~ScNamedRangesObj()
{
    if (pDocShell)
        pDocShell->GetDocument()->RemoveUnoObject(*this);
}

void ScNamedRangesObj::Notify( SfxBroadcaster&, const SfxHint& rHint )
{
    //  Referenz-Update interessiert hier nicht

    if ( rHint.ISA( SfxSimpleHint ) &&
            ((const SfxSimpleHint&)rHint).GetId() == SFX_HINT_DYING )
    {
        pDocShell = NULL;       // ungueltig geworden
    }
}

bool ScNamedRangesObj::IsModifyAndBroadcast() const
{
    return mbModifyAndBroadcast;
}

// sheet::XNamedRanges

ScNamedRangeObj* ScNamedRangesObj::GetObjectByIndex_Impl(sal_uInt16 nIndex)
{
    if (!pDocShell)
        return NULL;

    ScRangeName* pNames = pDocShell->GetDocument()->GetRangeName();
    if (!pNames)
        return NULL;

    ScRangeName::const_iterator itr = pNames->begin(), itrEnd = pNames->end();
    sal_uInt16 nPos = 0;
    for (; itr != itrEnd; ++itr)
    {
        if (lcl_UserVisibleName(*itr))
        {
            if (nPos == nIndex)
                return new ScNamedRangeObj(this, pDocShell, itr->GetName());
        }
        ++nPos;
    }
    return NULL;
}

ScNamedRangeObj* ScNamedRangesObj::GetObjectByName_Impl(const rtl::OUString& aName)
{
    if ( pDocShell && hasByName(aName) )
        return new ScNamedRangeObj(this, pDocShell, String(aName));
    return NULL;
}

void SAL_CALL ScNamedRangesObj::addNewByName( const rtl::OUString& aName,
        const rtl::OUString& aContent, const table::CellAddress& aPosition,
        sal_Int32 nUnoType ) throw(uno::RuntimeException)
{
    SolarMutexGuard aGuard;
    ScAddress aPos( (SCCOL)aPosition.Column, (SCROW)aPosition.Row, aPosition.Sheet );

    sal_uInt16 nNewType = RT_NAME;
    if ( nUnoType & sheet::NamedRangeFlag::FILTER_CRITERIA )    nNewType |= RT_CRITERIA;
    if ( nUnoType & sheet::NamedRangeFlag::PRINT_AREA )         nNewType |= RT_PRINTAREA;
    if ( nUnoType & sheet::NamedRangeFlag::COLUMN_HEADER )      nNewType |= RT_COLHEADER;
    if ( nUnoType & sheet::NamedRangeFlag::ROW_HEADER )         nNewType |= RT_ROWHEADER;

    sal_Bool bDone = sal_False;
    if (pDocShell)
    {
        ScDocument* pDoc = pDocShell->GetDocument();
        ScRangeName* pNames = pDoc->GetRangeName();
<<<<<<< HEAD
        if (pNames && !pNames->findByName(aName))
=======
        sal_uInt16 nIndex = 0;
        if (pNames && !pNames->SearchName(aNameStr, nIndex))
>>>>>>> ce6308e4
        {
            ScRangeName* pNewRanges = new ScRangeName( *pNames );
            // GRAM_PODF_A1 for API compatibility.
            ScRangeData* pNew = new ScRangeData( pDoc, aName, aContent,
                                                aPos, nNewType,formula::FormulaGrammar::GRAM_PODF_A1 );
            if ( pNewRanges->insert(pNew) )
            {
                ScDocFunc aFunc(*pDocShell);
<<<<<<< HEAD
                aFunc.SetNewRangeNames(pNewRanges, mbModifyAndBroadcast);
                bDone = TRUE;
=======
                aFunc.SetNewRangeNames( pNewRanges, sal_True );
                bDone = sal_True;
>>>>>>> ce6308e4
            }
            else
            {
                delete pNew;
                delete pNewRanges;
            }
        }
    }

    if (!bDone)
        throw uno::RuntimeException();      // no other exceptions specified
}

void SAL_CALL ScNamedRangesObj::addNewFromTitles( const table::CellRangeAddress& aSource,
                                    sheet::Border aBorder ) throw(uno::RuntimeException)
{
    SolarMutexGuard aGuard;
    //! das darf kein enum sein, weil mehrere Bits gesetzt sein koennen !!!

    sal_Bool bTop    = ( aBorder == sheet::Border_TOP );
    sal_Bool bLeft   = ( aBorder == sheet::Border_LEFT );
    sal_Bool bBottom = ( aBorder == sheet::Border_BOTTOM );
    sal_Bool bRight  = ( aBorder == sheet::Border_RIGHT );

    ScRange aRange;
    ScUnoConversion::FillScRange( aRange, aSource );

    sal_uInt16 nFlags = 0;
    if (bTop)    nFlags |= NAME_TOP;
    if (bLeft)   nFlags |= NAME_LEFT;
    if (bBottom) nFlags |= NAME_BOTTOM;
    if (bRight)  nFlags |= NAME_RIGHT;

    if (nFlags)
    {
        ScDocFunc aFunc(*pDocShell);
        aFunc.CreateNames( aRange, nFlags, sal_True );
    }
}

void SAL_CALL ScNamedRangesObj::removeByName( const rtl::OUString& aName )
                                                throw(uno::RuntimeException)
{
<<<<<<< HEAD
    SolarMutexGuard aGuard;
    bool bDone = false;
=======
    ScUnoGuard aGuard;
    sal_Bool bDone = sal_False;
>>>>>>> ce6308e4
    if (pDocShell)
    {
        ScRangeName* pNames = pDocShell->GetDocument()->GetRangeName();
        if (pNames)
        {
<<<<<<< HEAD
            const ScRangeData* pData = pNames->findByName(aName);
            if (pData && lcl_UserVisibleName(*pData))
            {
                ScRangeName* pNewRanges = new ScRangeName(*pNames);
                pNewRanges->erase(*pData);
                ScDocFunc aFunc(*pDocShell);
                aFunc.SetNewRangeNames( pNewRanges, mbModifyAndBroadcast);
                bDone = true;
            }
=======
            String aString(aName);
            sal_uInt16 nPos = 0;
            if (pNames->SearchName( aString, nPos ))
                if ( lcl_UserVisibleName((*pNames)[nPos]) )
                {
                    ScRangeName* pNewRanges = new ScRangeName(*pNames);
                    pNewRanges->AtFree(nPos);
                    ScDocFunc aFunc(*pDocShell);
                    aFunc.SetNewRangeNames( pNewRanges, sal_True );
                    bDone = sal_True;
                }
>>>>>>> ce6308e4
        }
    }

    if (!bDone)
        throw uno::RuntimeException();      // no other exceptions specified
}

void SAL_CALL ScNamedRangesObj::outputList( const table::CellAddress& aOutputPosition )
                                                throw(uno::RuntimeException)
{
    SolarMutexGuard aGuard;
    ScAddress aPos( (SCCOL)aOutputPosition.Column, (SCROW)aOutputPosition.Row, aOutputPosition.Sheet );
    if (pDocShell)
    {
        ScDocFunc aFunc(*pDocShell);
        aFunc.InsertNameList( aPos, sal_True );
    }
}

// container::XEnumerationAccess

uno::Reference<container::XEnumeration> SAL_CALL ScNamedRangesObj::createEnumeration()
                                                    throw(uno::RuntimeException)
{
    SolarMutexGuard aGuard;
    return new ScIndexEnumeration(this, rtl::OUString(RTL_CONSTASCII_USTRINGPARAM("com.sun.star.sheet.NamedRangesEnumeration")));
}

// container::XIndexAccess

sal_Int32 SAL_CALL ScNamedRangesObj::getCount() throw(uno::RuntimeException)
{
    SolarMutexGuard aGuard;
    long nRet = 0;
    if (pDocShell)
    {
        ScRangeName* pNames = pDocShell->GetDocument()->GetRangeName();
        if (pNames)
        {
            ScRangeName::const_iterator itr = pNames->begin(), itrEnd = pNames->end();
            for (; itr != itrEnd; ++itr)
                if (lcl_UserVisibleName(*itr))
                    ++nRet;
        }
    }
    return nRet;
}

uno::Any SAL_CALL ScNamedRangesObj::getByIndex( sal_Int32 nIndex )
                            throw(lang::IndexOutOfBoundsException,
                                    lang::WrappedTargetException, uno::RuntimeException)
{
    SolarMutexGuard aGuard;
    uno::Reference< sheet::XNamedRange >  xRange(GetObjectByIndex_Impl((sal_uInt16)nIndex));
    if ( xRange.is() )
        return uno::makeAny(xRange);
    else
        throw lang::IndexOutOfBoundsException();
}

uno::Type SAL_CALL ScNamedRangesObj::getElementType() throw(uno::RuntimeException)
{
    SolarMutexGuard aGuard;
    return ::getCppuType((const uno::Reference< sheet::XNamedRange >*)0);   // muss zu getByIndex passen
}

sal_Bool SAL_CALL ScNamedRangesObj::hasElements() throw(uno::RuntimeException)
{
    SolarMutexGuard aGuard;
    return ( getCount() != 0 );
}

Reference<beans::XPropertySetInfo> SAL_CALL ScNamedRangesObj::getPropertySetInfo()
                                                        throw(uno::RuntimeException)
{
    static Reference<beans::XPropertySetInfo> aRef(
        new SfxItemPropertySetInfo(lcl_GetNamedRangesMap()));
    return aRef;
}

void SAL_CALL ScNamedRangesObj::setPropertyValue(
                        const rtl::OUString& rPropertyName, const uno::Any& aValue )
                throw(beans::UnknownPropertyException, beans::PropertyVetoException,
                        lang::IllegalArgumentException, lang::WrappedTargetException,
                        uno::RuntimeException)
{
    if (rPropertyName.equalsAsciiL(RTL_CONSTASCII_STRINGPARAM(SC_UNO_MODIFY_BROADCAST)))
    {
        aValue >>= mbModifyAndBroadcast;
    }
}

Any SAL_CALL ScNamedRangesObj::getPropertyValue( const rtl::OUString& rPropertyName )
                throw(beans::UnknownPropertyException, lang::WrappedTargetException,
                        uno::RuntimeException)
{
    Any aRet;
    if (rPropertyName.equalsAsciiL(RTL_CONSTASCII_STRINGPARAM(SC_UNO_MODIFY_BROADCAST)))
    {
        aRet <<= mbModifyAndBroadcast;
    }

    return aRet;
}

SC_IMPL_DUMMY_PROPERTY_LISTENER( ScNamedRangesObj )

uno::Any SAL_CALL ScNamedRangesObj::getByName( const rtl::OUString& aName )
            throw(container::NoSuchElementException,
                    lang::WrappedTargetException, uno::RuntimeException)
{
    SolarMutexGuard aGuard;
    uno::Reference< sheet::XNamedRange >  xRange(GetObjectByName_Impl(aName));
    if ( xRange.is() )
        return uno::makeAny(xRange);
    else
        throw container::NoSuchElementException();
}

uno::Sequence<rtl::OUString> SAL_CALL ScNamedRangesObj::getElementNames()
                                                throw(uno::RuntimeException)
{
    SolarMutexGuard aGuard;
    if (pDocShell)
    {
        ScRangeName* pNames = pDocShell->GetDocument()->GetRangeName();
        if (pNames)
        {
            long nVisCount = getCount();            // Namen mit lcl_UserVisibleName
            uno::Sequence<rtl::OUString> aSeq(nVisCount);
            rtl::OUString* pAry = aSeq.getArray();
            sal_uInt16 nVisPos = 0;
            ScRangeName::const_iterator itr = pNames->begin(), itrEnd = pNames->end();
            for (; itr != itrEnd; ++itr)
            {
                if (lcl_UserVisibleName(*itr))
                    pAry[nVisPos++] = itr->GetName();
            }
            return aSeq;
        }
    }
    return uno::Sequence<rtl::OUString>(0);
}

sal_Bool SAL_CALL ScNamedRangesObj::hasByName( const rtl::OUString& aName )
                                        throw(uno::RuntimeException)
{
    SolarMutexGuard aGuard;
    if (pDocShell)
    {
        ScRangeName* pNames = pDocShell->GetDocument()->GetRangeName();
        if (pNames)
        {
            const ScRangeData* pData = pNames->findByName(aName);
            if (pData && lcl_UserVisibleName(*pData))
                return sal_True;
        }
    }
    return sal_False;
}

/** called from the XActionLockable interface methods on initial locking */
void ScNamedRangesObj::lock()
{
    pDocShell->GetDocument()->CompileNameFormula( sal_True ); // CreateFormulaString
}

/** called from the XActionLockable interface methods on final unlock */
void ScNamedRangesObj::unlock()
{
    pDocShell->GetDocument()->CompileNameFormula( sal_False ); // CompileFormulaString
}

// document::XActionLockable

sal_Bool ScNamedRangesObj::isActionLocked() throw(uno::RuntimeException)
{
    SolarMutexGuard aGuard;
    return pDocShell->GetDocument()->GetNamedRangesLockCount() != 0;
}

void ScNamedRangesObj::addActionLock() throw(uno::RuntimeException)
{
    SolarMutexGuard aGuard;
    ScDocument* pDoc = pDocShell->GetDocument();
    sal_Int16 nLockCount = pDoc->GetNamedRangesLockCount();
    ++nLockCount;
    if ( nLockCount == 1 )
    {
        lock();
    }
    pDoc->SetNamedRangesLockCount( nLockCount );
}

void ScNamedRangesObj::removeActionLock() throw(uno::RuntimeException)
{
    SolarMutexGuard aGuard;
    ScDocument* pDoc = pDocShell->GetDocument();
    sal_Int16 nLockCount = pDoc->GetNamedRangesLockCount();
    if ( nLockCount > 0 )
    {
        --nLockCount;
        if ( nLockCount == 0 )
        {
            unlock();
        }
        pDoc->SetNamedRangesLockCount( nLockCount );
    }
}

void ScNamedRangesObj::setActionLocks( sal_Int16 nLock ) throw(uno::RuntimeException)
{
    SolarMutexGuard aGuard;
    if ( nLock >= 0 )
    {
        ScDocument* pDoc = pDocShell->GetDocument();
        sal_Int16 nLockCount = pDoc->GetNamedRangesLockCount();
        if ( nLock == 0 && nLockCount > 0 )
        {
            unlock();
        }
        if ( nLock > 0 && nLockCount == 0 )
        {
            lock();
        }
        pDoc->SetNamedRangesLockCount( nLock );
    }
}

sal_Int16 ScNamedRangesObj::resetActionLocks() throw(uno::RuntimeException)
{
    SolarMutexGuard aGuard;
    ScDocument* pDoc = pDocShell->GetDocument();
    sal_Int16 nLockCount = pDoc->GetNamedRangesLockCount();
    if ( nLockCount > 0 )
    {
        unlock();
    }
    pDoc->SetNamedRangesLockCount( 0 );
    return nLockCount;
}

//------------------------------------------------------------------------

ScLabelRangeObj::ScLabelRangeObj(ScDocShell* pDocSh, sal_Bool bCol, const ScRange& rR) :
    pDocShell( pDocSh ),
    bColumn( bCol ),
    aRange( rR )
{
    pDocShell->GetDocument()->AddUnoObject(*this);
}

ScLabelRangeObj::~ScLabelRangeObj()
{
    if (pDocShell)
        pDocShell->GetDocument()->RemoveUnoObject(*this);
}

void ScLabelRangeObj::Notify( SfxBroadcaster&, const SfxHint& rHint )
{
    //! Ref-Update !!!

    if ( rHint.ISA( SfxSimpleHint ) && ((const SfxSimpleHint&)rHint).GetId() == SFX_HINT_DYING )
        pDocShell = NULL;       // ungueltig geworden
}

// Hilfsfuntionen

ScRangePair* ScLabelRangeObj::GetData_Impl()
{
    ScRangePair* pRet = NULL;
    if (pDocShell)
    {
        ScDocument* pDoc = pDocShell->GetDocument();
        ScRangePairList* pList = bColumn ? pDoc->GetColNameRanges() : pDoc->GetRowNameRanges();
        if (pList)
            pRet = pList->Find( aRange );
    }
    return pRet;
}

void ScLabelRangeObj::Modify_Impl( const ScRange* pLabel, const ScRange* pData )
{
    if (pDocShell)
    {
        ScDocument* pDoc = pDocShell->GetDocument();
        ScRangePairList* pOldList = bColumn ? pDoc->GetColNameRanges() : pDoc->GetRowNameRanges();
        if (pOldList)
        {
            ScRangePairListRef xNewList(pOldList->Clone());
            ScRangePair* pEntry = xNewList->Find( aRange );
            if (pEntry)
            {
                xNewList->Remove( pEntry );     // nur aus der Liste entfernt, nicht geloescht

                if ( pLabel )
                    pEntry->GetRange(0) = *pLabel;
                if ( pData )
                    pEntry->GetRange(1) = *pData;

                xNewList->Join( *pEntry );
                delete pEntry;

                if (bColumn)
                    pDoc->GetColNameRangesRef() = xNewList;
                else
                    pDoc->GetRowNameRangesRef() = xNewList;

                pDoc->CompileColRowNameFormula();
                pDocShell->PostPaint( 0,0,0, MAXCOL,MAXROW,MAXTAB, PAINT_GRID );
                pDocShell->SetDocumentModified();

                //! Undo ?!?! (hier und aus Dialog)

                if ( pLabel )
                    aRange = *pLabel;   // Objekt anpassen, um Range wiederzufinden
            }
        }
    }
}

// sheet::XLabelRange

table::CellRangeAddress SAL_CALL ScLabelRangeObj::getLabelArea()
                                                throw(uno::RuntimeException)
{
    SolarMutexGuard aGuard;
    table::CellRangeAddress aRet;
    ScRangePair* pData = GetData_Impl();
    if (pData)
        ScUnoConversion::FillApiRange( aRet, pData->GetRange(0) );
    return aRet;
}

void SAL_CALL ScLabelRangeObj::setLabelArea( const table::CellRangeAddress& aLabelArea )
                                                throw(uno::RuntimeException)
{
    SolarMutexGuard aGuard;
    ScRange aLabelRange;
    ScUnoConversion::FillScRange( aLabelRange, aLabelArea );
    Modify_Impl( &aLabelRange, NULL );
}

table::CellRangeAddress SAL_CALL ScLabelRangeObj::getDataArea()
                                                throw(uno::RuntimeException)
{
    SolarMutexGuard aGuard;
    table::CellRangeAddress aRet;
    ScRangePair* pData = GetData_Impl();
    if (pData)
        ScUnoConversion::FillApiRange( aRet, pData->GetRange(1) );
    return aRet;
}

void SAL_CALL ScLabelRangeObj::setDataArea( const table::CellRangeAddress& aDataArea )
                                                throw(uno::RuntimeException)
{
    SolarMutexGuard aGuard;
    ScRange aDataRange;
    ScUnoConversion::FillScRange( aDataRange, aDataArea );
    Modify_Impl( NULL, &aDataRange );
}

//------------------------------------------------------------------------

ScLabelRangesObj::ScLabelRangesObj(ScDocShell* pDocSh, sal_Bool bCol) :
    pDocShell( pDocSh ),
    bColumn( bCol )
{
    pDocShell->GetDocument()->AddUnoObject(*this);
}

ScLabelRangesObj::~ScLabelRangesObj()
{
    if (pDocShell)
        pDocShell->GetDocument()->RemoveUnoObject(*this);
}

void ScLabelRangesObj::Notify( SfxBroadcaster&, const SfxHint& rHint )
{
    //  Referenz-Update interessiert hier nicht

    if ( rHint.ISA( SfxSimpleHint ) &&
            ((const SfxSimpleHint&)rHint).GetId() == SFX_HINT_DYING )
    {
        pDocShell = NULL;       // ungueltig geworden
    }
}

// sheet::XLabelRanges

ScLabelRangeObj* ScLabelRangesObj::GetObjectByIndex_Impl(size_t nIndex)
{
    if (pDocShell)
    {
        ScDocument* pDoc = pDocShell->GetDocument();
        ScRangePairList* pList = bColumn ? pDoc->GetColNameRanges() : pDoc->GetRowNameRanges();
        if ( pList && nIndex < pList->size() )
        {
            ScRangePair* pData = (*pList)[nIndex];
            if (pData)
                return new ScLabelRangeObj( pDocShell, bColumn, pData->GetRange(0) );
        }
    }
    return NULL;
}

void SAL_CALL ScLabelRangesObj::addNew( const table::CellRangeAddress& aLabelArea,
                                const table::CellRangeAddress& aDataArea )
                                                throw(uno::RuntimeException)
{
    SolarMutexGuard aGuard;
    if (pDocShell)
    {
        ScDocument* pDoc = pDocShell->GetDocument();
        ScRangePairList* pOldList = bColumn ? pDoc->GetColNameRanges() : pDoc->GetRowNameRanges();
        if (pOldList)
        {
            ScRangePairListRef xNewList(pOldList->Clone());

            ScRange aLabelRange;
            ScRange aDataRange;
            ScUnoConversion::FillScRange( aLabelRange, aLabelArea );
            ScUnoConversion::FillScRange( aDataRange,  aDataArea );
            xNewList->Join( ScRangePair( aLabelRange, aDataRange ) );

            if (bColumn)
                pDoc->GetColNameRangesRef() = xNewList;
            else
                pDoc->GetRowNameRangesRef() = xNewList;

            pDoc->CompileColRowNameFormula();
            pDocShell->PostPaint( 0,0,0, MAXCOL,MAXROW,MAXTAB, PAINT_GRID );
            pDocShell->SetDocumentModified();

            //! Undo ?!?! (hier und aus Dialog)
        }
    }
}

void SAL_CALL ScLabelRangesObj::removeByIndex( sal_Int32 nIndex )
                                                throw(uno::RuntimeException)
{
<<<<<<< HEAD
    SolarMutexGuard aGuard;
    BOOL bDone = FALSE;
=======
    ScUnoGuard aGuard;
    sal_Bool bDone = sal_False;
>>>>>>> ce6308e4
    if (pDocShell)
    {
        ScDocument* pDoc = pDocShell->GetDocument();
        ScRangePairList* pOldList = bColumn ? pDoc->GetColNameRanges() : pDoc->GetRowNameRanges();

        if ( pOldList && nIndex >= 0 && nIndex < (sal_Int32)pOldList->size() )
        {
            ScRangePairListRef xNewList(pOldList->Clone());

            ScRangePair* pEntry = (*xNewList)[nIndex];
            if (pEntry)
            {
                xNewList->Remove( pEntry );
                delete pEntry;

                if (bColumn)
                    pDoc->GetColNameRangesRef() = xNewList;
                else
                    pDoc->GetRowNameRangesRef() = xNewList;

                pDoc->CompileColRowNameFormula();
                pDocShell->PostPaint( 0,0,0, MAXCOL,MAXROW,MAXTAB, PAINT_GRID );
                pDocShell->SetDocumentModified();
                bDone = sal_True;

                //! Undo ?!?! (hier und aus Dialog)
            }
        }
    }
    if (!bDone)
        throw uno::RuntimeException();      // no other exceptions specified
}

// container::XEnumerationAccess

uno::Reference<container::XEnumeration> SAL_CALL ScLabelRangesObj::createEnumeration()
                                                    throw(uno::RuntimeException)
{
    SolarMutexGuard aGuard;
    return new ScIndexEnumeration(this, rtl::OUString(RTL_CONSTASCII_USTRINGPARAM("com.sun.star.sheet.LabelRangesEnumeration")));
}

// container::XIndexAccess

sal_Int32 SAL_CALL ScLabelRangesObj::getCount() throw(uno::RuntimeException)
{
    SolarMutexGuard aGuard;
    if (pDocShell)
    {
        ScDocument* pDoc = pDocShell->GetDocument();
        ScRangePairList* pList = bColumn ? pDoc->GetColNameRanges() : pDoc->GetRowNameRanges();
        if (pList)
            return pList->size();
    }
    return 0;
}

uno::Any SAL_CALL ScLabelRangesObj::getByIndex( sal_Int32 nIndex )
                            throw(lang::IndexOutOfBoundsException,
                                    lang::WrappedTargetException, uno::RuntimeException)
{
    SolarMutexGuard aGuard;
    uno::Reference< sheet::XLabelRange >  xRange(GetObjectByIndex_Impl((sal_uInt16)nIndex));
    if ( xRange.is() )
        return uno::makeAny(xRange);
    else
        throw lang::IndexOutOfBoundsException();
}

uno::Type SAL_CALL ScLabelRangesObj::getElementType() throw(uno::RuntimeException)
{
    SolarMutexGuard aGuard;
    return ::getCppuType((const uno::Reference< sheet::XLabelRange >*)0);   // muss zu getByIndex passen

}

sal_Bool SAL_CALL ScLabelRangesObj::hasElements() throw(uno::RuntimeException)
{
    SolarMutexGuard aGuard;
    return ( getCount() != 0 );
}

//------------------------------------------------------------------------



/* vim:set shiftwidth=4 softtabstop=4 expandtab: */<|MERGE_RESOLUTION|>--- conflicted
+++ resolved
@@ -558,17 +558,12 @@
     if ( nUnoType & sheet::NamedRangeFlag::COLUMN_HEADER )      nNewType |= RT_COLHEADER;
     if ( nUnoType & sheet::NamedRangeFlag::ROW_HEADER )         nNewType |= RT_ROWHEADER;
 
-    sal_Bool bDone = sal_False;
+    sal_Bool bDone = false;
     if (pDocShell)
     {
         ScDocument* pDoc = pDocShell->GetDocument();
         ScRangeName* pNames = pDoc->GetRangeName();
-<<<<<<< HEAD
         if (pNames && !pNames->findByName(aName))
-=======
-        sal_uInt16 nIndex = 0;
-        if (pNames && !pNames->SearchName(aNameStr, nIndex))
->>>>>>> ce6308e4
         {
             ScRangeName* pNewRanges = new ScRangeName( *pNames );
             // GRAM_PODF_A1 for API compatibility.
@@ -577,13 +572,8 @@
             if ( pNewRanges->insert(pNew) )
             {
                 ScDocFunc aFunc(*pDocShell);
-<<<<<<< HEAD
                 aFunc.SetNewRangeNames(pNewRanges, mbModifyAndBroadcast);
-                bDone = TRUE;
-=======
-                aFunc.SetNewRangeNames( pNewRanges, sal_True );
-                bDone = sal_True;
->>>>>>> ce6308e4
+                bDone = true;
             }
             else
             {
@@ -627,19 +617,13 @@
 void SAL_CALL ScNamedRangesObj::removeByName( const rtl::OUString& aName )
                                                 throw(uno::RuntimeException)
 {
-<<<<<<< HEAD
     SolarMutexGuard aGuard;
     bool bDone = false;
-=======
-    ScUnoGuard aGuard;
-    sal_Bool bDone = sal_False;
->>>>>>> ce6308e4
     if (pDocShell)
     {
         ScRangeName* pNames = pDocShell->GetDocument()->GetRangeName();
         if (pNames)
         {
-<<<<<<< HEAD
             const ScRangeData* pData = pNames->findByName(aName);
             if (pData && lcl_UserVisibleName(*pData))
             {
@@ -649,19 +633,6 @@
                 aFunc.SetNewRangeNames( pNewRanges, mbModifyAndBroadcast);
                 bDone = true;
             }
-=======
-            String aString(aName);
-            sal_uInt16 nPos = 0;
-            if (pNames->SearchName( aString, nPos ))
-                if ( lcl_UserVisibleName((*pNames)[nPos]) )
-                {
-                    ScRangeName* pNewRanges = new ScRangeName(*pNames);
-                    pNewRanges->AtFree(nPos);
-                    ScDocFunc aFunc(*pDocShell);
-                    aFunc.SetNewRangeNames( pNewRanges, sal_True );
-                    bDone = sal_True;
-                }
->>>>>>> ce6308e4
         }
     }
 
@@ -820,7 +791,7 @@
                 return sal_True;
         }
     }
-    return sal_False;
+    return false;
 }
 
 /** called from the XActionLockable interface methods on initial locking */
@@ -832,7 +803,7 @@
 /** called from the XActionLockable interface methods on final unlock */
 void ScNamedRangesObj::unlock()
 {
-    pDocShell->GetDocument()->CompileNameFormula( sal_False ); // CompileFormulaString
+    pDocShell->GetDocument()->CompileNameFormula( false ); // CompileFormulaString
 }
 
 // document::XActionLockable
@@ -1105,13 +1076,8 @@
 void SAL_CALL ScLabelRangesObj::removeByIndex( sal_Int32 nIndex )
                                                 throw(uno::RuntimeException)
 {
-<<<<<<< HEAD
-    SolarMutexGuard aGuard;
-    BOOL bDone = FALSE;
-=======
-    ScUnoGuard aGuard;
-    sal_Bool bDone = sal_False;
->>>>>>> ce6308e4
+    SolarMutexGuard aGuard;
+    sal_Bool bDone = false;
     if (pDocShell)
     {
         ScDocument* pDoc = pDocShell->GetDocument();
