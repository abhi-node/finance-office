--- conflicted
+++ resolved
@@ -283,7 +283,7 @@
             switch (eMode)
             {
                 case sheet::DataImportMode_NONE:
-                    rParam.bImport = sal_False;
+                    rParam.bImport = false;
                     break;
                 case sheet::DataImportMode_SQL:
                     rParam.bImport = sal_True;
@@ -291,22 +291,17 @@
                     break;
                 case sheet::DataImportMode_TABLE:
                     rParam.bImport = sal_True;
-                    rParam.bSql    = sal_False;
+                    rParam.bSql    = false;
                     rParam.nType   = ScDbTable;
                     break;
                 case sheet::DataImportMode_QUERY:
                     rParam.bImport = sal_True;
-                    rParam.bSql    = sal_False;
+                    rParam.bSql    = false;
                     rParam.nType   = ScDbQuery;
                     break;
                 default:
-<<<<<<< HEAD
                     OSL_FAIL("falscher Mode");
-                    rParam.bImport = FALSE;
-=======
-                    DBG_ERROR("falscher Mode");
-                    rParam.bImport = sal_False;
->>>>>>> ce6308e4
+                    rParam.bImport = false;
             }
         }
     }
@@ -422,14 +417,8 @@
             uno::Sequence<table::TableSortField> aNewSeq;
             if ( rProp.Value >>= aSeq )
             {
-<<<<<<< HEAD
                 INT32 nCount = aSeq.getLength();
                 INT32 i;
-=======
-                bOldSortDescriptor = sal_True;
-                sal_Int32 nCount = aSeq.getLength();
-                sal_Int32 i;
->>>>>>> ce6308e4
                 if ( nCount > MAXSORT )
                 {
                     OSL_FAIL("Zu viele Sortierfelder");
@@ -445,18 +434,12 @@
                     rParam.bDoSort[i] = sal_True;
                 }
                 for (i=nCount; i<MAXSORT; i++)
-                    rParam.bDoSort[i] = sal_False;
+                    rParam.bDoSort[i] = false;
             }
             else if ( rProp.Value >>= aNewSeq )
             {
-<<<<<<< HEAD
                 INT32 nCount = aNewSeq.getLength();
                 INT32 i;
-=======
-                bNewSortDescriptor = sal_True;
-                sal_Int32 nCount = aNewSeq.getLength();
-                sal_Int32 i;
->>>>>>> ce6308e4
                 if ( nCount > MAXSORT )
                 {
                     OSL_FAIL("Zu viele Sortierfelder");
@@ -477,7 +460,7 @@
                     rParam.bDoSort[i] = sal_True;
                 }
                 for (i=nCount; i<MAXSORT; i++)
-                    rParam.bDoSort[i] = sal_False;
+                    rParam.bDoSort[i] = false;
             }
         }
         else if (aPropName.EqualsAscii( SC_UNONAME_ISCASE ))
@@ -650,7 +633,7 @@
     GetData(aParam);
 
     for (sal_uInt16 i=0; i<MAXSUBTOTAL; i++)
-        aParam.bGroupActive[i] = sal_False;
+        aParam.bGroupActive[i] = false;
 
     //! Notify oder so fuer die Field-Objekte???
 
@@ -735,13 +718,8 @@
                             throw(lang::IndexOutOfBoundsException,
                                     lang::WrappedTargetException, uno::RuntimeException)
 {
-<<<<<<< HEAD
-    SolarMutexGuard aGuard;
-    uno::Reference<sheet::XSubTotalField> xField(GetObjectByIndex_Impl((USHORT)nIndex));
-=======
-    ScUnoGuard aGuard;
+    SolarMutexGuard aGuard;
     uno::Reference<sheet::XSubTotalField> xField(GetObjectByIndex_Impl((sal_uInt16)nIndex));
->>>>>>> ce6308e4
     if (xField.is())
         return uno::makeAny(xField);
     else
@@ -975,13 +953,8 @@
 uno::Sequence<table::CellRangeAddress> SAL_CALL ScConsolidationDescriptor::getSources()
                                                         throw(uno::RuntimeException)
 {
-<<<<<<< HEAD
-    SolarMutexGuard aGuard;
-    USHORT nCount = aParam.nDataAreaCount;
-=======
-    ScUnoGuard aGuard;
+    SolarMutexGuard aGuard;
     sal_uInt16 nCount = aParam.nDataAreaCount;
->>>>>>> ce6308e4
     if (!aParam.ppDataAreas)
         nCount = 0;
     table::CellRangeAddress aRange;
@@ -1007,13 +980,8 @@
                     const uno::Sequence<table::CellRangeAddress>& aSources )
                                                 throw(uno::RuntimeException)
 {
-<<<<<<< HEAD
-    SolarMutexGuard aGuard;
-    USHORT nCount = (USHORT)aSources.getLength();
-=======
-    ScUnoGuard aGuard;
+    SolarMutexGuard aGuard;
     sal_uInt16 nCount = (sal_uInt16)aSources.getLength();
->>>>>>> ce6308e4
     if (nCount)
     {
         const table::CellRangeAddress* pAry = aSources.getConstArray();
@@ -1316,7 +1284,7 @@
                 {
                     rEntry.eOp = SC_EQUAL;
                     rEntry.nVal = SC_EMPTYFIELDS;
-                    rEntry.bQueryByString = sal_False;
+                    rEntry.bQueryByString = false;
                     *rEntry.pStr = EMPTY_STRING;
                 }
                 break;
@@ -1324,7 +1292,7 @@
                 {
                     rEntry.eOp = SC_EQUAL;
                     rEntry.nVal = SC_NONEMPTYFIELDS;
-                    rEntry.bQueryByString = sal_False;
+                    rEntry.bQueryByString = false;
                     *rEntry.pStr = EMPTY_STRING;
                 }
                 break;
@@ -1336,7 +1304,7 @@
 
     SCSIZE nParamCount = aParam.GetEntryCount();    // Param wird nicht unter 8 resized
     for (i=nCount; i<nParamCount; i++)
-        aParam.GetEntry(i).bDoQuery = sal_False;        // ueberzaehlige Felder zuruecksetzen
+        aParam.GetEntry(i).bDoQuery = false;        // ueberzaehlige Felder zuruecksetzen
 
     PutData(aParam);
 }
@@ -1396,7 +1364,7 @@
             {
                 rEntry.eOp = SC_EQUAL;
                 rEntry.nVal = SC_EMPTYFIELDS;
-                rEntry.bQueryByString = sal_False;
+                rEntry.bQueryByString = false;
                 *rEntry.pStr = EMPTY_STRING;
             }
             break;
@@ -1404,7 +1372,7 @@
             {
                 rEntry.eOp = SC_EQUAL;
                 rEntry.nVal = SC_NONEMPTYFIELDS;
-                rEntry.bQueryByString = sal_False;
+                rEntry.bQueryByString = false;
                 *rEntry.pStr = EMPTY_STRING;
             }
             break;
@@ -1416,7 +1384,7 @@
 
     SCSIZE nParamCount = aParam.GetEntryCount();    // Param wird nicht unter 8 resized
     for (i=nCount; i<nParamCount; i++)
-        aParam.GetEntry(i).bDoQuery = sal_False;        // ueberzaehlige Felder zuruecksetzen
+        aParam.GetEntry(i).bDoQuery = false;        // ueberzaehlige Felder zuruecksetzen
 
     PutData(aParam);
 }
@@ -1911,7 +1879,7 @@
             SCROW nDummyRow;
             pData->GetArea( nTab, nDummyCol,nDummyRow,nDummyCol,nDummyRow );
             uno::Reference< sdbc::XResultSet > xResultSet;
-            bContinue = aFunc.DoImport( nTab, aImportParam, xResultSet, NULL, sal_True, sal_False );    //! Api-Flag als Parameter
+            bContinue = aFunc.DoImport( nTab, aImportParam, xResultSet, NULL, sal_True, false );    //! Api-Flag als Parameter
         }
 
         // interne Operationen (sort, query, subtotal) nur, wenn kein Fehler
@@ -1938,15 +1906,9 @@
                                 const uno::Reference<util::XRefreshListener >& xListener )
                                                 throw(uno::RuntimeException)
 {
-<<<<<<< HEAD
-    SolarMutexGuard aGuard;
-    USHORT nCount = aRefreshListeners.Count();
-    for ( USHORT n=nCount; n--; )
-=======
-    ScUnoGuard aGuard;
+    SolarMutexGuard aGuard;
     sal_uInt16 nCount = aRefreshListeners.Count();
     for ( sal_uInt16 n=nCount; n--; )
->>>>>>> ce6308e4
     {
         uno::Reference<util::XRefreshListener>* pObj = aRefreshListeners[n];
         if ( *pObj == xListener )
@@ -2082,7 +2044,7 @@
         {
         }
         else
-            bDo = sal_False;
+            bDo = false;
 
         if (bDo)
         {
@@ -2244,13 +2206,8 @@
                                         const table::CellRangeAddress& aRange )
                                         throw(uno::RuntimeException)
 {
-<<<<<<< HEAD
-    SolarMutexGuard aGuard;
-    BOOL bDone = FALSE;
-=======
-    ScUnoGuard aGuard;
-    sal_Bool bDone = sal_False;
->>>>>>> ce6308e4
+    SolarMutexGuard aGuard;
+    sal_Bool bDone = false;
     if (pDocShell)
     {
         ScDBDocFunc aFunc(*pDocShell);
@@ -2267,13 +2224,8 @@
 void SAL_CALL ScDatabaseRangesObj::removeByName( const rtl::OUString& aName )
                                         throw(uno::RuntimeException)
 {
-<<<<<<< HEAD
-    SolarMutexGuard aGuard;
-    BOOL bDone = FALSE;
-=======
-    ScUnoGuard aGuard;
-    sal_Bool bDone = sal_False;
->>>>>>> ce6308e4
+    SolarMutexGuard aGuard;
+    sal_Bool bDone = false;
     if (pDocShell)
     {
         ScDBDocFunc aFunc(*pDocShell);
@@ -2314,13 +2266,8 @@
                             throw(lang::IndexOutOfBoundsException,
                                     lang::WrappedTargetException, uno::RuntimeException)
 {
-<<<<<<< HEAD
-    SolarMutexGuard aGuard;
-    uno::Reference<sheet::XDatabaseRange> xRange(GetObjectByIndex_Impl((USHORT)nIndex));
-=======
-    ScUnoGuard aGuard;
+    SolarMutexGuard aGuard;
     uno::Reference<sheet::XDatabaseRange> xRange(GetObjectByIndex_Impl((sal_uInt16)nIndex));
->>>>>>> ce6308e4
     if (xRange.is())
         return uno::makeAny(xRange);
     else
@@ -2397,7 +2344,7 @@
                 return sal_True;
         }
     }
-    return sal_False;
+    return false;
 }
 
 //------------------------------------------------------------------------
