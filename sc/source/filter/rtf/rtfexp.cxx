--- conflicted
+++ resolved
@@ -86,40 +86,6 @@
     rStrm << '{' << OOO_STRING_SVTOOLS_RTF_RTF;
     rStrm << OOO_STRING_SVTOOLS_RTF_ANSI << sNewLine;
 
-<<<<<<< HEAD
-=======
-#if 0
-// das ist noch nicht ausgegoren
-/*
-    SfxStyleSheetBasePool*  pStylePool  = pDoc->GetStyleSheetPool();
-    SfxStyleSheetBase*      pStyleSheet = NULL;
-    DBG_ASSERT( pStylePool, "StylePool not found! :-(" );
-    pStylePool->SetSearchMask( SFX_STYLE_FAMILY_PARA, SFXSTYLEBIT_ALL );
-    pStyleSheet = pStylePool->Find( STRING_STANDARD, SFX_STYLE_FAMILY_PARA );
-    DBG_ASSERT( pStyleSheet, "ParaStyle not found! :-(" );
-    const SfxItemSet& rSetPara = pStyleSheet->GetItemSet();
-
-    // fonttbl
-    String aFontFamilyName(
-        ((const SvxFontItem&)(rSetPara.Get( ATTR_FONT ))).GetFamilyName() );
-    rStrm << OOO_STRING_SVTOOLS_RTF_DEFF << '0'
-        << '{' << OOO_STRING_SVTOOLS_RTF_FONTTBL
-        << '{' << OOO_STRING_SVTOOLS_RTF_F << '0' << OOO_STRING_SVTOOLS_RTF_FNIL << ' ' << aFontFamilyName.GetStr() << ";}"
-        << '}' << sNewLine;
-
-    // hier kaeme die colortbl
-
-    // stylesheet
-    sal_uInt32 nFontHeight =
-        ((const SvxFontHeightItem&)(rSetPara.Get( ATTR_FONT_HEIGHT ))).GetHeight();
-    rStrm << '{' << OOO_STRING_SVTOOLS_RTF_STYLESHEET
-        << '{' << OOO_STRING_SVTOOLS_RTF_FS << String( sal_uInt32(nFontHeight / TWIPS_PER_POINT) ).GetStr()
-            << ' ' << pStyleSheet->GetName().GetStr() << ";}"
-        << '}' << sNewLine;
-*/
-#endif
-
->>>>>>> ce6308e4
     // Daten
     for ( SCTAB nTab = aRange.aStart.Tab(); nTab <= aRange.aEnd.Tab(); nTab++ )
     {
@@ -230,11 +196,11 @@
         switch ( pCell->GetCellType() )
         {
             case CELLTYPE_NOTE :
-                bValueData = sal_False;
+                bValueData = false;
             break;      // nix
             case CELLTYPE_EDIT :
             {
-                bValueData = sal_False;
+                bValueData = false;
                 EditEngine& rEngine = GetEditEngine();
                 const EditTextObject* pObj;
                 ((const ScEditCell*)pCell)->GetData( pObj );
@@ -255,10 +221,10 @@
         }
     }
     else
-        bValueData = sal_False;
+        bValueData = false;
 
     sal_Bool bResetPar, bResetAttr;
-    bResetPar = bResetAttr = sal_False;
+    bResetPar = bResetAttr = false;
 
     const SvxHorJustifyItem&    rHorJustifyItem = (const SvxHorJustifyItem&)pAttr->GetItem( ATTR_HOR_JUSTIFY );
     const SvxWeightItem&        rWeightItem     = (const SvxWeightItem&)    pAttr->GetItem( ATTR_FONT_WEIGHT );
