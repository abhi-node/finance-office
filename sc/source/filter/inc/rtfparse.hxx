--- conflicted
+++ resolved
@@ -46,15 +46,8 @@
 };
 typedef boost::ptr_vector< ScRTFCellDefault > ScRTFDefaultList;
 
-<<<<<<< HEAD
 // deswegen ULONG, typedef bringt's auch nicht :-(
-SV_DECL_VARARR_SORT( ScRTFColTwips, ULONG, 16, 4)
-=======
-DECLARE_LIST( ScRTFDefaultList, ScRTFCellDefault* )
-// Remove: (const unsigned short &) not sufficiently different from (unsigned short)
-// deswegen sal_uLong, typedef bringt's auch nicht :-(
 SV_DECL_VARARR_SORT( ScRTFColTwips, sal_uLong, 16, 4)
->>>>>>> ce6308e4
 
 #else       // SC_RTFPARSE_CXX
 
