--- conflicted
+++ resolved
@@ -62,7 +62,6 @@
     FT_SharedFormula
 };
 
-<<<<<<< HEAD
 class _ScRangeListTabs
 {
     struct _ScRangeList : public boost::ptr_vector<ScRange>
@@ -70,122 +69,19 @@
         iterator iterCur;
     };
 
-    BOOL                        bHasRanges;
+    sal_Bool                        bHasRanges;
     _ScRangeList**              ppTabLists;
     _ScRangeList*               pAct;
     UINT16                      nAct;
-=======
-
-
-
-//--------------------------------------------------------- class ScRangeList -
-
-class _ScRangeList : protected List
-{
-private:
-protected:
-public:
-    virtual                 ~_ScRangeList();
-    inline void             Append( const ScRange& rRange );
-    inline void             Append( ScRange* pRange );
-    inline void             Append( const ScSingleRefData& rSRD );
-    inline void             Append( const ScComplexRefData& rCRD );
-
-    using                   List::Count;
-    inline sal_Bool             HasRanges( void ) const;
-
-    inline const ScRange*   First( void );
-    inline const ScRange*   Next( void );
-};
-
-
-inline void _ScRangeList::Append( const ScRange& r )
-{
-    List::Insert( new ScRange( r ), LIST_APPEND );
-}
-
-
-inline void _ScRangeList::Append( ScRange* p )
-{
-    List::Insert( p, LIST_APPEND );
-}
-
-
-inline sal_Bool _ScRangeList::HasRanges( void ) const
-{
-    return Count() > 0;
-}
-
-
-inline const ScRange* _ScRangeList::First( void )
-{
-    return ( const ScRange* ) List::First();
-}
-
-
-inline const ScRange* _ScRangeList::Next( void )
-{
-    return ( const ScRange* ) List::Next();
-}
-
-
-inline void _ScRangeList::Append( const ScSingleRefData& r )
-{
-    List::Insert( new ScRange( r.nCol, r.nRow, r.nTab ), LIST_APPEND );
-}
-
-
-inline void _ScRangeList::Append( const ScComplexRefData& r )
-{
-    List::Insert(   new ScRange(    r.Ref1.nCol, r.Ref1.nRow, r.Ref1.nTab,
-                                    r.Ref2.nCol, r.Ref2.nRow, r.Ref2.nTab ),
-                    LIST_APPEND );
-}
-
-
-
-
-//----------------------------------------------------- class ScRangeListTabs -
-
-class _ScRangeListTabs
-{
-private:
-protected:
-    sal_Bool                        bHasRanges;
-    _ScRangeList**              ppTabLists;
-    _ScRangeList*               pAct;
-    sal_uInt16                      nAct;
-public:
-                                _ScRangeListTabs( void );
-    virtual                     ~_ScRangeListTabs();
-
-    void                        Append( ScSingleRefData aSRD, const sal_Bool bLimit = sal_True );
-    void                        Append( ScComplexRefData aCRD, const sal_Bool bLimit = sal_True );
-
-    inline sal_Bool                 HasRanges( void ) const;
-
-    const ScRange*              First( const sal_uInt16 nTab = 0 );
-    const ScRange*              Next( void );
-//      const ScRange*              NextContinue( void );
-    inline const _ScRangeList*  GetActList( void ) const;
-};
->>>>>>> ce6308e4
-
-public:
-
-<<<<<<< HEAD
+
+public:
+
     _ScRangeListTabs ();
-=======
-inline sal_Bool _ScRangeListTabs::HasRanges( void ) const
-{
-    return bHasRanges;
-}
->>>>>>> ce6308e4
 
     ~_ScRangeListTabs();
 
-    void Append( ScSingleRefData aSRD, SCsTAB nTab, const BOOL bLimit = TRUE );
-    void Append( ScComplexRefData aCRD, SCsTAB nTab, const BOOL bLimit = TRUE );
+    void Append( ScSingleRefData aSRD, SCsTAB nTab, const sal_Bool bLimit = true );
+    void Append( ScComplexRefData aCRD, SCsTAB nTab, const sal_Bool bLimit = true );
 
     const ScRange* First ( const UINT16 nTab = 0 );
     const ScRange* Next ();
@@ -255,11 +151,6 @@
     virtual             ~LotusConverterBase();
 
 public:
-<<<<<<< HEAD
-=======
-//UNUSED2008-05  void                Reset( sal_Int32 nLen );
-//UNUSED2008-05  void                Reset( sal_Int32 nLen, const ScAddress& rEingPos );
->>>>>>> ce6308e4
     void                Reset( const ScAddress& rEingPos );
 
     virtual ConvErr     Convert( const ScTokenArray*& rpErg, sal_Int32& nRest,
