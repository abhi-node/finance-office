--- conflicted
+++ resolved
@@ -176,11 +176,7 @@
     {
         size_t operator() (const ScAddress &addr) const;
     };
-<<<<<<< HEAD
-    typedef boost::unordered_map <ScAddress, USHORT, ScAddressHashFunc> ShrfmlaHash;
-=======
-    typedef std::hash_map <ScAddress, sal_uInt16, ScAddressHashFunc> ShrfmlaHash;
->>>>>>> ce6308e4
+    typedef boost::unordered_map <ScAddress, sal_uInt16, ScAddressHashFunc> ShrfmlaHash;
     typedef std::list <ScRange>                                  ShrfmlaList;
 
     ShrfmlaHash  index_hash;
@@ -247,9 +243,9 @@
     pSRD->nTab = pScAddr->Tab();
 
     // zunaechst ALLE Refs nur absolut
-    pSRD->SetColRel( sal_False );
-    pSRD->SetRowRel( sal_False );
-    pSRD->SetTabRel( sal_False );
+    pSRD->SetColRel( false );
+    pSRD->SetRowRel( false );
+    pSRD->SetTabRel( false );
 
     pSRD = &aCRD.Ref2;
     pScAddr = &aScRange.aEnd;
@@ -259,9 +255,9 @@
     pSRD->nTab = pScAddr->Tab();
 
     // zunaechst ALLE Refs nur absolut
-    pSRD->SetColRel( sal_False );
-    pSRD->SetRowRel( sal_False );
-    pSRD->SetTabRel( sal_False );
+    pSRD->SetColRel( false );
+    pSRD->SetRowRel( false );
+    pSRD->SetTabRel( false );
 
     Add( rName, aCRD );
 }
@@ -286,7 +282,7 @@
                         aTab( rTabName )
                     {
                         nTabNum = 0xFFFF;   // -> Tabelle noch nicht erzeugt
-                        bSWB = bLink = sal_False;
+                        bSWB = bLink = false;
                     }
                     Cont( const String& rFilePathAndName, const String& rTabName,
                         const sal_Bool bSameWB ) :
@@ -295,7 +291,7 @@
                     {
                         nTabNum = 0xFFFF;   // -> Tabelle noch nicht erzeugt
                         bSWB = bSameWB;
-                        bLink = sal_False;
+                        bLink = false;
                     }
         };
 public:
@@ -303,7 +299,7 @@
     virtual         ~ExtSheetBuffer();
 
     sal_Int16       Add( const String& rFilePathAndName,
-                        const String& rTabName, const sal_Bool bSameWorkbook = sal_False );
+                        const String& rTabName, const sal_Bool bSameWorkbook = false );
 
     sal_Bool            GetScTabIndex( sal_uInt16 nExcSheetIndex, sal_uInt16& rIn_LastTab_Out_ScIndex );
     sal_Bool            IsLink( const sal_uInt16 nExcSheetIndex ) const;
