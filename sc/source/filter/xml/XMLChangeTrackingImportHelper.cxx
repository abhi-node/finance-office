--- conflicted
+++ resolved
@@ -212,7 +212,7 @@
     sIDPrefix(RTL_CONSTASCII_USTRINGPARAM(SC_CHANGE_ID_PREFIX)),
     nMultiSpanned(0),
     nMultiSpannedSlaveCount(0),
-    bChangeTrack(sal_False)
+    bChangeTrack(false)
 {
     nPrefixLength = sIDPrefix.getLength();
 }
@@ -835,13 +835,8 @@
     if (pDoc)
     {
         pTrack = new ScChangeTrack(pDoc, aUsers);
-<<<<<<< HEAD
         // old files didn't store 100th seconds, disable until encountered
-        pTrack->SetTime100thSeconds( FALSE );
-=======
-        // #97286# old files didn't store 100th seconds, disable until encountered
-        pTrack->SetTime100thSeconds( sal_False );
->>>>>>> ce6308e4
+        pTrack->SetTime100thSeconds( false );
 
         ScMyActions::iterator aItr(aActions.begin());
         ScMyActions::iterator aEndItr(aActions.end());
