--- conflicted
+++ resolved
@@ -455,10 +455,10 @@
 
 namespace {
 
-void setAutoFilterFlags(ScDocument& rDoc, const ScDBData& rData)
+bool setAutoFilterFlags(ScDocument& rDoc, const ScDBData& rData)
 {
     if (!rData.HasAutoFilter())
-        return;
+        return false;
 
     // Set autofilter flags so that the buttons get displayed.
     ScRange aRange;
@@ -466,6 +466,7 @@
     rDoc.ApplyFlagsTab(
         aRange.aStart.Col(), aRange.aStart.Row(), aRange.aEnd.Col(), aRange.aStart.Row(),
         aRange.aStart.Tab(), SC_MF_AUTO);
+    return false;
 }
 
 }
@@ -485,19 +486,8 @@
         {
             ScRange aRange;
             pData->GetArea(aRange);
-<<<<<<< HEAD
 
             setAutoFilterFlags(*pDoc, *pData);
-=======
-            if (pData->HasAutoFilter())
-            {
-                // Set autofilter flags so that the buttons get displayed.
-                pDoc->ApplyFlagsTab(
-                    aRange.aStart.Col(), aRange.aStart.Row(), aRange.aEnd.Col(), aRange.aStart.Row(),
-                    aRange.aStart.Tab(), SC_MF_AUTO);
-            }
-
->>>>>>> d1670d61
             pDoc->SetAnonymousDBData(aRange.aStart.Tab(), pData.release());
         }
         return;
@@ -509,23 +499,10 @@
 
         if (pData.get())
         {
-<<<<<<< HEAD
-            setAutoFilterFlags(*pDoc, *pData);
-            pDoc->GetDBCollection()->getAnonDBs().insert(pData.release());
-=======
-            if (pData->HasAutoFilter())
-            {
-                // Set autofilter flags so that the buttons get displayed.
-                ScRange aRange;
-                pData->GetArea(aRange);
-                pDoc->ApplyFlagsTab(
-                    aRange.aStart.Col(), aRange.aStart.Row(), aRange.aEnd.Col(), aRange.aStart.Row(),
-                    aRange.aStart.Tab(), SC_MF_AUTO);
+            if (setAutoFilterFlags(*pDoc, *pData))
                 pDoc->SetAnonymousDBData(aRange.aStart.Tab(), pData.release());
-            }
             else
-                pDoc->GetDBCollection()->insertAnonRange(pData.release());
->>>>>>> d1670d61
+                pDoc->GetDBCollection()->getAnonDBs().insert(pData.release());
         }
         return;
     }
