--- conflicted
+++ resolved
@@ -50,7 +50,6 @@
 
 //------------------------------------------------------------------
 
-<<<<<<< HEAD
 ScXMLNamedExpressionsContext::GlobalInserter::GlobalInserter(ScXMLImport& rImport) : mrImport(rImport) {}
 
 void ScXMLNamedExpressionsContext::GlobalInserter::insert(ScMyNamedExpression* pExp)
@@ -95,19 +94,11 @@
 }
 
 ScXMLNamedExpressionsContext::ScXMLNamedExpressionsContext(
-    ScXMLImport& rImport, USHORT nPrfx, const ::rtl::OUString& rLName,
+    ScXMLImport& rImport, sal_uInt16 nPrfx, const ::rtl::OUString& rLName,
     const uno::Reference<xml::sax::XAttributeList>& /* xAttrList */,
     Inserter* pInserter ) :
     SvXMLImportContext( rImport, nPrfx, rLName ),
     mpInserter(pInserter)
-=======
-ScXMLNamedExpressionsContext::ScXMLNamedExpressionsContext( ScXMLImport& rImport,
-                                      sal_uInt16 nPrfx,
-                                      const ::rtl::OUString& rLName,
-                                      const ::com::sun::star::uno::Reference<
-                                      ::com::sun::star::xml::sax::XAttributeList>& /* xAttrList */ ) :
-    SvXMLImportContext( rImport, nPrfx, rLName )
->>>>>>> 378c75a7
 {
     rImport.LockSolarMutex();
 }
@@ -149,23 +140,14 @@
     // because it has to be set after the Database Ranges
 }
 
-<<<<<<< HEAD
 ScXMLNamedRangeContext::ScXMLNamedRangeContext(
     ScXMLImport& rImport,
-    USHORT nPrfx,
+    sal_uInt16 nPrfx,
     const ::rtl::OUString& rLName,
     const uno::Reference<xml::sax::XAttributeList>& xAttrList,
     ScXMLNamedExpressionsContext::Inserter* pInserter ) :
     SvXMLImportContext( rImport, nPrfx, rLName ),
     mpInserter(pInserter)
-=======
-ScXMLNamedRangeContext::ScXMLNamedRangeContext( ScXMLImport& rImport,
-                                      sal_uInt16 nPrfx,
-                                      const ::rtl::OUString& rLName,
-                                      const ::com::sun::star::uno::Reference<
-                                      ::com::sun::star::xml::sax::XAttributeList>& xAttrList) :
-    SvXMLImportContext( rImport, nPrfx, rLName )
->>>>>>> 378c75a7
 {
     if (!mpInserter)
         return;
@@ -210,13 +192,8 @@
             break;
         }
     }
-<<<<<<< HEAD
     pNamedExpression->bIsExpression = sal_False;
     mpInserter->insert(pNamedExpression);
-=======
-    pNamedExpression->bIsExpression = false;
-    GetScImport().AddNamedExpression(pNamedExpression);
->>>>>>> 378c75a7
 }
 
 ScXMLNamedRangeContext::~ScXMLNamedRangeContext()
@@ -235,21 +212,12 @@
 {
 }
 
-<<<<<<< HEAD
 ScXMLNamedExpressionContext::ScXMLNamedExpressionContext(
-    ScXMLImport& rImport, USHORT nPrfx, const ::rtl::OUString& rLName,
+    ScXMLImport& rImport, sal_uInt16 nPrfx, const ::rtl::OUString& rLName,
     const uno::Reference<xml::sax::XAttributeList>& xAttrList,
     ScXMLNamedExpressionsContext::Inserter* pInserter ) :
     SvXMLImportContext( rImport, nPrfx, rLName ),
     mpInserter(pInserter)
-=======
-ScXMLNamedExpressionContext::ScXMLNamedExpressionContext( ScXMLImport& rImport,
-                                      sal_uInt16 nPrfx,
-                                      const ::rtl::OUString& rLName,
-                                      const ::com::sun::star::uno::Reference<
-                                      ::com::sun::star::xml::sax::XAttributeList>& xAttrList) :
-    SvXMLImportContext( rImport, nPrfx, rLName )
->>>>>>> 378c75a7
 {
     if (!mpInserter)
         return;
