/* -*- Mode: C++; tab-width: 4; indent-tabs-mode: nil; c-basic-offset: 4 -*- */
/*************************************************************************
 *
 * DO NOT ALTER OR REMOVE COPYRIGHT NOTICES OR THIS FILE HEADER.
 *
 * Copyright 2000, 2010 Oracle and/or its affiliates.
 *
 * OpenOffice.org - a multi-platform office productivity suite
 *
 * This file is part of OpenOffice.org.
 *
 * OpenOffice.org is free software: you can redistribute it and/or modify
 * it under the terms of the GNU Lesser General Public License version 3
 * only, as published by the Free Software Foundation.
 *
 * OpenOffice.org is distributed in the hope that it will be useful,
 * but WITHOUT ANY WARRANTY; without even the implied warranty of
 * MERCHANTABILITY or FITNESS FOR A PARTICULAR PURPOSE.  See the
 * GNU Lesser General Public License version 3 for more details
 * (a copy is included in the LICENSE file that accompanied this code).
 *
 * You should have received a copy of the GNU Lesser General Public License
 * version 3 along with OpenOffice.org.  If not, see
 * <http://www.openoffice.org/license.html>
 * for a copy of the LGPLv3 License.
 *
 ************************************************************************/

// MARKER(update_precomp.py): autogen include statement, do not remove
#include "precompiled_sc.hxx"


//------------------------------------------------------------------------

#include "scitems.hxx"

#include <comphelper/processfactory.hxx>
#include <svx/svdobj.hxx>
#include <svx/svditer.hxx>
#include <svx/svdpage.hxx>
#include <editeng/lrspitem.hxx>
#include <editeng/ulspitem.hxx>
#include <svl/intitem.hxx>
#include <svl/zformat.hxx>
#include <sot/storage.hxx>
#include <sfx2/objsh.hxx>
#include <tools/urlobj.hxx>
#include <rtl/ustring.hxx>

#include "cell.hxx"
#include "dociter.hxx"
#include "document.hxx"
#include "rangenam.hxx"
#include "dbcolect.hxx"
#include "global.hxx"
#include "globstr.hrc"
#include "progress.hxx"
#include "conditio.hxx"
#include "dpobject.hxx"
#include "attrib.hxx"
#include "scextopt.hxx"
#include "stlsheet.hxx"
#include "stlpool.hxx"
#include "olinetab.hxx"
#include "unonames.hxx"
#include "convuno.hxx"
#include "patattr.hxx"
#include "docoptio.hxx"
#include "tabprotection.hxx"

#include "excdoc.hxx"
#include "namebuff.hxx"

#include "xcl97rec.hxx"
#include "xcl97esc.hxx"
#include "xetable.hxx"
#include "xelink.hxx"
#include "xename.hxx"
#include "xepage.hxx"
#include "xeview.hxx"
#include "xecontent.hxx"
#include "xeescher.hxx"
#include "xepivot.hxx"
#include "XclExpChangeTrack.hxx"

#include <math.h>

<<<<<<< HEAD
#include <com/sun/star/document/XDocumentProperties.hpp>
#include <com/sun/star/document/XDocumentPropertiesSupplier.hpp>
#include <oox/core/tokens.hxx>
#include <boost/shared_ptr.hpp>

=======
using namespace ::oox;
>>>>>>> ce6308e4
using ::rtl::OString;

static String lcl_GetVbaTabName( SCTAB n )
{
    String  aRet( RTL_CONSTASCII_USTRINGPARAM( "__VBA__" ) );
    aRet += String::CreateFromInt32( static_cast<sal_uInt16>(n) );
    return aRet;
}


static void lcl_AddBookviews( XclExpRecordList<>& aRecList, ExcTable& self )
{
    aRecList.AppendNewRecord( new XclExpXmlStartElementRecord( XML_bookViews ) );
    aRecList.AppendNewRecord( new XclExpWindow1( self.GetRoot() ) );
    aRecList.AppendNewRecord( new XclExpXmlEndElementRecord( XML_bookViews ) );
}

static void lcl_AddCalcPr( XclExpRecordList<>& aRecList, ExcTable& self )
{
    ScDocument& rDoc = self.GetDoc();

    aRecList.AppendNewRecord( new XclExpXmlStartSingleElementRecord( XML_calcPr ) );
    // OOXTODO: calcCompleted, calcId, calcMode, calcOnSave,
    //          concurrentCalc, concurrentManualCount,
    //          forceFullCalc, fullCalcOnLoad, fullPrecision
    aRecList.AppendNewRecord( new XclCalccount( rDoc ) );
    aRecList.AppendNewRecord( new XclRefmode( rDoc ) );
    aRecList.AppendNewRecord( new XclIteration( rDoc ) );
    aRecList.AppendNewRecord( new XclDelta( rDoc ) );
    aRecList.AppendNewRecord( new XclExpBoolRecord(0x005F, true) ); // SAVERECALC
    aRecList.AppendNewRecord( new XclExpXmlEndSingleElementRecord() );  // XML_calcPr
}

static void lcl_AddWorkbookProtection( XclExpRecordList<>& aRecList, ExcTable& self )
{
    aRecList.AppendNewRecord( new XclExpXmlStartSingleElementRecord( XML_workbookProtection ) );

    const ScDocProtection* pProtect = self.GetDoc().GetDocProtection();
    if (pProtect && pProtect->isProtected())
    {
        aRecList.AppendNewRecord( new XclExpWindowProtection(pProtect->isOptionEnabled(ScDocProtection::WINDOWS)) );
        aRecList.AppendNewRecord( new XclExpProtection(pProtect->isOptionEnabled(ScDocProtection::STRUCTURE)) );
        aRecList.AppendNewRecord( new XclExpPassHash(pProtect->getPasswordHash(PASSHASH_XL)) );
    }

    aRecList.AppendNewRecord( new XclExpXmlEndSingleElementRecord() );   // XML_workbookProtection
}

static void lcl_AddScenariosAndFilters( XclExpRecordList<>& aRecList, const XclExpRoot& rRoot, SCTAB nScTab )
{
    // Scenarios
    aRecList.AppendNewRecord( new ExcEScenarioManager( rRoot, nScTab ) );
    // filter
    aRecList.AppendRecord( rRoot.GetFilterManager().CreateRecord( nScTab ) );
}


ExcTable::ExcTable( const XclExpRoot& rRoot ) :
    XclExpRoot( rRoot ),
    mnScTab( SCTAB_GLOBAL ),
    nExcTab( EXC_NOTAB ),
    pTabNames( new NameBuffer( 0, 16 ) )
{
}


ExcTable::ExcTable( const XclExpRoot& rRoot, SCTAB nScTab ) :
    XclExpRoot( rRoot ),
    mnScTab( nScTab ),
    nExcTab( rRoot.GetTabInfo().GetXclTab( nScTab ) ),
    pTabNames( new NameBuffer( 0, 16 ) )
{
}


ExcTable::~ExcTable()
{
    delete pTabNames;
}


void ExcTable::Add( XclExpRecordBase* pRec )
{
    DBG_ASSERT( pRec, "-ExcTable::Add(): pRec ist NULL!" );
    aRecList.AppendNewRecord( pRec );
}


void ExcTable::FillAsHeader( ExcBoundsheetList& rBoundsheetList )
{
    InitializeGlobals();

    RootData& rR = GetOldRoot();
    ScDocument& rDoc = GetDoc();
    XclExpTabInfo& rTabInfo = GetTabInfo();

    if ( GetBiff() <= EXC_BIFF5 )
        Add( new ExcBofW );
    else
        Add( new ExcBofW8 );

    SCTAB   nC;
    String  aTmpString;
    SCTAB  nScTabCount     = rTabInfo.GetScTabCount();
    sal_uInt16  nExcTabCount    = rTabInfo.GetXclTabCount();
    sal_uInt16  nCodenames      = static_cast< sal_uInt16 >( GetExtDocOptions().GetCodeNameCount() );

    SfxObjectShell* pShell = GetDocShell();
    sal_uInt16 nWriteProtHash = pShell ? pShell->GetModifyPasswordHash() : 0;
    bool bRecommendReadOnly = pShell && pShell->IsLoadReadonly();

    if( (nWriteProtHash > 0) || bRecommendReadOnly )
        Add( new XclExpEmptyRecord( EXC_ID_WRITEPROT ) );

    // TODO: correct codepage for BIFF5?
    sal_uInt16 nCodePage = XclTools::GetXclCodePage( (GetBiff() <= EXC_BIFF5) ? RTL_TEXTENCODING_MS_1252 : RTL_TEXTENCODING_UNICODE );

    if( GetBiff() <= EXC_BIFF5 )
    {
        Add( new XclExpEmptyRecord( EXC_ID_INTERFACEHDR ) );
        Add( new XclExpUInt16Record( EXC_ID_MMS, 0 ) );
        Add( new XclExpEmptyRecord( EXC_ID_TOOLBARHDR ) );
        Add( new XclExpEmptyRecord( EXC_ID_TOOLBAREND ) );
        Add( new XclExpEmptyRecord( EXC_ID_INTERFACEEND ) );
        Add( new ExcDummy_00 );
    }
    else
    {
        if( IsDocumentEncrypted() )
            Add( new XclExpFileEncryption( GetRoot() ) );
        Add( new XclExpInterfaceHdr( nCodePage ) );
        Add( new XclExpUInt16Record( EXC_ID_MMS, 0 ) );
        Add( new XclExpInterfaceEnd );
        Add( new XclExpWriteAccess );
    }

    Add( new XclExpFileSharing( GetRoot(), nWriteProtHash, bRecommendReadOnly ) );
    Add( new XclExpUInt16Record( EXC_ID_CODEPAGE, nCodePage ) );

    if( GetBiff() == EXC_BIFF8 )
    {
        Add( new XclExpBoolRecord( EXC_ID_DSF, false ) );
        Add( new XclExpEmptyRecord( EXC_ID_XL9FILE ) );
        rR.pTabId = new XclExpChTrTabId( Max( nExcTabCount, nCodenames ) );
        Add( rR.pTabId );
        if( HasVbaStorage() )
        {
            Add( new XclObproj );
            const String& rCodeName = GetExtDocOptions().GetDocSettings().maGlobCodeName;
            if( rCodeName.Len() )
                Add( new XclCodename( rCodeName ) );
        }
    }

    Add( new XclExpUInt16Record( EXC_ID_FNGROUPCOUNT, 14 ) );

    // erst Namen- und Tabellen-Eintraege aufbauen
    String          aName;

    for( nC = 0 ; nC < nScTabCount ; nC++ )
        if( rTabInfo.IsExportTab( nC ) )
        {
            rDoc.GetName( nC, aTmpString );
            *pTabNames << aTmpString;
        }

    if ( GetBiff() <= EXC_BIFF5 )
    {
        // global link table: EXTERNCOUNT, EXTERNSHEET, NAME
        aRecList.AppendRecord( CreateRecord( EXC_ID_EXTERNSHEET ) );
        aRecList.AppendRecord( CreateRecord( EXC_ID_NAME ) );
    }

    // document protection options
    if( GetOutput() == EXC_OUTPUT_BINARY )
    {
        lcl_AddWorkbookProtection( aRecList, *this );

        if( GetBiff() == EXC_BIFF8 )
        {
            Add( new XclExpProt4Rev );
            Add( new XclExpProt4RevPass );
        }

        lcl_AddBookviews( aRecList, *this );
    }

    Add( new XclExpXmlStartSingleElementRecord( XML_workbookPr ) );
    if ( GetBiff() == EXC_BIFF8 && GetOutput() != EXC_OUTPUT_BINARY )
    {
        Add( new XclExpBoolRecord(0x0040, false, XML_backupFile ) );    // BACKUP
        Add( new XclExpBoolRecord(0x008D, false, XML_showObjects ) );   // HIDEOBJ
    }

    if ( GetBiff() == EXC_BIFF8 )
    {
        Add( new XclExpBoolRecord(0x0040, false) ); // BACKUP
        Add( new XclExpBoolRecord(0x008D, false) ); // HIDEOBJ
    }

    if( GetBiff() <= EXC_BIFF5 )
    {
        Add( new ExcDummy_040 );
        Add( new Exc1904( rDoc ) );
        Add( new ExcDummy_041 );
    }
    else
    {
        // BIFF8
        Add( new Exc1904( rDoc ) );
        Add( new XclExpBoolRecord( 0x000E, !rDoc.GetDocOptions().IsCalcAsShown() ) );
        Add( new XclExpBoolRecord(0x01B7, false) ); // REFRESHALL
        Add( new XclExpBoolRecord(0x00DA, false) ); // BOOKBOOL
        // OOXTODO: The following /workbook/workbookPr attributes are mapped
        //          to various BIFF records that are not currently supported:
        //
        //          XML_allowRefreshQuery:          QSISTAG 802h: fEnableRefresh
        //          XML_autoCompressPictures:       COMPRESSPICTURES 89Bh: fAutoCompressPictures
        //          XML_checkCompatibility:         COMPAT12 88Ch: fNoCompatChk
        //          XML_codeName:                   "Calc"
        //          XML_defaultThemeVersion:        ???
        //          XML_filterPrivacy:              BOOKEXT 863h: fFilterPrivacy
        //          XML_hidePivotFieldList:         BOOKBOOL DAh: fHidePivotTableFList
        //          XML_promptedSolutions:          BOOKEXT 863h: fBuggedUserAboutSolution
        //          XML_publishItems:               NAMEPUBLISH 893h: fPublished
        //          XML_saveExternalLinkValues:     BOOKBOOL DAh: fNoSavSupp
        //          XML_showBorderUnselectedTables: BOOKBOOL DAh: fHideBorderUnsels
        //          XML_showInkAnnotation:          BOOKEXT 863h: fShowInkAnnotation
        //          XML_showPivotChart:             PIVOTCHARTBITS 859h: fGXHide??
        //          XML_updateLinks:                BOOKBOOL DAh: grbitUpdateLinks
    }
    Add( new XclExpXmlEndSingleElementRecord() );   // XML_workbookPr

    // Formatting: FONT, FORMAT, XF, STYLE, PALETTE
    if( GetOutput() != EXC_OUTPUT_BINARY )
    {
        aRecList.AppendNewRecord( new XclExpXmlStyleSheet( *this ) );
    }
    else
    {
        aRecList.AppendRecord( CreateRecord( EXC_ID_FONTLIST ) );
        aRecList.AppendRecord( CreateRecord( EXC_ID_FORMATLIST ) );
        aRecList.AppendRecord( CreateRecord( EXC_ID_XFLIST ) );
        aRecList.AppendRecord( CreateRecord( EXC_ID_PALETTE ) );
    }


    if( GetBiff() <= EXC_BIFF5 )
    {
        // Bundlesheet
        for( nC = 0 ; nC < nScTabCount ; nC++ )
            if( rTabInfo.IsExportTab( nC ) )
            {
                ExcBoundsheetList::RecordRefType xBoundsheet( new ExcBundlesheet( rR, nC ) );
                aRecList.AppendRecord( xBoundsheet );
                rBoundsheetList.AppendRecord( xBoundsheet );
            }
    }
    else
    {
        // Pivot Cache
        GetPivotTableManager().CreatePivotTables();
        aRecList.AppendRecord( GetPivotTableManager().CreatePivotCachesRecord() );

        // Change tracking
        if( rDoc.GetChangeTrack() )
        {
            rR.pUserBViewList = new XclExpUserBViewList( *rDoc.GetChangeTrack() );
            Add( rR.pUserBViewList );
        }

        // Natural Language Formulas Flag
        aRecList.AppendNewRecord( new XclExpBoolRecord( EXC_ID_USESELFS, GetDoc().GetDocOptions().IsLookUpColRowNames() ) );

        if( GetOutput() != EXC_OUTPUT_BINARY )
        {
            lcl_AddWorkbookProtection( aRecList, *this );
            lcl_AddBookviews( aRecList, *this );
        }

        // Bundlesheet
        aRecList.AppendNewRecord( new XclExpXmlStartElementRecord( XML_sheets ) );
        for( nC = 0 ; nC < nScTabCount ; nC++ )
            if( rTabInfo.IsExportTab( nC ) )
            {
                ExcBoundsheetList::RecordRefType xBoundsheet( new ExcBundlesheet8( rR, nC ) );
                aRecList.AppendRecord( xBoundsheet );
                rBoundsheetList.AppendRecord( xBoundsheet );
            }
        aRecList.AppendNewRecord( new XclExpXmlEndElementRecord( XML_sheets ) );

        for( SCTAB nAdd = 0; nC < static_cast<SCTAB>(nCodenames) ; nC++, nAdd++ )
        {
            aTmpString = lcl_GetVbaTabName( nAdd );
            ExcBoundsheetList::RecordRefType xBoundsheet( new ExcBundlesheet8( aTmpString ) );
            aRecList.AppendRecord( xBoundsheet );
            rBoundsheetList.AppendRecord( xBoundsheet );
        }

        // COUNTRY - in BIFF8 in workbook globals
        Add( new XclExpCountry( GetRoot() ) );
        // link table: SUPBOOK, XCT, CRN, EXTERNNAME, EXTERNSHEET, NAME
        aRecList.AppendRecord( CreateRecord( EXC_ID_EXTERNSHEET ) );
        aRecList.AppendRecord( CreateRecord( EXC_ID_NAME ) );

        if( GetOutput() != EXC_OUTPUT_BINARY )
            lcl_AddCalcPr( aRecList, *this );

        Add( new XclExpRecalcId );

        // MSODRAWINGGROUP per-document data
        aRecList.AppendRecord( GetObjectManager().CreateDrawingGroup() );
        // Shared string table: SST, EXTSST
        aRecList.AppendRecord( CreateRecord( EXC_ID_SST ) );

        Add( new XclExpBookExt );
    }

    Add( new ExcEof );
}


void ExcTable::FillAsTable( SCTAB nCodeNameIdx )
{
    InitializeTable( mnScTab );

    RootData& rR = GetOldRoot();
    XclBiff eBiff = GetBiff();
    ScDocument& rDoc = GetDoc();

    DBG_ASSERT( (mnScTab >= 0L) && (mnScTab <= MAXTAB), "-ExcTable::Table(): mnScTab - no ordinary table!" );
    DBG_ASSERT( nExcTab <= static_cast<sal_uInt16>(MAXTAB), "-ExcTable::Table(): nExcTab - no ordinary table!" );

    // create a new OBJ list for this sheet (may be used by notes, autofilter, data validation)
    if( eBiff == EXC_BIFF8 )
        GetObjectManager().StartSheet();

    // cell table: DEFROWHEIGHT, DEFCOLWIDTH, COLINFO, DIMENSIONS, ROW, cell records
    mxCellTable.reset( new XclExpCellTable( GetRoot() ) );

    if( GetOutput() != EXC_OUTPUT_BINARY )
    {
        FillAsXmlTable( nCodeNameIdx );
        return;
    }


    // WSBOOL needs data from page settings, create it here, add it later
    boost::shared_ptr< XclExpPageSettings > xPageSett( new XclExpPageSettings( GetRoot() ) );
    bool bFitToPages = xPageSett->GetPageData().mbFitToPages;

    if( eBiff <= EXC_BIFF5 )
    {
        Add( new ExcBof );
        Add( new ExcDummy_02a );
    }
    else
    {
        Add( new ExcBof8 );
        lcl_AddCalcPr( aRecList, *this );
    }

    // GUTS (count & size of outline icons)
    aRecList.AppendRecord( mxCellTable->CreateRecord( EXC_ID_GUTS ) );
    // DEFROWHEIGHT, created by the cell table
    aRecList.AppendRecord( mxCellTable->CreateRecord( EXC_ID2_DEFROWHEIGHT ) );

    // COUNTRY - in BIFF5/7 in every worksheet
    if( eBiff <= EXC_BIFF5 )
        Add( new XclExpCountry( GetRoot() ) );

    Add( new XclExpWsbool( bFitToPages ) );

    // page settings (SETUP and various other records)
    aRecList.AppendRecord( xPageSett );

    const ScTableProtection* pTabProtect = rDoc.GetTabProtection(mnScTab);
    if (pTabProtect && pTabProtect->isProtected())
    {
        Add( new XclExpProtection(true) );
        Add( new XclExpBoolRecord(0x00DD, pTabProtect->isOptionEnabled(ScTableProtection::SCENARIOS)) );
        Add( new XclExpBoolRecord(0x0063, pTabProtect->isOptionEnabled(ScTableProtection::OBJECTS)) );
        Add( new XclExpPassHash(pTabProtect->getPasswordHash(PASSHASH_XL)) );
    }

    // local link table: EXTERNCOUNT, EXTERNSHEET
    if( eBiff <= EXC_BIFF5 )
        aRecList.AppendRecord( CreateRecord( EXC_ID_EXTERNSHEET ) );

    if ( eBiff == EXC_BIFF8 )
        lcl_AddScenariosAndFilters( aRecList, GetRoot(), mnScTab );

    // cell table: DEFCOLWIDTH, COLINFO, DIMENSIONS, ROW, cell records
    aRecList.AppendRecord( mxCellTable );

    // MERGEDCELLS record, generated by the cell table
    aRecList.AppendRecord( mxCellTable->CreateRecord( EXC_ID_MERGEDCELLS ) );
    // label ranges
    if( eBiff == EXC_BIFF8 )
        Add( new XclExpLabelranges( GetRoot() ) );
    // data validation (DVAL and list of DV records), generated by the cell table
    aRecList.AppendRecord( mxCellTable->CreateRecord( EXC_ID_DVAL ) );

    if( eBiff == EXC_BIFF8 )
    {
        // all MSODRAWING and OBJ stuff of this sheet goes here
        aRecList.AppendRecord( GetObjectManager().ProcessDrawing( GetSdrPage( mnScTab ) ) );
        // pivot tables
        aRecList.AppendRecord( GetPivotTableManager().CreatePivotTablesRecord( mnScTab ) );
    }

    // list of NOTE records, generated by the cell table
    aRecList.AppendRecord( mxCellTable->CreateRecord( EXC_ID_NOTE ) );

    // sheet view settings: WINDOW2, SCL, PANE, SELECTION
    aRecList.AppendNewRecord( new XclExpTabViewSettings( GetRoot(), mnScTab ) );

    if( eBiff == EXC_BIFF8 )
    {
        // sheet protection options
        Add( new XclExpSheetProtectOptions( GetRoot(), mnScTab ) );

        // web queries
        Add( new XclExpWebQueryBuffer( GetRoot() ) );

        // conditional formats
        Add( new XclExpCondFormatBuffer( GetRoot() ) );

        if( HasVbaStorage() )
            if( nCodeNameIdx < GetExtDocOptions().GetCodeNameCount() )
                Add( new XclCodename( GetExtDocOptions().GetCodeName( nCodeNameIdx ) ) );
    }

    // list of HLINK records, generated by the cell table
    aRecList.AppendRecord( mxCellTable->CreateRecord( EXC_ID_HLINK ) );

    // change tracking
    if( rR.pUserBViewList )
    {
        for( const XclExpUserBView* pBView = rR.pUserBViewList->First(); pBView; pBView = rR.pUserBViewList->Next() )
        {
            Add( new XclExpUsersViewBegin( pBView->GetGUID(), nExcTab ) );
            Add( new XclExpUsersViewEnd );
        }
    }

    // EOF
    Add( new ExcEof );
}

void ExcTable::FillAsXmlTable( SCTAB nCodeNameIdx )
{
    RootData& rR = GetOldRoot();

    // WSBOOL needs data from page settings, create it here, add it later
    boost::shared_ptr< XclExpPageSettings > xPageSett( new XclExpPageSettings( GetRoot() ) );
    bool bFitToPages = xPageSett->GetPageData().mbFitToPages;

    Add( new ExcBof8 );

    Add( new XclExpWsbool( bFitToPages, mnScTab, &GetFilterManager() ) );

    // GUTS (count & size of outline icons)
    aRecList.AppendRecord( mxCellTable->CreateRecord( EXC_ID_GUTS ) );
    // DEFROWHEIGHT, created by the cell table
    aRecList.AppendRecord( mxCellTable->CreateRecord( EXC_ID2_DEFROWHEIGHT ) );

    aRecList.AppendRecord( mxCellTable->CreateRecord( EXC_ID3_DIMENSIONS ) );

    // sheet view settings: WINDOW2, SCL, PANE, SELECTION
    aRecList.AppendNewRecord( new XclExpTabViewSettings( GetRoot(), mnScTab ) );

    // cell table: DEFCOLWIDTH, COLINFO, DIMENSIONS, ROW, cell records
    aRecList.AppendRecord( mxCellTable );

    // label ranges
    Add( new XclExpLabelranges( GetRoot() ) );

    // DFF not needed in MSOOXML export
//    GetObjectManager().AddSdrPage();
//    //! close Escher group shape and ESCHER_DgContainer
//    //! opened by XclExpObjList ctor MSODRAWING
//    rR.pObjRecs->EndSheet();
//    // all MSODRAWING and OBJ stuff of this sheet goes here
//    Add( rR.pObjRecs );

    // pivot tables
    aRecList.AppendRecord( GetPivotTableManager().CreatePivotTablesRecord( mnScTab ) );

    // list of NOTE records, generated by the cell table
    XclExpRecordRef xNotes = mxCellTable->CreateRecord( EXC_ID_NOTE );
    XclExpRecordList< XclExpNote >* xNoteList = dynamic_cast< XclExpRecordList< XclExpNote >* >( xNotes.get() );
    if( xNoteList != NULL )
        aRecList.AppendNewRecord( new XclExpComments( mnScTab, *xNoteList ) );

    // web queries
    Add( new XclExpWebQueryBuffer( GetRoot() ) );

    lcl_AddScenariosAndFilters( aRecList, GetRoot(), mnScTab );

    // MERGEDCELLS record, generated by the cell table
    aRecList.AppendRecord( mxCellTable->CreateRecord( EXC_ID_MERGEDCELLS ) );

    // conditional formats
    Add( new XclExpCondFormatBuffer( GetRoot() ) );

    if( HasVbaStorage() )
        if( nCodeNameIdx < GetExtDocOptions().GetCodeNameCount() )
            Add( new XclCodename( GetExtDocOptions().GetCodeName( nCodeNameIdx ) ) );

    // data validation (DVAL and list of DV records), generated by the cell table
    aRecList.AppendRecord( mxCellTable->CreateRecord( EXC_ID_DVAL ) );

    // list of HLINK records, generated by the cell table
    XclExpRecordRef xHyperlinks = mxCellTable->CreateRecord( EXC_ID_HLINK );
    XclExpHyperlinkList* xHyperlinkList = dynamic_cast<XclExpHyperlinkList*>(xHyperlinks.get());
    if( xHyperlinkList != NULL && !xHyperlinkList->IsEmpty() )
    {
        aRecList.AppendNewRecord( new XclExpXmlStartElementRecord( XML_hyperlinks ) );
        aRecList.AppendRecord( xHyperlinks );
        aRecList.AppendNewRecord( new XclExpXmlEndElementRecord( XML_hyperlinks ) );
    }

    aRecList.AppendRecord( xPageSett );

    // change tracking
    if( rR.pUserBViewList )
    {
        for( const XclExpUserBView* pBView = rR.pUserBViewList->First(); pBView; pBView = rR.pUserBViewList->Next() )
        {
            Add( new XclExpUsersViewBegin( pBView->GetGUID(), nExcTab ) );
            Add( new XclExpUsersViewEnd );
        }
    }

    // all MSODRAWING and OBJ stuff of this sheet goes here
    aRecList.AppendRecord( GetObjectManager().ProcessDrawing( GetSdrPage( mnScTab ) ) );

    // EOF
    Add( new ExcEof );
}


void ExcTable::FillAsEmptyTable( SCTAB nCodeNameIdx )
{
    InitializeTable( mnScTab );

    if( HasVbaStorage() && (nCodeNameIdx < GetExtDocOptions().GetCodeNameCount()) )
    {
        if( GetBiff() <= EXC_BIFF5 )
        {
            Add( new ExcBof );
        }
        else
        {
            Add( new ExcBof8 );
            Add( new XclCodename( GetExtDocOptions().GetCodeName( nCodeNameIdx ) ) );
        }
        // sheet view settings: WINDOW2, SCL, PANE, SELECTION
        aRecList.AppendNewRecord( new XclExpTabViewSettings( GetRoot(), mnScTab ) );
        Add( new ExcEof );
    }
}


void ExcTable::Write( XclExpStream& rStrm )
{
    SetCurrScTab( mnScTab );
    if( mxCellTable.get() )
        mxCellTable->Finalize();
    aRecList.Save( rStrm );
}


void ExcTable::WriteXml( XclExpXmlStream& rStrm )
{
    if (GetTabInfo().IsExportTab( mnScTab ) )
    {
        // worksheet export
        String sSheetName = XclXmlUtils::GetStreamName( "xl/", "worksheets/sheet", mnScTab+1 );

        sax_fastparser::FSHelperPtr pWorksheet = rStrm.GetStreamForPath( sSheetName );

        rStrm.PushStream( pWorksheet );

        pWorksheet->startElement( XML_worksheet,
                XML_xmlns, "http://schemas.openxmlformats.org/spreadsheetml/2006/main",
                FSNS( XML_xmlns, XML_r ), "http://schemas.openxmlformats.org/officeDocument/2006/relationships",
                FSEND );
    }

    SetCurrScTab( mnScTab );
    if( mxCellTable.get() )
        mxCellTable->Finalize();
    aRecList.SaveXml( rStrm );

    if (GetTabInfo().IsExportTab( mnScTab ) )
    {
        rStrm.GetCurrentStream()->endElement( XML_worksheet );
        rStrm.PopStream();
    }
}


ExcDocument::ExcDocument( const XclExpRoot& rRoot ) :
    XclExpRoot( rRoot ),
    aHeader( rRoot ),
    pExpChangeTrack( NULL )
{
}


ExcDocument::~ExcDocument()
{
    maTableList.RemoveAllRecords();    //! for the following assertion
    delete pExpChangeTrack;
}


void ExcDocument::ReadDoc( void )
{
    InitializeConvert();

    aHeader.FillAsHeader( maBoundsheetList );

    SCTAB nScTab = 0, nScTabCount = GetTabInfo().GetScTabCount();
    SCTAB nCodeNameIdx = 0, nCodeNameCount = GetExtDocOptions().GetCodeNameCount();

    for( ; nScTab < nScTabCount; ++nScTab )
    {
        if( GetTabInfo().IsExportTab( nScTab ) )
        {
            ExcTableList::RecordRefType xTab( new ExcTable( GetRoot(), nScTab ) );
            maTableList.AppendRecord( xTab );
            xTab->FillAsTable( nCodeNameIdx );
            ++nCodeNameIdx;
        }
    }
    for( ; nCodeNameIdx < nCodeNameCount; ++nScTab, ++nCodeNameIdx )
    {
        ExcTableList::RecordRefType xTab( new ExcTable( GetRoot(), nScTab ) );
        maTableList.AppendRecord( xTab );
        xTab->FillAsEmptyTable( nCodeNameIdx );
    }

    if ( GetBiff() == EXC_BIFF8 )
    {
        // complete temporary Escher stream
        GetObjectManager().EndDocument();

        // change tracking
        if ( GetDoc().GetChangeTrack() )
            pExpChangeTrack = new XclExpChangeTrack( GetRoot() );
    }
}


void ExcDocument::Write( SvStream& rSvStrm )
{
    if( !maTableList.IsEmpty() )
    {
        InitializeSave();

        XclExpStream aXclStrm( rSvStrm, GetRoot() );

        aHeader.Write( aXclStrm );

        OSL_ENSURE( maTableList.GetSize() == maBoundsheetList.GetSize(),
            "ExcDocument::Write - different number of sheets and BOUNDSHEET records" );

        for( size_t nTab = 0, nTabCount = maTableList.GetSize(); nTab < nTabCount; ++nTab )
        {
            // set current stream position in BOUNDSHEET record
            ExcBoundsheetRef xBoundsheet = maBoundsheetList.GetRecord( nTab );
            if( xBoundsheet.get() )
                xBoundsheet->SetStreamPos( aXclStrm.GetSvStreamPos() );
            // write the table
            maTableList.GetRecord( nTab )->Write( aXclStrm );
        }

        // write the table stream positions into the BOUNDSHEET records
        for( size_t nBSheet = 0, nBSheetCount = maBoundsheetList.GetSize(); nBSheet < nBSheetCount; ++nBSheet )
            maBoundsheetList.GetRecord( nBSheet )->UpdateStreamPos( aXclStrm );
    }
    if( pExpChangeTrack )
        pExpChangeTrack->Write();
}

void ExcDocument::WriteXml( XclExpXmlStream& rStrm )
{
    SfxObjectShell* pDocShell = GetDocShell();

    using namespace ::com::sun::star;
    uno::Reference<document::XDocumentPropertiesSupplier> xDPS( pDocShell->GetModel(), uno::UNO_QUERY_THROW );
    uno::Reference<document::XDocumentProperties> xDocProps = xDPS->getDocumentProperties();

    rStrm.exportDocumentProperties( xDocProps );

    sax_fastparser::FSHelperPtr& rWorkbook = rStrm.GetCurrentStream();
    rWorkbook->startElement( XML_workbook,
            XML_xmlns, "http://schemas.openxmlformats.org/spreadsheetml/2006/main",
            FSNS(XML_xmlns, XML_r), "http://schemas.openxmlformats.org/officeDocument/2006/relationships",
            FSEND );
    rWorkbook->singleElement( XML_fileVersion,
            XML_appName, "Calc",
            // OOXTODO: XML_codeName
            // OOXTODO: XML_lastEdited
            // OOXTODO: XML_lowestEdited
            // OOXTODO: XML_rupBuild
            FSEND );

    if( !maTableList.IsEmpty() )
    {
        InitializeSave();

<<<<<<< HEAD
        aHeader.WriteXml( rStrm );
=======
        XclExpXmlStream aStrm( ::comphelper::getProcessComponentContext(), rStrm, GetRoot() );

        sax_fastparser::FSHelperPtr& rWorkbook = aStrm.GetCurrentStream();
        rWorkbook->startElement( XML_workbook,
                XML_xmlns, "http://schemas.openxmlformats.org/spreadsheetml/2006/main",
                FSNS(XML_xmlns, XML_r), "http://schemas.openxmlformats.org/officeDocument/2006/relationships",
                FSEND );
        rWorkbook->singleElement( XML_fileVersion,
                XML_appName, "Calc",
                // OOXTODO: XML_codeName
                // OOXTODO: XML_lastEdited
                // OOXTODO: XML_lowestEdited
                // OOXTODO: XML_rupBuild
                FSEND );

        aHeader.WriteXml( aStrm );
>>>>>>> ce6308e4

        for( size_t nTab = 0, nTabCount = maTableList.GetSize(); nTab < nTabCount; ++nTab )
        {
            // write the table
            maTableList.GetRecord( nTab )->WriteXml( rStrm );
        }
    }

    if( pExpChangeTrack )
        pExpChangeTrack->WriteXml( rStrm );

    rWorkbook->endElement( XML_workbook );
    rWorkbook.reset();

    rStrm.commitStorage();
}

/* vim:set shiftwidth=4 softtabstop=4 expandtab: */<|MERGE_RESOLUTION|>--- conflicted
+++ resolved
@@ -85,15 +85,11 @@
 
 #include <math.h>
 
-<<<<<<< HEAD
 #include <com/sun/star/document/XDocumentProperties.hpp>
 #include <com/sun/star/document/XDocumentPropertiesSupplier.hpp>
 #include <oox/core/tokens.hxx>
 #include <boost/shared_ptr.hpp>
 
-=======
-using namespace ::oox;
->>>>>>> ce6308e4
 using ::rtl::OString;
 
 static String lcl_GetVbaTabName( SCTAB n )
@@ -809,26 +805,7 @@
     {
         InitializeSave();
 
-<<<<<<< HEAD
         aHeader.WriteXml( rStrm );
-=======
-        XclExpXmlStream aStrm( ::comphelper::getProcessComponentContext(), rStrm, GetRoot() );
-
-        sax_fastparser::FSHelperPtr& rWorkbook = aStrm.GetCurrentStream();
-        rWorkbook->startElement( XML_workbook,
-                XML_xmlns, "http://schemas.openxmlformats.org/spreadsheetml/2006/main",
-                FSNS(XML_xmlns, XML_r), "http://schemas.openxmlformats.org/officeDocument/2006/relationships",
-                FSEND );
-        rWorkbook->singleElement( XML_fileVersion,
-                XML_appName, "Calc",
-                // OOXTODO: XML_codeName
-                // OOXTODO: XML_lastEdited
-                // OOXTODO: XML_lowestEdited
-                // OOXTODO: XML_rupBuild
-                FSEND );
-
-        aHeader.WriteXml( aStrm );
->>>>>>> ce6308e4
 
         for( size_t nTab = 0, nTabCount = maTableList.GetSize(); nTab < nTabCount; ++nTab )
         {
