--- conflicted
+++ resolved
@@ -137,11 +137,7 @@
     void                Initialize();
 
     /** Inserts the Calc name with the passed index and returns the Excel NAME index. */
-<<<<<<< HEAD
-    sal_uInt16          InsertName( SCTAB nTab, USHORT nScNameIdx );
-=======
-    sal_uInt16          InsertName( sal_uInt16 nScNameIdx );
->>>>>>> 378c75a7
+    sal_uInt16          InsertName( SCTAB nTab, sal_uInt16 nScNameIdx );
     /** Inserts the Calc database range with the passed index and returns the Excel NAME index. */
     sal_uInt16          InsertDBRange( sal_uInt16 nScDBRangeIdx );
 
@@ -175,7 +171,6 @@
     typedef ::std::map< ::std::pair<SCTAB, sal_uInt16>, sal_uInt16> NamedExpIndexMap;
 
 private:
-<<<<<<< HEAD
     /**
      * @param nTab 0-based table index, or SCTAB_GLOBAL for global names.
      * @param nScIdx calc's name index.
@@ -187,11 +182,7 @@
     /**
      * Find the index of a NAME record from Calc's database range index.
      */
-    sal_uInt16          FindDBNameIdx( USHORT nScIdx ) const;
-=======
-    /** Finds the index of a NAME record from the passed Calc index in the specified map. */
-    sal_uInt16          FindNameIdx( const XclExpIndexMap& rMap, sal_uInt16 nScIdx ) const;
->>>>>>> 378c75a7
+    sal_uInt16          FindDBNameIdx( sal_uInt16 nScIdx ) const;
     /** Returns the index of an existing built-in NAME record with the passed definition, otherwise 0. */
     sal_uInt16          FindBuiltInNameIdx( const String& rName,
                             const XclTokenArray& rTokArr, bool bDBRange ) const;
@@ -405,11 +396,7 @@
     CreateDatabaseNames();
 }
 
-<<<<<<< HEAD
-sal_uInt16 XclExpNameManagerImpl::InsertName( SCTAB nTab, USHORT nScNameIdx )
-=======
-sal_uInt16 XclExpNameManagerImpl::InsertName( sal_uInt16 nScNameIdx )
->>>>>>> 378c75a7
+sal_uInt16 XclExpNameManagerImpl::InsertName( SCTAB nTab, sal_uInt16 nScNameIdx )
 {
     sal_uInt16 nNameIdx = FindNamedExpIndex( nTab, nScNameIdx );
     if (nNameIdx)
@@ -521,7 +508,6 @@
 
 // private --------------------------------------------------------------------
 
-<<<<<<< HEAD
 sal_uInt16 XclExpNameManagerImpl::FindNamedExpIndex( SCTAB nTab, sal_uInt16 nScIdx )
 {
     NamedExpIndexMap::key_type key = NamedExpIndexMap::key_type(nTab, nScIdx);
@@ -529,10 +515,7 @@
     return (itr == maNamedExpMap.end()) ? 0 : itr->second;
 }
 
-sal_uInt16 XclExpNameManagerImpl::FindDBNameIdx( USHORT nScIdx ) const
-=======
-sal_uInt16 XclExpNameManagerImpl::FindNameIdx( const XclExpIndexMap& rMap, sal_uInt16 nScIdx ) const
->>>>>>> 378c75a7
+sal_uInt16 XclExpNameManagerImpl::FindDBNameIdx( sal_uInt16 nScIdx ) const
 {
     XclExpIndexMap::const_iterator aIt = maDBRangeMap.find( nScIdx );
     return (aIt == maDBRangeMap.end()) ? 0 : aIt->second;
@@ -765,11 +748,7 @@
     mxImpl->Initialize();
 }
 
-<<<<<<< HEAD
-sal_uInt16 XclExpNameManager::InsertName( SCTAB nTab, USHORT nScNameIdx )
-=======
-sal_uInt16 XclExpNameManager::InsertName( sal_uInt16 nScNameIdx )
->>>>>>> 378c75a7
+sal_uInt16 XclExpNameManager::InsertName( SCTAB nTab, sal_uInt16 nScNameIdx )
 {
     return mxImpl->InsertName( nTab, nScNameIdx );
 }
