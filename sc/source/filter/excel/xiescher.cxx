/*************************************************************************
 *
 * DO NOT ALTER OR REMOVE COPYRIGHT NOTICES OR THIS FILE HEADER.
 *
 * Copyright 2000, 2010 Oracle and/or its affiliates.
 *
 * OpenOffice.org - a multi-platform office productivity suite
 *
 * This file is part of OpenOffice.org.
 *
 * OpenOffice.org is free software: you can redistribute it and/or modify
 * it under the terms of the GNU Lesser General Public License version 3
 * only, as published by the Free Software Foundation.
 *
 * OpenOffice.org is distributed in the hope that it will be useful,
 * but WITHOUT ANY WARRANTY; without even the implied warranty of
 * MERCHANTABILITY or FITNESS FOR A PARTICULAR PURPOSE.  See the
 * GNU Lesser General Public License version 3 for more details
 * (a copy is included in the LICENSE file that accompanied this code).
 *
 * You should have received a copy of the GNU Lesser General Public License
 * version 3 along with OpenOffice.org.  If not, see
 * <http://www.openoffice.org/license.html>
 * for a copy of the LGPLv3 License.
 *
 ************************************************************************/

// MARKER(update_precomp.py): autogen include statement, do not remove
#include "precompiled_sc.hxx"

#include "xiescher.hxx"

#include <com/sun/star/beans/NamedValue.hpp>
#include <com/sun/star/container/XIndexContainer.hpp>
#include <com/sun/star/container/XNameContainer.hpp>
#include <com/sun/star/embed/Aspects.hpp>
#include <com/sun/star/embed/XEmbeddedObject.hpp>
#include <com/sun/star/embed/XEmbedPersist.hpp>
#include <com/sun/star/awt/PushButtonType.hpp>
#include <com/sun/star/awt/ScrollBarOrientation.hpp>
#include <com/sun/star/awt/VisualEffect.hpp>
#include <com/sun/star/style/HorizontalAlignment.hpp>
#include <com/sun/star/style/VerticalAlignment.hpp>
#include <com/sun/star/drawing/XControlShape.hpp>
#include <com/sun/star/form/XForm.hpp>
#include <com/sun/star/form/XFormsSupplier.hpp>
#include <com/sun/star/form/binding/XBindableValue.hpp>
#include <com/sun/star/form/binding/XValueBinding.hpp>
#include <com/sun/star/form/binding/XListEntrySink.hpp>
#include <com/sun/star/form/binding/XListEntrySource.hpp>
#include <com/sun/star/script/ScriptEventDescriptor.hpp>
#include <com/sun/star/script/XEventAttacherManager.hpp>

#include <rtl/logfile.hxx>
#include <sfx2/objsh.hxx>
#include <unotools/moduleoptions.hxx>
#include <unotools/fltrcfg.hxx>
#include <svtools/wmf.hxx>
#include <comphelper/types.hxx>
#include <comphelper/classids.hxx>
#include <toolkit/helper/vclunohelper.hxx>
#include <basegfx/point/b2dpoint.hxx>
#include <basegfx/polygon/b2dpolygon.hxx>

#include <basic/sbstar.hxx>
#include <basic/sbmod.hxx>
#include <basic/sbmeth.hxx>

#include <svx/svdopath.hxx>
#include <svx/svdocirc.hxx>
#include <svx/svdoedge.hxx>
#include <svx/svdogrp.hxx>
#include <svx/svdoashp.hxx>
#include <svx/svdograf.hxx>
#include <svx/svdoole2.hxx>
#include <svx/svdocapt.hxx>
#include <svx/svdouno.hxx>
#include <svx/svdpage.hxx>
#include <editeng/editobj.hxx>
#include <editeng/outliner.hxx>
#include <editeng/outlobj.hxx>
#include <svx/unoapi.hxx>
#include <svx/svditer.hxx>
#include <editeng/writingmodeitem.hxx>

#include "scitems.hxx"
#include <editeng/eeitem.hxx>
#include <editeng/colritem.hxx>
#include <svx/xflclit.hxx>
#include <editeng/adjitem.hxx>
#include <svx/xlineit.hxx>
#include <svx/xlinjoit.hxx>
#include <svx/xlntrit.hxx>
#include <svx/xbtmpit.hxx>

#include "document.hxx"
#include "drwlayer.hxx"
#include "userdat.hxx"
#include "chartarr.hxx"
#include "detfunc.hxx"
#include "unonames.hxx"
#include "convuno.hxx"
#include "postit.hxx"
#include "globstr.hrc"
#include "chartlis.hxx"

#include "fprogressbar.hxx"
#include "xltracer.hxx"
#include "xistream.hxx"
#include "xihelper.hxx"
#include "xiformula.hxx"
#include "xilink.hxx"
#include "xistyle.hxx"
#include "xipage.hxx"
#include "xichart.hxx"
#include "xicontent.hxx"
#include "namebuff.hxx"

using ::rtl::OUString;
using ::rtl::OUStringBuffer;
using ::com::sun::star::uno::Any;
using ::com::sun::star::uno::Exception;
using ::com::sun::star::uno::Reference;
using ::com::sun::star::uno::Sequence;
using ::com::sun::star::uno::UNO_QUERY;
using ::com::sun::star::uno::UNO_QUERY_THROW;
using ::com::sun::star::uno::UNO_SET_THROW;
using ::com::sun::star::beans::NamedValue;
using ::com::sun::star::lang::XMultiServiceFactory;
using ::com::sun::star::container::XIndexContainer;
using ::com::sun::star::container::XNameContainer;
using ::com::sun::star::frame::XModel;
using ::com::sun::star::awt::XControlModel;
using ::com::sun::star::embed::XEmbeddedObject;
using ::com::sun::star::embed::XEmbedPersist;
using ::com::sun::star::drawing::XControlShape;
using ::com::sun::star::drawing::XShape;
using ::com::sun::star::form::XForm;
using ::com::sun::star::form::XFormComponent;
using ::com::sun::star::form::XFormsSupplier;
using ::com::sun::star::form::binding::XBindableValue;
using ::com::sun::star::form::binding::XValueBinding;
using ::com::sun::star::form::binding::XListEntrySink;
using ::com::sun::star::form::binding::XListEntrySource;
using ::com::sun::star::script::ScriptEventDescriptor;
using ::com::sun::star::script::XEventAttacherManager;
using ::com::sun::star::table::CellAddress;
using ::com::sun::star::table::CellRangeAddress;

// ============================================================================

namespace {

/** Helper class which mimics the auto_ptr< SdrObject > semantics, but calls
    SdrObject::Free instead of deleting the SdrObject directly. */
template< typename SdrObjType >
class TSdrObjectPtr
{
public:
    inline explicit     TSdrObjectPtr( SdrObjType* pObj = 0 ) : mpObj( pObj ) {}
    inline              ~TSdrObjectPtr() { free(); }

    inline const SdrObjType* operator->() const { return mpObj; }
    inline SdrObjType*  operator->() { return mpObj; }

    inline const SdrObjType* get() const { return mpObj; }
    inline SdrObjType*  get() { return mpObj; }

    inline const SdrObjType& operator*() const { return *mpObj; }
    inline SdrObjType& operator*() { return *mpObj; }

    inline bool         is() const { return mpObj != 0; }
    inline bool         operator!() const { return mpObj == 0; }

    inline void         reset( SdrObjType* pObj = 0 ) { free(); mpObj = pObj; }
    inline SdrObjType*  release() { SdrObjType* pObj = mpObj; mpObj = 0; return pObj; }

private:
                        TSdrObjectPtr( const TSdrObjectPtr& );    // not implemented
    TSdrObjectPtr&      operator=( TSdrObjectPtr& rxObj );        // not implemented

    inline void         free() { SdrObject* pObj = mpObj; mpObj = 0; SdrObject::Free( pObj ); }

private:
    SdrObjType*         mpObj;
};

typedef TSdrObjectPtr< SdrObject > SdrObjectPtr;

} // namespace

// Drawing objects ============================================================

XclImpDrawObjBase::XclImpDrawObjBase( const XclImpRoot& rRoot ) :
    XclImpRoot( rRoot ),
    mnObjId( EXC_OBJ_INVALID_ID ),
    mnObjType( EXC_OBJTYPE_UNKNOWN ),
    mnDffShapeId( 0 ),
    mnDffFlags( 0 ),
    mbHasAnchor( false ),
    mbHidden( false ),
    mbVisible( true ),
    mbPrintable( true ),
    mbAreaObj( false ),
    mbAutoMargin( true ),
    mbSimpleMacro( true ),
    mbProcessSdr( true ),
    mbInsertSdr( true ),
    mbCustomDff( false )
{
}

XclImpDrawObjBase::~XclImpDrawObjBase()
{
}

/*static*/ XclImpDrawObjRef XclImpDrawObjBase::ReadObj3( const XclImpRoot& rRoot, XclImpStream& rStrm )
{
    XclImpDrawObjRef xDrawObj;

    if( rStrm.GetRecLeft() >= 30 )
    {
        sal_uInt16 nObjType;
        rStrm.Ignore( 4 );
        rStrm >> nObjType;
        switch( nObjType )
        {
            case EXC_OBJTYPE_GROUP:         xDrawObj.reset( new XclImpGroupObj( rRoot ) );          break;
            case EXC_OBJTYPE_LINE:          xDrawObj.reset( new XclImpLineObj( rRoot ) );           break;
            case EXC_OBJTYPE_RECTANGLE:     xDrawObj.reset( new XclImpRectObj( rRoot ) );           break;
            case EXC_OBJTYPE_OVAL:          xDrawObj.reset( new XclImpOvalObj( rRoot ) );           break;
            case EXC_OBJTYPE_ARC:           xDrawObj.reset( new XclImpArcObj( rRoot ) );            break;
            case EXC_OBJTYPE_CHART:         xDrawObj.reset( new XclImpChartObj( rRoot ) );          break;
            case EXC_OBJTYPE_TEXT:          xDrawObj.reset( new XclImpTextObj( rRoot ) );           break;
            case EXC_OBJTYPE_BUTTON:        xDrawObj.reset( new XclImpButtonObj( rRoot ) );         break;
            case EXC_OBJTYPE_PICTURE:       xDrawObj.reset( new XclImpPictureObj( rRoot ) );        break;
            default:
                DBG_ERROR1( "XclImpDrawObjBase::ReadObj3 - unknown object type 0x%04hX", nObjType );
                rRoot.GetTracer().TraceUnsupportedObjects();
                xDrawObj.reset( new XclImpPhObj( rRoot ) );
        }
    }

    xDrawObj->ImplReadObj3( rStrm );
    return xDrawObj;
}

/*static*/ XclImpDrawObjRef XclImpDrawObjBase::ReadObj4( const XclImpRoot& rRoot, XclImpStream& rStrm )
{
    XclImpDrawObjRef xDrawObj;

    if( rStrm.GetRecLeft() >= 30 )
    {
        sal_uInt16 nObjType;
        rStrm.Ignore( 4 );
        rStrm >> nObjType;
        switch( nObjType )
        {
            case EXC_OBJTYPE_GROUP:         xDrawObj.reset( new XclImpGroupObj( rRoot ) );          break;
            case EXC_OBJTYPE_LINE:          xDrawObj.reset( new XclImpLineObj( rRoot ) );           break;
            case EXC_OBJTYPE_RECTANGLE:     xDrawObj.reset( new XclImpRectObj( rRoot ) );           break;
            case EXC_OBJTYPE_OVAL:          xDrawObj.reset( new XclImpOvalObj( rRoot ) );           break;
            case EXC_OBJTYPE_ARC:           xDrawObj.reset( new XclImpArcObj( rRoot ) );            break;
            case EXC_OBJTYPE_CHART:         xDrawObj.reset( new XclImpChartObj( rRoot ) );          break;
            case EXC_OBJTYPE_TEXT:          xDrawObj.reset( new XclImpTextObj( rRoot ) );           break;
            case EXC_OBJTYPE_BUTTON:        xDrawObj.reset( new XclImpButtonObj( rRoot ) );         break;
            case EXC_OBJTYPE_PICTURE:       xDrawObj.reset( new XclImpPictureObj( rRoot ) );        break;
            case EXC_OBJTYPE_POLYGON:       xDrawObj.reset( new XclImpPolygonObj( rRoot ) );        break;
            default:
                DBG_ERROR1( "XclImpDrawObjBase::ReadObj4 - unknown object type 0x%04hX", nObjType );
                rRoot.GetTracer().TraceUnsupportedObjects();
                xDrawObj.reset( new XclImpPhObj( rRoot ) );
        }
    }

    xDrawObj->ImplReadObj4( rStrm );
    return xDrawObj;
}

/*static*/ XclImpDrawObjRef XclImpDrawObjBase::ReadObj5( const XclImpRoot& rRoot, XclImpStream& rStrm )
{
    XclImpDrawObjRef xDrawObj;

    if( rStrm.GetRecLeft() >= 34 )
    {
        sal_uInt16 nObjType;
        rStrm.Ignore( 4 );
        rStrm >> nObjType;
        switch( nObjType )
        {
            case EXC_OBJTYPE_GROUP:         xDrawObj.reset( new XclImpGroupObj( rRoot ) );          break;
            case EXC_OBJTYPE_LINE:          xDrawObj.reset( new XclImpLineObj( rRoot ) );           break;
            case EXC_OBJTYPE_RECTANGLE:     xDrawObj.reset( new XclImpRectObj( rRoot ) );           break;
            case EXC_OBJTYPE_OVAL:          xDrawObj.reset( new XclImpOvalObj( rRoot ) );           break;
            case EXC_OBJTYPE_ARC:           xDrawObj.reset( new XclImpArcObj( rRoot ) );            break;
            case EXC_OBJTYPE_CHART:         xDrawObj.reset( new XclImpChartObj( rRoot ) );          break;
            case EXC_OBJTYPE_TEXT:          xDrawObj.reset( new XclImpTextObj( rRoot ) );           break;
            case EXC_OBJTYPE_BUTTON:        xDrawObj.reset( new XclImpButtonObj( rRoot ) );         break;
            case EXC_OBJTYPE_PICTURE:       xDrawObj.reset( new XclImpPictureObj( rRoot ) );        break;
            case EXC_OBJTYPE_POLYGON:       xDrawObj.reset( new XclImpPolygonObj( rRoot ) );        break;
            case EXC_OBJTYPE_CHECKBOX:      xDrawObj.reset( new XclImpCheckBoxObj( rRoot ) );       break;
            case EXC_OBJTYPE_OPTIONBUTTON:  xDrawObj.reset( new XclImpOptionButtonObj( rRoot ) );   break;
            case EXC_OBJTYPE_EDIT:          xDrawObj.reset( new XclImpEditObj( rRoot ) );           break;
            case EXC_OBJTYPE_LABEL:         xDrawObj.reset( new XclImpLabelObj( rRoot ) );          break;
            case EXC_OBJTYPE_DIALOG:        xDrawObj.reset( new XclImpDialogObj( rRoot ) );         break;
            case EXC_OBJTYPE_SPIN:          xDrawObj.reset( new XclImpSpinButtonObj( rRoot ) );     break;
            case EXC_OBJTYPE_SCROLLBAR:     xDrawObj.reset( new XclImpScrollBarObj( rRoot ) );      break;
            case EXC_OBJTYPE_LISTBOX:       xDrawObj.reset( new XclImpListBoxObj( rRoot ) );        break;
            case EXC_OBJTYPE_GROUPBOX:      xDrawObj.reset( new XclImpGroupBoxObj( rRoot ) );       break;
            case EXC_OBJTYPE_DROPDOWN:      xDrawObj.reset( new XclImpDropDownObj( rRoot ) );       break;
            default:
                DBG_ERROR1( "XclImpDrawObjBase::ReadObj5 - unknown object type 0x%04hX", nObjType );
                rRoot.GetTracer().TraceUnsupportedObjects();
                xDrawObj.reset( new XclImpPhObj( rRoot ) );
        }
    }

    xDrawObj->ImplReadObj5( rStrm );
    return xDrawObj;
}

/*static*/ XclImpDrawObjRef XclImpDrawObjBase::ReadObj8( const XclImpRoot& rRoot, XclImpStream& rStrm )
{
    XclImpDrawObjRef xDrawObj;

    if( rStrm.GetRecLeft() >= 10 )
    {
        sal_uInt16 nSubRecId, nSubRecSize, nObjType;
        rStrm >> nSubRecId >> nSubRecSize >> nObjType;
        DBG_ASSERT( nSubRecId == EXC_ID_OBJCMO, "XclImpDrawObjBase::ReadObj8 - OBJCMO subrecord expected" );
        if( (nSubRecId == EXC_ID_OBJCMO) && (nSubRecSize >= 6) )
        {
            switch( nObjType )
            {
                // in BIFF8, all simple objects support text
                case EXC_OBJTYPE_LINE:
                case EXC_OBJTYPE_ARC:
                    xDrawObj.reset( new XclImpTextObj( rRoot ) );
                    // lines and arcs may be 2-dimensional
                    xDrawObj->SetAreaObj( false );
                break;

                // in BIFF8, all simple objects support text
                case EXC_OBJTYPE_RECTANGLE:
                case EXC_OBJTYPE_OVAL:
                case EXC_OBJTYPE_POLYGON:
                case EXC_OBJTYPE_DRAWING:
                case EXC_OBJTYPE_TEXT:
                    xDrawObj.reset( new XclImpTextObj( rRoot ) );
                break;

                case EXC_OBJTYPE_GROUP:         xDrawObj.reset( new XclImpGroupObj( rRoot ) );          break;
                case EXC_OBJTYPE_CHART:         xDrawObj.reset( new XclImpChartObj( rRoot ) );          break;
                case EXC_OBJTYPE_BUTTON:        xDrawObj.reset( new XclImpButtonObj( rRoot ) );         break;
                case EXC_OBJTYPE_PICTURE:       xDrawObj.reset( new XclImpPictureObj( rRoot ) );        break;
                case EXC_OBJTYPE_CHECKBOX:      xDrawObj.reset( new XclImpCheckBoxObj( rRoot ) );       break;
                case EXC_OBJTYPE_OPTIONBUTTON:  xDrawObj.reset( new XclImpOptionButtonObj( rRoot ) );   break;
                case EXC_OBJTYPE_EDIT:          xDrawObj.reset( new XclImpEditObj( rRoot ) );           break;
                case EXC_OBJTYPE_LABEL:         xDrawObj.reset( new XclImpLabelObj( rRoot ) );          break;
                case EXC_OBJTYPE_DIALOG:        xDrawObj.reset( new XclImpDialogObj( rRoot ) );         break;
                case EXC_OBJTYPE_SPIN:          xDrawObj.reset( new XclImpSpinButtonObj( rRoot ) );     break;
                case EXC_OBJTYPE_SCROLLBAR:     xDrawObj.reset( new XclImpScrollBarObj( rRoot ) );      break;
                case EXC_OBJTYPE_LISTBOX:       xDrawObj.reset( new XclImpListBoxObj( rRoot ) );        break;
                case EXC_OBJTYPE_GROUPBOX:      xDrawObj.reset( new XclImpGroupBoxObj( rRoot ) );       break;
                case EXC_OBJTYPE_DROPDOWN:      xDrawObj.reset( new XclImpDropDownObj( rRoot ) );       break;
                case EXC_OBJTYPE_NOTE:          xDrawObj.reset( new XclImpNoteObj( rRoot ) );           break;

                default:
                    DBG_ERROR1( "XclImpDrawObjBase::ReadObj8 - unknown object type 0x%04hX", nObjType );
                    rRoot.GetTracer().TraceUnsupportedObjects();
                    xDrawObj.reset( new XclImpPhObj( rRoot ) );
            }
        }
    }

    xDrawObj->ImplReadObj8( rStrm );
    return xDrawObj;
}

void XclImpDrawObjBase::SetAnchor( const XclObjAnchor& rAnchor )
{
    maAnchor = rAnchor;
    mbHasAnchor = true;
}

void XclImpDrawObjBase::SetDffData( const DffObjData& rDffObjData, const String& rObjName, const String& rHyperlink, bool bVisible, bool bAutoMargin )
{
    mnDffShapeId = rDffObjData.nShapeId;
    mnDffFlags = rDffObjData.nSpFlags;
    maObjName = rObjName;
    maHyperlink = rHyperlink;
    mbVisible = bVisible;
    mbAutoMargin = bAutoMargin;
}

String XclImpDrawObjBase::GetObjName() const
{
    /*  #118053# #i51348# Always return a non-empty name. Create English
        default names depending on the object type. This is not implemented as
        virtual functions in derived classes, as class type and object type may
        not match. */
    return (maObjName.Len() > 0) ? maObjName : GetObjectManager().GetDefaultObjName( *this );
}

const XclObjAnchor* XclImpDrawObjBase::GetAnchor() const
{
    return mbHasAnchor ? &maAnchor : 0;
}

bool XclImpDrawObjBase::IsValidSize( const Rectangle& rAnchorRect ) const
{
    // XclObjAnchor rounds up the width, width of 3 is the result of an Excel width of 0
    return mbAreaObj ?
        ((rAnchorRect.GetWidth() > 3) && (rAnchorRect.GetHeight() > 1)) :
        ((rAnchorRect.GetWidth() > 3) || (rAnchorRect.GetHeight() > 1));
}

ScRange XclImpDrawObjBase::GetUsedArea( SCTAB nScTab ) const
{
    ScRange aScUsedArea( ScAddress::INITIALIZE_INVALID );
    // #i44077# object inserted -> update used area for OLE object import
    if( mbHasAnchor && GetAddressConverter().ConvertRange( aScUsedArea, maAnchor, nScTab, nScTab, false ) )
    {
        // reduce range, if object ends directly on borders between two columns or rows
        if( (maAnchor.mnRX == 0) && (aScUsedArea.aStart.Col() < aScUsedArea.aEnd.Col()) )
            aScUsedArea.aEnd.IncCol( -1 );
        if( (maAnchor.mnBY == 0) && (aScUsedArea.aStart.Row() < aScUsedArea.aEnd.Row()) )
            aScUsedArea.aEnd.IncRow( -1 );
    }
    return aScUsedArea;
}

sal_Size XclImpDrawObjBase::GetProgressSize() const
{
    return DoGetProgressSize();
}

SdrObject* XclImpDrawObjBase::CreateSdrObject( XclImpDffConverter& rDffConv, const Rectangle& rAnchorRect, bool bIsDff ) const
{
    SdrObjectPtr xSdrObj;
    if( bIsDff && !mbCustomDff )
    {
        rDffConv.Progress( GetProgressSize() );
    }
    else
    {
        xSdrObj.reset( DoCreateSdrObj( rDffConv, rAnchorRect ) );
        if( xSdrObj.is() )
            xSdrObj->SetModel( rDffConv.GetModel() );
    }
    return xSdrObj.release();
}

void XclImpDrawObjBase::PreProcessSdrObject( XclImpDffConverter& rDffConv, SdrObject& rSdrObj ) const
{
    // default: front layer, derived classes may have to set other layer in DoPreProcessSdrObj()
    rSdrObj.NbcSetLayer( SC_LAYER_FRONT );

    // set object name (GetObjName() will always return a non-empty name)
    rSdrObj.SetName( GetObjName() );

    // #i39167# full width for all objects regardless of horizontal alignment
    rSdrObj.SetMergedItem( SdrTextHorzAdjustItem( SDRTEXTHORZADJUST_BLOCK ) );

    // automatic text margin
    if( mbAutoMargin )
    {
        sal_Int32 nMargin = rDffConv.GetDefaultTextMargin();
        rSdrObj.SetMergedItem( SdrTextLeftDistItem( nMargin ) );
        rSdrObj.SetMergedItem( SdrTextRightDistItem( nMargin ) );
        rSdrObj.SetMergedItem( SdrTextUpperDistItem( nMargin ) );
        rSdrObj.SetMergedItem( SdrTextLowerDistItem( nMargin ) );
    }

    // macro and hyperlink
#ifdef ISSUE66550_HLINK_FOR_SHAPES
    if( mbSimpleMacro && ((maMacroName.Len() > 0) || (maHyperlink.getLength() > 0)) )
    {
        if( ScMacroInfo* pInfo = ScDrawLayer::GetMacroInfo( &rSdrObj, TRUE ) )
        {
            pInfo->SetMacro( XclControlHelper::GetScMacroName( maMacroName ) );
            pInfo->SetHlink( maHyperlink );
        }
    }
#else
    if( mbSimpleMacro && (maMacroName.Len() > 0) )
        if( ScMacroInfo* pInfo = ScDrawLayer::GetMacroInfo( &rSdrObj, TRUE ) )
            pInfo->SetMacro( XclControlHelper::GetScMacroName( maMacroName ) );
#endif

    // call virtual function for object type specific processing
    DoPreProcessSdrObj( rDffConv, rSdrObj );
}

void XclImpDrawObjBase::PostProcessSdrObject( XclImpDffConverter& rDffConv, SdrObject& rSdrObj ) const
{
    // call virtual function for object type specific processing
    DoPostProcessSdrObj( rDffConv, rSdrObj );
}

// protected ------------------------------------------------------------------

void XclImpDrawObjBase::ReadName5( XclImpStream& rStrm, sal_uInt16 nNameLen )
{
    maObjName.Erase();
    if( nNameLen > 0 )
    {
        // name length field is repeated before the name
        maObjName = rStrm.ReadByteString( false );
        // skip padding byte for word boundaries
        if( rStrm.GetRecPos() & 1 ) rStrm.Ignore( 1 );
    }
}

void XclImpDrawObjBase::ReadMacro3( XclImpStream& rStrm, sal_uInt16 nMacroSize )
{
    maMacroName.Erase();
    rStrm.Ignore( nMacroSize );
    // skip padding byte for word boundaries, not contained in nMacroSize
    if( rStrm.GetRecPos() & 1 ) rStrm.Ignore( 1 );
}

void XclImpDrawObjBase::ReadMacro4( XclImpStream& rStrm, sal_uInt16 nMacroSize )
{
    maMacroName.Erase();
    rStrm.Ignore( nMacroSize );
}

void XclImpDrawObjBase::ReadMacro5( XclImpStream& rStrm, sal_uInt16 nMacroSize )
{
    maMacroName.Erase();
    rStrm.Ignore( nMacroSize );
}

void XclImpDrawObjBase::ReadMacro8( XclImpStream& rStrm )
{
    maMacroName.Erase();
    if( rStrm.GetRecLeft() > 6 )
    {
        // macro is stored in a tNameXR token containing a link to a defined name
        sal_uInt16 nFmlaSize;
        rStrm >> nFmlaSize;
        rStrm.Ignore( 4 );
        DBG_ASSERT( nFmlaSize == 7, "XclImpDrawObjBase::ReadMacro - unexpected formula size" );
        if( nFmlaSize == 7 )
        {
            sal_uInt8 nTokenId;
            sal_uInt16 nExtSheet, nExtName;
            rStrm >> nTokenId >> nExtSheet >> nExtName;
            DBG_ASSERT( nTokenId == XclTokenArrayHelper::GetTokenId( EXC_TOKID_NAMEX, EXC_TOKCLASS_REF ),
                "XclImpDrawObjBase::ReadMacro - tNameXR token expected" );
            if( nTokenId == XclTokenArrayHelper::GetTokenId( EXC_TOKID_NAMEX, EXC_TOKCLASS_REF ) )
            {
                maMacroName = GetLinkManager().GetMacroName( nExtSheet, nExtName );
                // #i38718# missing module name - try to find the macro in the imported modules
                if( maMacroName.Len() && (maMacroName.Search( '.' ) == STRING_NOTFOUND) )
                    if( SfxObjectShell* pDocShell = GetDocShell() )
                        if( StarBASIC* pBasic = pDocShell->GetBasic() )
                            if( SbMethod* pMethod = dynamic_cast< SbMethod* >( pBasic->Find( maMacroName, SbxCLASS_METHOD ) ) )
                                if( SbModule* pModule = pMethod->GetModule() )
                                    maMacroName.Insert( '.', 0 ).Insert( pModule->GetName(), 0 );
            }
        }
    }
}

void XclImpDrawObjBase::ConvertLineStyle( SdrObject& rSdrObj, const XclObjLineData& rLineData ) const
{
    if( rLineData.IsAuto() )
    {
        XclObjLineData aAutoData;
        aAutoData.mnAuto = 0;
        ConvertLineStyle( rSdrObj, aAutoData );
    }
    else
    {
        long nLineWidth = 35 * ::std::min( rLineData.mnWidth, EXC_OBJ_LINE_THICK );
        rSdrObj.SetMergedItem( XLineWidthItem( nLineWidth ) );
        rSdrObj.SetMergedItem( XLineColorItem( EMPTY_STRING, GetPalette().GetColor( rLineData.mnColorIdx ) ) );
        rSdrObj.SetMergedItem( XLineJointItem( XLINEJOINT_MITER ) );

        ULONG nDotLen = ::std::max< ULONG >( 70 * rLineData.mnWidth, 35 );
        ULONG nDashLen = 3 * nDotLen;
        ULONG nDist = 2 * nDotLen;

        switch( rLineData.mnStyle )
        {
            default:
            case EXC_OBJ_LINE_SOLID:
                rSdrObj.SetMergedItem( XLineStyleItem( XLINE_SOLID ) );
            break;
            case EXC_OBJ_LINE_DASH:
                rSdrObj.SetMergedItem( XLineStyleItem( XLINE_DASH ) );
                rSdrObj.SetMergedItem( XLineDashItem( EMPTY_STRING, XDash( XDASH_RECT, 0, nDotLen, 1, nDashLen, nDist ) ) );
            break;
            case EXC_OBJ_LINE_DOT:
                rSdrObj.SetMergedItem( XLineStyleItem( XLINE_DASH ) );
                rSdrObj.SetMergedItem( XLineDashItem( EMPTY_STRING, XDash( XDASH_RECT, 1, nDotLen, 0, nDashLen, nDist ) ) );
            break;
            case EXC_OBJ_LINE_DASHDOT:
                rSdrObj.SetMergedItem( XLineStyleItem( XLINE_DASH ) );
                rSdrObj.SetMergedItem( XLineDashItem( EMPTY_STRING, XDash( XDASH_RECT, 1, nDotLen, 1, nDashLen, nDist ) ) );
            break;
            case EXC_OBJ_LINE_DASHDOTDOT:
                rSdrObj.SetMergedItem( XLineStyleItem( XLINE_DASH ) );
                rSdrObj.SetMergedItem( XLineDashItem( EMPTY_STRING, XDash( XDASH_RECT, 2, nDotLen, 1, nDashLen, nDist ) ) );
            break;
            case EXC_OBJ_LINE_MEDTRANS:
                rSdrObj.SetMergedItem( XLineStyleItem( XLINE_SOLID ) );
                rSdrObj.SetMergedItem( XLineTransparenceItem( 50 ) );
            break;
            case EXC_OBJ_LINE_DARKTRANS:
                rSdrObj.SetMergedItem( XLineStyleItem( XLINE_SOLID ) );
                rSdrObj.SetMergedItem( XLineTransparenceItem( 25 ) );
            break;
            case EXC_OBJ_LINE_LIGHTTRANS:
                rSdrObj.SetMergedItem( XLineStyleItem( XLINE_SOLID ) );
                rSdrObj.SetMergedItem( XLineTransparenceItem( 75 ) );
            break;
            case EXC_OBJ_LINE_NONE:
                rSdrObj.SetMergedItem( XLineStyleItem( XLINE_NONE ) );
            break;
        }
    }
}

void XclImpDrawObjBase::ConvertFillStyle( SdrObject& rSdrObj, const XclObjFillData& rFillData ) const
{
    if( rFillData.IsAuto() )
    {
        XclObjFillData aAutoData;
        aAutoData.mnAuto = 0;
        ConvertFillStyle( rSdrObj, aAutoData );
    }
    else if( rFillData.mnPattern == EXC_PATT_NONE )
    {
        rSdrObj.SetMergedItem( XFillStyleItem( XFILL_NONE ) );
    }
    else
    {
        Color aPattColor = GetPalette().GetColor( rFillData.mnPattColorIdx );
        Color aBackColor = GetPalette().GetColor( rFillData.mnBackColorIdx );
        if( (rFillData.mnPattern == EXC_PATT_SOLID) || (aPattColor == aBackColor) )
        {
            rSdrObj.SetMergedItem( XFillStyleItem( XFILL_SOLID ) );
            rSdrObj.SetMergedItem( XFillColorItem( EMPTY_STRING, aPattColor ) );
        }
        else
        {
            static const sal_uInt8 sppnPatterns[][ 8 ] =
            {
                { 0xAA, 0x55, 0xAA, 0x55, 0xAA, 0x55, 0xAA, 0x55 },
                { 0x77, 0xDD, 0x77, 0xDD, 0x77, 0xDD, 0x77, 0xDD },
                { 0x88, 0x22, 0x88, 0x22, 0x88, 0x22, 0x88, 0x22 },
                { 0xFF, 0xFF, 0x00, 0x00, 0xFF, 0xFF, 0x00, 0x00 },
                { 0xCC, 0xCC, 0xCC, 0xCC, 0xCC, 0xCC, 0xCC, 0xCC },
                { 0x33, 0x66, 0xCC, 0x99, 0x33, 0x66, 0xCC, 0x99 },
                { 0xCC, 0x66, 0x33, 0x99, 0xCC, 0x66, 0x33, 0x99 },
                { 0xCC, 0xCC, 0x33, 0x33, 0xCC, 0xCC, 0x33, 0x33 },
                { 0xCC, 0xFF, 0x33, 0xFF, 0xCC, 0xFF, 0x33, 0xFF },
                { 0xFF, 0x00, 0x00, 0x00, 0xFF, 0x00, 0x00, 0x00 },
                { 0x88, 0x88, 0x88, 0x88, 0x88, 0x88, 0x88, 0x88 },
                { 0x11, 0x22, 0x44, 0x88, 0x11, 0x22, 0x44, 0x88 },
                { 0x88, 0x44, 0x22, 0x11, 0x88, 0x44, 0x22, 0x11 },
                { 0xFF, 0x11, 0x11, 0x11, 0xFF, 0x11, 0x11, 0x11 },
                { 0xAA, 0x44, 0xAA, 0x11, 0xAA, 0x44, 0xAA, 0x11 },
                { 0x88, 0x00, 0x22, 0x00, 0x88, 0x00, 0x22, 0x00 },
                { 0x80, 0x00, 0x08, 0x00, 0x80, 0x00, 0x08, 0x00 }
            };
            const sal_uInt8* const pnPattern = sppnPatterns[ ::std::min< size_t >( rFillData.mnPattern - 2, STATIC_TABLE_SIZE( sppnPatterns ) ) ];
            // create 2-colored 8x8 DIB
            SvMemoryStream aMemStrm;
            aMemStrm << sal_uInt32( 12 ) << sal_Int16( 8 ) << sal_Int16( 8 ) << sal_uInt16( 1 ) << sal_uInt16( 1 );
            aMemStrm << sal_uInt8( 0xFF ) << sal_uInt8( 0xFF ) << sal_uInt8( 0xFF );
            aMemStrm << sal_uInt8( 0x00 ) << sal_uInt8( 0x00 ) << sal_uInt8( 0x00 );
            for( size_t nIdx = 0; nIdx < 8; ++nIdx )
                aMemStrm << sal_uInt32( pnPattern[ nIdx ] ); // 32-bit little-endian
            aMemStrm.Seek( STREAM_SEEK_TO_BEGIN );
            Bitmap aBitmap;
            aBitmap.Read( aMemStrm, FALSE );
            XOBitmap aXOBitmap( aBitmap );
            aXOBitmap.Bitmap2Array();
            aXOBitmap.SetBitmapType( XBITMAP_8X8 );
            if( aXOBitmap.GetBackgroundColor().GetColor() == COL_BLACK )
                ::std::swap( aPattColor, aBackColor );
            aXOBitmap.SetPixelColor( aPattColor );
            aXOBitmap.SetBackgroundColor( aBackColor );
            rSdrObj.SetMergedItem( XFillStyleItem( XFILL_BITMAP ) );
            rSdrObj.SetMergedItem( XFillBitmapItem( EMPTY_STRING, aXOBitmap ) );
        }
    }
}

void XclImpDrawObjBase::ConvertFrameStyle( SdrObject& rSdrObj, sal_uInt16 nFrameFlags ) const
{
    if( ::get_flag( nFrameFlags, EXC_OBJ_FRAME_SHADOW ) )
    {
        rSdrObj.SetMergedItem( SdrShadowItem( TRUE ) );
        rSdrObj.SetMergedItem( SdrShadowXDistItem( 35 ) );
        rSdrObj.SetMergedItem( SdrShadowYDistItem( 35 ) );
        rSdrObj.SetMergedItem( SdrShadowColorItem( EMPTY_STRING, GetPalette().GetColor( EXC_COLOR_WINDOWTEXT ) ) );
    }
}

Color XclImpDrawObjBase::GetSolidLineColor( const XclObjLineData& rLineData ) const
{
    Color aColor( COL_TRANSPARENT );
    if( rLineData.IsAuto() )
    {
        XclObjLineData aAutoData;
        aAutoData.mnAuto = 0;
        aColor = GetSolidLineColor( aAutoData );
    }
    else if( rLineData.mnStyle != EXC_OBJ_LINE_NONE )
    {
        aColor = GetPalette().GetColor( rLineData.mnColorIdx );
    }
    return aColor;
}

Color XclImpDrawObjBase::GetSolidFillColor( const XclObjFillData& rFillData ) const
{
    Color aColor( COL_TRANSPARENT );
    if( rFillData.IsAuto() )
    {
        XclObjFillData aAutoData;
        aAutoData.mnAuto = 0;
        aColor = GetSolidFillColor( aAutoData );
    }
    else if( rFillData.mnPattern != EXC_PATT_NONE )
    {
        Color aPattColor = GetPalette().GetColor( rFillData.mnPattColorIdx );
        Color aBackColor = GetPalette().GetColor( rFillData.mnBackColorIdx );
        aColor = XclTools::GetPatternColor( aPattColor, aBackColor, rFillData.mnPattern );
    }
    return aColor;
}

void XclImpDrawObjBase::DoReadObj3( XclImpStream&, sal_uInt16 )
{
}

void XclImpDrawObjBase::DoReadObj4( XclImpStream&, sal_uInt16 )
{
}

void XclImpDrawObjBase::DoReadObj5( XclImpStream&, sal_uInt16, sal_uInt16 )
{
}

void XclImpDrawObjBase::DoReadObj8SubRec( XclImpStream&, sal_uInt16, sal_uInt16 )
{
}

sal_Size XclImpDrawObjBase::DoGetProgressSize() const
{
    return 1;
}

SdrObject* XclImpDrawObjBase::DoCreateSdrObj( XclImpDffConverter& rDffConv, const Rectangle& ) const
{
    rDffConv.Progress( GetProgressSize() );
    return 0;
}

void XclImpDrawObjBase::DoPreProcessSdrObj( XclImpDffConverter&, SdrObject& ) const
{
    // trace if object is not printable
    if( !IsPrintable() )
        GetTracer().TraceObjectNotPrintable();
}

void XclImpDrawObjBase::DoPostProcessSdrObj( XclImpDffConverter&, SdrObject& ) const
{
}

void XclImpDrawObjBase::ImplReadObj3( XclImpStream& rStrm )
{
    // back to offset 4 (ignore object count field)
    rStrm.Seek( 4 );

    sal_uInt16 nObjFlags, nMacroSize;
    rStrm >> mnObjType >> mnObjId >> nObjFlags >> maAnchor >> nMacroSize;
    rStrm.Ignore( 2 );

    mbHasAnchor = true;
    mbHidden = ::get_flag( nObjFlags, EXC_OBJ_HIDDEN );
    mbVisible = ::get_flag( nObjFlags, EXC_OBJ_VISIBLE );
    DoReadObj3( rStrm, nMacroSize );
}

void XclImpDrawObjBase::ImplReadObj4( XclImpStream& rStrm )
{
    // back to offset 4 (ignore object count field)
    rStrm.Seek( 4 );

    sal_uInt16 nObjFlags, nMacroSize;
    rStrm >> mnObjType >> mnObjId >> nObjFlags >> maAnchor >> nMacroSize;
    rStrm.Ignore( 2 );

    mbHasAnchor = true;
    mbHidden = ::get_flag( nObjFlags, EXC_OBJ_HIDDEN );
    mbVisible = ::get_flag( nObjFlags, EXC_OBJ_VISIBLE );
    mbPrintable = ::get_flag( nObjFlags, EXC_OBJ_PRINTABLE );
    DoReadObj4( rStrm, nMacroSize );
}

void XclImpDrawObjBase::ImplReadObj5( XclImpStream& rStrm )
{
    // back to offset 4 (ignore object count field)
    rStrm.Seek( 4 );

    sal_uInt16 nObjFlags, nMacroSize, nNameLen;
    rStrm >> mnObjType >> mnObjId >> nObjFlags >> maAnchor >> nMacroSize;
    rStrm.Ignore( 2 );
    rStrm >> nNameLen;
    rStrm.Ignore( 2 );

    mbHasAnchor = true;
    mbHidden = ::get_flag( nObjFlags, EXC_OBJ_HIDDEN );
    mbVisible = ::get_flag( nObjFlags, EXC_OBJ_VISIBLE );
    mbPrintable = ::get_flag( nObjFlags, EXC_OBJ_PRINTABLE );
    DoReadObj5( rStrm, nNameLen, nMacroSize );
}

void XclImpDrawObjBase::ImplReadObj8( XclImpStream& rStrm )
{
    // back to beginning
    rStrm.Seek( EXC_REC_SEEK_TO_BEGIN );

    bool bLoop = true;
    while( bLoop && (rStrm.GetRecLeft() >= 4) )
    {
        sal_uInt16 nSubRecId, nSubRecSize;
        rStrm >> nSubRecId >> nSubRecSize;
        rStrm.PushPosition();
        // sometimes the last subrecord has an invalid length (OBJLBSDATA) -> min()
        nSubRecSize = static_cast< sal_uInt16 >( ::std::min< sal_Size >( nSubRecSize, rStrm.GetRecLeft() ) );

        switch( nSubRecId )
        {
            case EXC_ID_OBJCMO:
                DBG_ASSERT( rStrm.GetRecPos() == 4, "XclImpDrawObjBase::ImplReadObj8 - unexpected OBJCMO subrecord" );
                if( (rStrm.GetRecPos() == 4) && (nSubRecSize >= 6) )
                {
                    sal_uInt16 nObjFlags;
                    rStrm >> mnObjType >> mnObjId >> nObjFlags;
                    mbPrintable = ::get_flag( nObjFlags, EXC_OBJCMO_PRINTABLE );
                }
            break;
            case EXC_ID_OBJMACRO:
                ReadMacro8( rStrm );
            break;
            case EXC_ID_OBJEND:
                bLoop = false;
            break;
            default:
                DoReadObj8SubRec( rStrm, nSubRecId, nSubRecSize );
        }

        rStrm.PopPosition();
        rStrm.Ignore( nSubRecSize );
    }

    /*  Call DoReadObj8SubRec() with EXC_ID_OBJEND for further stream
        processing (e.g. charts), even if the OBJEND subrecord is missing. */
    DoReadObj8SubRec( rStrm, EXC_ID_OBJEND, 0 );

    /*  Pictures that Excel reads from BIFF5 and writes to BIFF8 still have the
        IMGDATA record following the OBJ record (but they use the image data
        stored in DFF). The IMGDATA record may be continued by several CONTINUE
        records. But the last CONTINUE record may be in fact an MSODRAWING
        record that contains the DFF data of the next drawing object! So we
        have to skip just enough CONTINUE records to look at the next
        MSODRAWING/CONTINUE record. */
    if( (rStrm.GetNextRecId() == EXC_ID3_IMGDATA) && rStrm.StartNextRecord() )
    {
        sal_uInt32 nDataSize;
        rStrm.Ignore( 4 );
        rStrm >> nDataSize;
        nDataSize -= rStrm.GetRecLeft();
        // skip following CONTINUE records until IMGDATA ends
        while( (nDataSize > 0) && (rStrm.GetNextRecId() == EXC_ID_CONT) && rStrm.StartNextRecord() )
        {
            DBG_ASSERT( nDataSize >= rStrm.GetRecLeft(), "XclImpDrawObjBase::ImplReadObj8 - CONTINUE too long" );
            nDataSize -= ::std::min< sal_uInt32 >( rStrm.GetRecLeft(), nDataSize );
        }
        DBG_ASSERT( nDataSize == 0, "XclImpDrawObjBase::ImplReadObj8 - missing CONTINUE records" );
        // next record may be MSODRAWING or CONTINUE or anything else
    }
}

// ----------------------------------------------------------------------------

void XclImpDrawObjVector::InsertGrouped( XclImpDrawObjRef xDrawObj )
{
    if( !empty() )
        if( XclImpGroupObj* pGroupObj = dynamic_cast< XclImpGroupObj* >( back().get() ) )
            if( pGroupObj->TryInsert( xDrawObj ) )
                return;
    push_back( xDrawObj );
}

sal_Size XclImpDrawObjVector::GetProgressSize() const
{
    sal_Size nProgressSize = 0;
    for( const_iterator aIt = begin(), aEnd = end(); aIt != aEnd; ++aIt )
        nProgressSize += (*aIt)->GetProgressSize();
    return nProgressSize;
}

// ----------------------------------------------------------------------------

XclImpPhObj::XclImpPhObj( const XclImpRoot& rRoot ) :
    XclImpDrawObjBase( rRoot )
{
    SetProcessSdrObj( false );
}

// ----------------------------------------------------------------------------

XclImpGroupObj::XclImpGroupObj( const XclImpRoot& rRoot ) :
    XclImpDrawObjBase( rRoot ),
    mnFirstUngrouped( 0 )
{
}

bool XclImpGroupObj::TryInsert( XclImpDrawObjRef xDrawObj )
{
    if( xDrawObj->GetObjId() == mnFirstUngrouped )
        return false;
    // insert into own list or into nested group
    maChildren.InsertGrouped( xDrawObj );
    return true;
}

void XclImpGroupObj::DoReadObj3( XclImpStream& rStrm, sal_uInt16 nMacroSize )
{
    rStrm.Ignore( 4 );
    rStrm >> mnFirstUngrouped;
    rStrm.Ignore( 16 );
    ReadMacro3( rStrm, nMacroSize );
}

void XclImpGroupObj::DoReadObj4( XclImpStream& rStrm, sal_uInt16 nMacroSize )
{
    rStrm.Ignore( 4 );
    rStrm >> mnFirstUngrouped;
    rStrm.Ignore( 16 );
    ReadMacro4( rStrm, nMacroSize );
}

void XclImpGroupObj::DoReadObj5( XclImpStream& rStrm, sal_uInt16 nNameLen, sal_uInt16 nMacroSize )
{
    rStrm.Ignore( 4 );
    rStrm >> mnFirstUngrouped;
    rStrm.Ignore( 16 );
    ReadName5( rStrm, nNameLen );
    ReadMacro5( rStrm, nMacroSize );
}

sal_Size XclImpGroupObj::DoGetProgressSize() const
{
    return XclImpDrawObjBase::DoGetProgressSize() + maChildren.GetProgressSize();
}

SdrObject* XclImpGroupObj::DoCreateSdrObj( XclImpDffConverter& rDffConv, const Rectangle& /*rAnchorRect*/ ) const
{
    TSdrObjectPtr< SdrObjGroup > xSdrObj( new SdrObjGroup );
    // child objects in BIFF2-BIFF5 have absolute size, not needed to pass own anchor rectangle
    SdrObjList& rObjList = *xSdrObj->GetSubList();  // SdrObjGroup always returns existing sublist
    for( XclImpDrawObjVector::const_iterator aIt = maChildren.begin(), aEnd = maChildren.end(); aIt != aEnd; ++aIt )
        rDffConv.ProcessObject( rObjList, **aIt );
    rDffConv.Progress();
    return xSdrObj.release();
}

// ----------------------------------------------------------------------------

XclImpLineObj::XclImpLineObj( const XclImpRoot& rRoot ) :
    XclImpDrawObjBase( rRoot ),
    mnArrows( 0 ),
    mnStartPoint( EXC_OBJ_LINE_TL )
{
    SetAreaObj( false );
}

void XclImpLineObj::DoReadObj3( XclImpStream& rStrm, sal_uInt16 nMacroSize )
{
    rStrm >> maLineData >> mnArrows >> mnStartPoint;
    rStrm.Ignore( 1 );
    ReadMacro3( rStrm, nMacroSize );
}

void XclImpLineObj::DoReadObj4( XclImpStream& rStrm, sal_uInt16 nMacroSize )
{
    rStrm >> maLineData >> mnArrows >> mnStartPoint;
    rStrm.Ignore( 1 );
    ReadMacro4( rStrm, nMacroSize );
}

void XclImpLineObj::DoReadObj5( XclImpStream& rStrm, sal_uInt16 nNameLen, sal_uInt16 nMacroSize )
{
    rStrm >> maLineData >> mnArrows >> mnStartPoint;
    rStrm.Ignore( 1 );
    ReadName5( rStrm, nNameLen );
    ReadMacro5( rStrm, nMacroSize );
}

SdrObject* XclImpLineObj::DoCreateSdrObj( XclImpDffConverter& rDffConv, const Rectangle& rAnchorRect ) const
{
    ::basegfx::B2DPolygon aB2DPolygon;
    switch( mnStartPoint )
    {
        default:
        case EXC_OBJ_LINE_TL:
            aB2DPolygon.append( ::basegfx::B2DPoint( rAnchorRect.Left(), rAnchorRect.Top() ) );
            aB2DPolygon.append( ::basegfx::B2DPoint( rAnchorRect.Right(), rAnchorRect.Bottom() ) );
        break;
        case EXC_OBJ_LINE_TR:
            aB2DPolygon.append( ::basegfx::B2DPoint( rAnchorRect.Right(), rAnchorRect.Top() ) );
            aB2DPolygon.append( ::basegfx::B2DPoint( rAnchorRect.Left(), rAnchorRect.Bottom() ) );
        break;
        case EXC_OBJ_LINE_BR:
            aB2DPolygon.append( ::basegfx::B2DPoint( rAnchorRect.Right(), rAnchorRect.Bottom() ) );
            aB2DPolygon.append( ::basegfx::B2DPoint( rAnchorRect.Left(), rAnchorRect.Top() ) );
        break;
        case EXC_OBJ_LINE_BL:
            aB2DPolygon.append( ::basegfx::B2DPoint( rAnchorRect.Left(), rAnchorRect.Bottom() ) );
            aB2DPolygon.append( ::basegfx::B2DPoint( rAnchorRect.Right(), rAnchorRect.Top() ) );
        break;
    }
    SdrObjectPtr xSdrObj( new SdrPathObj( OBJ_LINE, ::basegfx::B2DPolyPolygon( aB2DPolygon ) ) );
    ConvertLineStyle( *xSdrObj, maLineData );

    // line ends
    sal_uInt8 nArrowType = ::extract_value< sal_uInt8 >( mnArrows, 0, 4 );
    bool bLineStart = false;
    bool bLineEnd = false;
    bool bFilled = false;
    switch( nArrowType )
    {
        case EXC_OBJ_ARROW_OPEN:        bLineStart = false; bLineEnd = true;  bFilled = false;  break;
        case EXC_OBJ_ARROW_OPENBOTH:    bLineStart = true;  bLineEnd = true;  bFilled = false;  break;
        case EXC_OBJ_ARROW_FILLED:      bLineStart = false; bLineEnd = true;  bFilled = true;   break;
        case EXC_OBJ_ARROW_FILLEDBOTH:  bLineStart = true;  bLineEnd = true;  bFilled = true;   break;
    }
    if( bLineStart || bLineEnd )
    {
        sal_uInt8 nArrowWidth = ::extract_value< sal_uInt8 >( mnArrows, 4, 4 );
        double fArrowWidth = 3.0;
        switch( nArrowWidth )
        {
            case EXC_OBJ_ARROW_NARROW:  fArrowWidth = 2.0;  break;
            case EXC_OBJ_ARROW_MEDIUM:  fArrowWidth = 3.0;  break;
            case EXC_OBJ_ARROW_WIDE:    fArrowWidth = 5.0;  break;
        }

        sal_uInt8 nArrowLength = ::extract_value< sal_uInt8 >( mnArrows, 8, 4 );
        double fArrowLength = 3.0;
        switch( nArrowLength )
        {
            case EXC_OBJ_ARROW_NARROW:  fArrowLength = 2.5; break;
            case EXC_OBJ_ARROW_MEDIUM:  fArrowLength = 3.5; break;
            case EXC_OBJ_ARROW_WIDE:    fArrowLength = 6.0; break;
        }

        ::basegfx::B2DPolygon aArrowPoly;
#define EXC_ARROW_POINT( x, y ) ::basegfx::B2DPoint( fArrowWidth * (x), fArrowLength * (y) )
        if( bFilled )
        {
            aArrowPoly.append( EXC_ARROW_POINT(   0, 100 ) );
            aArrowPoly.append( EXC_ARROW_POINT(  50,   0 ) );
            aArrowPoly.append( EXC_ARROW_POINT( 100, 100 ) );
        }
        else
        {
            sal_uInt8 nLineWidth = ::limit_cast< sal_uInt8 >( maLineData.mnWidth, EXC_OBJ_LINE_THIN, EXC_OBJ_LINE_THICK );
            aArrowPoly.append( EXC_ARROW_POINT( 50, 0 ) );
            aArrowPoly.append( EXC_ARROW_POINT( 100, 100 - 3 * nLineWidth ) );
            aArrowPoly.append( EXC_ARROW_POINT( 100 - 5 * nLineWidth, 100 ) );
            aArrowPoly.append( EXC_ARROW_POINT( 50, 12 * nLineWidth ) );
            aArrowPoly.append( EXC_ARROW_POINT( 5 * nLineWidth, 100 ) );
            aArrowPoly.append( EXC_ARROW_POINT( 0, 100 - 3 * nLineWidth ) );
        }
#undef EXC_ARROW_POINT

        ::basegfx::B2DPolyPolygon aArrowPolyPoly( aArrowPoly );
        long nWidth = static_cast< long >( 125 * fArrowWidth );
        if( bLineStart )
        {
            xSdrObj->SetMergedItem( XLineStartItem( EMPTY_STRING, aArrowPolyPoly ) );
            xSdrObj->SetMergedItem( XLineStartWidthItem( nWidth ) );
            xSdrObj->SetMergedItem( XLineStartCenterItem( FALSE ) );
        }
        if( bLineEnd )
        {
            xSdrObj->SetMergedItem( XLineEndItem( EMPTY_STRING, aArrowPolyPoly ) );
            xSdrObj->SetMergedItem( XLineEndWidthItem( nWidth ) );
            xSdrObj->SetMergedItem( XLineEndCenterItem( FALSE ) );
        }
    }
    rDffConv.Progress();
    return xSdrObj.release();
}

// ----------------------------------------------------------------------------

XclImpRectObj::XclImpRectObj( const XclImpRoot& rRoot ) :
    XclImpDrawObjBase( rRoot ),
    mnFrameFlags( 0 )
{
    SetAreaObj( true );
}

void XclImpRectObj::ReadFrameData( XclImpStream& rStrm )
{
    rStrm >> maFillData >> maLineData >> mnFrameFlags;
}

void XclImpRectObj::ConvertRectStyle( SdrObject& rSdrObj ) const
{
    ConvertLineStyle( rSdrObj, maLineData );
    ConvertFillStyle( rSdrObj, maFillData );
    ConvertFrameStyle( rSdrObj, mnFrameFlags );
}

void XclImpRectObj::DoReadObj3( XclImpStream& rStrm, sal_uInt16 nMacroSize )
{
    ReadFrameData( rStrm );
    ReadMacro3( rStrm, nMacroSize );
}

void XclImpRectObj::DoReadObj4( XclImpStream& rStrm, sal_uInt16 nMacroSize )
{
    ReadFrameData( rStrm );
    ReadMacro4( rStrm, nMacroSize );
}

void XclImpRectObj::DoReadObj5( XclImpStream& rStrm, sal_uInt16 nNameLen, sal_uInt16 nMacroSize )
{
    ReadFrameData( rStrm );
    ReadName5( rStrm, nNameLen );
    ReadMacro5( rStrm, nMacroSize );
}

SdrObject* XclImpRectObj::DoCreateSdrObj( XclImpDffConverter& rDffConv, const Rectangle& rAnchorRect ) const
{
    SdrObjectPtr xSdrObj( new SdrRectObj( rAnchorRect ) );
    ConvertRectStyle( *xSdrObj );
    rDffConv.Progress();
    return xSdrObj.release();
}

// ----------------------------------------------------------------------------

XclImpOvalObj::XclImpOvalObj( const XclImpRoot& rRoot ) :
    XclImpRectObj( rRoot )
{
}

SdrObject* XclImpOvalObj::DoCreateSdrObj( XclImpDffConverter& rDffConv, const Rectangle& rAnchorRect ) const
{
    SdrObjectPtr xSdrObj( new SdrCircObj( OBJ_CIRC, rAnchorRect ) );
    ConvertRectStyle( *xSdrObj );
    rDffConv.Progress();
    return xSdrObj.release();
}

// ----------------------------------------------------------------------------

XclImpArcObj::XclImpArcObj( const XclImpRoot& rRoot ) :
    XclImpDrawObjBase( rRoot ),
    mnQuadrant( EXC_OBJ_ARC_TR )
{
    SetAreaObj( false );    // arc may be 2-dimensional
}

void XclImpArcObj::DoReadObj3( XclImpStream& rStrm, sal_uInt16 nMacroSize )
{
    rStrm >> maFillData >> maLineData >> mnQuadrant;
    rStrm.Ignore( 1 );
    ReadMacro3( rStrm, nMacroSize );
}

void XclImpArcObj::DoReadObj4( XclImpStream& rStrm, sal_uInt16 nMacroSize )
{
    rStrm >> maFillData >> maLineData >> mnQuadrant;
    rStrm.Ignore( 1 );
    ReadMacro4( rStrm, nMacroSize );
}

void XclImpArcObj::DoReadObj5( XclImpStream& rStrm, sal_uInt16 nNameLen, sal_uInt16 nMacroSize )
{
    rStrm >> maFillData >> maLineData >> mnQuadrant;
    rStrm.Ignore( 1 );
    ReadName5( rStrm, nNameLen );
    ReadMacro5( rStrm, nMacroSize );
}

SdrObject* XclImpArcObj::DoCreateSdrObj( XclImpDffConverter& rDffConv, const Rectangle& rAnchorRect ) const
{
    Rectangle aNewRect = rAnchorRect;
    long nStartAngle = 0;
    long nEndAngle = 0;
    switch( mnQuadrant )
    {
        default:
        case EXC_OBJ_ARC_TR:
            nStartAngle = 0;
            nEndAngle = 9000;
            aNewRect.Left() -= rAnchorRect.GetWidth();
            aNewRect.Bottom() += rAnchorRect.GetHeight();
        break;
        case EXC_OBJ_ARC_TL:
            nStartAngle = 9000;
            nEndAngle = 18000;
            aNewRect.Right() += rAnchorRect.GetWidth();
            aNewRect.Bottom() += rAnchorRect.GetHeight();
        break;
        case EXC_OBJ_ARC_BL:
            nStartAngle = 18000;
            nEndAngle = 27000;
            aNewRect.Right() += rAnchorRect.GetWidth();
            aNewRect.Top() -= rAnchorRect.GetHeight();
        break;
        case EXC_OBJ_ARC_BR:
            nStartAngle = 27000;
            nEndAngle = 0;
            aNewRect.Left() -= rAnchorRect.GetWidth();
            aNewRect.Top() -= rAnchorRect.GetHeight();
        break;
    }
    SdrObjKind eObjKind = maFillData.IsFilled() ? OBJ_SECT : OBJ_CARC;
    SdrObjectPtr xSdrObj( new SdrCircObj( eObjKind, aNewRect, nStartAngle, nEndAngle ) );
    ConvertFillStyle( *xSdrObj, maFillData );
    ConvertLineStyle( *xSdrObj, maLineData );
    rDffConv.Progress();
    return xSdrObj.release();
}

// ----------------------------------------------------------------------------

XclImpPolygonObj::XclImpPolygonObj( const XclImpRoot& rRoot ) :
    XclImpRectObj( rRoot ),
    mnPolyFlags( 0 ),
    mnPointCount( 0 )
{
    SetAreaObj( false );    // polygon may be 2-dimensional
}

void XclImpPolygonObj::ReadCoordList( XclImpStream& rStrm )
{
    if( (rStrm.GetNextRecId() == EXC_ID_COORDLIST) && rStrm.StartNextRecord() )
    {
        DBG_ASSERT( rStrm.GetRecLeft() / 4 == mnPointCount, "XclImpPolygonObj::ReadCoordList - wrong polygon point count" );
        while( rStrm.GetRecLeft() >= 4 )
        {
            sal_uInt16 nX, nY;
            rStrm >> nX >> nY;
            maCoords.push_back( Point( nX, nY ) );
        }
    }
}

void XclImpPolygonObj::DoReadObj4( XclImpStream& rStrm, sal_uInt16 nMacroSize )
{
    ReadFrameData( rStrm );
    rStrm >> mnPolyFlags;
    rStrm.Ignore( 10 );
    rStrm >> mnPointCount;
    rStrm.Ignore( 8 );
    ReadMacro4( rStrm, nMacroSize );
    ReadCoordList( rStrm );
}

void XclImpPolygonObj::DoReadObj5( XclImpStream& rStrm, sal_uInt16 nNameLen, sal_uInt16 nMacroSize )
{
    ReadFrameData( rStrm );
    rStrm >> mnPolyFlags;
    rStrm.Ignore( 10 );
    rStrm >> mnPointCount;
    rStrm.Ignore( 8 );
    ReadName5( rStrm, nNameLen );
    ReadMacro5( rStrm, nMacroSize );
    ReadCoordList( rStrm );
}

namespace {

::basegfx::B2DPoint lclGetPolyPoint( const Rectangle& rAnchorRect, const Point& rPoint )
{
    return ::basegfx::B2DPoint(
        rAnchorRect.Left() + static_cast< sal_Int32 >( ::std::min< double >( rPoint.X(), 16384.0 ) / 16384.0 * rAnchorRect.GetWidth() + 0.5 ),
        rAnchorRect.Top() + static_cast< sal_Int32 >( ::std::min< double >( rPoint.Y(), 16384.0 ) / 16384.0 * rAnchorRect.GetHeight() + 0.5 ) );
}

} // namespace

SdrObject* XclImpPolygonObj::DoCreateSdrObj( XclImpDffConverter& rDffConv, const Rectangle& rAnchorRect ) const
{
    SdrObjectPtr xSdrObj;
    if( maCoords.size() >= 2 )
    {
        // create the polygon
        ::basegfx::B2DPolygon aB2DPolygon;
        for( PointVector::const_iterator aIt = maCoords.begin(), aEnd = maCoords.end(); aIt != aEnd; ++aIt )
            aB2DPolygon.append( lclGetPolyPoint( rAnchorRect, *aIt ) );
        // close polygon if specified
        if( ::get_flag( mnPolyFlags, EXC_OBJ_POLY_CLOSED ) && (maCoords.front() != maCoords.back()) )
            aB2DPolygon.append( lclGetPolyPoint( rAnchorRect, maCoords.front() ) );
        // create the SdrObject
        SdrObjKind eObjKind = maFillData.IsFilled() ? OBJ_PATHPOLY : OBJ_PATHPLIN;
        xSdrObj.reset( new SdrPathObj( eObjKind, ::basegfx::B2DPolyPolygon( aB2DPolygon ) ) );
        ConvertRectStyle( *xSdrObj );
    }
    rDffConv.Progress();
    return xSdrObj.release();
}

// ----------------------------------------------------------------------------

void XclImpObjTextData::ReadByteString( XclImpStream& rStrm )
{
    mxString.reset();
    if( maData.mnTextLen > 0 )
    {
        mxString.reset( new XclImpString( rStrm.ReadRawByteString( maData.mnTextLen ) ) );
        // skip padding byte for word boundaries
        if( rStrm.GetRecPos() & 1 ) rStrm.Ignore( 1 );
    }
}

void XclImpObjTextData::ReadFormats( XclImpStream& rStrm )
{
    if( mxString.is() )
        mxString->ReadObjFormats( rStrm, maData.mnFormatSize );
    else
        rStrm.Ignore( maData.mnFormatSize );
}

// ----------------------------------------------------------------------------

XclImpTextObj::XclImpTextObj( const XclImpRoot& rRoot ) :
    XclImpRectObj( rRoot )
{
}

void XclImpTextObj::DoReadObj3( XclImpStream& rStrm, sal_uInt16 nMacroSize )
{
    ReadFrameData( rStrm );
    maTextData.maData.ReadObj3( rStrm );
    ReadMacro3( rStrm, nMacroSize );
    maTextData.ReadByteString( rStrm );
    maTextData.ReadFormats( rStrm );
}

void XclImpTextObj::DoReadObj4( XclImpStream& rStrm, sal_uInt16 nMacroSize )
{
    ReadFrameData( rStrm );
    maTextData.maData.ReadObj3( rStrm );
    ReadMacro4( rStrm, nMacroSize );
    maTextData.ReadByteString( rStrm );
    maTextData.ReadFormats( rStrm );
}

void XclImpTextObj::DoReadObj5( XclImpStream& rStrm, sal_uInt16 nNameLen, sal_uInt16 nMacroSize )
{
    ReadFrameData( rStrm );
    maTextData.maData.ReadObj5( rStrm );
    ReadName5( rStrm, nNameLen );
    ReadMacro5( rStrm, nMacroSize );
    maTextData.ReadByteString( rStrm );
    rStrm.Ignore( maTextData.maData.mnLinkSize );   // ignore text link formula
    maTextData.ReadFormats( rStrm );
}

SdrObject* XclImpTextObj::DoCreateSdrObj( XclImpDffConverter& rDffConv, const Rectangle& rAnchorRect ) const
{
    TSdrObjectPtr< SdrObjCustomShape > xSdrObj( new SdrObjCustomShape );
    xSdrObj->NbcSetSnapRect( rAnchorRect );
    OUString aRectType = CREATE_OUSTRING( "rectangle" );
    xSdrObj->MergeDefaultAttributes( &aRectType );
    ConvertRectStyle( *xSdrObj );
    BOOL bAutoSize = ::get_flag( maTextData.maData.mnFlags, EXC_OBJ_TEXT_AUTOSIZE );
    xSdrObj->SetMergedItem( SdrTextAutoGrowWidthItem( bAutoSize ) );
    xSdrObj->SetMergedItem( SdrTextAutoGrowHeightItem( bAutoSize ) );
    xSdrObj->SetMergedItem( SdrTextWordWrapItem( TRUE ) );
    rDffConv.Progress();
    return xSdrObj.release();
}

void XclImpTextObj::DoPreProcessSdrObj( XclImpDffConverter& rDffConv, SdrObject& rSdrObj ) const
{
    // set text data
    if( SdrTextObj* pTextObj = dynamic_cast< SdrTextObj* >( &rSdrObj ) )
    {
        if( maTextData.mxString.is() )
        {
            if( maTextData.mxString->IsRich() )
            {
                // rich text
                ::std::auto_ptr< EditTextObject > xEditObj(
                    XclImpStringHelper::CreateTextObject( GetRoot(), *maTextData.mxString ) );
                OutlinerParaObject* pOutlineObj = new OutlinerParaObject( *xEditObj );
                pOutlineObj->SetOutlinerMode( OUTLINERMODE_TEXTOBJECT );
                // text object takes ownership of the outliner object
                pTextObj->NbcSetOutlinerParaObject( pOutlineObj );
            }
            else
            {
                // plain text
                pTextObj->NbcSetText( maTextData.mxString->GetText() );
            }

            /*  #i96858# Do not apply any formatting if there is no text.
                SdrObjCustomShape::SetVerticalWriting (initiated from
                SetMergedItem) calls SdrTextObj::ForceOutlinerParaObject which
                ensures that we can erroneously write a ClientTextbox record
                (with no content) while exporting to XLS, which can cause a
                corrupted exported document. */

            SvxAdjust eHorAlign = SVX_ADJUST_LEFT;
            SdrTextVertAdjust eVerAlign = SDRTEXTVERTADJUST_TOP;

            // orientation (this is only a fake, drawing does not support real text orientation)
            namespace csst = ::com::sun::star::text;
            csst::WritingMode eWriteMode = csst::WritingMode_LR_TB;
            switch( maTextData.maData.mnOrient )
            {
                default:
                case EXC_OBJ_ORIENT_NONE:
                {
                    eWriteMode = csst::WritingMode_LR_TB;
                    switch( maTextData.maData.GetHorAlign() )
                    {
                        case EXC_OBJ_HOR_LEFT:      eHorAlign = SVX_ADJUST_LEFT;    break;
                        case EXC_OBJ_HOR_CENTER:    eHorAlign = SVX_ADJUST_CENTER;  break;
                        case EXC_OBJ_HOR_RIGHT:     eHorAlign = SVX_ADJUST_RIGHT;   break;
                        case EXC_OBJ_HOR_JUSTIFY:   eHorAlign = SVX_ADJUST_BLOCK;   break;
                    }
                    switch( maTextData.maData.GetVerAlign() )
                    {
                        case EXC_OBJ_VER_TOP:       eVerAlign = SDRTEXTVERTADJUST_TOP;      break;
                        case EXC_OBJ_VER_CENTER:    eVerAlign = SDRTEXTVERTADJUST_CENTER;   break;
                        case EXC_OBJ_VER_BOTTOM:    eVerAlign = SDRTEXTVERTADJUST_BOTTOM;   break;
                        case EXC_OBJ_VER_JUSTIFY:   eVerAlign = SDRTEXTVERTADJUST_BLOCK;    break;
                    }
                }
                break;

                case EXC_OBJ_ORIENT_90CCW:
                {
                    if( SdrObjCustomShape* pObjCustomShape = dynamic_cast< SdrObjCustomShape* >( &rSdrObj ) )
                    {
                        double fAngle = 180.0;
                        com::sun::star::beans::PropertyValue aTextRotateAngle;
                        aTextRotateAngle.Name = rtl::OUString( RTL_CONSTASCII_USTRINGPARAM ( "TextRotateAngle" ) );
                        aTextRotateAngle.Value <<= fAngle;
                        SdrCustomShapeGeometryItem aGeometryItem((SdrCustomShapeGeometryItem&)pObjCustomShape->GetMergedItem( SDRATTR_CUSTOMSHAPE_GEOMETRY ));
                        aGeometryItem.SetPropertyValue( aTextRotateAngle );
                        pObjCustomShape->SetMergedItem( aGeometryItem );
                    }
                    eWriteMode = csst::WritingMode_TB_RL;
                    switch( maTextData.maData.GetHorAlign() )
                    {
                        case EXC_OBJ_HOR_LEFT:      eVerAlign = SDRTEXTVERTADJUST_TOP;      break;
                        case EXC_OBJ_HOR_CENTER:    eVerAlign = SDRTEXTVERTADJUST_CENTER;   break;
                        case EXC_OBJ_HOR_RIGHT:     eVerAlign = SDRTEXTVERTADJUST_BOTTOM;   break;
                        case EXC_OBJ_HOR_JUSTIFY:   eVerAlign = SDRTEXTVERTADJUST_BLOCK;    break;
                    }
                    MSO_Anchor eTextAnchor = (MSO_Anchor)rDffConv.GetPropertyValue( DFF_Prop_anchorText, mso_anchorTop );
                    switch( eTextAnchor )
                    {
                        case mso_anchorTopCentered :
                        case mso_anchorMiddleCentered :
                        case mso_anchorBottomCentered :
                        {
                            eHorAlign = SVX_ADJUST_CENTER;
                        }
                        break;

                        default:
                        {
                            switch( maTextData.maData.GetVerAlign() )
                            {
                                case EXC_OBJ_VER_TOP:       eHorAlign = SVX_ADJUST_RIGHT;   break;
                                case EXC_OBJ_VER_CENTER:    eHorAlign = SVX_ADJUST_CENTER;  break;
                                case EXC_OBJ_VER_BOTTOM:    eHorAlign = SVX_ADJUST_LEFT;    break;
                                case EXC_OBJ_VER_JUSTIFY:   eHorAlign = SVX_ADJUST_BLOCK;   break;
                            }
                        }
                    }
                }
                break;

                case EXC_OBJ_ORIENT_STACKED:    // PASSTHROUGH INTENDED
                {
                    // sj: STACKED is not supported, maybe it can be optimized here a bit
                }
                case EXC_OBJ_ORIENT_90CW:
                {
                    eWriteMode = csst::WritingMode_TB_RL;
                    switch( maTextData.maData.GetHorAlign() )
                    {
                        case EXC_OBJ_HOR_LEFT:      eVerAlign = SDRTEXTVERTADJUST_BOTTOM;   break;
                        case EXC_OBJ_HOR_CENTER:    eVerAlign = SDRTEXTVERTADJUST_CENTER;   break;
                        case EXC_OBJ_HOR_RIGHT:     eVerAlign = SDRTEXTVERTADJUST_TOP;      break;
                        case EXC_OBJ_HOR_JUSTIFY:   eVerAlign = SDRTEXTVERTADJUST_BLOCK;    break;
                    }
                    MSO_Anchor eTextAnchor = (MSO_Anchor)rDffConv.GetPropertyValue( DFF_Prop_anchorText, mso_anchorTop );
                    switch ( eTextAnchor )
                    {
                        case mso_anchorTopCentered :
                        case mso_anchorMiddleCentered :
                        case mso_anchorBottomCentered :
                        {
                            eHorAlign = SVX_ADJUST_CENTER;
                        }
                        break;

                        default:
                        {
                            switch( maTextData.maData.GetVerAlign() )
                            {
                                case EXC_OBJ_VER_TOP:       eHorAlign = SVX_ADJUST_LEFT;   break;
                                case EXC_OBJ_VER_CENTER:    eHorAlign = SVX_ADJUST_CENTER;  break;
                                case EXC_OBJ_VER_BOTTOM:    eHorAlign = SVX_ADJUST_RIGHT;   break;
                                case EXC_OBJ_VER_JUSTIFY:   eHorAlign = SVX_ADJUST_BLOCK;   break;
                            }
                        }
                    }
                }
                break;
            }
            rSdrObj.SetMergedItem( SvxAdjustItem( eHorAlign, EE_PARA_JUST ) );
            rSdrObj.SetMergedItem( SdrTextVertAdjustItem( eVerAlign ) );
            rSdrObj.SetMergedItem( SvxWritingModeItem( eWriteMode, SDRATTR_TEXTDIRECTION ) );
        }
    }
    // base class processing
    XclImpRectObj::DoPreProcessSdrObj( rDffConv, rSdrObj );
}

// ----------------------------------------------------------------------------

XclImpChartObj::XclImpChartObj( const XclImpRoot& rRoot, bool bOwnTab ) :
    XclImpRectObj( rRoot ),
    mbOwnTab( bOwnTab )
{
    SetSimpleMacro( false );
    SetCustomDffObj( true );
}

void XclImpChartObj::ReadChartSubStream( XclImpStream& rStrm )
{
    if( mbOwnTab ? (rStrm.GetRecId() == EXC_ID5_BOF) : ((rStrm.GetNextRecId() == EXC_ID5_BOF) && rStrm.StartNextRecord()) )
    {
        sal_uInt16 nBofType;
        rStrm.Seek( 2 );
        rStrm >> nBofType;
        DBG_ASSERT( nBofType == EXC_BOF_CHART, "XclImpChartObj::ReadChartSubStream - no chart BOF record" );

        // read chart, even if BOF record contains wrong substream identifier
        mxChart.reset( new XclImpChart( GetRoot(), mbOwnTab ) );
        mxChart->ReadChartSubStream( rStrm );
        if( mbOwnTab )
            FinalizeTabChart();
    }
    else
    {
        DBG_ERRORFILE( "XclImpChartObj::ReadChartSubStream - missing chart substream" );
    }
}

void XclImpChartObj::DoReadObj3( XclImpStream& rStrm, sal_uInt16 nMacroSize )
{
    // read OBJ record and the following chart substream
    ReadFrameData( rStrm );
    rStrm.Ignore( 18 );
    ReadMacro3( rStrm, nMacroSize );
#if 0
    ReadChartSubStream( rStrm );
#endif
    // set frame format from OBJ record, it is used if chart itself is transparent
    if( mxChart.is() )
        mxChart->UpdateObjFrame( maLineData, maFillData );
}

void XclImpChartObj::DoReadObj4( XclImpStream& rStrm, sal_uInt16 nMacroSize )
{
    // read OBJ record and the following chart substream
    ReadFrameData( rStrm );
    rStrm.Ignore( 18 );
    ReadMacro4( rStrm, nMacroSize );
#if 0
    ReadChartSubStream( rStrm );
#endif
    // set frame format from OBJ record, it is used if chart itself is transparent
    if( mxChart.is() )
        mxChart->UpdateObjFrame( maLineData, maFillData );
}

void XclImpChartObj::DoReadObj5( XclImpStream& rStrm, sal_uInt16 nNameLen, sal_uInt16 nMacroSize )
{
    // read OBJ record and the following chart substream
    ReadFrameData( rStrm );
    rStrm.Ignore( 18 );
    ReadName5( rStrm, nNameLen );
    ReadMacro5( rStrm, nMacroSize );
    ReadChartSubStream( rStrm );
    // set frame format from OBJ record, it is used if chart itself is transparent
    if( mxChart.is() )
        mxChart->UpdateObjFrame( maLineData, maFillData );
}

void XclImpChartObj::DoReadObj8SubRec( XclImpStream& rStrm, sal_uInt16 nSubRecId, sal_uInt16 /*nSubRecSize*/ )
{
    // read the following chart substream
    if( nSubRecId == EXC_ID_OBJEND )
    {
        // enable CONTINUE handling for the entire chart substream
        rStrm.ResetRecord( true );
        ReadChartSubStream( rStrm );
        /*  #90118# disable CONTINUE handling again to be able to read
            following CONTINUE records as MSODRAWING records. */
        rStrm.ResetRecord( false );
    }
}

sal_Size XclImpChartObj::DoGetProgressSize() const
{
    return mxChart.is() ? mxChart->GetProgressSize() : 1;
}

SdrObject* XclImpChartObj::DoCreateSdrObj( XclImpDffConverter& rDffConv, const Rectangle& rAnchorRect ) const
{
    SdrObjectPtr xSdrObj;
    SfxObjectShell* pDocShell = GetDocShell();
    if( rDffConv.SupportsOleObjects() && SvtModuleOptions().IsChart() && pDocShell && mxChart.is() && !mxChart->IsPivotChart() )
    {
        // create embedded chart object
        OUString aEmbObjName;
        Reference< XEmbeddedObject > xEmbObj = pDocShell->GetEmbeddedObjectContainer().
                CreateEmbeddedObject( SvGlobalName( SO3_SCH_CLASSID ).GetByteSequence(), aEmbObjName );

        /*  Set the size to the embedded object, this prevents that font sizes
            of text objects are changed in the chart when the object is
            inserted into the draw page. */
        sal_Int64 nAspect = ::com::sun::star::embed::Aspects::MSOLE_CONTENT;
        MapUnit aUnit = VCLUnoHelper::UnoEmbed2VCLMapUnit( xEmbObj->getMapUnit( nAspect ) );
        Size aSize( Window::LogicToLogic( rAnchorRect.GetSize(), MapMode( MAP_100TH_MM ), MapMode( aUnit ) ) );
        ::com::sun::star::awt::Size aAwtSize( aSize.Width(), aSize.Height() );
        xEmbObj->setVisualAreaSize( nAspect, aAwtSize );

        // create the container OLE object
        xSdrObj.reset( new SdrOle2Obj( svt::EmbeddedObjectRef( xEmbObj, nAspect ), aEmbObjName, rAnchorRect ) );
    }

<<<<<<< HEAD
        // convert Excel chart to OOo Chart
        if( svt::EmbeddedObjectRef::TryRunningState( xEmbObj ) )
        {
            Reference< XModel > xModel( xEmbObj->getComponent(), UNO_QUERY );
            mxChart->Convert( xModel, rProgress, rAnchorRect );
=======
    return xSdrObj.release();
}
>>>>>>> f2cf0b3f

void XclImpChartObj::DoPostProcessSdrObj( XclImpDffConverter& rDffConv, SdrObject& rSdrObj ) const
{
    const SdrOle2Obj* pSdrOleObj = dynamic_cast< const SdrOle2Obj* >( &rSdrObj );
    if( mxChart.is() && pSdrOleObj )
    {
        Reference< XEmbeddedObject > xEmbObj = pSdrOleObj->GetObjRef();
        if( xEmbObj.is() && ::svt::EmbeddedObjectRef::TryRunningState( xEmbObj ) ) try
        {
            Reference< XEmbedPersist > xPersist( xEmbObj, UNO_QUERY_THROW );
            Reference< XModel > xModel( xEmbObj->getComponent(), UNO_QUERY_THROW );
            mxChart->Convert( xModel, rDffConv, xPersist->getEntryName(), rSdrObj.GetLogicRect() );
            xPersist->storeOwn();
        }
        catch( Exception& )
        {
        }
    }
}

void XclImpChartObj::FinalizeTabChart()
{
    /*  #i44077# Calculate and store DFF anchor for sheet charts.
        Needed to get used area if this chart is inserted as OLE object. */
    DBG_ASSERT( mbOwnTab, "XclImpChartObj::FinalizeTabChart - not allowed for embedded chart objects" );

    // set uninitialized page to landscape
    if( !GetPageSettings().GetPageData().mbValid )
        GetPageSettings().SetPaperSize( EXC_PAPERSIZE_DEFAULT, false );

    // calculate size of the chart object
    const XclPageData& rPageData = GetPageSettings().GetPageData();
    Size aPaperSize = rPageData.GetScPaperSize();

    long nWidth = XclTools::GetHmmFromTwips( aPaperSize.Width() );
    long nHeight = XclTools::GetHmmFromTwips( aPaperSize.Height() );

    // subtract page margins, give some more extra space
    nWidth -= (XclTools::GetHmmFromInch( rPageData.mfLeftMargin + rPageData.mfRightMargin ) + 2000);
    nHeight -= (XclTools::GetHmmFromInch( rPageData.mfTopMargin + rPageData.mfBottomMargin ) + 1000);

    // print column/row headers?
    if( rPageData.mbPrintHeadings )
    {
        nWidth -= 2000;
        nHeight -= 1000;
    }

    // create the object anchor
    XclObjAnchor aAnchor;
    aAnchor.SetRect( GetDoc(), GetCurrScTab(), Rectangle( 1000, 500, nWidth, nHeight ), MAP_100TH_MM );
    SetAnchor( aAnchor );
}

// ----------------------------------------------------------------------------

XclImpNoteObj::XclImpNoteObj( const XclImpRoot& rRoot ) :
    XclImpTextObj( rRoot ),
    maScPos( ScAddress::INITIALIZE_INVALID ),
    mnNoteFlags( 0 )
{
    SetSimpleMacro( false );
    // caption object will be created manually
    SetInsertSdrObj( false );
}

void XclImpNoteObj::SetNoteData( const ScAddress& rScPos, sal_uInt16 nNoteFlags )
{
    maScPos = rScPos;
    mnNoteFlags = nNoteFlags;
}

void XclImpNoteObj::DoPreProcessSdrObj( XclImpDffConverter& rDffConv, SdrObject& rSdrObj ) const
{
    // create formatted text
    XclImpTextObj::DoPreProcessSdrObj( rDffConv, rSdrObj );
    OutlinerParaObject* pOutlinerObj = rSdrObj.GetOutlinerParaObject();
    if( maScPos.IsValid() && pOutlinerObj )
    {
        // create cell note with all data from drawing object
        ScNoteUtil::CreateNoteFromObjectData(
            GetDoc(), maScPos,
            rSdrObj.GetMergedItemSet().Clone(),             // new object on heap expected
            new OutlinerParaObject( *pOutlinerObj ),        // new object on heap expected
            rSdrObj.GetLogicRect(),
            ::get_flag( mnNoteFlags, EXC_NOTE_VISIBLE ),
            false );
    }
}

// ----------------------------------------------------------------------------

XclImpControlHelper::XclImpControlHelper( const XclImpRoot& rRoot, XclCtrlBindMode eBindMode ) :
    mrRoot( rRoot ),
    meBindMode( eBindMode )
{
}

XclImpControlHelper::~XclImpControlHelper()
{
}

SdrObject* XclImpControlHelper::CreateSdrObjectFromShape(
        const Reference< XShape >& rxShape, const Rectangle& rAnchorRect ) const
{
    mxShape = rxShape;
    SdrObjectPtr xSdrObj( SdrObject::getSdrObjectFromXShape( rxShape ) );
    if( xSdrObj.is() )
    {
        xSdrObj->NbcSetSnapRect( rAnchorRect );
        // #i30543# insert into control layer
        xSdrObj->NbcSetLayer( SC_LAYER_CONTROLS );
    }
    return xSdrObj.release();
}

void XclImpControlHelper::ProcessControl( const XclImpDrawObjBase& rDrawObj ) const
{
    Reference< XControlModel > xCtrlModel = XclControlHelper::GetControlModel( mxShape );
    if( !xCtrlModel.is() )
        return;

    ScfPropertySet aPropSet( xCtrlModel );

    // #118053# #i51348# set object name at control model
    aPropSet.SetStringProperty( CREATE_OUSTRING( "Name" ), rDrawObj.GetObjName() );

    // control visible and printable?
    aPropSet.SetBoolProperty( CREATE_OUSTRING( "EnableVisible" ), rDrawObj.IsVisible() );
    aPropSet.SetBoolProperty( CREATE_OUSTRING( "Printable" ), rDrawObj.IsPrintable() );

    // sheet links
    if( SfxObjectShell* pDocShell = mrRoot.GetDocShell() )
    {
        Reference< XMultiServiceFactory > xFactory( pDocShell->GetModel(), UNO_QUERY );
        if( xFactory.is() )
        {
            // cell link
            if( mxCellLink.is() ) try
            {
                Reference< XBindableValue > xBindable( xCtrlModel, UNO_QUERY_THROW );

                // create argument sequence for createInstanceWithArguments()
                CellAddress aApiAddress;
                ScUnoConversion::FillApiAddress( aApiAddress, *mxCellLink );

                NamedValue aValue;
                aValue.Name = CREATE_OUSTRING( SC_UNONAME_BOUNDCELL );
                aValue.Value <<= aApiAddress;

                Sequence< Any > aArgs( 1 );
                aArgs[ 0 ] <<= aValue;

                // create the CellValueBinding instance and set at the control model
                OUString aServiceName;
                switch( meBindMode )
                {
                    case EXC_CTRL_BINDCONTENT:  aServiceName = CREATE_OUSTRING( SC_SERVICENAME_VALBIND );       break;
                    case EXC_CTRL_BINDPOSITION: aServiceName = CREATE_OUSTRING( SC_SERVICENAME_LISTCELLBIND );  break;
                }
                Reference< XValueBinding > xBinding(
                    xFactory->createInstanceWithArguments( aServiceName, aArgs ), UNO_QUERY_THROW );
                xBindable->setValueBinding( xBinding );
            }
            catch( const Exception& )
            {
            }

            // source range
            if( mxSrcRange.is() ) try
            {
                Reference< XListEntrySink > xEntrySink( xCtrlModel, UNO_QUERY_THROW );

                // create argument sequence for createInstanceWithArguments()
                CellRangeAddress aApiRange;
                ScUnoConversion::FillApiRange( aApiRange, *mxSrcRange );

                NamedValue aValue;
                aValue.Name = CREATE_OUSTRING( SC_UNONAME_CELLRANGE );
                aValue.Value <<= aApiRange;

                Sequence< Any > aArgs( 1 );
                aArgs[ 0 ] <<= aValue;

                // create the EntrySource instance and set at the control model
                Reference< XListEntrySource > xEntrySource( xFactory->createInstanceWithArguments(
                    CREATE_OUSTRING( SC_SERVICENAME_LISTSOURCE ), aArgs ), UNO_QUERY_THROW );
                xEntrySink->setListEntrySource( xEntrySource );
            }
            catch( const Exception& )
            {
            }
        }
    }

    // virtual call for type specific processing
    DoProcessControl( aPropSet );
}

void XclImpControlHelper::ReadCellLinkFormula( XclImpStream& rStrm, bool bWithBoundSize )
{
    ScRangeList aScRanges;
    ReadRangeList( aScRanges, rStrm, bWithBoundSize );
    // Use first cell of first range
    if( const ScRange* pScRange = aScRanges.GetObject( 0 ) )
        mxCellLink.reset( new ScAddress( pScRange->aStart ) );
}

void XclImpControlHelper::ReadSourceRangeFormula( XclImpStream& rStrm, bool bWithBoundSize )
{
    ScRangeList aScRanges;
    ReadRangeList( aScRanges, rStrm, bWithBoundSize );
    // Use first range
    if( const ScRange* pScRange = aScRanges.GetObject( 0 ) )
        mxSrcRange.reset( new ScRange( *pScRange ) );
}

void XclImpControlHelper::DoProcessControl( ScfPropertySet& ) const
{
}

void XclImpControlHelper::ReadRangeList( ScRangeList& rScRanges, XclImpStream& rStrm )
{
    XclTokenArray aXclTokArr;
    aXclTokArr.ReadSize( rStrm );
    rStrm.Ignore( 4 );
    aXclTokArr.ReadArray( rStrm );
    mrRoot.GetFormulaCompiler().CreateRangeList( rScRanges, EXC_FMLATYPE_CONTROL, aXclTokArr, rStrm );
}

void XclImpControlHelper::ReadRangeList( ScRangeList& rScRanges, XclImpStream& rStrm, bool bWithBoundSize )
{
    if( bWithBoundSize )
    {
        sal_uInt16 nSize;
        rStrm >> nSize;
        if( nSize > 0 )
        {
            rStrm.PushPosition();
            ReadRangeList( rScRanges, rStrm );
            rStrm.PopPosition();
            rStrm.Ignore( nSize );
        }
    }
    else
    {
        ReadRangeList( rScRanges, rStrm );
    }
}

// ----------------------------------------------------------------------------

XclImpTbxObjBase::XclImpTbxObjBase( const XclImpRoot& rRoot ) :
    XclImpTextObj( rRoot ),
    XclImpControlHelper( rRoot, EXC_CTRL_BINDPOSITION )
{
    SetSimpleMacro( false );
    SetCustomDffObj( true );
}

namespace {

void lclExtractColor( sal_uInt8& rnColorIdx, const DffPropSet& rDffPropSet, sal_uInt32 nPropId )
{
    if( rDffPropSet.IsProperty( nPropId ) )
    {
        sal_uInt32 nColor = rDffPropSet.GetPropertyValue( nPropId );
        if( (nColor & 0xFF000000) == 0x08000000 )
            rnColorIdx = ::extract_value< sal_uInt8 >( nColor, 0, 8 );
    }
}

} // namespace

void XclImpTbxObjBase::SetDffProperties( const DffPropSet& rDffPropSet )
{
    maFillData.mnPattern = rDffPropSet.GetPropertyBool( DFF_Prop_fFilled ) ? EXC_PATT_SOLID : EXC_PATT_NONE;
    lclExtractColor( maFillData.mnBackColorIdx, rDffPropSet, DFF_Prop_fillBackColor );
    lclExtractColor( maFillData.mnPattColorIdx, rDffPropSet, DFF_Prop_fillColor );
    ::set_flag( maFillData.mnAuto, EXC_OBJ_LINE_AUTO, false );

    maLineData.mnStyle = rDffPropSet.GetPropertyBool( DFF_Prop_fLine ) ? EXC_OBJ_LINE_SOLID : EXC_OBJ_LINE_NONE;
    lclExtractColor( maLineData.mnColorIdx, rDffPropSet, DFF_Prop_lineColor );
    ::set_flag( maLineData.mnAuto, EXC_OBJ_FILL_AUTO, false );
}

bool XclImpTbxObjBase::FillMacroDescriptor( ScriptEventDescriptor& rDescriptor ) const
{
    return XclControlHelper::FillMacroDescriptor( rDescriptor, DoGetEventType(), GetMacroName() );
}

void XclImpTbxObjBase::ConvertFont( ScfPropertySet& rPropSet ) const
{
    if( maTextData.mxString.is() )
    {
        const XclFormatRunVec& rFormatRuns = maTextData.mxString->GetFormats();
        if( rFormatRuns.empty() )
            GetFontBuffer().WriteDefaultCtrlFontProperties( rPropSet );
        else
            GetFontBuffer().WriteFontProperties( rPropSet, EXC_FONTPROPSET_CONTROL, rFormatRuns.front().mnFontIdx );
    }
}

void XclImpTbxObjBase::ConvertLabel( ScfPropertySet& rPropSet ) const
{
    if( maTextData.mxString.is() )
    {
        String aLabel = maTextData.mxString->GetText();
        if( maTextData.maData.mnShortcut > 0 )
        {
            xub_StrLen nPos = aLabel.Search( static_cast< sal_Unicode >( maTextData.maData.mnShortcut ) );
            if( nPos != STRING_NOTFOUND )
                aLabel.Insert( '~', nPos );
        }
        rPropSet.SetStringProperty( CREATE_OUSTRING( "Label" ), aLabel );
    }
    ConvertFont( rPropSet );
}

SdrObject* XclImpTbxObjBase::DoCreateSdrObj( XclImpDffConverter& rDffConv, const Rectangle& rAnchorRect ) const
{
    SdrObjectPtr xSdrObj( rDffConv.CreateSdrObject( *this, rAnchorRect ) );
    rDffConv.Progress();
    return xSdrObj.release();
}

void XclImpTbxObjBase::DoPreProcessSdrObj( XclImpDffConverter& /*rDffConv*/, SdrObject& /*rSdrObj*/ ) const
{
    // do not call DoPreProcessSdrObj() from base class (to skip text processing)
    ProcessControl( *this );
}

// ----------------------------------------------------------------------------

XclImpButtonObj::XclImpButtonObj( const XclImpRoot& rRoot ) :
    XclImpTbxObjBase( rRoot )
{
}

void XclImpButtonObj::DoProcessControl( ScfPropertySet& rPropSet ) const
{
    // label and text formatting
    ConvertLabel( rPropSet );

    /*  Horizontal text alignment. For unknown reason, the property type is a
        simple sal_Int16 and not a com.sun.star.style.HorizontalAlignment. */
    sal_Int16 nHorAlign = 1;
    switch( maTextData.maData.GetHorAlign() )
    {
        case EXC_OBJ_HOR_LEFT:      nHorAlign = 0;  break;
        case EXC_OBJ_HOR_CENTER:    nHorAlign = 1;  break;
        case EXC_OBJ_HOR_RIGHT:     nHorAlign = 2;  break;
    }
    rPropSet.SetProperty( CREATE_OUSTRING( "Align" ), nHorAlign );

    // vertical text alignment
    namespace csss = ::com::sun::star::style;
    csss::VerticalAlignment eVerAlign = csss::VerticalAlignment_MIDDLE;
    switch( maTextData.maData.GetVerAlign() )
    {
        case EXC_OBJ_VER_TOP:       eVerAlign = csss::VerticalAlignment_TOP;    break;
        case EXC_OBJ_VER_CENTER:    eVerAlign = csss::VerticalAlignment_MIDDLE; break;
        case EXC_OBJ_VER_BOTTOM:    eVerAlign = csss::VerticalAlignment_BOTTOM; break;
    }
    rPropSet.SetProperty( CREATE_OUSTRING( "VerticalAlign" ), eVerAlign );

    // always wrap text automatically
    rPropSet.SetBoolProperty( CREATE_OUSTRING( "MultiLine" ), true );

    // default button
    bool bDefButton = ::get_flag( maTextData.maData.mnButtonFlags, EXC_OBJ_BUTTON_DEFAULT );
    rPropSet.SetBoolProperty( CREATE_OUSTRING( "DefaultButton" ), bDefButton );

    // button type (flags cannot be combined in OOo)
    namespace cssa = ::com::sun::star::awt;
    cssa::PushButtonType eButtonType = cssa::PushButtonType_STANDARD;
    if( ::get_flag( maTextData.maData.mnButtonFlags, EXC_OBJ_BUTTON_CLOSE ) )
        eButtonType = cssa::PushButtonType_OK;
    else if( ::get_flag( maTextData.maData.mnButtonFlags, EXC_OBJ_BUTTON_CANCEL ) )
        eButtonType = cssa::PushButtonType_CANCEL;
    else if( ::get_flag( maTextData.maData.mnButtonFlags, EXC_OBJ_BUTTON_HELP ) )
        eButtonType = cssa::PushButtonType_HELP;
    // property type is short, not enum
    rPropSet.SetProperty( CREATE_OUSTRING( "PushButtonType" ), sal_Int16( eButtonType ) );
}

OUString XclImpButtonObj::DoGetServiceName() const
{
    return CREATE_OUSTRING( "com.sun.star.form.component.CommandButton" );
}

XclTbxEventType XclImpButtonObj::DoGetEventType() const
{
    return EXC_TBX_EVENT_ACTION;
}

// ----------------------------------------------------------------------------

XclImpCheckBoxObj::XclImpCheckBoxObj( const XclImpRoot& rRoot ) :
    XclImpTbxObjBase( rRoot ),
    mnState( EXC_OBJ_CHECKBOX_UNCHECKED ),
    mnCheckBoxFlags( 0 )
{
}

void XclImpCheckBoxObj::DoReadObj5( XclImpStream& rStrm, sal_uInt16 nNameLen, sal_uInt16 /*nMacroSize*/ )
{
    ReadFrameData( rStrm );
    rStrm.Ignore( 10 );
    rStrm >> maTextData.maData.mnFlags;
    rStrm.Ignore( 20 );
    ReadName5( rStrm, nNameLen );
    ReadMacro5( rStrm, rStrm.ReaduInt16() );   // fist macro size invalid and unused
    ReadCellLinkFormula( rStrm, true );
    rStrm >> maTextData.maData.mnTextLen;
    maTextData.ReadByteString( rStrm );
    rStrm >> mnState >> maTextData.maData.mnShortcut >> maTextData.maData.mnShortcutEA >> mnCheckBoxFlags;
}

void XclImpCheckBoxObj::DoReadObj8SubRec( XclImpStream& rStrm, sal_uInt16 nSubRecId, sal_uInt16 nSubRecSize )
{
    switch( nSubRecId )
    {
        case EXC_ID_OBJCBLS:
            // do not read EXC_ID_OBJCBLSDATA, not written by OOo Excel export
            rStrm >> mnState;
            rStrm.Ignore( 4 );
            rStrm >> maTextData.maData.mnShortcut >> maTextData.maData.mnShortcutEA >> mnCheckBoxFlags;
        break;
        case EXC_ID_OBJCBLSFMLA:
            ReadCellLinkFormula( rStrm, false );
        break;
        default:
            XclImpTbxObjBase::DoReadObj8SubRec( rStrm, nSubRecId, nSubRecSize );
    }
}

void XclImpCheckBoxObj::DoProcessControl( ScfPropertySet& rPropSet ) const
{
    // label and text formatting
    ConvertLabel( rPropSet );

    // state
    bool bSupportsTristate = GetObjType() == EXC_OBJTYPE_CHECKBOX;
    sal_Int16 nApiState = 0;
    switch( mnState )
    {
        case EXC_OBJ_CHECKBOX_UNCHECKED:    nApiState = 0;                          break;
        case EXC_OBJ_CHECKBOX_CHECKED:      nApiState = 1;                          break;
        case EXC_OBJ_CHECKBOX_TRISTATE:     nApiState = bSupportsTristate ? 2 : 1;  break;
    }
    if( bSupportsTristate )
        rPropSet.SetBoolProperty( CREATE_OUSTRING( "TriState" ), nApiState == 2 );
    rPropSet.SetProperty( CREATE_OUSTRING( "DefaultState" ), nApiState );

    // box style
    namespace AwtVisualEffect = ::com::sun::star::awt::VisualEffect;
    sal_Int16 nEffect = ::get_flagvalue( mnCheckBoxFlags, EXC_OBJ_CHECKBOX_FLAT, AwtVisualEffect::FLAT, AwtVisualEffect::LOOK3D );
    rPropSet.SetProperty( CREATE_OUSTRING( "VisualEffect" ), nEffect );

    // do not wrap text automatically
    rPropSet.SetBoolProperty( CREATE_OUSTRING( "MultiLine" ), false );

    // #i40279# always centered vertically
    namespace csss = ::com::sun::star::style;
    rPropSet.SetProperty( CREATE_OUSTRING( "VerticalAlign" ), csss::VerticalAlignment_MIDDLE );

    // background color
    if( maFillData.IsFilled() )
    {
        sal_Int32 nColor = static_cast< sal_Int32 >( GetSolidFillColor( maFillData ).GetColor() );
        rPropSet.SetProperty( CREATE_OUSTRING( "BackgroundColor" ), nColor );
    }
}

OUString XclImpCheckBoxObj::DoGetServiceName() const
{
    return CREATE_OUSTRING( "com.sun.star.form.component.CheckBox" );
}

XclTbxEventType XclImpCheckBoxObj::DoGetEventType() const
{
    return EXC_TBX_EVENT_ACTION;
}

// ----------------------------------------------------------------------------

XclImpOptionButtonObj::XclImpOptionButtonObj( const XclImpRoot& rRoot ) :
    XclImpCheckBoxObj( rRoot ),
    mnNextInGroup( 0 ),
    mnFirstInGroup( 1 )
{
}

void XclImpOptionButtonObj::DoReadObj5( XclImpStream& rStrm, sal_uInt16 nNameLen, sal_uInt16 /*nMacroSize*/ )
{
    ReadFrameData( rStrm );
    rStrm.Ignore( 10 );
    rStrm >> maTextData.maData.mnFlags;
    rStrm.Ignore( 32 );
    ReadName5( rStrm, nNameLen );
    ReadMacro5( rStrm, rStrm.ReaduInt16() );   // fist macro size invalid and unused
    ReadCellLinkFormula( rStrm, true );
    rStrm >> maTextData.maData.mnTextLen;
    maTextData.ReadByteString( rStrm );
    rStrm >> mnState >> maTextData.maData.mnShortcut >> maTextData.maData.mnShortcutEA;
    rStrm >> mnCheckBoxFlags >> mnNextInGroup >> mnFirstInGroup;
}

void XclImpOptionButtonObj::DoReadObj8SubRec( XclImpStream& rStrm, sal_uInt16 nSubRecId, sal_uInt16 nSubRecSize )
{
    switch( nSubRecId )
    {
        case EXC_ID_OBJRBODATA:
            rStrm >> mnNextInGroup >> mnFirstInGroup;
        break;
        default:
            XclImpCheckBoxObj::DoReadObj8SubRec( rStrm, nSubRecId, nSubRecSize );
    }
}

void XclImpOptionButtonObj::DoProcessControl( ScfPropertySet& rPropSet ) const
{
    XclImpCheckBoxObj::DoProcessControl( rPropSet );
    // TODO: grouping
}

OUString XclImpOptionButtonObj::DoGetServiceName() const
{
    return CREATE_OUSTRING( "com.sun.star.form.component.RadioButton" );
}

XclTbxEventType XclImpOptionButtonObj::DoGetEventType() const
{
    return EXC_TBX_EVENT_ACTION;
}

// ----------------------------------------------------------------------------

XclImpLabelObj::XclImpLabelObj( const XclImpRoot& rRoot ) :
    XclImpTbxObjBase( rRoot )
{
}

void XclImpLabelObj::DoProcessControl( ScfPropertySet& rPropSet ) const
{
    // label and text formatting
    ConvertLabel( rPropSet );

    // text alignment (always top/left aligned)
    rPropSet.SetProperty( CREATE_OUSTRING( "Align" ), sal_Int16( 0 ) );
    namespace csss = ::com::sun::star::style;
    rPropSet.SetProperty( CREATE_OUSTRING( "VerticalAlign" ), csss::VerticalAlignment_TOP );

    // always wrap text automatically
    rPropSet.SetBoolProperty( CREATE_OUSTRING( "MultiLine" ), true );
}

OUString XclImpLabelObj::DoGetServiceName() const
{
    return CREATE_OUSTRING( "com.sun.star.form.component.FixedText" );
}

XclTbxEventType XclImpLabelObj::DoGetEventType() const
{
    return EXC_TBX_EVENT_MOUSE;
}

// ----------------------------------------------------------------------------

XclImpGroupBoxObj::XclImpGroupBoxObj( const XclImpRoot& rRoot ) :
    XclImpTbxObjBase( rRoot ),
    mnGroupBoxFlags( 0 )
{
}

void XclImpGroupBoxObj::DoReadObj5( XclImpStream& rStrm, sal_uInt16 nNameLen, sal_uInt16 /*nMacroSize*/ )
{
    ReadFrameData( rStrm );
    rStrm.Ignore( 10 );
    rStrm >> maTextData.maData.mnFlags;
    rStrm.Ignore( 26 );
    ReadName5( rStrm, nNameLen );
    ReadMacro5( rStrm, rStrm.ReaduInt16() );   // fist macro size invalid and unused
    rStrm >> maTextData.maData.mnTextLen;
    maTextData.ReadByteString( rStrm );
    rStrm >> maTextData.maData.mnShortcut >> maTextData.maData.mnShortcutEA >> mnGroupBoxFlags;
}

void XclImpGroupBoxObj::DoReadObj8SubRec( XclImpStream& rStrm, sal_uInt16 nSubRecId, sal_uInt16 nSubRecSize )
{
    switch( nSubRecId )
    {
        case EXC_ID_OBJGBODATA:
            rStrm >> maTextData.maData.mnShortcut >> maTextData.maData.mnShortcutEA >> mnGroupBoxFlags;
        break;
        default:
            XclImpTbxObjBase::DoReadObj8SubRec( rStrm, nSubRecId, nSubRecSize );
    }
}

void XclImpGroupBoxObj::DoProcessControl( ScfPropertySet& rPropSet ) const
{
    // label and text formatting
    ConvertLabel( rPropSet );
}

OUString XclImpGroupBoxObj::DoGetServiceName() const
{
    return CREATE_OUSTRING( "com.sun.star.form.component.GroupBox" );
}

XclTbxEventType XclImpGroupBoxObj::DoGetEventType() const
{
    return EXC_TBX_EVENT_MOUSE;
}

// ----------------------------------------------------------------------------

XclImpDialogObj::XclImpDialogObj( const XclImpRoot& rRoot ) :
    XclImpTbxObjBase( rRoot )
{
}

void XclImpDialogObj::DoProcessControl( ScfPropertySet& rPropSet ) const
{
    // label and text formatting
    ConvertLabel( rPropSet );
}

OUString XclImpDialogObj::DoGetServiceName() const
{
    // dialog frame faked by a groupbox
    return CREATE_OUSTRING( "com.sun.star.form.component.GroupBox" );
}

XclTbxEventType XclImpDialogObj::DoGetEventType() const
{
    return EXC_TBX_EVENT_MOUSE;
}

// ----------------------------------------------------------------------------

XclImpEditObj::XclImpEditObj( const XclImpRoot& rRoot ) :
    XclImpTbxObjBase( rRoot ),
    mnContentType( EXC_OBJ_EDIT_TEXT ),
    mnMultiLine( 0 ),
    mnScrollBar( 0 ),
    mnListBoxObjId( 0 )
{
}

bool XclImpEditObj::IsNumeric() const
{
    return (mnContentType == EXC_OBJ_EDIT_INTEGER) || (mnContentType == EXC_OBJ_EDIT_DOUBLE);
}

void XclImpEditObj::DoReadObj5( XclImpStream& rStrm, sal_uInt16 nNameLen, sal_uInt16 /*nMacroSize*/ )
{
    ReadFrameData( rStrm );
    rStrm.Ignore( 10 );
    rStrm >> maTextData.maData.mnFlags;
    rStrm.Ignore( 14 );
    ReadName5( rStrm, nNameLen );
    ReadMacro5( rStrm, rStrm.ReaduInt16() );   // fist macro size invalid and unused
    rStrm >> maTextData.maData.mnTextLen;
    maTextData.ReadByteString( rStrm );
    rStrm >> mnContentType >> mnMultiLine >> mnScrollBar >> mnListBoxObjId;
}

void XclImpEditObj::DoReadObj8SubRec( XclImpStream& rStrm, sal_uInt16 nSubRecId, sal_uInt16 nSubRecSize )
{
    switch( nSubRecId )
    {
        case EXC_ID_OBJEDODATA:
            rStrm >> mnContentType >> mnMultiLine >> mnScrollBar >> mnListBoxObjId;
        break;
        default:
            XclImpTbxObjBase::DoReadObj8SubRec( rStrm, nSubRecId, nSubRecSize );
    }
}

void XclImpEditObj::DoProcessControl( ScfPropertySet& rPropSet ) const
{
    if( maTextData.mxString.is() )
    {
        OUString aText = maTextData.mxString->GetText();
        if( IsNumeric() )
        {
            // TODO: OUString::toDouble() does not handle local decimal separator
            rPropSet.SetProperty( CREATE_OUSTRING( "DefaultValue" ), aText.toDouble() );
            rPropSet.SetBoolProperty( CREATE_OUSTRING( "Spin" ), mnScrollBar != 0 );
        }
        else
        {
            rPropSet.SetProperty( CREATE_OUSTRING( "DefaultText" ), aText );
            rPropSet.SetBoolProperty( CREATE_OUSTRING( "MultiLine" ), mnMultiLine != 0 );
            rPropSet.SetBoolProperty( CREATE_OUSTRING( "VScroll" ), mnScrollBar != 0 );
        }
    }
    ConvertFont( rPropSet );
}

OUString XclImpEditObj::DoGetServiceName() const
{
    return IsNumeric() ?
        CREATE_OUSTRING( "com.sun.star.form.component.NumericField" ) :
        CREATE_OUSTRING( "com.sun.star.form.component.TextField" );
}

XclTbxEventType XclImpEditObj::DoGetEventType() const
{
    return EXC_TBX_EVENT_TEXT;
}

// ----------------------------------------------------------------------------

XclImpTbxObjScrollableBase::XclImpTbxObjScrollableBase( const XclImpRoot& rRoot ) :
    XclImpTbxObjBase( rRoot ),
    mnValue( 0 ),
    mnMin( 0 ),
    mnMax( 100 ),
    mnStep( 1 ),
    mnPageStep( 10 ),
    mnOrient( 0 ),
    mnThumbWidth( 1 ),
    mnScrollFlags( 0 )
{
}

void XclImpTbxObjScrollableBase::ReadSbs( XclImpStream& rStrm )
{
    rStrm.Ignore( 4 );
    rStrm >> mnValue >> mnMin >> mnMax >> mnStep >> mnPageStep >> mnOrient >> mnThumbWidth >> mnScrollFlags;
}

void XclImpTbxObjScrollableBase::DoReadObj8SubRec( XclImpStream& rStrm, sal_uInt16 nSubRecId, sal_uInt16 nSubRecSize )
{
    switch( nSubRecId )
    {
        case EXC_ID_OBJSBS:
            ReadSbs( rStrm );
        break;
        case EXC_ID_OBJSBSFMLA:
            ReadCellLinkFormula( rStrm, false );
        break;
        default:
            XclImpTbxObjBase::DoReadObj8SubRec( rStrm, nSubRecId, nSubRecSize );
    }
}

// ----------------------------------------------------------------------------

XclImpSpinButtonObj::XclImpSpinButtonObj( const XclImpRoot& rRoot ) :
    XclImpTbxObjScrollableBase( rRoot )
{
}

void XclImpSpinButtonObj::DoReadObj5( XclImpStream& rStrm, sal_uInt16 nNameLen, sal_uInt16 /*nMacroSize*/ )
{
    ReadFrameData( rStrm );
    ReadSbs( rStrm );
    ReadName5( rStrm, nNameLen );
    ReadMacro5( rStrm, rStrm.ReaduInt16() );   // fist macro size invalid and unused
    ReadCellLinkFormula( rStrm, true );
}

void XclImpSpinButtonObj::DoProcessControl( ScfPropertySet& rPropSet ) const
{
    // Calc's "Border" property is not the 3D/flat style effect in Excel (#i34712#)
    rPropSet.SetProperty( CREATE_OUSTRING( "Border" ), ::com::sun::star::awt::VisualEffect::NONE );
    rPropSet.SetProperty< sal_Int32 >( CREATE_OUSTRING( "DefaultSpinValue" ), mnValue );
    rPropSet.SetProperty< sal_Int32 >( CREATE_OUSTRING( "SpinValueMin" ), mnMin );
    rPropSet.SetProperty< sal_Int32 >( CREATE_OUSTRING( "SpinValueMax" ), mnMax );
    rPropSet.SetProperty< sal_Int32 >( CREATE_OUSTRING( "SpinIncrement" ), mnStep );

    // Excel spin buttons always vertical
    rPropSet.SetProperty( CREATE_OUSTRING( "Orientation" ), ::com::sun::star::awt::ScrollBarOrientation::VERTICAL );
}

OUString XclImpSpinButtonObj::DoGetServiceName() const
{
    return CREATE_OUSTRING( "com.sun.star.form.component.SpinButton" );
}

XclTbxEventType XclImpSpinButtonObj::DoGetEventType() const
{
    return EXC_TBX_EVENT_VALUE;
}

// ----------------------------------------------------------------------------

XclImpScrollBarObj::XclImpScrollBarObj( const XclImpRoot& rRoot ) :
    XclImpTbxObjScrollableBase( rRoot )
{
}

void XclImpScrollBarObj::DoReadObj5( XclImpStream& rStrm, sal_uInt16 nNameLen, sal_uInt16 /*nMacroSize*/ )
{
    ReadFrameData( rStrm );
    ReadSbs( rStrm );
    ReadName5( rStrm, nNameLen );
    ReadMacro5( rStrm, rStrm.ReaduInt16() );   // fist macro size invalid and unused
    ReadCellLinkFormula( rStrm, true );
}

void XclImpScrollBarObj::DoProcessControl( ScfPropertySet& rPropSet ) const
{
    // Calc's "Border" property is not the 3D/flat style effect in Excel (#i34712#)
    rPropSet.SetProperty( CREATE_OUSTRING( "Border" ), ::com::sun::star::awt::VisualEffect::NONE );
    rPropSet.SetProperty< sal_Int32 >( CREATE_OUSTRING( "DefaultScrollValue" ), mnValue );
    rPropSet.SetProperty< sal_Int32 >( CREATE_OUSTRING( "ScrollValueMin" ), mnMin );
    rPropSet.SetProperty< sal_Int32 >( CREATE_OUSTRING( "ScrollValueMax" ), mnMax );
    rPropSet.SetProperty< sal_Int32 >( CREATE_OUSTRING( "LineIncrement" ), mnStep );
    rPropSet.SetProperty< sal_Int32 >( CREATE_OUSTRING( "BlockIncrement" ), mnPageStep );
    rPropSet.SetProperty( CREATE_OUSTRING( "VisibleSize" ), ::std::min< sal_Int32 >( mnPageStep, 1 ) );

    namespace AwtScrollOrient = ::com::sun::star::awt::ScrollBarOrientation;
    sal_Int32 nApiOrient = ::get_flagvalue( mnOrient, EXC_OBJ_SCROLLBAR_HOR, AwtScrollOrient::HORIZONTAL, AwtScrollOrient::VERTICAL );
    rPropSet.SetProperty( CREATE_OUSTRING( "Orientation" ), nApiOrient );
}

OUString XclImpScrollBarObj::DoGetServiceName() const
{
    return CREATE_OUSTRING( "com.sun.star.form.component.ScrollBar" );
}

XclTbxEventType XclImpScrollBarObj::DoGetEventType() const
{
    return EXC_TBX_EVENT_VALUE;
}

// ----------------------------------------------------------------------------

XclImpTbxObjListBase::XclImpTbxObjListBase( const XclImpRoot& rRoot ) :
    XclImpTbxObjScrollableBase( rRoot ),
    mnEntryCount( 0 ),
    mnSelEntry( 0 ),
    mnListFlags( 0 ),
    mnEditObjId( 0 ),
    mbHasDefFontIdx( false )
{
}

void XclImpTbxObjListBase::ReadLbsData( XclImpStream& rStrm )
{
    ReadSourceRangeFormula( rStrm, true );
    rStrm >> mnEntryCount >> mnSelEntry >> mnListFlags >> mnEditObjId;
}

void XclImpTbxObjListBase::SetBoxFormatting( ScfPropertySet& rPropSet ) const
{
    // border style
    namespace AwtVisualEffect = ::com::sun::star::awt::VisualEffect;
    sal_Int16 nApiBorder = ::get_flagvalue( mnListFlags, EXC_OBJ_LISTBOX_FLAT, AwtVisualEffect::FLAT, AwtVisualEffect::LOOK3D );
    rPropSet.SetProperty( CREATE_OUSTRING( "Border" ), nApiBorder );

    // font formatting
    if( mbHasDefFontIdx )
        GetFontBuffer().WriteFontProperties( rPropSet, EXC_FONTPROPSET_CONTROL, maTextData.maData.mnDefFontIdx );
    else
        GetFontBuffer().WriteDefaultCtrlFontProperties( rPropSet );
}

// ----------------------------------------------------------------------------

XclImpListBoxObj::XclImpListBoxObj( const XclImpRoot& rRoot ) :
    XclImpTbxObjListBase( rRoot )
{
}

void XclImpListBoxObj::ReadFullLbsData( XclImpStream& rStrm, sal_Size nRecLeft )
{
    sal_Size nRecEnd = rStrm.GetRecPos() + nRecLeft;
    ReadLbsData( rStrm );
    DBG_ASSERT( (rStrm.GetRecPos() == nRecEnd) || (rStrm.GetRecPos() + mnEntryCount == nRecEnd),
        "XclImpListBoxObj::ReadFullLbsData - invalid size of OBJLBSDATA record" );
    while( rStrm.IsValid() && (rStrm.GetRecPos() < nRecEnd) )
        maSelection.push_back( rStrm.ReaduInt8() );
}

void XclImpListBoxObj::DoReadObj5( XclImpStream& rStrm, sal_uInt16 nNameLen, sal_uInt16 /*nMacroSize*/ )
{
    ReadFrameData( rStrm );
    ReadSbs( rStrm );
    rStrm.Ignore( 18 );
    rStrm >> maTextData.maData.mnDefFontIdx;
    rStrm.Ignore( 4 );
    ReadName5( rStrm, nNameLen );
    ReadMacro5( rStrm, rStrm.ReaduInt16() );   // fist macro size invalid and unused
    ReadCellLinkFormula( rStrm, true );
    ReadFullLbsData( rStrm, rStrm.GetRecLeft() );
    mbHasDefFontIdx = true;
}

void XclImpListBoxObj::DoReadObj8SubRec( XclImpStream& rStrm, sal_uInt16 nSubRecId, sal_uInt16 nSubRecSize )
{
    switch( nSubRecId )
    {
        case EXC_ID_OBJLBSDATA:
            ReadFullLbsData( rStrm, nSubRecSize );
        break;
        default:
            XclImpTbxObjListBase::DoReadObj8SubRec( rStrm, nSubRecId, nSubRecSize );
    }
}

void XclImpListBoxObj::DoProcessControl( ScfPropertySet& rPropSet ) const
{
    // listbox formatting
    SetBoxFormatting( rPropSet );

    // selection type
    sal_uInt8 nSelType = ::extract_value< sal_uInt8 >( mnListFlags, 4, 2 );
    bool bMultiSel = nSelType != EXC_OBJ_LISTBOX_SINGLE;
    rPropSet.SetBoolProperty( CREATE_OUSTRING( "MultiSelection" ), bMultiSel );

    // selection (do not set, if listbox is linked to a cell)
    if( !HasCellLink() )
    {
        ScfInt16Vec aSelVec;

        // multi selection: API expects sequence of list entry indexes
        if( bMultiSel )
            for( ScfUInt8Vec::const_iterator aBeg = maSelection.begin(), aIt = aBeg, aEnd = maSelection.end(); aIt != aEnd; ++aIt )
                if( *aIt != 0 )
                    aSelVec.push_back( static_cast< sal_Int16 >( aIt - aBeg ) );
        // single selection: mnSelEntry is one-based, API expects zero-based
        else if( mnSelEntry > 0 )
            aSelVec.push_back( static_cast< sal_Int16 >( mnSelEntry - 1 ) );

        if( !aSelVec.empty() )
        {
            Sequence< sal_Int16 > aSelSeq( &aSelVec.front(), static_cast< sal_Int32 >( aSelVec.size() ) );
            rPropSet.SetProperty( CREATE_OUSTRING( "DefaultSelection" ), aSelSeq );
        }
    }
}

OUString XclImpListBoxObj::DoGetServiceName() const
{
    return CREATE_OUSTRING( "com.sun.star.form.component.ListBox" );
}

XclTbxEventType XclImpListBoxObj::DoGetEventType() const
{
    return EXC_TBX_EVENT_CHANGE;
}

// ----------------------------------------------------------------------------

XclImpDropDownObj::XclImpDropDownObj( const XclImpRoot& rRoot ) :
    XclImpTbxObjListBase( rRoot ),
    mnLeft( 0 ),
    mnTop( 0 ),
    mnRight( 0 ),
    mnBottom( 0 ),
    mnDropDownFlags( 0 ),
    mnLineCount( 0 ),
    mnMinWidth( 0 )
{
}

sal_uInt16 XclImpDropDownObj::GetDropDownType() const
{
    return ::extract_value< sal_uInt8 >( mnDropDownFlags, 0, 2 );
}

void XclImpDropDownObj::ReadFullLbsData( XclImpStream& rStrm )
{
    ReadLbsData( rStrm );
    rStrm >> mnDropDownFlags >> mnLineCount >> mnMinWidth >> maTextData.maData.mnTextLen;
    maTextData.ReadByteString( rStrm );
    // dropdowns of auto-filters have 'simple' style, they don't have a text area
    if( GetDropDownType() == EXC_OBJ_DROPDOWN_SIMPLE )
        SetProcessSdrObj( false );
}

void XclImpDropDownObj::DoReadObj5( XclImpStream& rStrm, sal_uInt16 nNameLen, sal_uInt16 /*nMacroSize*/ )
{
    ReadFrameData( rStrm );
    ReadSbs( rStrm );
    rStrm.Ignore( 18 );
    rStrm >> maTextData.maData.mnDefFontIdx;
    rStrm.Ignore( 14 );
    rStrm >> mnLeft >> mnTop >> mnRight >> mnBottom;
    rStrm.Ignore( 4 );
    ReadName5( rStrm, nNameLen );
    ReadMacro5( rStrm, rStrm.ReaduInt16() );   // fist macro size invalid and unused
    ReadCellLinkFormula( rStrm, true );
    ReadFullLbsData( rStrm );
    mbHasDefFontIdx = true;
}

void XclImpDropDownObj::DoReadObj8SubRec( XclImpStream& rStrm, sal_uInt16 nSubRecId, sal_uInt16 nSubRecSize )
{
    switch( nSubRecId )
    {
        case EXC_ID_OBJLBSDATA:
            ReadFullLbsData( rStrm );
        break;
        default:
            XclImpTbxObjListBase::DoReadObj8SubRec( rStrm, nSubRecId, nSubRecSize );
    }
}

void XclImpDropDownObj::DoProcessControl( ScfPropertySet& rPropSet ) const
{
    // dropdown listbox formatting
    SetBoxFormatting( rPropSet );
    // enable dropdown button
    rPropSet.SetBoolProperty( CREATE_OUSTRING( "Dropdown" ), true );
    // dropdown line count
    rPropSet.SetProperty( CREATE_OUSTRING( "LineCount" ), mnLineCount );

    if( GetDropDownType() == EXC_OBJ_DROPDOWN_COMBOBOX )
    {
        // text of editable combobox
        if( maTextData.mxString.is() )
            rPropSet.SetStringProperty( CREATE_OUSTRING( "DefaultText" ), maTextData.mxString->GetText() );
    }
    else
    {
        // selection (do not set, if dropdown is linked to a cell)
        if( !HasCellLink() && (mnSelEntry > 0) )
        {
            Sequence< sal_Int16 > aSelSeq( 1 );
            aSelSeq[ 0 ] = mnSelEntry - 1;
            rPropSet.SetProperty( CREATE_OUSTRING( "DefaultSelection" ), aSelSeq );
        }
    }
}

OUString XclImpDropDownObj::DoGetServiceName() const
{
    return (GetDropDownType() == EXC_OBJ_DROPDOWN_COMBOBOX) ?
        CREATE_OUSTRING( "com.sun.star.form.component.ComboBox" ) :
        CREATE_OUSTRING( "com.sun.star.form.component.ListBox" );
}

XclTbxEventType XclImpDropDownObj::DoGetEventType() const
{
    return (GetDropDownType() == EXC_OBJ_DROPDOWN_COMBOBOX) ? EXC_TBX_EVENT_TEXT : EXC_TBX_EVENT_CHANGE;
}

// ----------------------------------------------------------------------------

XclImpPictureObj::XclImpPictureObj( const XclImpRoot& rRoot ) :
    XclImpRectObj( rRoot ),
    XclImpControlHelper( rRoot, EXC_CTRL_BINDCONTENT ),
    mnStorageId( 0 ),
    mnCtlsStrmPos( 0 ),
    mnCtlsStrmSize( 0 ),
    mbEmbedded( false ),
    mbLinked( false ),
    mbSymbol( false ),
    mbControl( false ),
    mbUseCtlsStrm( false )
{
    SetAreaObj( true );
    SetSimpleMacro( false );
    SetCustomDffObj( true );
}

String XclImpPictureObj::GetOleStorageName() const
{
    String aStrgName;
    if( (mbEmbedded || mbLinked) && !mbControl && (mnStorageId > 0) )
    {
        aStrgName = mbEmbedded ? EXC_STORAGE_OLE_EMBEDDED : EXC_STORAGE_OLE_LINKED;
        static const sal_Char spcHexChars[] = "0123456789ABCDEF";
        for( sal_uInt8 nIndex = 32; nIndex > 0; nIndex -= 4 )
            aStrgName.Append( sal_Unicode( spcHexChars[ ::extract_value< sal_uInt8 >( mnStorageId, nIndex - 4, 4 ) ] ) );
    }
    return aStrgName;
}

void XclImpPictureObj::DoReadObj3( XclImpStream& rStrm, sal_uInt16 nMacroSize )
{
    sal_uInt16 nLinkSize;
    ReadFrameData( rStrm );
    rStrm.Ignore( 6 );
    rStrm >> nLinkSize;
    rStrm.Ignore( 2 );
    ReadFlags3( rStrm );
    ReadMacro3( rStrm, nMacroSize );
    ReadPictFmla( rStrm, nLinkSize );

    if( (rStrm.GetNextRecId() == EXC_ID3_IMGDATA) && rStrm.StartNextRecord() )
        maGraphic = XclImpDrawing::ReadImgData( GetRoot(), rStrm );
}

void XclImpPictureObj::DoReadObj4( XclImpStream& rStrm, sal_uInt16 nMacroSize )
{
    sal_uInt16 nLinkSize;
    ReadFrameData( rStrm );
    rStrm.Ignore( 6 );
    rStrm >> nLinkSize;
    rStrm.Ignore( 2 );
    ReadFlags3( rStrm );
    ReadMacro4( rStrm, nMacroSize );
    ReadPictFmla( rStrm, nLinkSize );

    if( (rStrm.GetNextRecId() == EXC_ID3_IMGDATA) && rStrm.StartNextRecord() )
        maGraphic = XclImpDrawing::ReadImgData( GetRoot(), rStrm );
}

void XclImpPictureObj::DoReadObj5( XclImpStream& rStrm, sal_uInt16 nNameLen, sal_uInt16 nMacroSize )
{
    sal_uInt16 nLinkSize;
    ReadFrameData( rStrm );
    rStrm.Ignore( 6 );
    rStrm >> nLinkSize;
    rStrm.Ignore( 2 );
    ReadFlags3( rStrm );
    rStrm.Ignore( 4 );
    ReadName5( rStrm, nNameLen );
    ReadMacro5( rStrm, nMacroSize );
    ReadPictFmla( rStrm, nLinkSize );

    if( (rStrm.GetNextRecId() == EXC_ID3_IMGDATA) && rStrm.StartNextRecord() )
    {
        // page background is stored as hidden picture with name "__BkgndObj"
        if( IsHidden() && (GetObjName() == CREATE_STRING( "__BkgndObj" )) )
            GetPageSettings().ReadImgData( rStrm );
        else
            maGraphic = XclImpDrawing::ReadImgData( GetRoot(), rStrm );
    }
}

void XclImpPictureObj::DoReadObj8SubRec( XclImpStream& rStrm, sal_uInt16 nSubRecId, sal_uInt16 nSubRecSize )
{
    switch( nSubRecId )
    {
        case EXC_ID_OBJFLAGS:
            ReadFlags8( rStrm );
        break;
        case EXC_ID_OBJPICTFMLA:
            ReadPictFmla( rStrm, rStrm.ReaduInt16() );
        break;
        default:
            XclImpDrawObjBase::DoReadObj8SubRec( rStrm, nSubRecId, nSubRecSize );
    }
}

SdrObject* XclImpPictureObj::DoCreateSdrObj( XclImpDffConverter& rDffConv, const Rectangle& rAnchorRect ) const
{
    // try to create an OLE object or form control
    SdrObjectPtr xSdrObj( rDffConv.CreateSdrObject( *this, rAnchorRect ) );

    // no OLE - create a plain picture from IMGDATA record data
    if( !xSdrObj && (maGraphic.GetType() != GRAPHIC_NONE) )
    {
        xSdrObj.reset( new SdrGrafObj( maGraphic, rAnchorRect ) );
        ConvertRectStyle( *xSdrObj );
    }

    rDffConv.Progress();
    return xSdrObj.release();
}

void XclImpPictureObj::DoPreProcessSdrObj( XclImpDffConverter& rDffConv, SdrObject& rSdrObj ) const
{
    if( IsOcxControl() )
    {
        // do not call XclImpRectObj::DoPreProcessSdrObj(), it would trace missing "printable" feature
        ProcessControl( *this );
    }
    else if( mbEmbedded || mbLinked )
    {
        // trace missing "printable" feature
        XclImpRectObj::DoPreProcessSdrObj( rDffConv, rSdrObj );

        SfxObjectShell* pDocShell = GetDocShell();
        SdrOle2Obj* pOleSdrObj = dynamic_cast< SdrOle2Obj* >( &rSdrObj );
        if( pOleSdrObj && pDocShell )
        {
            comphelper::EmbeddedObjectContainer& rEmbObjCont = pDocShell->GetEmbeddedObjectContainer();
            Reference< XEmbeddedObject > xEmbObj = pOleSdrObj->GetObjRef();
            OUString aOldName( pOleSdrObj->GetPersistName() );

            /*  The object persistence should be already in the storage, but
                the object still might not be inserted into the container. */
            if( rEmbObjCont.HasEmbeddedObject( aOldName ) )
            {
                if( !rEmbObjCont.HasEmbeddedObject( xEmbObj ) )
                    // filter code is allowed to call the following method
                    rEmbObjCont.AddEmbeddedObject( xEmbObj, aOldName );
            }
            else
            {
                /*  If the object is still not in container it must be inserted
                    there, the name must be generated in this case. */
                OUString aNewName;
                rEmbObjCont.InsertEmbeddedObject( xEmbObj, aNewName );
                if( aOldName != aNewName )
                    // #95381# SetPersistName, not SetName
                    pOleSdrObj->SetPersistName( aNewName );
            }
        }
    }
}

void XclImpPictureObj::ReadFlags3( XclImpStream& rStrm )
{
    sal_uInt16 nFlags;
    rStrm >> nFlags;
    mbSymbol = ::get_flag( nFlags, EXC_OBJ_PIC_SYMBOL );
}

void XclImpPictureObj::ReadFlags8( XclImpStream& rStrm )
{
    sal_uInt16 nFlags;
    rStrm >> nFlags;
    mbSymbol      = ::get_flag( nFlags, EXC_OBJ_PIC_SYMBOL );
    mbControl     = ::get_flag( nFlags, EXC_OBJ_PIC_CONTROL );
    mbUseCtlsStrm = ::get_flag( nFlags, EXC_OBJ_PIC_CTLSSTREAM );
    DBG_ASSERT( mbControl || !mbUseCtlsStrm, "XclImpPictureObj::ReadFlags8 - CTLS stream for controls only" );
    SetProcessSdrObj( mbControl || !mbUseCtlsStrm );
}

void XclImpPictureObj::ReadPictFmla( XclImpStream& rStrm, sal_uInt16 nLinkSize )
{
    sal_Size nLinkEnd = rStrm.GetRecPos() + nLinkSize;
    if( nLinkSize >= 6 )
    {
        sal_uInt16 nFmlaSize;
        rStrm >> nFmlaSize;
        DBG_ASSERT( nFmlaSize > 0, "XclImpPictureObj::ReadPictFmla - missing link formula" );
        // BIFF3/BIFF4 do not support storages, nothing to do here
        if( (nFmlaSize > 0) && (GetBiff() >= EXC_BIFF5) )
        {
            rStrm.Ignore( 4 );
            sal_uInt8 nToken;
            rStrm >> nToken;

            // different processing for linked vs. embedded OLE objects
            if( nToken == XclTokenArrayHelper::GetTokenId( EXC_TOKID_NAMEX, EXC_TOKCLASS_REF ) )
            {
                mbLinked = true;
                switch( GetBiff() )
                {
                    case EXC_BIFF5:
                    {
                        sal_Int16 nRefIdx;
                        sal_uInt16 nNameIdx;
                        rStrm >> nRefIdx;
                        rStrm.Ignore( 8 );
                        rStrm >> nNameIdx;
                        rStrm.Ignore( 12 );
                        const ExtName* pExtName = GetOldRoot().pExtNameBuff->GetNameByIndex( nRefIdx, nNameIdx );
                        if( pExtName && pExtName->IsOLE() )
                            mnStorageId = pExtName->nStorageId;
                    }
                    break;
                    case EXC_BIFF8:
                    {
                        sal_uInt16 nXti, nExtName;
                        rStrm >> nXti >> nExtName;
                        const XclImpExtName* pExtName = GetLinkManager().GetExternName( nXti, nExtName );
                        if( pExtName && (pExtName->GetType() == xlExtOLE) )
                            mnStorageId = pExtName->GetStorageId();
                    }
                    break;
                    default:
                        DBG_ERROR_BIFF();
                }
            }
            else if( nToken == XclTokenArrayHelper::GetTokenId( EXC_TOKID_TBL, EXC_TOKCLASS_NONE ) )
            {
                mbEmbedded = true;
                DBG_ASSERT( nFmlaSize == 5, "XclImpPictureObj::ReadPictFmla - unexpected formula size" );
                rStrm.Ignore( nFmlaSize - 1 );      // token ID already read
                if( nFmlaSize & 1 )
                    rStrm.Ignore( 1 );              // padding byte

                // a class name may follow inside the picture link
                if( rStrm.GetRecPos() + 2 <= nLinkEnd )
                {
                    sal_uInt16 nLen;
                    rStrm >> nLen;
                    if( nLen > 0 )
                        maClassName = (GetBiff() == EXC_BIFF8) ? rStrm.ReadUniString( nLen ) : rStrm.ReadRawByteString( nLen );
                }
            }
            // else: ignore other formulas, e.g. pictures linked to cell ranges
        }
    }

    // seek behind picture link data
    rStrm.Seek( nLinkEnd );

    // read additional data for embedded OLE objects following the picture link
    if( IsOcxControl() )
    {
        // #i26521# form controls to be ignored
        if( maClassName.EqualsAscii( "Forms.HTML:Hidden.1" ) )
        {
            SetProcessSdrObj( false );
            return;
        }

        if( rStrm.GetRecLeft() <= 8 ) return;

        // position and size of control data in 'Ctls' stream
        mnCtlsStrmPos = static_cast< sal_Size >( rStrm.ReaduInt32() );
        mnCtlsStrmSize = static_cast< sal_Size >( rStrm.ReaduInt32() );

        if( rStrm.GetRecLeft() <= 8 ) return;

        // additional string (16-bit characters), e.g. for progress bar control
        sal_uInt32 nAddStrSize;
        rStrm >> nAddStrSize;
        DBG_ASSERT( rStrm.GetRecLeft() >= nAddStrSize + 4, "XclImpPictureObj::ReadPictFmla - missing data" );
        if( rStrm.GetRecLeft() >= nAddStrSize + 4 )
        {
            rStrm.Ignore( nAddStrSize );
            // cell link and source range
            ReadCellLinkFormula( rStrm, true );
            ReadSourceRangeFormula( rStrm, true );
        }
    }
    else if( mbEmbedded && (rStrm.GetRecLeft() >= 4) )
    {
        rStrm >> mnStorageId;
    }
}

// DFF stream conversion ======================================================

//UNUSED2009-05 void XclImpSolverContainer::ReadSolverContainer( SvStream& rDffStrm )
//UNUSED2009-05 {
//UNUSED2009-05     rDffStrm >> *this;
//UNUSED2009-05 }

void XclImpSolverContainer::InsertSdrObjectInfo( SdrObject& rSdrObj, sal_uInt32 nDffShapeId, sal_uInt32 nDffFlags )
{
    if( nDffShapeId > 0 )
    {
        maSdrInfoMap[ nDffShapeId ].Set( &rSdrObj, nDffFlags );
        maSdrObjMap[ &rSdrObj ] = nDffShapeId;
    }
}

void XclImpSolverContainer::RemoveSdrObjectInfo( SdrObject& rSdrObj )
{
    // remove info of passed object from the maps
    XclImpSdrObjMap::iterator aIt = maSdrObjMap.find( &rSdrObj );
    if( aIt != maSdrObjMap.end() )
    {
        maSdrInfoMap.erase( aIt->second );
        maSdrObjMap.erase( aIt );
    }

    // remove info of all child objects of a group object
    if( SdrObjGroup* pGroupObj = dynamic_cast< SdrObjGroup* >( &rSdrObj ) )
    {
        if( SdrObjList* pSubList = pGroupObj->GetSubList() )
        {
            // iterate flat over the list because this function already works recursively
            SdrObjListIter aObjIt( *pSubList, IM_FLAT );
            for( SdrObject* pChildObj = aObjIt.Next(); pChildObj; pChildObj = aObjIt.Next() )
                RemoveSdrObjectInfo( *pChildObj );
        }
    }
}

void XclImpSolverContainer::UpdateConnectorRules()
{
    for( SvxMSDffConnectorRule* pRule = GetFirstRule(); pRule; pRule = GetNextRule() )
    {
        UpdateConnection( pRule->nShapeA, pRule->pAObj, &pRule->nSpFlagsA );
        UpdateConnection( pRule->nShapeB, pRule->pBObj, &pRule->nSpFlagsB );
        UpdateConnection( pRule->nShapeC, pRule->pCObj );
    }
}

void XclImpSolverContainer::RemoveConnectorRules()
{
    // base class from SVX uses plain untyped tools/List
    for( SvxMSDffConnectorRule* pRule = GetFirstRule(); pRule; pRule = GetNextRule() )
        delete pRule;
    aCList.Clear();

    maSdrInfoMap.clear();
    maSdrObjMap.clear();
}

SvxMSDffConnectorRule* XclImpSolverContainer::GetFirstRule()
{
    return static_cast< SvxMSDffConnectorRule* >( aCList.First() );
}

SvxMSDffConnectorRule* XclImpSolverContainer::GetNextRule()
{
    return static_cast< SvxMSDffConnectorRule* >( aCList.Next() );
}

void XclImpSolverContainer::UpdateConnection( sal_uInt32 nDffShapeId, SdrObject*& rpSdrObj, sal_uInt32* pnDffFlags )
{
    XclImpSdrInfoMap::const_iterator aIt = maSdrInfoMap.find( nDffShapeId );
    if( aIt != maSdrInfoMap.end() )
    {
        rpSdrObj = aIt->second.mpSdrObj;
        if( pnDffFlags )
            *pnDffFlags = aIt->second.mnDffFlags;
    }
}

// ----------------------------------------------------------------------------

XclImpSimpleDffConverter::XclImpSimpleDffConverter( const XclImpRoot& rRoot, SvStream& rDffStrm ) :
    SvxMSDffManager( rDffStrm, rRoot.GetBasePath(), 0, 0, rRoot.GetDoc().GetDrawLayer(), 1440, COL_DEFAULT, 24, 0, &rRoot.GetTracer().GetBaseTracer() ),
    XclImpRoot( rRoot )
{
    SetSvxMSDffSettings( SVXMSDFF_SETTINGS_CROP_BITMAPS | SVXMSDFF_SETTINGS_IMPORT_EXCEL );
}

XclImpSimpleDffConverter::~XclImpSimpleDffConverter()
{
}

FASTBOOL XclImpSimpleDffConverter::GetColorFromPalette( USHORT nIndex, Color& rColor ) const
{
    ColorData nColor = GetPalette().GetColorData( static_cast< sal_uInt16 >( nIndex ) );

    if( nColor == COL_AUTO )
        return FALSE;

    rColor.SetColor( nColor );
    return TRUE;
}

// ----------------------------------------------------------------------------

XclImpDffConverter::XclImpDffConvData::XclImpDffConvData(
        XclImpDrawing& rDrawing, SdrModel& rSdrModel, SdrPage& rSdrPage ) :
    mrDrawing( rDrawing ),
    mrSdrModel( rSdrModel ),
    mrSdrPage( rSdrPage ),
    mnLastCtrlIndex( -1 ),
    mbHasCtrlForm( false )
{
}

// ----------------------------------------------------------------------------

XclImpDffConverter::XclImpDffConverter( const XclImpRoot& rRoot, SvStream& rDffStrm ) :
    XclImpSimpleDffConverter( rRoot, rDffStrm ),
    SvxMSConvertOCXControls( rRoot.GetDocShell(), 0 ),
    maStdFormName( CREATE_OUSTRING( "Standard" ) ),
    mnOleImpFlags( 0 )
{
    if( SvtFilterOptions* pFilterOpt = SvtFilterOptions::Get() )
    {
        if( pFilterOpt->IsMathType2Math() )
            mnOleImpFlags |= OLE_MATHTYPE_2_STARMATH;
        if( pFilterOpt->IsWinWord2Writer() )
            mnOleImpFlags |= OLE_WINWORD_2_STARWRITER;
        if( pFilterOpt->IsPowerPoint2Impress() )
            mnOleImpFlags |= OLE_POWERPOINT_2_STARIMPRESS;
    }

    // try to open the 'Ctls' storage stream containing OCX control properties
    mxCtlsStrm = OpenStream( EXC_STREAM_CTLS );

    // default text margin (convert EMU to drawing layer units)
    mnDefTextMargin = EXC_OBJ_TEXT_MARGIN;
    ScaleEmu( mnDefTextMargin );
}

XclImpDffConverter::~XclImpDffConverter()
{
}

void XclImpDffConverter::StartProgressBar( sal_Size nProgressSize )
{
    mxProgress.reset( new ScfProgressBar( GetDocShell(), STR_PROGRESS_CALCULATING ) );
    mxProgress->AddSegment( nProgressSize );
    mxProgress->Activate();
}

void XclImpDffConverter::Progress( sal_Size nDelta )
{
    DBG_ASSERT( mxProgress.is(), "XclImpDffConverter::Progress - invalid call, no progress bar" );
    mxProgress->Progress( nDelta );
}

void XclImpDffConverter::InitializeDrawing( XclImpDrawing& rDrawing, SdrModel& rSdrModel, SdrPage& rSdrPage )
{
    XclImpDffConvDataRef xConvData( new XclImpDffConvData( rDrawing, rSdrModel, rSdrPage ) );
    maDataStack.push_back( xConvData );
    SetModel( &xConvData->mrSdrModel, 1440 );
}

void XclImpDffConverter::ProcessObject( SdrObjList& rObjList, const XclImpDrawObjBase& rDrawObj )
{
    if( rDrawObj.IsProcessSdrObj() )
    {
        if( const XclObjAnchor* pAnchor = rDrawObj.GetAnchor() )
        {
            Rectangle aAnchorRect = GetConvData().mrDrawing.CalcAnchorRect( *pAnchor, false );
            if( rDrawObj.IsValidSize( aAnchorRect ) )
            {
                // CreateSdrObject() recursively creates embedded child objects
                SdrObjectPtr xSdrObj( rDrawObj.CreateSdrObject( *this, aAnchorRect, false ) );
                if( xSdrObj.is() )
                    rDrawObj.PreProcessSdrObject( *this, *xSdrObj );
                // call InsertSdrObject() also, if SdrObject is missing
                InsertSdrObject( rObjList, rDrawObj, xSdrObj.release() );
            }
        }
    }
}

void XclImpDffConverter::ProcessDrawing( const XclImpDrawObjVector& rDrawObjs )
{
    SdrPage& rSdrPage = GetConvData().mrSdrPage;
    for( XclImpDrawObjVector::const_iterator aIt = rDrawObjs.begin(), aEnd = rDrawObjs.end(); aIt != aEnd; ++aIt )
        ProcessObject( rSdrPage, **aIt );
}

void XclImpDffConverter::ProcessDrawing( SvStream& rDffStrm )
{
    rDffStrm.Seek( STREAM_SEEK_TO_END );
    if( rDffStrm.Tell() > 0 )
    {
        rDffStrm.Seek( STREAM_SEEK_TO_BEGIN );
        DffRecordHeader aHeader;
        rDffStrm >> aHeader;
        DBG_ASSERT( aHeader.nRecType == DFF_msofbtDgContainer, "XclImpDffConverter::ProcessDrawing - unexpected record" );
        if( aHeader.nRecType == DFF_msofbtDgContainer )
            ProcessDgContainer( rDffStrm, aHeader );
    }
}

void XclImpDffConverter::FinalizeDrawing()
{
    DBG_ASSERT( !maDataStack.empty(), "XclImpDffConverter::FinalizeDrawing - no drawing manager on stack" );
    maDataStack.pop_back();
    // restore previous model at core DFF converter
    if( !maDataStack.empty() )
        SetModel( &maDataStack.back()->mrSdrModel, 1440 );
}

SdrObject* XclImpDffConverter::CreateSdrObject( const XclImpTbxObjBase& rTbxObj, const Rectangle& rAnchorRect )
{
    SdrObjectPtr xSdrObj;

    OUString aServiceName = rTbxObj.GetServiceName();
    if( SupportsOleObjects() && (aServiceName.getLength() > 0) ) try
    {
        // create the form control from scratch
        Reference< XFormComponent > xFormComp( ScfApiHelper::CreateInstance( GetDocShell(), aServiceName ), UNO_QUERY_THROW );
        // set controls form, needed in virtual function InsertControl()
        InitControlForm();
        // try to insert the control into the form
        ::com::sun::star::awt::Size aDummySize;
        Reference< XShape > xShape;
        XclImpDffConvData& rConvData = GetConvData();
        if( rConvData.mxCtrlForm.is() && InsertControl( xFormComp, aDummySize, &xShape, TRUE ) )
        {
            xSdrObj.reset( rTbxObj.CreateSdrObjectFromShape( xShape, rAnchorRect ) );
            // try to attach a macro to the control
            ScriptEventDescriptor aDescriptor;
            if( (rConvData.mnLastCtrlIndex >= 0) && rTbxObj.FillMacroDescriptor( aDescriptor ) )
            {
                Reference< XEventAttacherManager > xEventMgr( rConvData.mxCtrlForm, UNO_QUERY_THROW );
                xEventMgr->registerScriptEvent( rConvData.mnLastCtrlIndex, aDescriptor );
            }
        }
    }
    catch( Exception& )
    {
    }

    return xSdrObj.release();
}

SdrObject* XclImpDffConverter::CreateSdrObject( const XclImpPictureObj& rPicObj, const Rectangle& rAnchorRect )
{
    SdrObjectPtr xSdrObj;

    if( SupportsOleObjects() )
    {
        if( rPicObj.IsOcxControl() )
        {
            if( mxCtlsStrm.Is() ) try
            {
                /*  set controls form, needed in virtual function InsertControl()
                    called from ReadOCXExcelKludgeStream() */
                InitControlForm();
                // seek to stream position of the extra data for this control
                mxCtlsStrm->Seek( rPicObj.GetCtlsStreamPos() );
                // read from mxCtlsStrm into xShape, insert the control model into the form
                Reference< XShape > xShape;
                if( GetConvData().mxCtrlForm.is() && ReadOCXExcelKludgeStream( mxCtlsStrm, &xShape, TRUE ) )
                    xSdrObj.reset( rPicObj.CreateSdrObjectFromShape( xShape, rAnchorRect ) );
            }
            catch( Exception& )
            {
            }
        }
        else
        {
            SfxObjectShell* pDocShell = GetDocShell();
            SotStorageRef xSrcStrg = GetRootStorage();
            String aStrgName = rPicObj.GetOleStorageName();
            if( pDocShell && xSrcStrg.Is() && (aStrgName.Len() > 0) )
            {
                // first try to resolve graphic from DFF storage
                Graphic aGraphic;
                Rectangle aVisArea;
                if( !GetBLIP( GetPropertyValue( DFF_Prop_pib ), aGraphic, &aVisArea ) )
                {
                    // if not found, use graphic from object (imported from IMGDATA record)
                    aGraphic = rPicObj.GetGraphic();
                    aVisArea = rPicObj.GetVisArea();
                }
                if( aGraphic.GetType() != GRAPHIC_NONE )
                {
                    ErrCode nError = ERRCODE_NONE;
                    namespace cssea = ::com::sun::star::embed::Aspects;
                    sal_Int64 nAspects = rPicObj.IsSymbol() ? cssea::MSOLE_ICON : cssea::MSOLE_CONTENT;
                    xSdrObj.reset( CreateSdrOLEFromStorage(
                        aStrgName, xSrcStrg, pDocShell->GetStorage(), aGraphic,
                        rAnchorRect, aVisArea, 0, nError, mnOleImpFlags, nAspects ) );
                }
            }
        }
    }

    return xSdrObj.release();
}

bool XclImpDffConverter::SupportsOleObjects() const
{
    return GetConvData().mrDrawing.SupportsOleObjects();
}

// virtual functions ----------------------------------------------------------

void XclImpDffConverter::ProcessClientAnchor2( SvStream& rDffStrm,
        DffRecordHeader& rHeader, void* /*pClientData*/, DffObjData& rObjData )
{
    // find the OBJ record data related to the processed shape
    XclImpDffConvData& rConvData = GetConvData();
    if( XclImpDrawObjBase* pDrawObj = rConvData.mrDrawing.FindDrawObj( rObjData.rSpHd ).get() )
    {
        DBG_ASSERT( rHeader.nRecType == DFF_msofbtClientAnchor, "XclImpDffConverter::ProcessClientAnchor2 - no client anchor record" );
        XclObjAnchor aAnchor;
        rHeader.SeekToContent( rDffStrm );
        rDffStrm.SeekRel( 2 );  // flags
        rDffStrm >> aAnchor;    // anchor format equal to BIFF5 OBJ records
        pDrawObj->SetAnchor( aAnchor );
        rObjData.aChildAnchor = rConvData.mrDrawing.CalcAnchorRect( aAnchor, true );
        rObjData.bChildAnchor = sal_True;
    }
}

SdrObject* XclImpDffConverter::ProcessObj( SvStream& rDffStrm, DffObjData& rDffObjData,
        void* pClientData, Rectangle& /*rTextRect*/, SdrObject* pOldSdrObj )
{
    XclImpDffConvData& rConvData = GetConvData();

    /*  pOldSdrObj passes a generated SdrObject. This function owns this object
        and can modify it. The function has either to return it back to caller
        or to delete it by itself. */
    SdrObjectPtr xSdrObj( pOldSdrObj );

    // find the OBJ record data related to the processed shape
    XclImpDrawObjRef xDrawObj = rConvData.mrDrawing.FindDrawObj( rDffObjData.rSpHd );
    const Rectangle& rAnchorRect = rDffObjData.aChildAnchor;

    // #102378# Do not process the global page group shape (flag SP_FPATRIARCH)
    bool bGlobalPageGroup = ::get_flag< sal_uInt32 >( rDffObjData.nSpFlags, SP_FPATRIARCH );
    if( !xDrawObj || !xDrawObj->IsProcessSdrObj() || bGlobalPageGroup )
        return 0;   // simply return, xSdrObj will be destroyed

    /*  Pass pointer to top-level object back to caller. If the processed
        object is embedded in a group, the pointer is already set to the
        top-level parent object. */
    XclImpDrawObjBase** ppTopLevelObj = reinterpret_cast< XclImpDrawObjBase** >( pClientData );
    bool bIsTopLevel = !ppTopLevelObj || !*ppTopLevelObj;
    if( ppTopLevelObj && bIsTopLevel )
        *ppTopLevelObj = xDrawObj.get();

    // #119010# connectors don't have to be area objects
    if( dynamic_cast< SdrEdgeObj* >( xSdrObj.get() ) )
        xDrawObj->SetAreaObj( false );

    /*  Check for valid size for all objects. Needed to ignore lots of invisible
        phantom objects from deleted rows or columns (for performance reasons).
        #i30816# Include objects embedded in groups.
        #i58780# Ignore group shapes, size is not initialized. */
    bool bEmbeddedGroup = !bIsTopLevel && dynamic_cast< SdrObjGroup* >( xSdrObj.get() );
    if( !bEmbeddedGroup && !xDrawObj->IsValidSize( rAnchorRect ) )
        return 0;   // simply return, xSdrObj will be destroyed

    // set shape information from DFF stream
    String aObjName = GetPropertyString( DFF_Prop_wzName, rDffStrm );
    String aHyperlink = ReadHlinkProperty( rDffStrm );
    bool bVisible = !GetPropertyBool( DFF_Prop_fHidden );
    bool bAutoMargin = GetPropertyBool( DFF_Prop_AutoTextMargin );
    xDrawObj->SetDffData( rDffObjData, aObjName, aHyperlink, bVisible, bAutoMargin );

    /*  Connect textbox data (string, alignment, text orientation) to object.
        #98132# don't ask for a text-ID, DFF export doesn't set one. */
    if( XclImpTextObj* pTextObj = dynamic_cast< XclImpTextObj* >( xDrawObj.get() ) )
        if( const XclImpObjTextData* pTextData = rConvData.mrDrawing.FindTextData( rDffObjData.rSpHd ) )
            pTextObj->SetTextData( *pTextData );

    // copy line and fill formatting of TBX form controls from DFF properties
    if( XclImpTbxObjBase* pTbxObj = dynamic_cast< XclImpTbxObjBase* >( xDrawObj.get() ) )
        pTbxObj->SetDffProperties( *this );

    // try to create a custom SdrObject that overwrites the passed object
    SdrObjectPtr xNewSdrObj( xDrawObj->CreateSdrObject( *this, rAnchorRect, true ) );
    if( xNewSdrObj.is() )
        xSdrObj.reset( xNewSdrObj.release() );

    // process the SdrObject
    if( xSdrObj.is() )
    {
        // filled without color -> set system window color
        if( GetPropertyBool( DFF_Prop_fFilled ) && !IsProperty( DFF_Prop_fillColor ) )
            xSdrObj->SetMergedItem( XFillColorItem( EMPTY_STRING, GetPalette().GetColor( EXC_COLOR_WINDOWBACK ) ) );

        // additional processing on the SdrObject
        xDrawObj->PreProcessSdrObject( *this, *xSdrObj );

        /*  If the SdrObject will not be inserted into the draw page, delete it
            here. Happens e.g. for notes: The PreProcessSdrObject() call above
            has inserted the note into the document, and the SdrObject is not
            needed anymore. */
        if( !xDrawObj->IsInsertSdrObj() )
            xSdrObj.reset();
    }

    if( xSdrObj.is() )
    {
        /*  Store the relation between shape ID and SdrObject for connectors.
            Must be done here (and not in InsertSdrObject() function),
            otherwise all SdrObjects embedded in groups would be lost. */
        rConvData.maSolverCont.InsertSdrObjectInfo( *xSdrObj, xDrawObj->GetDffShapeId(), xDrawObj->GetDffFlags() );

        /*  If the drawing object is embedded in a group object, call
            PostProcessSdrObject() here. For top-level objects this will be
            done automatically in InsertSdrObject() but grouped shapes are
            inserted into their groups somewhere in the SvxMSDffManager base
            class without chance of notification. Unfortunately, now this is
            called before the object is really inserted into its group object,
            but that should not have any effect for grouped objects. */
        if( !bIsTopLevel )
            xDrawObj->PostProcessSdrObject( *this, *xSdrObj );
     }

    return xSdrObj.release();
}

ULONG XclImpDffConverter::Calc_nBLIPPos( ULONG /*nOrgVal*/, ULONG nStreamPos ) const
{
    return nStreamPos + 4;
}

sal_Bool XclImpDffConverter::InsertControl( const Reference< XFormComponent >& rxFormComp,
        const ::com::sun::star::awt::Size& /*rSize*/, Reference< XShape >* pxShape,
        BOOL /*bFloatingCtrl*/ )
{
    if( GetDocShell() ) try
    {
        XclImpDffConvData& rConvData = GetConvData();
        Reference< XIndexContainer > xFormIC( rConvData.mxCtrlForm, UNO_QUERY_THROW );
        Reference< XControlModel > xCtrlModel( rxFormComp, UNO_QUERY_THROW );

        // create the control shape
        Reference< XShape > xShape( ScfApiHelper::CreateInstance( GetDocShell(), CREATE_OUSTRING( "com.sun.star.drawing.ControlShape" ) ), UNO_QUERY_THROW );
        Reference< XControlShape > xCtrlShape( xShape, UNO_QUERY_THROW );

        // insert the new control into the form
        sal_Int32 nNewIndex = xFormIC->getCount();
        xFormIC->insertByIndex( nNewIndex, Any( rxFormComp ) );
        // on success: store new index of the control for later use (macro events)
        rConvData.mnLastCtrlIndex = nNewIndex;

        // set control model at control shape and pass back shape to caller
        xCtrlShape->setControl( xCtrlModel );
        if( pxShape ) *pxShape = xShape;
        return sal_True;
    }
    catch( Exception& )
    {
        DBG_ERRORFILE( "XclImpDffConverter::InsertControl - cannot create form control" );
    }

    return sal_False;
}

// private --------------------------------------------------------------------

XclImpDffConverter::XclImpDffConvData& XclImpDffConverter::GetConvData()
{
    DBG_ASSERT( !maDataStack.empty(), "XclImpDffConverter::GetConvData - no drawing manager on stack" );
    return *maDataStack.back();
}

const XclImpDffConverter::XclImpDffConvData& XclImpDffConverter::GetConvData() const
{
    DBG_ASSERT( !maDataStack.empty(), "XclImpDffConverter::GetConvData - no drawing manager on stack" );
    return *maDataStack.back();
}

String XclImpDffConverter::ReadHlinkProperty( SvStream& rDffStrm ) const
{
    /*  Reads hyperlink data from a complex DFF property. Contents of this
        property are equal to the HLINK record, import of this record is
        implemented in class XclImpHyperlink. This function has to create an
        instance of the XclImpStream class to be able to reuse the
        functionality of XclImpHyperlink. */
    String aString;
    sal_uInt32 nBufferSize = GetPropertyValue( DFF_Prop_pihlShape );
    if( (0 < nBufferSize) && (nBufferSize <= 0xFFFF) && SeekToContent( DFF_Prop_pihlShape, rDffStrm ) )
    {
        // create a faked BIFF record that can be read by XclImpStream class
        SvMemoryStream aMemStream;
        aMemStream << sal_uInt16( 0 ) << static_cast< sal_uInt16 >( nBufferSize );

        // copy from DFF stream to memory stream
        ::std::vector< sal_uInt8 > aBuffer( nBufferSize );
        sal_uInt8* pnData = &aBuffer.front();
        if( rDffStrm.Read( pnData, nBufferSize ) == nBufferSize )
        {
            aMemStream.Write( pnData, nBufferSize );

            // create BIFF import stream to be able to use XclImpHyperlink class
            XclImpStream aXclStrm( aMemStream, GetRoot() );
            if( aXclStrm.StartNextRecord() )
                aString = XclImpHyperlink::ReadEmbeddedData( aXclStrm );
        }
    }
    return aString;
}

void XclImpDffConverter::ProcessDgContainer( SvStream& rDffStrm, const DffRecordHeader& rDgHeader )
{
    sal_Size nEndPos = rDgHeader.GetRecEndFilePos();
    while( rDffStrm.Tell() < nEndPos )
    {
        DffRecordHeader aHeader;
        rDffStrm >> aHeader;
        switch( aHeader.nRecType )
        {
            case DFF_msofbtSolverContainer:
                ProcessSolverContainer( rDffStrm, aHeader );
            break;
            case DFF_msofbtSpgrContainer:
                ProcessShGrContainer( rDffStrm, aHeader );
            break;
            default:
                aHeader.SeekToEndOfRecord( rDffStrm );
        }
    }
    // seek to end of drawing page container
    rDgHeader.SeekToEndOfRecord( rDffStrm );

    // #i12638# #i37900# connector rules
    XclImpSolverContainer& rSolverCont = GetConvData().maSolverCont;
    rSolverCont.UpdateConnectorRules();
    SolveSolver( rSolverCont );
    rSolverCont.RemoveConnectorRules();
}

void XclImpDffConverter::ProcessShGrContainer( SvStream& rDffStrm, const DffRecordHeader& rShGrHeader )
{
    sal_Size nEndPos = rShGrHeader.GetRecEndFilePos();
    while( rDffStrm.Tell() < nEndPos )
    {
        DffRecordHeader aHeader;
        rDffStrm >> aHeader;
        switch( aHeader.nRecType )
        {
            case DFF_msofbtSpgrContainer:
            case DFF_msofbtSpContainer:
                ProcessShContainer( rDffStrm, aHeader );
            break;
            default:
                aHeader.SeekToEndOfRecord( rDffStrm );
        }
    }
    // seek to end of shape group container
    rShGrHeader.SeekToEndOfRecord( rDffStrm );
}

void XclImpDffConverter::ProcessSolverContainer( SvStream& rDffStrm, const DffRecordHeader& rSolverHeader )
{
    // solver container wants to read the solver container header again
    rSolverHeader.SeekToBegOfRecord( rDffStrm );
    // read the entire solver container
    rDffStrm >> GetConvData().maSolverCont;
    // seek to end of solver container
    rSolverHeader.SeekToEndOfRecord( rDffStrm );
}

void XclImpDffConverter::ProcessShContainer( SvStream& rDffStrm, const DffRecordHeader& rShHeader )
{
    rShHeader.SeekToBegOfRecord( rDffStrm );
    Rectangle aDummy;
    const XclImpDrawObjBase* pDrawObj = 0;
    /*  The call to ImportObj() creates and returns a new SdrObject for the
        processed shape. We take ownership of the returned object here. If the
        shape is a group object, all embedded objects are created recursively,
        and the returned group object contains them all. ImportObj() calls the
        virtual functions ProcessClientAnchor2() and ProcessObj() and writes
        the pointer to the related draw object data (OBJ record) into pDrawObj. */
    SdrObjectPtr xSdrObj( ImportObj( rDffStrm, &pDrawObj, aDummy, aDummy, 0, 0 ) );
    if( pDrawObj && xSdrObj.is() )
        InsertSdrObject( GetConvData().mrSdrPage, *pDrawObj, xSdrObj.release() );
    rShHeader.SeekToEndOfRecord( rDffStrm );
}

void XclImpDffConverter::InsertSdrObject( SdrObjList& rObjList, const XclImpDrawObjBase& rDrawObj, SdrObject* pSdrObj )
{
    XclImpDffConvData& rConvData = GetConvData();
    /*  Take ownership of the passed object. If insertion fails (e.g. rDrawObj
        states to skip insertion), the object is automatically deleted. */
    SdrObjectPtr xSdrObj( pSdrObj );
    if( xSdrObj.is() && rDrawObj.IsInsertSdrObj() )
    {
        rObjList.NbcInsertObject( xSdrObj.release() );
        // callback to drawing manager for e.g. tracking of used sheet area
        rConvData.mrDrawing.OnObjectInserted( rDrawObj );
        // callback to drawing object for post processing (use pSdrObj, xSdrObj already released)
        rDrawObj.PostProcessSdrObject( *this, *pSdrObj );
    }
    /*  SdrObject still here? Insertion failed, remove data from shape ID map.
        The SdrObject will be destructed then. */
    if( xSdrObj.is() )
        rConvData.maSolverCont.RemoveSdrObjectInfo( *xSdrObj );
}

void XclImpDffConverter::InitControlForm()
{
    XclImpDffConvData& rConvData = GetConvData();
    if( rConvData.mbHasCtrlForm )
        return;

    rConvData.mbHasCtrlForm = true;
    if( SupportsOleObjects() ) try
    {
        Reference< XFormsSupplier > xFormsSupplier( rConvData.mrSdrPage.getUnoPage(), UNO_QUERY_THROW );
        Reference< XNameContainer > xFormsNC( xFormsSupplier->getForms(), UNO_SET_THROW );
        // find or create the Standard form used to insert the imported controls
        if( xFormsNC->hasByName( maStdFormName ) )
        {
            xFormsNC->getByName( maStdFormName ) >>= rConvData.mxCtrlForm;
        }
        else if( SfxObjectShell* pDocShell = GetDocShell() )
        {
            rConvData.mxCtrlForm.set( ScfApiHelper::CreateInstance( pDocShell, CREATE_OUSTRING( "com.sun.star.form.component.Form" ) ), UNO_QUERY_THROW );
            xFormsNC->insertByName( maStdFormName, Any( rConvData.mxCtrlForm ) );
        }
    }
    catch( Exception& )
    {
    }
}

// Drawing manager ============================================================

XclImpDrawing::XclImpDrawing( const XclImpRoot& rRoot, bool bOleObjects ) :
    XclImpRoot( rRoot ),
    mbOleObjs( bOleObjects )
{
}

XclImpDrawing::~XclImpDrawing()
{
}

/*static*/ Graphic XclImpDrawing::ReadImgData( const XclImpRoot& rRoot, XclImpStream& rStrm )
{
    Graphic aGraphic;
    sal_uInt16 nFormat, nEnv;
    sal_uInt32 nDataSize;
    rStrm >> nFormat >> nEnv >> nDataSize;
    if( nDataSize <= rStrm.GetRecLeft() )
    {
        switch( nFormat )
        {
            case EXC_IMGDATA_WMF:   ReadWmf( aGraphic, rRoot, rStrm );  break;
            case EXC_IMGDATA_BMP:   ReadBmp( aGraphic, rRoot, rStrm );  break;
            default:    DBG_ERRORFILE( "XclImpDrawing::ReadImgData - unknown image format" );
        }
    }
    return aGraphic;
}

void XclImpDrawing::ReadObj( XclImpStream& rStrm )
{
    XclImpDrawObjRef xDrawObj;

    /*  #i61786# In BIFF8 streams, OBJ records may occur without MSODRAWING
        records. In this case, the OBJ records are in BIFF5 format. Do a sanity
        check here that there is no DFF data loaded before. */
    DBG_ASSERT( maDffStrm.Tell() == 0, "XclImpDrawing::ReadObj - unexpected DFF stream data, OBJ will be ignored" );
    if( maDffStrm.Tell() == 0 ) switch( GetBiff() )
    {
        case EXC_BIFF3:
            xDrawObj = XclImpDrawObjBase::ReadObj3( GetRoot(), rStrm );
        break;
        case EXC_BIFF4:
            xDrawObj = XclImpDrawObjBase::ReadObj4( GetRoot(), rStrm );
        break;
        case EXC_BIFF5:
        case EXC_BIFF8:
            xDrawObj = XclImpDrawObjBase::ReadObj5( GetRoot(), rStrm );
        break;
        default:
            DBG_ERROR_BIFF();
    }

    if( xDrawObj.is() )
    {
        // insert into maRawObjs or into the last open group object
        maRawObjs.InsertGrouped( xDrawObj );
        // to be able to find objects by ID
        maObjMapId[ xDrawObj->GetObjId() ] = xDrawObj;
    }
}

void XclImpDrawing::ReadMsoDrawing( XclImpStream& rStrm )
{
    DBG_ASSERT_BIFF( GetBiff() == EXC_BIFF8 );
    // disable internal CONTINUE handling
    rStrm.ResetRecord( false );
    // read leading MSODRAWING record
    ReadDffRecord( rStrm );

    // read following drawing records, but do not start following unrelated record
    bool bLoop = true;
    while( bLoop ) switch( rStrm.GetNextRecId() )
    {
        case EXC_ID_MSODRAWING:
        case EXC_ID_MSODRAWINGSEL:
        case EXC_ID_CONT:
            rStrm.StartNextRecord();
            ReadDffRecord( rStrm );
        break;
        case EXC_ID_OBJ:
            rStrm.StartNextRecord();
            ReadObj8( rStrm );
        break;
        case EXC_ID_TXO:
            rStrm.StartNextRecord();
            ReadTxo( rStrm );
        break;
        default:
            bLoop = false;
    }

    // re-enable internal CONTINUE handling
    rStrm.ResetRecord( true );
}

XclImpDrawObjRef XclImpDrawing::FindDrawObj( const DffRecordHeader& rHeader ) const
{
    /*  maObjMap stores objects by position of the client data (OBJ record) in
        the DFF stream, which is always behind shape start position of the
        passed header. The function upper_bound() finds the first element in
        the map whose key is greater than the start position of the header. Its
        end position is used to test whether the found object is really related
        to the shape. */
    XclImpDrawObjRef xDrawObj;
    XclImpObjMap::const_iterator aIt = maObjMap.upper_bound( rHeader.GetRecBegFilePos() );
    if( (aIt != maObjMap.end()) && (aIt->first <= rHeader.GetRecEndFilePos()) )
        xDrawObj = aIt->second;
    return xDrawObj;
}

XclImpDrawObjRef XclImpDrawing::FindDrawObj( sal_uInt16 nObjId ) const
{
    XclImpDrawObjRef xDrawObj;
    XclImpObjMapById::const_iterator aIt = maObjMapId.find( nObjId );
    if( aIt != maObjMapId.end() )
        xDrawObj = aIt->second;
    return xDrawObj;
}

const XclImpObjTextData* XclImpDrawing::FindTextData( const DffRecordHeader& rHeader ) const
{
    /*  maTextMap stores textbox data by position of the client data (TXO
        record) in the DFF stream, which is always behind shape start position
        of the passed header. The function upper_bound() finds the first
        element in the map whose key is greater than the start position of the
        header. Its end position is used to test whether the found object is
        really related to the shape. */
    XclImpObjTextMap::const_iterator aIt = maTextMap.upper_bound( rHeader.GetRecBegFilePos() );
    if( (aIt != maTextMap.end()) && (aIt->first <= rHeader.GetRecEndFilePos()) )
        return aIt->second.get();
    return 0;
}

void XclImpDrawing::SetSkipObj( sal_uInt16 nObjId )
{
    maSkipObjs.push_back( nObjId );
}

sal_Size XclImpDrawing::GetProgressSize() const
{
    sal_Size nProgressSize = maRawObjs.GetProgressSize();
    for( XclImpObjMap::const_iterator aIt = maObjMap.begin(), aEnd = maObjMap.end(); aIt != aEnd; ++aIt )
        nProgressSize += aIt->second->GetProgressSize();
    return nProgressSize;
}

void XclImpDrawing::ImplConvertObjects( XclImpDffConverter& rDffConv, SdrModel& rSdrModel, SdrPage& rSdrPage )
{
    // register this drawing manager at the passed (global) DFF manager
    rDffConv.InitializeDrawing( *this, rSdrModel, rSdrPage );
    // process list of objects to be skipped
    for( ScfUInt16Vec::const_iterator aIt = maSkipObjs.begin(), aEnd = maSkipObjs.end(); aIt != aEnd; ++aIt )
        if( XclImpDrawObjBase* pDrawObj = FindDrawObj( *aIt ).get() )
            pDrawObj->SetProcessSdrObj( false );
    // process drawing objects without DFF data
    rDffConv.ProcessDrawing( maRawObjs );
    // process all objects in the DFF stream
    rDffConv.ProcessDrawing( maDffStrm );
    // unregister this drawing manager at the passed (global) DFF manager
    rDffConv.FinalizeDrawing();
}

// protected ------------------------------------------------------------------

void XclImpDrawing::AppendRawObject( const XclImpDrawObjRef& rxDrawObj )
{
    DBG_ASSERT( rxDrawObj.is(), "XclImpDrawing::AppendRawObject - unexpected empty reference" );
    maRawObjs.push_back( rxDrawObj );
}

// private --------------------------------------------------------------------

void XclImpDrawing::ReadWmf( Graphic& rGraphic, const XclImpRoot&, XclImpStream& rStrm ) // static helper
{
    // extract graphic data from IMGDATA and following CONTINUE records
    rStrm.Ignore( 8 );
    SvMemoryStream aMemStrm;
    rStrm.CopyToStream( aMemStrm, rStrm.GetRecLeft() );
    aMemStrm.Seek( STREAM_SEEK_TO_BEGIN );
    // import the graphic from memory stream
    GDIMetaFile aGDIMetaFile;
    if( ::ReadWindowMetafile( aMemStrm, aGDIMetaFile, 0 ) )
        rGraphic = aGDIMetaFile;
}

void XclImpDrawing::ReadBmp( Graphic& rGraphic, const XclImpRoot& rRoot, XclImpStream& rStrm ) // static helper
{
    // extract graphic data from IMGDATA and following CONTINUE records
    SvMemoryStream aMemStrm;

    /*  Excel 3 and 4 seem to write broken BMP data. Usually they write a
        DIBCOREHEADER (12 bytes) containing width, height, planes = 1, and
        pixel depth = 32 bit. After that, 3 unused bytes are added before the
        actual pixel data. This does even confuse Excel 5 and later, which
        cannot read the image data correctly. */
    if( rRoot.GetBiff() <= EXC_BIFF4 )
    {
        rStrm.PushPosition();
        sal_uInt32 nHdrSize;
        sal_uInt16 nWidth, nHeight, nPlanes, nDepth;
        rStrm >> nHdrSize >> nWidth >> nHeight >> nPlanes >> nDepth;
        if( (nHdrSize == 12) && (nPlanes == 1) && (nDepth == 32) )
        {
            rStrm.Ignore( 3 );
            aMemStrm.SetNumberFormatInt( NUMBERFORMAT_INT_LITTLEENDIAN );
            aMemStrm << nHdrSize << nWidth << nHeight << nPlanes << nDepth;
            rStrm.CopyToStream( aMemStrm, rStrm.GetRecLeft() );
        }
        rStrm.PopPosition();
    }

    // no special handling above -> just copy the remaining record data
    if( aMemStrm.Tell() == 0 )
        rStrm.CopyToStream( aMemStrm, rStrm.GetRecLeft() );

    // import the graphic from memory stream
    aMemStrm.Seek( STREAM_SEEK_TO_BEGIN );
    Bitmap aBitmap;
    if( aBitmap.Read( aMemStrm, FALSE ) )   // read DIB without file header
        rGraphic = aBitmap;
}

void XclImpDrawing::ReadDffRecord( XclImpStream& rStrm )
{
    maDffStrm.Seek( STREAM_SEEK_TO_END );
    rStrm.CopyRecordToStream( maDffStrm );
}

void XclImpDrawing::ReadObj8( XclImpStream& rStrm )
{
    XclImpDrawObjRef xDrawObj = XclImpDrawObjBase::ReadObj8( GetRoot(), rStrm );
    // store the new object in the internal containers
    maObjMap[ maDffStrm.Tell() ] = xDrawObj;
    maObjMapId[ xDrawObj->GetObjId() ] = xDrawObj;
}

void XclImpDrawing::ReadTxo( XclImpStream& rStrm )
{
    XclImpObjTextRef xTextData( new XclImpObjTextData );
    maTextMap[ maDffStrm.Tell() ] = xTextData;

    // 1) read the TXO record
    xTextData->maData.ReadTxo8( rStrm );

    // 2) first CONTINUE with string
    xTextData->mxString.reset();
    bool bValid = true;
    if( xTextData->maData.mnTextLen > 0 )
    {
        bValid = (rStrm.GetNextRecId() == EXC_ID_CONT) && rStrm.StartNextRecord();
        DBG_ASSERT( bValid, "XclImpDrawing::ReadTxo - missing CONTINUE record" );
        if( bValid )
            xTextData->mxString.reset( new XclImpString( rStrm.ReadUniString( xTextData->maData.mnTextLen ) ) );
    }

    // 3) second CONTINUE with formatting runs
    if( xTextData->maData.mnFormatSize > 0 )
    {
        bValid = (rStrm.GetNextRecId() == EXC_ID_CONT) && rStrm.StartNextRecord();
        DBG_ASSERT( bValid, "XclImpDrawing::ReadTxo - missing CONTINUE record" );
        if( bValid )
            xTextData->ReadFormats( rStrm );
    }
}

// ----------------------------------------------------------------------------

XclImpSheetDrawing::XclImpSheetDrawing( const XclImpRoot& rRoot, SCTAB nScTab ) :
    XclImpDrawing( rRoot, true ),
    maScUsedArea( ScAddress::INITIALIZE_INVALID )
{
    maScUsedArea.aStart.SetTab( nScTab );
    maScUsedArea.aEnd.SetTab( nScTab );
}

void XclImpSheetDrawing::ReadNote( XclImpStream& rStrm )
{
    switch( GetBiff() )
    {
        case EXC_BIFF2:
        case EXC_BIFF3:
        case EXC_BIFF4:
        case EXC_BIFF5:
            ReadNote3( rStrm );
        break;
        case EXC_BIFF8:
            ReadNote8( rStrm );
        break;
        default:
            DBG_ERROR_BIFF();
    }
}

void XclImpSheetDrawing::ReadTabChart( XclImpStream& rStrm )
{
    DBG_ASSERT_BIFF( GetBiff() >= EXC_BIFF5 );
    ScfRef< XclImpChartObj > xChartObj( new XclImpChartObj( GetRoot(), true ) );
    xChartObj->ReadChartSubStream( rStrm );
    // insert the chart as raw object without connected DFF data
    AppendRawObject( xChartObj );
}

void XclImpSheetDrawing::ConvertObjects( XclImpDffConverter& rDffConv )
{
    if( SdrModel* pSdrModel = GetDoc().GetDrawLayer() )
        if( SdrPage* pSdrPage = GetSdrPage( maScUsedArea.aStart.Tab() ) )
            ImplConvertObjects( rDffConv, *pSdrModel, *pSdrPage );
}

Rectangle XclImpSheetDrawing::CalcAnchorRect( const XclObjAnchor& rAnchor, bool /*bDffAnchor*/ ) const
{
    return rAnchor.GetRect( GetDoc(), maScUsedArea.aStart.Tab(), MAP_100TH_MM );
}

void XclImpSheetDrawing::OnObjectInserted( const XclImpDrawObjBase& rDrawObj )
{
    ScRange aScObjArea = rDrawObj.GetUsedArea( maScUsedArea.aStart.Tab() );
    if( aScObjArea.IsValid() )
        maScUsedArea.ExtendTo( aScObjArea );
}

// private --------------------------------------------------------------------

void XclImpSheetDrawing::ReadNote3( XclImpStream& rStrm )
{
    XclAddress aXclPos;
    sal_uInt16 nTotalLen;
    rStrm >> aXclPos >> nTotalLen;

    ScAddress aScNotePos( ScAddress::UNINITIALIZED );
    if( GetAddressConverter().ConvertAddress( aScNotePos, aXclPos, maScUsedArea.aStart.Tab(), true ) )
    {
        sal_uInt16 nPartLen = ::std::min( nTotalLen, static_cast< sal_uInt16 >( rStrm.GetRecLeft() ) );
        String aNoteText = rStrm.ReadRawByteString( nPartLen );
        nTotalLen = nTotalLen - nPartLen;
        while( (nTotalLen > 0) && (rStrm.GetNextRecId() == EXC_ID_NOTE) && rStrm.StartNextRecord() )
        {
            rStrm >> aXclPos >> nPartLen;
            DBG_ASSERT( aXclPos.mnRow == 0xFFFF, "XclImpObjectManager::ReadNote3 - missing continuation NOTE record" );
            if( aXclPos.mnRow == 0xFFFF )
            {
                DBG_ASSERT( nPartLen <= nTotalLen, "XclImpObjectManager::ReadNote3 - string too long" );
                aNoteText.Append( rStrm.ReadRawByteString( nPartLen ) );
                nTotalLen = nTotalLen - ::std::min( nTotalLen, nPartLen );
            }
            else
            {
                // seems to be a new note, record already started -> load the note
                rStrm.Seek( EXC_REC_SEEK_TO_BEGIN );
                ReadNote( rStrm );
                nTotalLen = 0;
            }
        }
        ScNoteUtil::CreateNoteFromString( GetDoc(), aScNotePos, aNoteText, false, false );
    }
}

void XclImpSheetDrawing::ReadNote8( XclImpStream& rStrm )
{
    XclAddress aXclPos;
    sal_uInt16 nFlags, nObjId;
    rStrm >> aXclPos >> nFlags >> nObjId;

    ScAddress aScNotePos( ScAddress::UNINITIALIZED );
    if( GetAddressConverter().ConvertAddress( aScNotePos, aXclPos, maScUsedArea.aStart.Tab(), true ) )
        if( nObjId != EXC_OBJ_INVALID_ID )
            if( XclImpNoteObj* pNoteObj = dynamic_cast< XclImpNoteObj* >( FindDrawObj( nObjId ).get() ) )
                pNoteObj->SetNoteData( aScNotePos, nFlags );
}

// The object manager =========================================================

XclImpObjectManager::XclImpObjectManager( const XclImpRoot& rRoot ) :
    XclImpRoot( rRoot )
{
    maDefObjNames[ EXC_OBJTYPE_GROUP ]          = CREATE_STRING( "Group" );
    maDefObjNames[ EXC_OBJTYPE_LINE ]           = CREATE_STRING( "Line" );
    maDefObjNames[ EXC_OBJTYPE_RECTANGLE ]      = CREATE_STRING( "Rectangle" );
    maDefObjNames[ EXC_OBJTYPE_OVAL ]           = CREATE_STRING( "Oval" );
    maDefObjNames[ EXC_OBJTYPE_ARC ]            = CREATE_STRING( "Arc" );
    maDefObjNames[ EXC_OBJTYPE_CHART ]          = CREATE_STRING( "Chart" );
    maDefObjNames[ EXC_OBJTYPE_TEXT ]           = CREATE_STRING( "Text" );
    maDefObjNames[ EXC_OBJTYPE_BUTTON ]         = CREATE_STRING( "Button" );
    maDefObjNames[ EXC_OBJTYPE_PICTURE ]        = CREATE_STRING( "Picture" );
    maDefObjNames[ EXC_OBJTYPE_POLYGON ]        = CREATE_STRING( "Freeform" );
    maDefObjNames[ EXC_OBJTYPE_CHECKBOX ]       = CREATE_STRING( "Check Box" );
    maDefObjNames[ EXC_OBJTYPE_OPTIONBUTTON ]   = CREATE_STRING( "Option Button" );
    maDefObjNames[ EXC_OBJTYPE_EDIT ]           = CREATE_STRING( "Edit Box" );
    maDefObjNames[ EXC_OBJTYPE_LABEL ]          = CREATE_STRING( "Label" );
    maDefObjNames[ EXC_OBJTYPE_DIALOG ]         = CREATE_STRING( "Dialog Frame" );
    maDefObjNames[ EXC_OBJTYPE_SPIN ]           = CREATE_STRING( "Spinner" );
    maDefObjNames[ EXC_OBJTYPE_SCROLLBAR ]      = CREATE_STRING( "Scroll Bar" );
    maDefObjNames[ EXC_OBJTYPE_LISTBOX ]        = CREATE_STRING( "List Box" );
    maDefObjNames[ EXC_OBJTYPE_GROUPBOX ]       = CREATE_STRING( "Group Box" );
    maDefObjNames[ EXC_OBJTYPE_DROPDOWN ]       = CREATE_STRING( "Drop Down" );
    maDefObjNames[ EXC_OBJTYPE_NOTE ]           = CREATE_STRING( "Comment" );
    maDefObjNames[ EXC_OBJTYPE_DRAWING ]        = CREATE_STRING( "AutoShape" );
}

XclImpObjectManager::~XclImpObjectManager()
{
}

void XclImpObjectManager::ReadMsoDrawingGroup( XclImpStream& rStrm )
{
    DBG_ASSERT_BIFF( GetBiff() == EXC_BIFF8 );
    // Excel continues this record with MSODRAWINGGROUP and CONTINUE records, hmm.
    rStrm.ResetRecord( true, EXC_ID_MSODRAWINGGROUP );
    maDggStrm.Seek( STREAM_SEEK_TO_END );
    rStrm.CopyRecordToStream( maDggStrm );
}

XclImpSheetDrawing& XclImpObjectManager::GetSheetDrawing( SCTAB nScTab )
{
    XclImpSheetDrawingRef& rxDrawing = maSheetDrawings[ nScTab ];
    if( !rxDrawing )
        rxDrawing.reset( new XclImpSheetDrawing( GetRoot(), nScTab ) );
    return *rxDrawing;
}

void XclImpObjectManager::ConvertObjects()
{
    RTL_LOGFILE_CONTEXT_AUTHOR( aLog, "sc", "dr104026", "XclImpObjectManager::ConvertObjects" );

    // do nothing if the document does not contain a drawing layer
    if( !GetDoc().GetDrawLayer() )
        return;

    // get total progress bar size for all sheet drawing managers
    sal_Size nProgressSize = 0;
    for( XclImpSheetDrawingMap::iterator aIt = maSheetDrawings.begin(), aEnd = maSheetDrawings.end(); aIt != aEnd; ++aIt )
        nProgressSize += aIt->second->GetProgressSize();
    // nothing to do if progress bar is zero (no objects present)
    if( nProgressSize == 0 )
        return;

    XclImpDffConverter aDffConv( GetRoot(), maDggStrm );
    aDffConv.StartProgressBar( nProgressSize );
    for( XclImpSheetDrawingMap::iterator aIt = maSheetDrawings.begin(), aEnd = maSheetDrawings.end(); aIt != aEnd; ++aIt )
        aIt->second->ConvertObjects( aDffConv );

    ScChartListenerCollection* pChartListeners = GetDoc().GetChartListenerCollection();
    if( pChartListeners && (pChartListeners->GetCount() > 0) )
        pChartListeners->SetDirty();
}

String XclImpObjectManager::GetDefaultObjName( const XclImpDrawObjBase& rDrawObj ) const
{
    String aDefName;
    DefObjNameMap::const_iterator aIt = maDefObjNames.find( rDrawObj.GetObjType() );
    if( aIt != maDefObjNames.end() )
        aDefName.Append( aIt->second );
    return aDefName.Append( sal_Unicode( ' ' ) ).Append( String::CreateFromInt32( rDrawObj.GetObjId() ) );
}

ScRange XclImpObjectManager::GetUsedArea( SCTAB nScTab ) const
{
    XclImpSheetDrawingMap::const_iterator aIt = maSheetDrawings.find( nScTab );
    if( aIt != maSheetDrawings.end() )
        return aIt->second->GetUsedArea();
    return ScRange( ScAddress::INITIALIZE_INVALID );
}

// DFF property set helper ====================================================

XclImpDffPropSet::XclImpDffPropSet( const XclImpRoot& rRoot ) :
    XclImpRoot( rRoot ),
    maDffConv( rRoot, maDummyStrm )
{
}

void XclImpDffPropSet::Read( XclImpStream& rStrm )
{
    sal_uInt32 nPropSetSize;

    rStrm.PushPosition();
    rStrm.Ignore( 4 );
    rStrm >> nPropSetSize;
    rStrm.PopPosition();

    mxMemStrm.reset( new SvMemoryStream );
    rStrm.CopyToStream( *mxMemStrm, 8 + nPropSetSize );
    mxMemStrm->Seek( STREAM_SEEK_TO_BEGIN );
    maDffConv.ReadPropSet( *mxMemStrm, 0 );
}

sal_uInt32 XclImpDffPropSet::GetPropertyValue( sal_uInt16 nPropId, sal_uInt32 nDefault ) const
{
    return maDffConv.GetPropertyValue( nPropId, nDefault );
}

void XclImpDffPropSet::FillToItemSet( SfxItemSet& rItemSet ) const
{
    if( mxMemStrm.get() )
        maDffConv.ApplyAttributes( *mxMemStrm, rItemSet );
}

XclImpStream& operator>>( XclImpStream& rStrm, XclImpDffPropSet& rPropSet )
{
    rPropSet.Read( rStrm );
    return rStrm;
}

// ============================================================================
<|MERGE_RESOLUTION|>--- conflicted
+++ resolved
@@ -1657,16 +1657,8 @@
         xSdrObj.reset( new SdrOle2Obj( svt::EmbeddedObjectRef( xEmbObj, nAspect ), aEmbObjName, rAnchorRect ) );
     }
 
-<<<<<<< HEAD
-        // convert Excel chart to OOo Chart
-        if( svt::EmbeddedObjectRef::TryRunningState( xEmbObj ) )
-        {
-            Reference< XModel > xModel( xEmbObj->getComponent(), UNO_QUERY );
-            mxChart->Convert( xModel, rProgress, rAnchorRect );
-=======
     return xSdrObj.release();
 }
->>>>>>> f2cf0b3f
 
 void XclImpChartObj::DoPostProcessSdrObj( XclImpDffConverter& rDffConv, SdrObject& rSdrObj ) const
 {
