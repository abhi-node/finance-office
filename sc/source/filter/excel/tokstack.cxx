/* -*- Mode: C++; tab-width: 4; indent-tabs-mode: nil; c-basic-offset: 4 -*- */
/*************************************************************************
 *
 * DO NOT ALTER OR REMOVE COPYRIGHT NOTICES OR THIS FILE HEADER.
 *
 * Copyright 2000, 2010 Oracle and/or its affiliates.
 *
 * OpenOffice.org - a multi-platform office productivity suite
 *
 * This file is part of OpenOffice.org.
 *
 * OpenOffice.org is free software: you can redistribute it and/or modify
 * it under the terms of the GNU Lesser General Public License version 3
 * only, as published by the Free Software Foundation.
 *
 * OpenOffice.org is distributed in the hope that it will be useful,
 * but WITHOUT ANY WARRANTY; without even the implied warranty of
 * MERCHANTABILITY or FITNESS FOR A PARTICULAR PURPOSE.  See the
 * GNU Lesser General Public License version 3 for more details
 * (a copy is included in the LICENSE file that accompanied this code).
 *
 * You should have received a copy of the GNU Lesser General Public License
 * version 3 along with OpenOffice.org.  If not, see
 * <http://www.openoffice.org/license.html>
 * for a copy of the LGPLv3 License.
 *
 ************************************************************************/

// MARKER(update_precomp.py): autogen include statement, do not remove
#include "precompiled_sc.hxx"


#ifndef PCH
#include <string.h>
#endif

#include "compiler.hxx"
#include "tokstack.hxx"
#include "global.hxx"
#include "scmatrix.hxx"

#include <stdio.h> // printf

const sal_uInt16    TokenPool::nScTokenOff = 8192;


TokenStack::TokenStack( sal_uInt16 nNewSize )
{
    pStack = new TokenId[ nNewSize ];

    Reset();
    nSize = nNewSize;
}


TokenStack::~TokenStack()
{
    delete[] pStack;
}




//------------------------------------------------------------------------

// !ACHTUNG!: nach Aussen hin beginnt die Nummerierung mit 1!
// !ACHTUNG!: SC-Token werden mit einem Offset nScTokenOff abgelegt
//              -> Unterscheidung von anderen Token


TokenPool::TokenPool( void )
{
    sal_uInt16  nLauf = nScTokenOff;

    // Sammelstelle fuer Id-Folgen
    nP_Id = 256;
    pP_Id = new sal_uInt16[ nP_Id ];

    // Sammelstelle fuer Ids
    nElement = 32;
    pElement = new sal_uInt16[ nElement ];
    pType = new E_TYPE[ nElement ];
    pSize = new sal_uInt16[ nElement ];
    nP_IdLast = 0;

    // Sammelstelle fuer Strings
    nP_Str = 4;
    ppP_Str = new String *[ nP_Str ];
    for( nLauf = 0 ; nLauf < nP_Str ; nLauf++ )
        ppP_Str[ nLauf ] = NULL;

    // Sammelstelle fuer double
    nP_Dbl = 8;
    pP_Dbl = new double[ nP_Dbl ];

    // Sammelstelle fuer error codes
    nP_Err = 8;
    pP_Err = new sal_uInt16[ nP_Err ];

    // Sammelstellen fuer Referenzen
    nP_RefTr = 32;
    ppP_RefTr = new ScSingleRefData *[ nP_RefTr ];
    for( nLauf = 0 ; nLauf < nP_RefTr ; nLauf++ )
        ppP_RefTr[ nLauf ] = NULL;

    nP_Ext = 32;
    ppP_Ext = new EXTCONT*[ nP_Ext ];
    memset( ppP_Ext, 0, sizeof( EXTCONT* ) * nP_Ext );

    nP_Nlf = 16;
    ppP_Nlf = new NLFCONT*[ nP_Nlf ];
    memset( ppP_Nlf, 0, sizeof( NLFCONT* ) * nP_Nlf );

    nP_Matrix = 16;
    ppP_Matrix = new ScMatrix*[ nP_Matrix ];
    memset( ppP_Matrix, 0, sizeof( ScMatrix* ) * nP_Matrix );

    pScToken = new ScTokenArray;

    Reset();
}


TokenPool::~TokenPool()
{
    sal_uInt16  n;

    delete[] pP_Id;
    delete[] pElement;
    delete[] pType;
    delete[] pSize;
    delete[] pP_Dbl;
    delete[] pP_Err;

    for( n = 0 ; n < nP_RefTr ; n++/*, pAktTr++*/ )
    {
        if( ppP_RefTr[ n ] )
            delete ppP_RefTr[ n ];
    }
    delete[] ppP_RefTr;

    for( n = 0 ; n < nP_Str ; n++/*, pAktStr++*/ )
    {
        if( ppP_Str[ n ] )
            delete ppP_Str[ n ];
    }
    delete[] ppP_Str;

    for( n = 0 ; n < nP_Ext ; n++ )
    {
        if( ppP_Ext[ n ] )
            delete ppP_Ext[ n ];
    }
    delete[] ppP_Ext;

    for( n = 0 ; n < nP_Nlf ; n++ )
    {
        if( ppP_Nlf[ n ] )
            delete ppP_Nlf[ n ];
    }
    delete[] ppP_Nlf;

    for( n = 0 ; n < nP_Matrix ; n++ )
    {
        if( ppP_Matrix[ n ] )
            ppP_Matrix[ n ]->DecRef( );
    }
    delete[] ppP_Matrix;

    delete pScToken;
}


void TokenPool::GrowString( void )
{
    sal_uInt16      nP_StrNew = nP_Str * 2;
    sal_uInt16      nL;

    String**    ppP_StrNew = new String *[ nP_StrNew ];

    for( nL = 0 ; nL < nP_Str ; nL++ )
        ppP_StrNew[ nL ] = ppP_Str[ nL ];
    for( nL = nP_Str ; nL < nP_StrNew ; nL++ )
        ppP_StrNew[ nL ] = NULL;

    nP_Str = nP_StrNew;

    delete[]    ppP_Str;
    ppP_Str = ppP_StrNew;
}


void TokenPool::GrowDouble( void )
{
    sal_uInt16      nP_DblNew = nP_Dbl * 2;

    double*     pP_DblNew = new double[ nP_DblNew ];

    for( sal_uInt16 nL = 0 ; nL < nP_Dbl ; nL++ )
        pP_DblNew[ nL ] = pP_Dbl[ nL ];

    nP_Dbl = nP_DblNew;

    delete[] pP_Dbl;
    pP_Dbl = pP_DblNew;
}

<<<<<<< HEAD
=======

//UNUSED2009-05 void TokenPool::GrowError( void )
//UNUSED2009-05 {
//UNUSED2009-05     sal_uInt16      nP_ErrNew = nP_Err * 2;
//UNUSED2009-05
//UNUSED2009-05     sal_uInt16*     pP_ErrNew = new sal_uInt16[ nP_ErrNew ];
//UNUSED2009-05
//UNUSED2009-05     for( sal_uInt16 nL = 0 ; nL < nP_Err ; nL++ )
//UNUSED2009-05         pP_ErrNew[ nL ] = pP_Err[ nL ];
//UNUSED2009-05
//UNUSED2009-05     nP_Err = nP_ErrNew;
//UNUSED2009-05
//UNUSED2009-05     delete[] pP_Err;
//UNUSED2009-05     pP_Err = pP_ErrNew;
//UNUSED2009-05 }


>>>>>>> ce6308e4
void TokenPool::GrowTripel( void )
{
    sal_uInt16          nP_RefTrNew = nP_RefTr * 2;
    sal_uInt16          nL;

    ScSingleRefData**   ppP_RefTrNew = new ScSingleRefData *[ nP_RefTrNew ];

    for( nL = 0 ; nL < nP_RefTr ; nL++ )
        ppP_RefTrNew[ nL ] = ppP_RefTr[ nL ];
    for( nL = nP_RefTr ; nL < nP_RefTrNew ; nL++ )
        ppP_RefTrNew[ nL ] = NULL;

    nP_RefTr = nP_RefTrNew;

    delete[] ppP_RefTr;
    ppP_RefTr = ppP_RefTrNew;
}


void TokenPool::GrowId( void )
{
    sal_uInt16  nP_IdNew = nP_Id * 2;

    sal_uInt16* pP_IdNew = new sal_uInt16[ nP_IdNew ];

    for( sal_uInt16 nL = 0 ; nL < nP_Id ; nL++ )
        pP_IdNew[ nL ] = pP_Id[ nL ];

    nP_Id = nP_IdNew;

    delete[] pP_Id;
    pP_Id = pP_IdNew;
}


void TokenPool::GrowElement( void )
{
    sal_uInt16  nElementNew = nElement * 2;

    sal_uInt16* pElementNew = new sal_uInt16[ nElementNew ];
    E_TYPE* pTypeNew = new E_TYPE[ nElementNew ];
    sal_uInt16* pSizeNew = new sal_uInt16[ nElementNew ];

    for( sal_uInt16 nL = 0 ; nL < nElement ; nL++ )
    {
        pElementNew[ nL ] = pElement[ nL ];
        pTypeNew[ nL ] = pType[ nL ];
        pSizeNew[ nL ] = pSize[ nL ];
    }

    nElement = nElementNew;

    delete[] pElement;
    delete[] pType;
    delete[] pSize;
    pElement = pElementNew;
    pType = pTypeNew;
    pSize = pSizeNew;
}


void TokenPool::GrowExt( void )
{
    sal_uInt16      nNewSize = nP_Ext * 2;

    EXTCONT**   ppNew = new EXTCONT*[ nNewSize ];

    memset( ppNew, 0, sizeof( EXTCONT* ) * nNewSize );
    memcpy( ppNew, ppP_Ext, sizeof( EXTCONT* ) * nP_Ext );

    delete[] ppP_Ext;
    ppP_Ext = ppNew;
    nP_Ext = nNewSize;
}


void TokenPool::GrowNlf( void )
{
    sal_uInt16      nNewSize = nP_Nlf * 2;

    NLFCONT**   ppNew = new NLFCONT*[ nNewSize ];

    memset( ppNew, 0, sizeof( NLFCONT* ) * nNewSize );
    memcpy( ppNew, ppP_Nlf, sizeof( NLFCONT* ) * nP_Nlf );

    delete[] ppP_Nlf;
    ppP_Nlf = ppNew;
    nP_Nlf = nNewSize;
}


void TokenPool::GrowMatrix( void )
{
    sal_uInt16      nNewSize = nP_Matrix * 2;

    ScMatrix**  ppNew = new ScMatrix*[ nNewSize ];

    memset( ppNew, 0, sizeof( ScMatrix* ) * nNewSize );
    memcpy( ppNew, ppP_Matrix, sizeof( ScMatrix* ) * nP_Matrix );

    delete[] ppP_Matrix;
    ppP_Matrix = ppNew;
    nP_Matrix = nNewSize;
}

void TokenPool::GetElement( const sal_uInt16 nId )
{
    DBG_ASSERT( nId < nElementAkt, "*TokenPool::GetElement(): Id zu gross!?" );

    if( pType[ nId ] == T_Id )
        GetElementRek( nId );
    else
    {
        switch( pType[ nId ] )
        {
#ifdef DBG_UTIL
            case T_Id:
                OSL_FAIL( "-TokenPool::GetElement(): hier hast Du nichts zu suchen!" );
                break;
#endif
            case T_Str:
                pScToken->AddString( ppP_Str[ pElement[ nId ] ]->GetBuffer() );
                break;
            case T_D:
                pScToken->AddDouble( pP_Dbl[ pElement[ nId ] ] );
                break;
            case T_Err:
                break;
            case T_RefC:
                pScToken->AddSingleReference( *ppP_RefTr[ pElement[ (sal_uInt16) nId ] ] );
                break;
            case T_RefA:
                {
                ScComplexRefData    aScComplexRefData;
                aScComplexRefData.Ref1 = *ppP_RefTr[ pElement[ nId ] ];
                aScComplexRefData.Ref2 = *ppP_RefTr[ pElement[ nId ] + 1 ];
                pScToken->AddDoubleReference( aScComplexRefData );
                }
                break;
            case T_RN:
                pScToken->AddName( pElement[ nId ] );
                break;
            case T_Ext:
                {
                sal_uInt16          n = pElement[ nId ];
                EXTCONT*        p = ( n < nP_Ext )? ppP_Ext[ n ] : NULL;

                if( p )
                {
                    if( p->eId == ocEuroConvert )
                        pScToken->AddOpCode( p->eId );
                    else
                        pScToken->AddExternal( p->aText, p->eId );
                }
                }
                break;
            case T_Nlf:
                {
                sal_uInt16          n = pElement[ nId ];
                NLFCONT*        p = ( n < nP_Nlf )? ppP_Nlf[ n ] : NULL;

                if( p )
                        pScToken->AddColRowName( p->aRef );
                }
                break;
            case T_Matrix:
                {
                sal_uInt16          n = pElement[ nId ];
                ScMatrix*       p = ( n < nP_Matrix )? ppP_Matrix[ n ] : NULL;

                if( p )
                        pScToken->AddMatrix( p );
                }
                break;
            case T_ExtName:
            {
                sal_uInt16 n = pElement[nId];
                if (n < maExtNames.size())
                {
                    const ExtName& r = maExtNames[n];
                    pScToken->AddExternalName(r.mnFileId, r.maName);
                }
            }
            case T_ExtRefC:
            {
                sal_uInt16 n = pElement[nId];
                if (n < maExtCellRefs.size())
                {
                    const ExtCellRef& r = maExtCellRefs[n];
                    pScToken->AddExternalSingleReference(r.mnFileId, r.maTabName, r.maRef);
                }
            }
            case T_ExtRefA:
            {
                sal_uInt16 n = pElement[nId];
                if (n < maExtAreaRefs.size())
                {
                    const ExtAreaRef& r = maExtAreaRefs[n];
                    pScToken->AddExternalDoubleReference(r.mnFileId, r.maTabName, r.maRef);
                }
            }
            break;
            default:
                OSL_FAIL("-TokenPool::GetElement(): Zustand undefiniert!?");
        }
    }
}


void TokenPool::GetElementRek( const sal_uInt16 nId )
{
#ifdef DBG_UTIL
    nRek++;
    DBG_ASSERT( nRek <= nP_Id, "*TokenPool::GetElement(): Rekursion loopt!?" );
#endif

    DBG_ASSERT( nId < nElementAkt, "*TokenPool::GetElementRek(): Id zu gross!?" );

    DBG_ASSERT( pType[ nId ] == T_Id, "-TokenPool::GetElementRek(): nId nicht Id-Folge!" );


    sal_uInt16      nAnz = pSize[ nId ];
    sal_uInt16*     pAkt = &pP_Id[ pElement[ nId ] ];
    for( ; nAnz > 0 ; nAnz--, pAkt++ )
    {
        if( *pAkt < nScTokenOff )
        {// Rekursion oder nicht?
            switch( pType[ *pAkt ] )
            {
                case T_Id:
                    GetElementRek( *pAkt );
                    break;
                case T_Str:
                    pScToken->AddString( ppP_Str[ pElement[ *pAkt ] ]->GetBuffer() );
                    break;
                case T_D:
                    pScToken->AddDouble( pP_Dbl[ pElement[ *pAkt ] ] );
                    break;
                case T_Err:
                    break;
                case T_RefC:
                    pScToken->AddSingleReference( *ppP_RefTr[ pElement[ *pAkt ] ] );
                    break;
                case T_RefA:
                    {
                    ScComplexRefData    aScComplexRefData;
                    aScComplexRefData.Ref1 = *ppP_RefTr[ pElement[ *pAkt ] ];
                    aScComplexRefData.Ref2 = *ppP_RefTr[ pElement[ *pAkt ] + 1 ];
                    pScToken->AddDoubleReference( aScComplexRefData );
                    }
                    break;
                case T_RN:
                    pScToken->AddName( pElement[ *pAkt ] );
                    break;
                case T_Ext:
                    {
                    sal_uInt16      n = pElement[ *pAkt ];
                    EXTCONT*    p = ( n < nP_Ext )? ppP_Ext[ n ] : NULL;

                    if( p )
                        pScToken->AddExternal( p->aText, p->eId );
                    }
                    break;
                case T_Nlf:
                    {
                    sal_uInt16      n = pElement[ *pAkt ];
                    NLFCONT*    p = ( n < nP_Nlf )? ppP_Nlf[ n ] : NULL;

                    if( p )
                        pScToken->AddColRowName( p->aRef );
                    }
                    break;
                case T_Matrix:
                    {
                    sal_uInt16          n = pElement[ *pAkt ];
                    ScMatrix*       p = ( n < nP_Matrix )? ppP_Matrix[ n ] : NULL;

                    if( p )
                            pScToken->AddMatrix( p );
                    }
                    break;
                case T_ExtName:
                {
                    sal_uInt16 n = pElement[*pAkt];
                    if (n < maExtNames.size())
                    {
                        const ExtName& r = maExtNames[n];
                        pScToken->AddExternalName(r.mnFileId, r.maName);
                    }
                }
                case T_ExtRefC:
                {
                    sal_uInt16 n = pElement[*pAkt];
                    if (n < maExtCellRefs.size())
                    {
                        const ExtCellRef& r = maExtCellRefs[n];
                        pScToken->AddExternalSingleReference(r.mnFileId, r.maTabName, r.maRef);
                    }
                }
                case T_ExtRefA:
                {
                    sal_uInt16 n = pElement[*pAkt];
                    if (n < maExtAreaRefs.size())
                    {
                        const ExtAreaRef& r = maExtAreaRefs[n];
                        pScToken->AddExternalDoubleReference(r.mnFileId, r.maTabName, r.maRef);
                    }
                }
                break;
                default:
                    OSL_FAIL("-TokenPool::GetElementRek(): Zustand undefiniert!?");
            }
        }
        else    // elementarer SC_Token
            pScToken->AddOpCode( ( DefTokenId ) ( *pAkt - nScTokenOff ) );
    }


#ifdef DBG_UTIL
    nRek--;
#endif
}


void TokenPool::operator >>( TokenId& rId )
{
    rId = ( TokenId ) ( nElementAkt + 1 );

    if( nElementAkt >= nElement )
        GrowElement();

    pElement[ nElementAkt ] = nP_IdLast;    // Start der Token-Folge
    pType[ nElementAkt ] = T_Id;            // Typinfo eintragen
    pSize[ nElementAkt ] = nP_IdAkt - nP_IdLast;
        // von nP_IdLast bis nP_IdAkt-1 geschrieben -> Laenge der Folge

    nElementAkt++;          // Startwerte fuer naechste Folge
    nP_IdLast = nP_IdAkt;
}


const TokenId TokenPool::Store( const double& rDouble )
{
    if( nElementAkt >= nElement )
        GrowElement();

    if( nP_DblAkt >= nP_Dbl )
        GrowDouble();

    pElement[ nElementAkt ] = nP_DblAkt;    // Index in Double-Array
    pType[ nElementAkt ] = T_D;             // Typinfo Double eintragen

    pP_Dbl[ nP_DblAkt ] = rDouble;

    pSize[ nElementAkt ] = 1;           // eigentlich Banane

    nElementAkt++;
    nP_DblAkt++;

    return ( const TokenId ) nElementAkt; // Ausgabe von altem Wert + 1!
}


const TokenId TokenPool::Store( const sal_uInt16 nIndex )
{
    if( nElementAkt >= nElement )
        GrowElement();

    pElement[ nElementAkt ] = nIndex;           // Daten direkt im Index!
    pType[ nElementAkt ] = T_RN;                // Typinfo Range Name eintragen

    nElementAkt++;
    return ( const TokenId ) nElementAkt;               // Ausgabe von altem Wert + 1!
}


const TokenId TokenPool::Store( const String& rString )
{
    // weitgehend nach Store( const sal_Char* ) kopiert, zur Vermeidung
    //  eines temporaeren Strings in "
    if( nElementAkt >= nElement )
        GrowElement();

    if( nP_StrAkt >= nP_Str )
        GrowString();

    pElement[ nElementAkt ] = nP_StrAkt;    // Index in String-Array
    pType[ nElementAkt ] = T_Str;           // Typinfo String eintragen

    // String anlegen
    if( !ppP_Str[ nP_StrAkt ] )
        //...aber nur, wenn noch nicht vorhanden
        ppP_Str[ nP_StrAkt ] = new String( rString );
    else
        //...ansonsten nur kopieren
        *ppP_Str[ nP_StrAkt ] = rString;

    DBG_ASSERT( sizeof( xub_StrLen ) <= 2, "*TokenPool::Store(): StrLen doesn't match!" );

    pSize[ nElementAkt ] = ( sal_uInt16 ) ppP_Str[ nP_StrAkt ]->Len();

    nElementAkt++;
    nP_StrAkt++;

    return ( const TokenId ) nElementAkt; // Ausgabe von altem Wert + 1!
}


const TokenId TokenPool::Store( const ScSingleRefData& rTr )
{
    if( nElementAkt >= nElement )
        GrowElement();

    if( nP_RefTrAkt >= nP_RefTr )
        GrowTripel();

    pElement[ nElementAkt ] = nP_RefTrAkt;
    pType[ nElementAkt ] = T_RefC;          // Typinfo Cell-Reff eintragen

    if( !ppP_RefTr[ nP_RefTrAkt ] )
        ppP_RefTr[ nP_RefTrAkt ] = new ScSingleRefData( rTr );
    else
        *ppP_RefTr[ nP_RefTrAkt ] = rTr;

    nElementAkt++;
    nP_RefTrAkt++;

    return ( const TokenId ) nElementAkt; // Ausgabe von altem Wert + 1!
}


const TokenId TokenPool::Store( const ScComplexRefData& rTr )
{
    if( nElementAkt >= nElement )
        GrowElement();

    if( nP_RefTrAkt + 1 >= nP_RefTr )
        GrowTripel();

    pElement[ nElementAkt ] = nP_RefTrAkt;
    pType[ nElementAkt ] = T_RefA;          // Typinfo Area-Reff eintragen

    if( !ppP_RefTr[ nP_RefTrAkt ] )
        ppP_RefTr[ nP_RefTrAkt ] = new ScSingleRefData( rTr.Ref1 );
    else
        *ppP_RefTr[ nP_RefTrAkt ] = rTr.Ref1;
    nP_RefTrAkt++;

    if( !ppP_RefTr[ nP_RefTrAkt ] )
        ppP_RefTr[ nP_RefTrAkt ] = new ScSingleRefData( rTr.Ref2 );
    else
        *ppP_RefTr[ nP_RefTrAkt ] = rTr.Ref2;
    nP_RefTrAkt++;

    nElementAkt++;

    return ( const TokenId ) nElementAkt; // Ausgabe von altem Wert + 1!
}


const TokenId TokenPool::Store( const DefTokenId e, const String& r )
{
    if( nElementAkt >= nElement )
        GrowElement();

    if( nP_ExtAkt >= nP_Ext )
        GrowExt();

    pElement[ nElementAkt ] = nP_ExtAkt;
    pType[ nElementAkt ] = T_Ext;           // Typinfo String eintragen

    if( ppP_Ext[ nP_ExtAkt ] )
    {
        ppP_Ext[ nP_ExtAkt ]->eId = e;
        ppP_Ext[ nP_ExtAkt ]->aText = r;
    }
    else
        ppP_Ext[ nP_ExtAkt ] = new EXTCONT( e, r );

    nElementAkt++;
    nP_ExtAkt++;

    return ( const TokenId ) nElementAkt; // Ausgabe von altem Wert + 1!
}


const TokenId TokenPool::StoreNlf( const ScSingleRefData& rTr )
{
    if( nElementAkt >= nElement )
        GrowElement();

    if( nP_NlfAkt >= nP_Nlf )
        GrowNlf();

    pElement[ nElementAkt ] = nP_NlfAkt;
    pType[ nElementAkt ] = T_Nlf;

    if( ppP_Nlf[ nP_NlfAkt ] )
    {
        ppP_Nlf[ nP_NlfAkt ]->aRef = rTr;
    }
    else
        ppP_Nlf[ nP_NlfAkt ] = new NLFCONT( rTr );

    nElementAkt++;
    nP_NlfAkt++;

    return ( const TokenId ) nElementAkt;
}

const TokenId TokenPool::StoreMatrix()
{
    ScMatrix* pM;

    if( nElementAkt >= nElement )
        GrowElement();

    if( nP_MatrixAkt >= nP_Matrix )
        GrowMatrix();

    pElement[ nElementAkt ] = nP_MatrixAkt;
    pType[ nElementAkt ] = T_Matrix;

    pM = new ScMatrix( 0, 0 );
    pM->IncRef( );
    ppP_Matrix[ nP_MatrixAkt ] = pM;

    nElementAkt++;
    nP_MatrixAkt++;

    return ( const TokenId ) nElementAkt;
}

const TokenId TokenPool::StoreExtName( sal_uInt16 nFileId, const String& rName )
{
    if ( nElementAkt >= nElement )
        GrowElement();

    pElement[nElementAkt] = static_cast<sal_uInt16>(maExtNames.size());
    pType[nElementAkt] = T_ExtName;

    maExtNames.push_back(ExtName());
    ExtName& r = maExtNames.back();
    r.mnFileId = nFileId;
    r.maName = rName;

    ++nElementAkt;

    return static_cast<const TokenId>(nElementAkt);
}

const TokenId TokenPool::StoreExtRef( sal_uInt16 nFileId, const String& rTabName, const ScSingleRefData& rRef )
{
    if ( nElementAkt >= nElement )
        GrowElement();

    pElement[nElementAkt] = static_cast<sal_uInt16>(maExtCellRefs.size());
    pType[nElementAkt] = T_ExtRefC;

    maExtCellRefs.push_back(ExtCellRef());
    ExtCellRef& r = maExtCellRefs.back();
    r.mnFileId = nFileId;
    r.maTabName = rTabName;
    r.maRef = rRef;

    ++nElementAkt;

    return static_cast<const TokenId>(nElementAkt);
}

const TokenId TokenPool::StoreExtRef( sal_uInt16 nFileId, const String& rTabName, const ScComplexRefData& rRef )
{
    if ( nElementAkt >= nElement )
        GrowElement();

    pElement[nElementAkt] = static_cast<sal_uInt16>(maExtAreaRefs.size());
    pType[nElementAkt] = T_ExtRefA;

    maExtAreaRefs.push_back(ExtAreaRef());
    ExtAreaRef& r = maExtAreaRefs.back();
    r.mnFileId = nFileId;
    r.maTabName = rTabName;
    r.maRef = rRef;

    ++nElementAkt;

    return static_cast<const TokenId>(nElementAkt);
}

void TokenPool::Reset( void )
{
    nP_IdAkt = nP_IdLast = nElementAkt = nP_StrAkt = nP_DblAkt = nP_ErrAkt = nP_RefTrAkt = nP_ExtAkt = nP_NlfAkt = nP_MatrixAkt = 0;
    maExtNames.clear();
    maExtCellRefs.clear();
    maExtAreaRefs.clear();
}


sal_Bool TokenPool::IsSingleOp( const TokenId& rId, const DefTokenId eId ) const
{
    sal_uInt16 nId = (sal_uInt16) rId;
    if( nId && nId <= nElementAkt )
    {// existent?
        nId--;
        if( T_Id == pType[ nId ] )
        {// Tokenfolge?
            if( pSize[ nId ] == 1 )
            {// GENAU 1 Token
                sal_uInt16  nSecId = pP_Id[ pElement[ nId ] ];
                if( nSecId >= nScTokenOff )
                {// Default-Token?
                    return ( DefTokenId ) ( nSecId - nScTokenOff ) == eId;  // Gesuchter?
                }
            }
        }
    }

    return sal_False;
}

const String* TokenPool::GetExternal( const TokenId& rId ) const
{
    const String*   p = NULL;
    sal_uInt16 n = (sal_uInt16) rId;
    if( n && n <= nElementAkt )
    {
        n--;
        if( (pType[ n ] == T_Ext) && ppP_Ext[ pElement[ n ] ] )
            p = &ppP_Ext[ pElement[ n ] ]->aText;
    }

    return p;
}

<<<<<<< HEAD
=======

//UNUSED2008-05  const String* TokenPool::GetString( const TokenId& r ) const
//UNUSED2008-05  {
//UNUSED2008-05      const String*   p = NULL;
//UNUSED2008-05      sal_uInt16 n = (sal_uInt16) r;
//UNUSED2008-05      if( n && n <= nElementAkt )
//UNUSED2008-05      {
//UNUSED2008-05          n--;
//UNUSED2008-05          if( pType[ n ] == T_Str )
//UNUSED2008-05              p = ppP_Str[ pElement[ n ] ];
//UNUSED2008-05      }
//UNUSED2008-05
//UNUSED2008-05      return p;
//UNUSED2008-05  }

>>>>>>> ce6308e4
ScMatrix* TokenPool::GetMatrix( unsigned int n ) const
{
    if( n < nP_MatrixAkt )
        return ppP_Matrix[ n ];
    else
        printf ("GETMATRIX %d >= %d\n", n, nP_MatrixAkt);
    return NULL;
}

/* vim:set shiftwidth=4 softtabstop=4 expandtab: */<|MERGE_RESOLUTION|>--- conflicted
+++ resolved
@@ -205,26 +205,6 @@
     pP_Dbl = pP_DblNew;
 }
 
-<<<<<<< HEAD
-=======
-
-//UNUSED2009-05 void TokenPool::GrowError( void )
-//UNUSED2009-05 {
-//UNUSED2009-05     sal_uInt16      nP_ErrNew = nP_Err * 2;
-//UNUSED2009-05
-//UNUSED2009-05     sal_uInt16*     pP_ErrNew = new sal_uInt16[ nP_ErrNew ];
-//UNUSED2009-05
-//UNUSED2009-05     for( sal_uInt16 nL = 0 ; nL < nP_Err ; nL++ )
-//UNUSED2009-05         pP_ErrNew[ nL ] = pP_Err[ nL ];
-//UNUSED2009-05
-//UNUSED2009-05     nP_Err = nP_ErrNew;
-//UNUSED2009-05
-//UNUSED2009-05     delete[] pP_Err;
-//UNUSED2009-05     pP_Err = pP_ErrNew;
-//UNUSED2009-05 }
-
-
->>>>>>> ce6308e4
 void TokenPool::GrowTripel( void )
 {
     sal_uInt16          nP_RefTrNew = nP_RefTr * 2;
@@ -842,7 +822,7 @@
         }
     }
 
-    return sal_False;
+    return false;
 }
 
 const String* TokenPool::GetExternal( const TokenId& rId ) const
@@ -859,24 +839,6 @@
     return p;
 }
 
-<<<<<<< HEAD
-=======
-
-//UNUSED2008-05  const String* TokenPool::GetString( const TokenId& r ) const
-//UNUSED2008-05  {
-//UNUSED2008-05      const String*   p = NULL;
-//UNUSED2008-05      sal_uInt16 n = (sal_uInt16) r;
-//UNUSED2008-05      if( n && n <= nElementAkt )
-//UNUSED2008-05      {
-//UNUSED2008-05          n--;
-//UNUSED2008-05          if( pType[ n ] == T_Str )
-//UNUSED2008-05              p = ppP_Str[ pElement[ n ] ];
-//UNUSED2008-05      }
-//UNUSED2008-05
-//UNUSED2008-05      return p;
-//UNUSED2008-05  }
-
->>>>>>> ce6308e4
 ScMatrix* TokenPool::GetMatrix( unsigned int n ) const
 {
     if( n < nP_MatrixAkt )
