--- conflicted
+++ resolved
@@ -258,25 +258,9 @@
 
 // cell range list ------------------------------------------------------------
 
-<<<<<<< HEAD
 void XclExpAddressConverter::ValidateRangeList( ScRangeList& rScRanges, bool bWarn )
 {
     for ( size_t nRange = rScRanges.size(); nRange > 0; )
-=======
-//UNUSED2008-05  bool XclExpAddressConverter::CheckRangeList( const ScRangeList& rScRanges, bool bWarn )
-//UNUSED2008-05  {
-//UNUSED2008-05      for( sal_uLong nIdx = 0, nSize = rScRanges.Count(); nIdx < nSize; ++nIdx )
-//UNUSED2008-05          if( const ScRange* pScRange = rScRanges.GetObject( nIdx ) )
-//UNUSED2008-05              if( !CheckRange( *pScRange, bWarn ) )
-//UNUSED2008-05                  return false;
-//UNUSED2008-05      return true;
-//UNUSED2008-05  }
-
-void XclExpAddressConverter::ValidateRangeList( ScRangeList& rScRanges, bool bWarn )
-{
-    sal_uLong nIdx = rScRanges.Count();
-    while( nIdx )
->>>>>>> ce6308e4
     {
         ScRange* pScRange = rScRanges[ --nRange ];
         if( !CheckRange( *pScRange, bWarn ) )
@@ -288,11 +272,7 @@
         const ScRangeList& rScRanges, bool bWarn )
 {
     rXclRanges.clear();
-<<<<<<< HEAD
     for( size_t nPos = 0, nCount = rScRanges.size(); nPos < nCount; ++nPos )
-=======
-    for( sal_uLong nPos = 0, nCount = rScRanges.Count(); nPos < nCount; ++nPos )
->>>>>>> ce6308e4
     {
         if( const ScRange* pScRange = rScRanges[ nPos ] )
         {
@@ -499,7 +479,7 @@
             {
                 // test if the character is a text field
                 const SfxPoolItem* pItem;
-                if( aEditSet.GetItemState( EE_FEATURE_FIELD, sal_False, &pItem ) == SFX_ITEM_SET )
+                if( aEditSet.GetItemState( EE_FEATURE_FIELD, false, &pItem ) == SFX_ITEM_SET )
                 {
                     const SvxFieldData* pField = static_cast< const SvxFieldItem* >( pItem )->GetField();
                     if( const SvxURLField* pUrlField = PTR_CAST( SvxURLField, pField ) )
@@ -852,7 +832,7 @@
 
                 const SfxPoolItem* pItem;
                 if( (aSel.nStartPos + 1 == aSel.nEndPos) &&     // fields are single characters
-                    (aEditSet.GetItemState( EE_FEATURE_FIELD, sal_False, &pItem ) == SFX_ITEM_SET) )
+                    (aEditSet.GetItemState( EE_FEATURE_FIELD, false, &pItem ) == SFX_ITEM_SET) )
                 {
                     if( const SvxFieldData* pFieldData = static_cast< const SvxFieldItem* >( pItem )->GetField() )
                     {
@@ -1126,11 +1106,7 @@
                 rStrm << EXC_CACHEDVAL_BOOL << nBool;
                 rStrm.WriteZeroBytes( 7 );
             }
-<<<<<<< HEAD
-            else if( USHORT nScError = nMatVal.GetError() )
-=======
-            else if( sal_uInt16 nScError = pMatVal->GetError() )
->>>>>>> ce6308e4
+            else if( sal_uInt16 nScError = nMatVal.GetError() )
             {
                 sal_Int8 nError ( XclTools::GetXclErrorCode( nScError ) );
                 rStrm.SetSliceSize( 9 );
