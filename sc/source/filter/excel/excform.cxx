/*************************************************************************
 *
 * DO NOT ALTER OR REMOVE COPYRIGHT NOTICES OR THIS FILE HEADER.
 *
 * Copyright 2000, 2010 Oracle and/or its affiliates.
 *
 * OpenOffice.org - a multi-platform office productivity suite
 *
 * This file is part of OpenOffice.org.
 *
 * OpenOffice.org is free software: you can redistribute it and/or modify
 * it under the terms of the GNU Lesser General Public License version 3
 * only, as published by the Free Software Foundation.
 *
 * OpenOffice.org is distributed in the hope that it will be useful,
 * but WITHOUT ANY WARRANTY; without even the implied warranty of
 * MERCHANTABILITY or FITNESS FOR A PARTICULAR PURPOSE.  See the
 * GNU Lesser General Public License version 3 for more details
 * (a copy is included in the LICENSE file that accompanied this code).
 *
 * You should have received a copy of the GNU Lesser General Public License
 * version 3 along with OpenOffice.org.  If not, see
 * <http://www.openoffice.org/license.html>
 * for a copy of the LGPLv3 License.
 *
 ************************************************************************/

// MARKER(update_precomp.py): autogen include statement, do not remove
#include "precompiled_sc.hxx"
#include "excform.hxx"
#include <osl/endian.h>

#include "cell.hxx"
#include "document.hxx"
#include "rangenam.hxx"
#include "global.hxx"
#include "formula/errorcodes.hxx"

#include "imp_op.hxx"
#include "root.hxx"
#include "xltracer.hxx"
#include "xihelper.hxx"
#include "xilink.hxx"
#include "xiname.hxx"

using ::std::vector;

const sal_uInt16 ExcelToSc::nRowMask = 0x3FFF;
const sal_uInt16 ExcelToSc::nLastInd = 399;




void ImportExcel::Formula25()
{
    XclAddress aXclPos;
    sal_uInt16  nXF = 0, nFormLen;
    double  fCurVal;
    sal_uInt8   nAttr0, nFlag0;
    sal_Bool    bShrFmla;

    aIn >> aXclPos;

    if( GetBiff() == EXC_BIFF2 )
    {//                     BIFF2
        sal_uInt8 nDummy;

        aIn.Ignore( 3 );

        aIn >> fCurVal;
        aIn.Ignore( 1 );
        aIn >> nDummy;
        nFormLen = nDummy;
        bShrFmla = sal_False;
        nAttr0 = 0x01;  // Always calculate
    }
    else
    {//                     BIFF5
        aIn >> nXF >> fCurVal >> nFlag0;
        aIn.Ignore( 5 );

        aIn >> nFormLen;

        bShrFmla = nFlag0 & 0x08;   // shared or not shared
    }

    Formula( aXclPos, nXF, nFormLen, fCurVal, bShrFmla );
}


void ImportExcel::Formula3()
{
    Formula4();
}


void ImportExcel::Formula4()
{
    XclAddress aXclPos;
    sal_uInt16  nXF, nFormLen;
    double  fCurVal;
    sal_uInt8   nFlag0;

    aIn >> aXclPos >> nXF >> fCurVal >> nFlag0;
    aIn.Ignore( 1 );
    aIn >> nFormLen;

<<<<<<< HEAD
    Formula( aXclPos, nXF, nFormLen, fCurVal, FALSE );
=======
    nLastXF = nXF;

    Formula( aXclPos, nXF, nFormLen, fCurVal, sal_False );
>>>>>>> ce6308e4
}


void ImportExcel::Formula( const XclAddress& rXclPos,
    sal_uInt16 nXF, sal_uInt16 nFormLen, double& rCurVal, sal_Bool bShrFmla )
{
    ConvErr eErr = ConvOK;

    ScAddress aScPos( ScAddress::UNINITIALIZED );
    if( GetAddressConverter().ConvertAddress( aScPos, rXclPos, GetCurrScTab(), true ) )
    {
        // jetzt steht Lesemarke auf Formel, Laenge in nFormLen
        const ScTokenArray* pErgebnis = 0;
        sal_Bool                bConvert;

        pFormConv->Reset( aScPos );

        if( bShrFmla )
            bConvert = !pFormConv->GetShrFmla( pErgebnis, maStrm, nFormLen );
        else
            bConvert = sal_True;

        if( bConvert )
            eErr = pFormConv->Convert( pErgebnis, maStrm, nFormLen, true, FT_CellFormula);

        ScFormulaCell*      pZelle = NULL;

        if( pErgebnis )
        {
            pZelle = new ScFormulaCell( pD, aScPos, pErgebnis );
            pD->PutCell( aScPos.Col(), aScPos.Row(), aScPos.Tab(), pZelle, (sal_Bool)sal_True );
        }
        else
        {
            CellType        eCellType;
            ScBaseCell*     pBaseCell;
            pD->GetCellType( aScPos.Col(), aScPos.Row(), aScPos.Tab(), eCellType );
            if( eCellType == CELLTYPE_FORMULA )
            {
                pD->GetCell( aScPos.Col(), aScPos.Row(), aScPos.Tab(), pBaseCell );
                pZelle = ( ScFormulaCell* ) pBaseCell;
                if( pZelle )
                    pZelle->AddRecalcMode( RECALCMODE_ONLOAD_ONCE );
            }
        }

        if( pZelle )
        {
            if( eErr != ConvOK )
                ExcelToSc::SetError( *pZelle, eErr );
#if 0
            else
                ExcelToSc::SetCurVal( *pZelle, rCurVal );
#else
            (void)rCurVal;
#endif
        }

        GetXFRangeBuffer().SetXF( aScPos, nXF );
    }
}




ExcelToSc::ExcelToSc( const XclImpRoot& rRoot ) :
    ExcelConverterBase( 512 ),
    XclImpRoot( rRoot ),
    maFuncProv( rRoot ),
    meBiff( rRoot.GetBiff() )
{
}

ExcelToSc::~ExcelToSc()
{
}

void ExcelToSc::GetDummy( const ScTokenArray*& pErgebnis )
{
    aPool.Store( CREATE_STRING( "Dummy()" ) );
    aPool >> aStack;
    pErgebnis = aPool[ aStack.Get() ];
}


// if bAllowArrays is false stream seeks to first byte after <nFormulaLen>
// otherwise it will seek to the first byte after the additional content (eg
// inline arrays) following <nFormulaLen>
ConvErr ExcelToSc::Convert( const ScTokenArray*& pErgebnis, XclImpStream& aIn, sal_Size nFormulaLen, bool bAllowArrays, const FORMULA_TYPE eFT )
{
    RootData&       rR = GetOldRoot();
    sal_uInt8           nOp, nLen, nByte;
    sal_uInt16          nUINT16;
    sal_Int16           nINT16;
    double          fDouble;
    String          aString;
    sal_Bool            bError = sal_False;
    sal_Bool            bArrayFormula = sal_False;
    TokenId         nMerk0;
    const sal_Bool      bRangeName = eFT == FT_RangeName;
    const sal_Bool      bSharedFormula = eFT == FT_SharedFormula;
    const sal_Bool      bRNorSF = bRangeName || bSharedFormula;

    ScSingleRefData     aSRD;
    ScComplexRefData        aCRD;
    ExtensionTypeVec    aExtensions;

    bExternName = sal_False;

    if( eStatus != ConvOK )
    {
        aIn.Ignore( nFormulaLen );
        return eStatus;
    }

    if( nFormulaLen == 0 )
    {
        aPool.Store( CREATE_STRING( "-/-" ) );
        aPool >> aStack;
        pErgebnis = aPool[ aStack.Get() ];
        return ConvOK;
    }

    sal_Size nEndPos = aIn.GetRecPos() + nFormulaLen;

    while( (aIn.GetRecPos() < nEndPos) && !bError )
    {
        aIn >> nOp;

        // #98524# always reset flags
        aSRD.InitFlags();
        aCRD.InitFlags();

        switch( nOp )   //                              Buch Seite:
        {           //                                      SDK4 SDK5
            case 0x01: // Array Formula                         [325    ]
                       // Array Formula or Shared Formula       [    277]
            case 0x02: // Data Table                            [325 277]
                nUINT16 = 3;

                if( meBiff != EXC_BIFF2 )
                    nUINT16++;

                aIn.Ignore( nUINT16 );

                bArrayFormula = sal_True;
                break;
            case 0x03: // Addition                              [312 264]
                aStack >> nMerk0;
                aPool <<  aStack << ocAdd << nMerk0;
                aPool >> aStack;
                break;
            case 0x04: // Subtraction                           [313 264]
                // SECOMD-TOP minus TOP
                aStack >> nMerk0;
                aPool << aStack << ocSub << nMerk0;
                aPool >> aStack;
                break;
            case 0x05: // Multiplication                        [313 264]
                aStack >> nMerk0;
                aPool << aStack << ocMul << nMerk0;
                aPool >> aStack;
                break;
            case 0x06: // Division                              [313 264]
                // divide TOP by SECOND-TOP
                aStack >> nMerk0;
                aPool << aStack << ocDiv << nMerk0;
                aPool >> aStack;
                break;
            case 0x07: // Exponetiation                         [313 265]
                // raise SECOND-TOP to power of TOP
                aStack >> nMerk0;
                aPool << aStack << ocPow << nMerk0;
                aPool >> aStack;
                break;
            case 0x08: // Concatenation                         [313 265]
                // append TOP to SECOND-TOP
                aStack >> nMerk0;
                aPool << aStack << ocAmpersand << nMerk0;
                aPool >> aStack;
                break;
            case 0x09: // Less Than                             [313 265]
                // SECOND-TOP < TOP
                aStack >> nMerk0;
                aPool << aStack << ocLess << nMerk0;
                aPool >> aStack;
                break;
            case 0x0A: // Less Than or Equal                    [313 265]
                // SECOND-TOP <= TOP
                aStack >> nMerk0;
                aPool << aStack << ocLessEqual << nMerk0;
                aPool >> aStack;
                break;
            case 0x0B: // Equal                                 [313 265]
                // SECOND-TOP == TOP
                aStack >> nMerk0;
                aPool << aStack << ocEqual << nMerk0;
                aPool >> aStack;
                break;
            case 0x0C: // Greater Than or Equal                 [313 265]
                // SECOND-TOP == TOP
                aStack >> nMerk0;
                aPool << aStack << ocGreaterEqual << nMerk0;
                aPool >> aStack;
                break;
            case 0x0D: // Greater Than                          [313 265]
                // SECOND-TOP == TOP
                aStack >> nMerk0;
                aPool << aStack << ocGreater << nMerk0;
                aPool >> aStack;
                break;
            case 0x0E: // Not Equal                             [313 265]
                // SECOND-TOP == TOP
                aStack >> nMerk0;
                aPool << aStack << ocNotEqual << nMerk0;
                aPool >> aStack;
                break;
            case 0x0F: // Intersection                          [314 265]
                aStack >> nMerk0;
                aPool << aStack << ocIntersect << nMerk0;
                aPool >> aStack;
                break;
            case 0x10: // Union                                 [314 265]
                // ocSep behelfsweise statt 'ocUnion'
                aStack >> nMerk0;
//#100928#      aPool << ocOpen << aStack << ocSep << nMerk0 << ocClose;
                aPool << aStack << ocSep << nMerk0;
                    // doesn't fit exactly, but is more Excel-like
                aPool >> aStack;
                break;
            case 0x11: // Range                                 [314 265]
                aStack >> nMerk0;
                aPool << aStack << ocRange << nMerk0;
                aPool >> aStack;
                break;
            case 0x12: // Unary Plus                            [312 264]
                aPool << ocAdd << aStack;
                aPool >> aStack;
                break;
            case 0x13: // Unary Minus                           [312 264]
                aPool << ocNegSub << aStack;
                aPool >> aStack;
                break;
            case 0x14: // Percent Sign                          [312 264]
                aPool << aStack << ocPercentSign;
                aPool >> aStack;
                break;
            case 0x15: // Parenthesis                           [326 278]
                aPool << ocOpen << aStack << ocClose;
                aPool >> aStack;
                break;
            case 0x16: // Missing Argument                      [314 266]
                aPool << ocMissing;
                aPool >> aStack;
                GetTracer().TraceFormulaMissingArg();
                break;
            case 0x17: // String Constant                       [314 266]
                aIn >> nLen;
                aString = aIn.ReadRawByteString( nLen );

                aStack << aPool.Store( aString );
                break;
            case 0x19: // Special Attribute                     [327 279]
            {
                sal_uInt16  nData, nFakt;
                sal_uInt8   nOpt;

                aIn >> nOpt;

                if( meBiff == EXC_BIFF2 )
                {
                    nData = aIn.ReaduInt8();
                    nFakt = 1;
                }
                else
                {
                    aIn >> nData;
                    nFakt = 2;
                }

                if( nOpt & 0x04 )
                {// nFakt -> Bytes oder Words ueberlesen    AttrChoose
                    nData++;
                    aIn.Ignore( nData * nFakt );
                }
                else if( nOpt & 0x10 )                      // AttrSum
                    DoMulArgs( ocSum, 1 );
            }
                break;
            case 0x1A: // External Reference                    [330    ]
                switch( meBiff )
                {
                    case EXC_BIFF2: aIn.Ignore( 7 );    break;
                    case EXC_BIFF3:
                    case EXC_BIFF4: aIn.Ignore( 10 );   break;
                    case EXC_BIFF5:
                        DBG_WARNING( "-ExcelToSc::Convert(): 0x1A gibt's nicht in Biff5!" );
                    default:
                        DBG_WARNING( "-ExcelToSc::Convert(): Ein wenig vergesslich, was?" );
                }
                break;
            case 0x1B: // End External Reference                [330    ]
                switch( meBiff )
                {
                    case EXC_BIFF2: aIn.Ignore( 3 );    break;
                    case EXC_BIFF3:
                    case EXC_BIFF4: aIn.Ignore( 4 );    break;
                    case EXC_BIFF5:
                        DBG_WARNING( "-ExcelToSc::Convert(): 0x1B gibt's nicht in Biff5!" );
                    default:
                        DBG_WARNING( "-ExcelToSc::Convert(): Ein wenig vergesslich, was?" );
                }
                break;
            case 0x1C: // Error Value                           [314 266]
            {
                aIn >> nByte;
#if 0   // erAck
                aPool.StoreError( XclTools::GetScErrorCode( nByte ) );
#else
                DefTokenId          eOc;
                switch( nByte )
                {
                    case EXC_ERR_NULL:
                    case EXC_ERR_DIV0:
                    case EXC_ERR_VALUE:
                    case EXC_ERR_REF:
                    case EXC_ERR_NAME:
                    case EXC_ERR_NUM:   eOc = ocStop;       break;
                    case EXC_ERR_NA:    eOc = ocNotAvail;   break;
                    default:            eOc = ocNoName;
                }
                aPool << eOc;
                if( eOc != ocStop )
                    aPool << ocOpen << ocClose;
#endif
                aPool >> aStack;
            }
                break;
            case 0x1D: // Boolean                               [315 266]
                aIn >> nByte;
                if( nByte == 0 )
                    aPool << ocFalse << ocOpen << ocClose;
                else
                    aPool << ocTrue << ocOpen << ocClose;
                aPool >> aStack;
                break;
            case 0x1E: // Integer                               [315 266]
                aIn >> nUINT16;
                aStack << aPool.Store( ( double ) nUINT16 );
                break;
            case 0x1F: // Number                                [315 266]
                aIn >> fDouble;
                aStack << aPool.Store( fDouble );
                break;
            case 0x40:
            case 0x60:
            case 0x20: // Array Constant                        [317 268]
                aIn >> nByte >> nUINT16;
                aIn.Ignore( (meBiff == EXC_BIFF2) ? 3 : 4 );
                if( bAllowArrays )
                {
                    aStack << aPool.StoreMatrix();
                    aExtensions.push_back( EXTENSION_ARRAY );
                }
                else
                {
                    aPool << ocBad;
                    aPool >> aStack;
                }
                break;
            case 0x41:
            case 0x61:
            case 0x21: // Function, Fixed Number of Arguments   [333 282]
            {
                sal_uInt16 nXclFunc;
                if( meBiff <= EXC_BIFF3 )
                    nXclFunc = aIn.ReaduInt8();
                else
                    aIn >> nXclFunc;
                if( const XclFunctionInfo* pFuncInfo = maFuncProv.GetFuncInfoFromXclFunc( nXclFunc ) )
                    DoMulArgs( pFuncInfo->meOpCode, pFuncInfo->mnMaxParamCount, pFuncInfo->mnMinParamCount );
                else
                    DoMulArgs( ocNoName, 0 );
            }
            break;
            case 0x42:
            case 0x62:
            case 0x22: // Function, Variable Number of Arg.     [333 283]
            {
                sal_uInt16 nXclFunc;
                sal_uInt8 nParamCount;
                aIn >> nParamCount;
                nParamCount &= 0x7F;
                if( meBiff <= EXC_BIFF3 )
                    nXclFunc = aIn.ReaduInt8();
                else
                    aIn >> nXclFunc;
                if( const XclFunctionInfo* pFuncInfo = maFuncProv.GetFuncInfoFromXclFunc( nXclFunc ) )
                    DoMulArgs( pFuncInfo->meOpCode, nParamCount, pFuncInfo->mnMinParamCount );
                else
                    DoMulArgs( ocNoName, 0 );
            }
            break;
            case 0x43:
            case 0x63:
            case 0x23: // Name                                  [318 269]
            {
                aIn >> nUINT16;
                switch( meBiff )
                {
                    case EXC_BIFF2: aIn.Ignore( 5 );    break;
                    case EXC_BIFF3:
                    case EXC_BIFF4: aIn.Ignore( 8 );    break;
                    case EXC_BIFF5: aIn.Ignore( 12 );   break;
                    default:
                        DBG_ERROR(
                        "-ExcelToSc::Convert(): Ein wenig vergesslich, was?" );
                }
                const XclImpName* pName = GetNameManager().GetName( nUINT16 );
                if(pName && !pName->GetScRangeData())
                    aStack << aPool.Store( ocMacro, pName->GetXclName() );
                else
                    aStack << aPool.Store( nUINT16 );
            }
                break;
            case 0x44:
            case 0x64:
            case 0x24: // Cell Reference                        [319 270]
            case 0x4A:
            case 0x6A:
            case 0x2A: // Deleted Cell Reference                [323 273]
                aIn >> nUINT16 >> nByte;
                aSRD.nCol = static_cast<SCsCOL>(nByte);
                aSRD.nRow = nUINT16 & 0x3FFF;
                aSRD.nRelTab = 0;
                aSRD.SetTabRel( sal_True );
                aSRD.SetFlag3D( bRangeName );

                ExcRelToScRel( nUINT16, nByte, aSRD, bRangeName );

                switch ( nOp )
                {
                    case 0x4A:
                    case 0x6A:
                    case 0x2A: // Deleted Cell Reference        [323 273]
                        // no information which part is deleted, set both
                        aSRD.SetColDeleted( sal_True );
                        aSRD.SetRowDeleted( sal_True );
                }

                aStack << aPool.Store( aSRD );
                break;
            case 0x45:
            case 0x65:
            case 0x25: // Area Reference                        [320 270]
            case 0x4B:
            case 0x6B:
            case 0x2B: // Deleted Area Refernce                 [323 273]
            {
                sal_uInt16          nRowFirst, nRowLast;
                sal_uInt8           nColFirst, nColLast;
                ScSingleRefData&    rSRef1 = aCRD.Ref1;
                ScSingleRefData&    rSRef2 = aCRD.Ref2;

                aIn >> nRowFirst >> nRowLast >> nColFirst >> nColLast;

                rSRef1.nRelTab = rSRef2.nRelTab = 0;
                rSRef1.SetTabRel( sal_True );
                rSRef2.SetTabRel( sal_True );
                rSRef1.SetFlag3D( bRangeName );
                rSRef2.SetFlag3D( bRangeName );

                ExcRelToScRel( nRowFirst, nColFirst, aCRD.Ref1, bRangeName );
                ExcRelToScRel( nRowLast, nColLast, aCRD.Ref2, bRangeName );

                if( IsComplColRange( nColFirst, nColLast ) )
                    SetComplCol( aCRD );
                else if( IsComplRowRange( nRowFirst, nRowLast ) )
                    SetComplRow( aCRD );

                switch ( nOp )
                {
                    case 0x4B:
                    case 0x6B:
                    case 0x2B: // Deleted Area Refernce         [323 273]
                        // no information which part is deleted, set all
                        rSRef1.SetColDeleted( sal_True );
                        rSRef1.SetRowDeleted( sal_True );
                        rSRef2.SetColDeleted( sal_True );
                        rSRef2.SetRowDeleted( sal_True );
                }

                aStack << aPool.Store( aCRD );
            }
                break;
            case 0x46:
            case 0x66:
            case 0x26: // Constant Reference Subexpression      [321 271]
                aExtensions.push_back( EXTENSION_MEMAREA );
                // fall through

            case 0x47:
            case 0x67:
            case 0x27: // Erroneous Constant Reference Subexpr. [322 272]
            case 0x48:
            case 0x68:
            case 0x28: // Incomplete Constant Reference Subexpr.[331 281]
                aIn.Ignore( (meBiff == EXC_BIFF2) ? 4 : 6 );
                break;
            case 0x4C:
            case 0x6C:
            case 0x2C: // Cell Reference Within a Name          [323    ]
                       // Cell Reference Within a Shared Formula[    273]
            {
                aIn >> nUINT16 >> nByte;    // >> Attribute, Row >> Col

                aSRD.nRelTab = 0;
                aSRD.SetTabRel( sal_True );
                aSRD.SetFlag3D( bRangeName );

                ExcRelToScRel( nUINT16, nByte, aSRD, bRNorSF );

                aStack << aPool.Store( aSRD );
            }
                break;
            case 0x4D:
            case 0x6D:
            case 0x2D: // Area Reference Within a Name          [324    ]
            {      // Area Reference Within a Shared Formula[    274]
                sal_uInt16                  nRowFirst, nRowLast;
                sal_uInt8                   nColFirst, nColLast;

                aCRD.Ref1.nRelTab = aCRD.Ref2.nRelTab = 0;
                aCRD.Ref1.SetTabRel( sal_True );
                aCRD.Ref2.SetTabRel( sal_True );
                aCRD.Ref1.SetFlag3D( bRangeName );
                aCRD.Ref2.SetFlag3D( bRangeName );

                aIn >> nRowFirst >> nRowLast >> nColFirst >> nColLast;

                ExcRelToScRel( nRowFirst, nColFirst, aCRD.Ref1, bRNorSF );
                ExcRelToScRel( nRowLast, nColLast, aCRD.Ref2, bRNorSF );

                if( IsComplColRange( nColFirst, nColLast ) )
                    SetComplCol( aCRD );
                else if( IsComplRowRange( nRowFirst, nRowLast ) )
                    SetComplRow( aCRD );

                aStack << aPool.Store( aCRD );
            }
                break;
            case 0x49:
            case 0x69:
            case 0x29: // Variable Reference Subexpression      [331 281]
            case 0x4E:
            case 0x6E:
            case 0x2E: // Reference Subexpression Within a Name [332 282]
            case 0x4F:
            case 0x6F:
            case 0x2F: // Incomplete Reference Subexpression... [332 282]
                aIn.Ignore( (meBiff == EXC_BIFF2) ? 1 : 2 );
                break;
            case 0x58:
            case 0x78:
            case 0x38: // Command-Equivalent Function           [333    ]
                aString.AssignAscii( "COMM_EQU_FUNC" );
                aIn >> nByte;
                aString += String::CreateFromInt32( nByte );
                aIn >> nByte;
                aStack << aPool.Store( aString );
                DoMulArgs( ocPush, nByte + 1 );
                break;
            case 0x59:
            case 0x79:
            case 0x39: // Name or External Name                 [    275]
                aIn >> nINT16;
                aIn.Ignore( 8 );
                aIn >> nUINT16;
                if( nINT16 >= 0 )
                {
                    const ExtName* pExtName = rR.pExtNameBuff->GetNameByIndex( nINT16, nUINT16 );
                    if( pExtName && pExtName->IsDDE() &&
                        rR.pExtSheetBuff->IsLink( ( sal_uInt16 ) nINT16 ) )
                    {
                        String          aAppl, aExtDoc;
                        TokenId         nPar1, nPar2;

                        rR.pExtSheetBuff->GetLink( ( sal_uInt16 ) nINT16 , aAppl, aExtDoc );
                        nPar1 = aPool.Store( aAppl );
                        nPar2 = aPool.Store( aExtDoc );
                        nMerk0 = aPool.Store( pExtName->aName );
                        aPool   << ocDde << ocOpen << nPar1 << ocSep << nPar2 << ocSep
                                << nMerk0 << ocClose;

                        GetDoc().CreateDdeLink( aAppl, aExtDoc, pExtName->aName, SC_DDE_DEFAULT );
                    }
                    else
                        aPool << ocBad;

                    aPool >> aStack;
                }
                else
                    aStack << aPool.Store( nUINT16 );
                aIn.Ignore( 12 );
                break;
            case 0x5A:
            case 0x7A:
            case 0x3A: // 3-D Cell Reference                    [    275]
            case 0x5C:
            case 0x7C:
            case 0x3C: // Deleted 3-D Cell Reference            [    277]
            {
                sal_uInt16          nTabFirst, nTabLast, nRow;
                sal_Int16           nExtSheet;
                sal_uInt8           nCol;

                aIn >> nExtSheet;
                aIn.Ignore( 8 );
                aIn >> nTabFirst >> nTabLast >> nRow >> nCol;

                if( nExtSheet >= 0 )
                {   // von extern
                    if( rR.pExtSheetBuff->GetScTabIndex( nExtSheet, nTabLast ) )
                    {
                        nTabFirst = nTabLast;
                        nExtSheet = 0;      // gefunden
                    }
                    else
                    {
                        aPool << ocBad;
                        aPool >> aStack;
                        nExtSheet = 1;      // verhindert Erzeugung einer SingleRef
                    }
                }

                if( nExtSheet <= 0 )
                {   // in aktuellem Workbook
                    aSRD.nTab = static_cast<SCTAB>(nTabFirst);
                    aSRD.SetFlag3D( sal_True );
                    aSRD.SetTabRel( sal_False );

                    ExcRelToScRel( nRow, nCol, aSRD, bRangeName );

                    switch ( nOp )
                    {
                        case 0x5C:
                        case 0x7C:
                        case 0x3C: // Deleted 3-D Cell Reference    [    277]
                            // no information which part is deleted, set both
                            aSRD.SetColDeleted( sal_True );
                            aSRD.SetRowDeleted( sal_True );
                    }
                    if ( !ValidTab(static_cast<SCTAB>(nTabFirst)) )
                        aSRD.SetTabDeleted( sal_True );

                    if( nTabLast != nTabFirst )
                    {
                        aCRD.Ref1 = aCRD.Ref2 = aSRD;
                        aCRD.Ref2.nTab = static_cast<SCTAB>(nTabLast);
                        aCRD.Ref2.SetTabDeleted( !ValidTab(static_cast<SCTAB>(nTabLast)) );
                        aStack << aPool.Store( aCRD );
                    }
                    else
                        aStack << aPool.Store( aSRD );
                }
            }

                break;
            case 0x5B:
            case 0x7B:
            case 0x3B: // 3-D Area Reference                    [    276]
            case 0x5D:
            case 0x7D:
            case 0x3D: // Deleted 3-D Area Reference            [    277]
            {
                sal_uInt16      nTabFirst, nTabLast, nRowFirst, nRowLast;
                sal_Int16       nExtSheet;
                sal_uInt8       nColFirst, nColLast;

                aIn >> nExtSheet;
                aIn.Ignore( 8 );
                aIn >> nTabFirst >> nTabLast >> nRowFirst >> nRowLast
                    >> nColFirst >> nColLast;

                if( nExtSheet >= 0 )
                    // von extern
                {
                    if( rR.pExtSheetBuff->GetScTabIndex( nExtSheet, nTabLast ) )
                    {
                        nTabFirst = nTabLast;
                        nExtSheet = 0;      // gefunden
                    }
                    else
                    {
                        aPool << ocBad;
                        aPool >> aStack;
                        nExtSheet = 1;      // verhindert Erzeugung einer CompleteRef
                    }
                }

                if( nExtSheet <= 0 )
                {// in aktuellem Workbook
                    // erster Teil des Bereichs
                    ScSingleRefData&    rR1 = aCRD.Ref1;
                    ScSingleRefData&    rR2 = aCRD.Ref2;

                    rR1.nTab = static_cast<SCTAB>(nTabFirst);
                    rR2.nTab = static_cast<SCTAB>(nTabLast);
                    rR1.SetFlag3D( sal_True );
                    rR1.SetTabRel( sal_False );
                    rR2.SetFlag3D( nTabFirst != nTabLast );
                    rR2.SetTabRel( sal_False );

                    ExcRelToScRel( nRowFirst, nColFirst, aCRD.Ref1, bRangeName );
                    ExcRelToScRel( nRowLast, nColLast, aCRD.Ref2, bRangeName );

                    if( IsComplColRange( nColFirst, nColLast ) )
                        SetComplCol( aCRD );
                    else if( IsComplRowRange( nRowFirst, nRowLast ) )
                        SetComplRow( aCRD );

                    switch ( nOp )
                    {
                        case 0x5D:
                        case 0x7D:
                        case 0x3D: // Deleted 3-D Area Reference    [    277]
                               // no information which part is deleted, set all
                            rR1.SetColDeleted( sal_True );
                            rR1.SetRowDeleted( sal_True );
                            rR2.SetColDeleted( sal_True );
                            rR2.SetRowDeleted( sal_True );
                    }
                    if ( !ValidTab(static_cast<SCTAB>(nTabFirst)) )
                        rR1.SetTabDeleted( sal_True );
                    if ( !ValidTab(static_cast<SCTAB>(nTabLast)) )
                        rR2.SetTabDeleted( sal_True );

                    aStack << aPool.Store( aCRD );
                }//ENDE in aktuellem Workbook
            }
                break;
            default: bError = sal_True;
        }
        bError |= !aIn.IsValid();
    }

    ConvErr eRet;

    if( bError )
    {
        aPool << ocBad;
        aPool >> aStack;
        pErgebnis = aPool[ aStack.Get() ];
        eRet = ConvErrNi;
    }
    else if( aIn.GetRecPos() != nEndPos )
    {
        aPool << ocBad;
        aPool >> aStack;
        pErgebnis = aPool[ aStack.Get() ];
        eRet = ConvErrCount;
    }
    else if( bExternName )
    {
        pErgebnis = aPool[ aStack.Get() ];
        eRet = ConvErrExternal;
    }
    else if( bArrayFormula )
    {
        pErgebnis = NULL;
        eRet = ConvOK;
    }
    else
    {
        pErgebnis = aPool[ aStack.Get() ];
        eRet = ConvOK;
    }

    aIn.Seek( nEndPos );

    if( eRet == ConvOK )
        ReadExtensions( aExtensions, aIn );

    return eRet;
}


// stream seeks to first byte after <nFormulaLen>
ConvErr ExcelToSc::Convert( _ScRangeListTabs& rRangeList, XclImpStream& aIn, sal_Size nFormulaLen, const FORMULA_TYPE eFT )
{
    RootData&       rR = GetOldRoot();
    sal_uInt8           nOp, nLen;
    sal_Size        nIgnore;
    sal_uInt16          nUINT16;
    sal_uInt8           nByte;
    sal_Bool            bError = sal_False;
    sal_Bool            bArrayFormula = sal_False;
    const sal_Bool      bRangeName = eFT == FT_RangeName;
    const sal_Bool      bSharedFormula = eFT == FT_SharedFormula;
    const sal_Bool      bRNorSF = bRangeName || bSharedFormula;

    ScSingleRefData aSRD;
    ScComplexRefData    aCRD;
    aCRD.Ref1.nTab = aCRD.Ref2.nTab = aEingPos.Tab();

    bExternName = sal_False;

    if( eStatus != ConvOK )
    {
        aIn.Ignore( nFormulaLen );
        return eStatus;
    }

    if( nFormulaLen == 0 )
        return ConvOK;

    sal_Size nEndPos = aIn.GetRecPos() + nFormulaLen;

    while( (aIn.GetRecPos() < nEndPos) && !bError )
    {
        aIn >> nOp;
        nIgnore = 0;

        // #98524# always reset flags
        aSRD.InitFlags();
        aCRD.InitFlags();

        switch( nOp )   //                              Buch Seite:
        {           //                                      SDK4 SDK5
            case 0x01: // Array Formula                         [325    ]
                       // Array Formula or Shared Formula       [    277]
                nIgnore = (meBiff == EXC_BIFF2) ? 3 : 4;
                bArrayFormula = sal_True;
                break;
            case 0x02: // Data Table                            [325 277]
                nIgnore = (meBiff == EXC_BIFF2) ? 3 : 4;
                break;
            case 0x03: // Addition                              [312 264]
            case 0x04: // Subtraction                           [313 264]
            case 0x05: // Multiplication                        [313 264]
            case 0x06: // Division                              [313 264]
            case 0x07: // Exponetiation                         [313 265]
            case 0x08: // Concatenation                         [313 265]
            case 0x09: // Less Than                             [313 265]
            case 0x0A: // Less Than or Equal                    [313 265]
            case 0x0B: // Equal                                 [313 265]
            case 0x0C: // Greater Than or Equal                 [313 265]
            case 0x0D: // Greater Than                          [313 265]
            case 0x0E: // Not Equal                             [313 265]
            case 0x0F: // Intersection                          [314 265]
            case 0x10: // Union                                 [314 265]
            case 0x11: // Range                                 [314 265]
            case 0x12: // Unary Plus                            [312 264]
            case 0x13: // Unary Minus                           [312 264]
            case 0x14: // Percent Sign                          [312 264]
            case 0x15: // Parenthesis                           [326 278]
            case 0x16: // Missing Argument                      [314 266]
                break;
            case 0x17: // String Constant                       [314 266]
                aIn >> nLen;
                nIgnore = nLen;
                break;
            case 0x19: // Special Attribute                     [327 279]
            {
                sal_uInt16 nData, nFakt;
                sal_uInt8 nOpt;

                aIn >> nOpt;

                if( meBiff == EXC_BIFF2 )
                {
                    nData = aIn.ReaduInt8();
                    nFakt = 1;
                }
                else
                {
                    aIn >> nData;
                    nFakt = 2;
                }

                if( nOpt & 0x04 )
                {// nFakt -> Bytes oder Words ueberlesen    AttrChoose
                    nData++;
                    aIn.Ignore( nData * nFakt );
                }
            }
                break;
            case 0x1A: // External Reference                    [330    ]
                switch( meBiff )
                {
                    case EXC_BIFF2: nIgnore = 7;    break;
                    case EXC_BIFF3:
                    case EXC_BIFF4: nIgnore = 10;   break;
                    case EXC_BIFF5: DBG_WARNING( "-ExcelToSc::Convert(): 0x1A gibt's nicht in Biff5!" );
                    default:        DBG_WARNING( "-ExcelToSc::Convert(): Ein wenig vergesslich, was?" );
                }
                break;
            case 0x1B: // End External Reference                [330    ]
                switch( meBiff )
                {
                    case EXC_BIFF2: nIgnore = 3;        break;
                    case EXC_BIFF3:
                    case EXC_BIFF4: nIgnore = 4;        break;
                    case EXC_BIFF5: DBG_WARNING( "-ExcelToSc::Convert(): 0x1B gibt's nicht in Biff5!" );
                    default:        DBG_WARNING( "-ExcelToSc::Convert(): Ein wenig vergesslich, was?" );
                }
                break;
            case 0x1C: // Error Value                           [314 266]
            case 0x1D: // Boolean                               [315 266]
                nIgnore = 1;
                break;
            case 0x1E: // Integer                               [315 266]
                nIgnore = 2;
                break;
            case 0x1F: // Number                                [315 266]
                nIgnore = 8;
                break;
            case 0x40:
            case 0x60:
            case 0x20: // Array Constant                        [317 268]
                nIgnore = (meBiff == EXC_BIFF2) ? 6 : 7;
                break;
            case 0x41:
            case 0x61:
            case 0x21: // Function, Fixed Number of Arguments   [333 282]
                nIgnore = (meBiff <= EXC_BIFF3) ? 1 : 2;
                break;
            case 0x42:
            case 0x62:
            case 0x22: // Function, Variable Number of Arg.     [333 283]
                nIgnore = (meBiff <= EXC_BIFF3) ? 2 : 3;
                break;
            case 0x43:
            case 0x63:
            case 0x23: // Name                                  [318 269]
                switch( meBiff )
                {
                    case EXC_BIFF2: nIgnore = 7;    break;
                    case EXC_BIFF3:
                    case EXC_BIFF4: nIgnore = 10;   break;
                    case EXC_BIFF5: nIgnore = 14;   break;
                    default:        DBG_ERROR( "-ExcelToSc::Convert(): Ein wenig vergesslich, was?" );
                }
                break;
            case 0x44:
            case 0x64:
            case 0x24: // Cell Reference                        [319 270]
                aIn >> nUINT16 >> nByte;
                aSRD.nCol = static_cast<SCsCOL>(nByte);
                aSRD.nRow = nUINT16 & 0x3FFF;
                aSRD.nRelTab = 0;
                aSRD.SetTabRel( sal_True );
                aSRD.SetFlag3D( bRangeName );

                ExcRelToScRel( nUINT16, nByte, aSRD, bRangeName );

                rRangeList.Append( aSRD );
                break;
            case 0x45:
            case 0x65:
            case 0x25: // Area Reference                        [320 270]
            {
                sal_uInt16          nRowFirst, nRowLast;
                sal_uInt8           nColFirst, nColLast;
                ScSingleRefData &rSRef1 = aCRD.Ref1;
                ScSingleRefData &rSRef2 = aCRD.Ref2;

                aIn >> nRowFirst >> nRowLast >> nColFirst >> nColLast;

                rSRef1.nRelTab = rSRef2.nRelTab = 0;
                rSRef1.SetTabRel( sal_True );
                rSRef2.SetTabRel( sal_True );
                rSRef1.SetFlag3D( bRangeName );
                rSRef2.SetFlag3D( bRangeName );

                ExcRelToScRel( nRowFirst, nColFirst, aCRD.Ref1, bRangeName );
                ExcRelToScRel( nRowLast, nColLast, aCRD.Ref2, bRangeName );

                if( IsComplColRange( nColFirst, nColLast ) )
                    SetComplCol( aCRD );
                else if( IsComplRowRange( nRowFirst, nRowLast ) )
                    SetComplRow( aCRD );

                rRangeList.Append( aCRD );
            }
                break;
            case 0x46:
            case 0x66:
            case 0x26: // Constant Reference Subexpression      [321 271]
            case 0x47:
            case 0x67:
            case 0x27: // Erroneous Constant Reference Subexpr. [322 272]
            case 0x48:
            case 0x68:
            case 0x28: // Incomplete Constant Reference Subexpr.[331 281]
                nIgnore = (meBiff == EXC_BIFF2) ? 4 : 6;
                break;
            case 0x4A:
            case 0x6A:
            case 0x2A: // Deleted Cell Reference                [323 273]
                nIgnore = 3;
                break;
            case 0x4B:
            case 0x6B:
            case 0x2B: // Deleted Area Refernce                 [323 273]
                nIgnore = 6;
                break;
            case 0x4C:
            case 0x6C:
            case 0x2C: // Cell Reference Within a Name          [323    ]
                       // Cell Reference Within a Shared Formula[    273]
            {
                aIn >> nUINT16 >> nByte;    // >> Attribute, Row >> Col

                aSRD.nRelTab = 0;
                aSRD.SetTabRel( sal_True );
                aSRD.SetFlag3D( bRangeName );

                ExcRelToScRel( nUINT16, nByte, aSRD, bRNorSF );

                rRangeList.Append( aSRD );
            }
                break;
            case 0x4D:
            case 0x6D:
            case 0x2D: // Area Reference Within a Name          [324    ]
            {      // Area Reference Within a Shared Formula[    274]
                sal_uInt16                  nRowFirst, nRowLast;
                sal_uInt8                   nColFirst, nColLast;

                aCRD.Ref1.nRelTab = aCRD.Ref2.nRelTab = 0;
                aCRD.Ref1.SetTabRel( sal_True );
                aCRD.Ref2.SetTabRel( sal_True );
                aCRD.Ref1.SetFlag3D( bRangeName );
                aCRD.Ref2.SetFlag3D( bRangeName );

                aIn >> nRowFirst >> nRowLast >> nColFirst >> nColLast;

                ExcRelToScRel( nRowFirst, nColFirst, aCRD.Ref1, bRNorSF );
                ExcRelToScRel( nRowLast, nColLast, aCRD.Ref2, bRNorSF );

                if( IsComplColRange( nColFirst, nColLast ) )
                    SetComplCol( aCRD );
                else if( IsComplRowRange( nRowFirst, nRowLast ) )
                    SetComplRow( aCRD );

                rRangeList.Append( aCRD );
            }
                break;
            case 0x49:
            case 0x69:
            case 0x29: // Variable Reference Subexpression      [331 281]
            case 0x4E:
            case 0x6E:
            case 0x2E: // Reference Subexpression Within a Name [332 282]
            case 0x4F:
            case 0x6F:
            case 0x2F: // Incomplete Reference Subexpression... [332 282]
                nIgnore = (meBiff == EXC_BIFF2) ? 1 : 2;
                break;
            case 0x58:
            case 0x78:
            case 0x38: // Command-Equivalent Function           [333    ]
                nIgnore = 2;
                break;
            case 0x59:
            case 0x79:
            case 0x39: // Name or External Name                 [    275]
                nIgnore = 24;
                break;
            case 0x5A:
            case 0x7A:
            case 0x3A: // 3-D Cell Reference                    [    275]
            {
                sal_uInt16          nTabFirst, nTabLast, nRow;
                sal_Int16           nExtSheet;
                sal_uInt8           nCol;

                aIn >> nExtSheet;
                aIn.Ignore( 8 );
                aIn >> nTabFirst >> nTabLast >> nRow >> nCol;

                if( nExtSheet >= 0 )
                    // von extern
                {
                    if( rR.pExtSheetBuff->GetScTabIndex( nExtSheet, nTabLast ) )
                    {
                        nTabFirst = nTabLast;
                        nExtSheet = 0;      // gefunden
                    }
                    else
                    {
                        aPool << ocBad;
                        aPool >> aStack;
                        nExtSheet = 1;      // verhindert Erzeugung einer SingleRef
                    }
                }

                if( nExtSheet <= 0 )
                {// in aktuellem Workbook
                    sal_Bool b3D = ( static_cast<SCTAB>(nTabFirst) != aEingPos.Tab() ) || bRangeName;
                    aSRD.nTab = static_cast<SCTAB>(nTabFirst);
                    aSRD.SetFlag3D( b3D );
                    aSRD.SetTabRel( sal_False );

                    ExcRelToScRel( nRow, nCol, aSRD, bRangeName );

                    if( nTabLast != nTabFirst )
                    {
                        aCRD.Ref1 = aSRD;
                        aCRD.Ref2.nCol = aSRD.nCol;
                        aCRD.Ref2.nRow = aSRD.nRow;
                        aCRD.Ref2.nTab = static_cast<SCTAB>(nTabLast);
                        b3D = ( static_cast<SCTAB>(nTabLast) != aEingPos.Tab() );
                        aCRD.Ref2.SetFlag3D( b3D );
                        aCRD.Ref2.SetTabRel( sal_False );
                        rRangeList.Append( aCRD );
                    }
                    else
                        rRangeList.Append( aSRD );
                }
            }

                break;
            case 0x5B:
            case 0x7B:
            case 0x3B: // 3-D Area Reference                    [    276]
            {
                sal_uInt16      nTabFirst, nTabLast, nRowFirst, nRowLast;
                sal_Int16       nExtSheet;
                sal_uInt8       nColFirst, nColLast;

                aIn >> nExtSheet;
                aIn.Ignore( 8 );
                aIn >> nTabFirst >> nTabLast >> nRowFirst >> nRowLast
                    >> nColFirst >> nColLast;

                if( nExtSheet >= 0 )
                    // von extern
                {
                    if( rR.pExtSheetBuff->GetScTabIndex( nExtSheet, nTabLast ) )
                    {
                        nTabFirst = nTabLast;
                        nExtSheet = 0;      // gefunden
                    }
                    else
                    {
                        aPool << ocBad;
                        aPool >> aStack;
                        nExtSheet = 1;      // verhindert Erzeugung einer CompleteRef
                    }
                }

                if( nExtSheet <= 0 )
                {// in aktuellem Workbook
                    // erster Teil des Bereichs
                    ScSingleRefData &rR1 = aCRD.Ref1;
                    ScSingleRefData &rR2 = aCRD.Ref2;

                    rR1.nTab = static_cast<SCTAB>(nTabFirst);
                    rR2.nTab = static_cast<SCTAB>(nTabLast);
                    rR1.SetFlag3D( ( static_cast<SCTAB>(nTabFirst) != aEingPos.Tab() ) || bRangeName );
                    rR1.SetTabRel( sal_False );
                    rR2.SetFlag3D( ( static_cast<SCTAB>(nTabLast) != aEingPos.Tab() ) || bRangeName );
                    rR2.SetTabRel( sal_False );

                    ExcRelToScRel( nRowFirst, nColFirst, aCRD.Ref1, bRangeName );
                    ExcRelToScRel( nRowLast, nColLast, aCRD.Ref2, bRangeName );

                    if( IsComplColRange( nColFirst, nColLast ) )
                        SetComplCol( aCRD );
                    else if( IsComplRowRange( nRowFirst, nRowLast ) )
                        SetComplRow( aCRD );

                    rRangeList.Append( aCRD );
                }//ENDE in aktuellem Workbook
            }
                break;
            case 0x5C:
            case 0x7C:
            case 0x3C: // Deleted 3-D Cell Reference            [    277]
                nIgnore = 17;
                break;
            case 0x5D:
            case 0x7D:
            case 0x3D: // Deleted 3-D Area Reference            [    277]
                nIgnore = 20;
                break;
            default: bError = sal_True;
        }
        bError |= !aIn.IsValid();

        aIn.Ignore( nIgnore );
    }

    ConvErr eRet;

    if( bError )
        eRet = ConvErrNi;
    else if( aIn.GetRecPos() != nEndPos )
        eRet = ConvErrCount;
    else if( bExternName )
        eRet = ConvErrExternal;
    else if( bArrayFormula )
        eRet = ConvOK;
    else
        eRet = ConvOK;

    aIn.Seek( nEndPos );
    return eRet;
}

ConvErr ExcelToSc::ConvertExternName( const ScTokenArray*& /*rpArray*/, XclImpStream& /*rStrm*/, sal_Size /*nFormulaLen*/,
                                      const String& /*rUrl*/, const vector<String>& /*rTabNames*/ )
{
    // not implemented ...
    return ConvErrNi;
}

sal_Bool ExcelToSc::GetAbsRefs( ScRangeList& rRangeList, XclImpStream& rStrm, sal_Size nLen )
{
    DBG_ASSERT_BIFF( GetBiff() == EXC_BIFF5 );
    if( GetBiff() != EXC_BIFF5 )
        return sal_False;

    sal_uInt8 nOp;
    sal_uInt16 nRow1, nRow2;
    sal_uInt8 nCol1, nCol2;
    SCTAB nTab1, nTab2;
    sal_uInt16 nTabFirst, nTabLast;
    sal_Int16 nRefIdx;

    sal_Size nSeek;
    sal_Size nEndPos = rStrm.GetRecPos() + nLen;

    while( rStrm.IsValid() && (rStrm.GetRecPos() < nEndPos) )
    {
        rStrm >> nOp;
        nSeek = 0;

        switch( nOp )
        {
            case 0x44:
            case 0x64:
            case 0x24: // Cell Reference                        [319 270]
            case 0x4C:
            case 0x6C:
            case 0x2C: // Cell Reference Within a Name          [323    ]
                       // Cell Reference Within a Shared Formula[    273]
                rStrm >> nRow1 >> nCol1;

                nRow2 = nRow1;
                nCol2 = nCol1;
                nTab1 = nTab2 = GetCurrScTab();
                goto _common;
            case 0x45:
            case 0x65:
            case 0x25: // Area Reference                        [320 270]
            case 0x4D:
            case 0x6D:
            case 0x2D: // Area Reference Within a Name          [324    ]
                       // Area Reference Within a Shared Formula[    274]
                rStrm >> nRow1 >> nRow2 >> nCol1 >> nCol2;

                nTab1 = nTab2 = GetCurrScTab();
                goto _common;
            case 0x5A:
            case 0x7A:
            case 0x3A: // 3-D Cell Reference                    [    275]
                rStrm >> nRefIdx;
                rStrm.Ignore( 8 );
                rStrm >> nTabFirst >> nTabLast >> nRow1 >> nCol1;

                nRow2 = nRow1;
                nCol2 = nCol1;

                goto _3d_common;
            case 0x5B:
            case 0x7B:
            case 0x3B: // 3-D Area Reference                    [    276]
                rStrm >> nRefIdx;
                rStrm.Ignore( 8 );
                rStrm >> nTabFirst >> nTabLast >> nRow1 >> nRow2 >> nCol1 >> nCol2;

    _3d_common:
                nTab1 = static_cast< SCTAB >( nTabFirst );
                nTab2 = static_cast< SCTAB >( nTabLast );

                // #122885# skip references to deleted sheets
                if( (nRefIdx >= 0) || !ValidTab( nTab1 ) || (nTab1 != nTab2) )
                    break;

                goto _common;
    _common:
                // do not check abs/rel flags, linked controls have set them!
//               if( !(( nCol1 & 0xC000 ) || ( nCol2 & 0xC000 )) )
                {
                    ScRange aScRange;
                    nRow1 &= 0x3FFF;
                    nRow2 &= 0x3FFF;
                    if( GetAddressConverter().ConvertRange( aScRange, XclRange( nCol1, nRow1, nCol2, nRow2 ), nTab1, nTab2, true ) )
                        rRangeList.Append( aScRange );
                }
                break;

            case 0x03: // Addition                              [312 264]
            case 0x04: // Subtraction                           [313 264]
            case 0x05: // Multiplication                        [313 264]
            case 0x06: // Division                              [313 264]
            case 0x07: // Exponetiation                         [313 265]
            case 0x08: // Concatenation                         [313 265]
            case 0x09: // Less Than                             [313 265]
            case 0x0A: // Less Than or Equal                    [313 265]
            case 0x0B: // Equal                                 [313 265]
            case 0x0C: // Greater Than or Equal                 [313 265]
            case 0x0D: // Greater Than                          [313 265]
            case 0x0E: // Not Equal                             [313 265]
            case 0x0F: // Intersection                          [314 265]
            case 0x10: // Union                                 [314 265]
            case 0x11: // Range                                 [314 265]
            case 0x12: // Unary Plus                            [312 264]
            case 0x13: // Unary Minus                           [312 264]
            case 0x14: // Percent Sign                          [312 264]
            case 0x15: // Parenthesis                           [326 278]
            case 0x16: // Missing Argument                      [314 266]
                break;
            case 0x1C: // Error Value                           [314 266]
            case 0x1D: // Boolean                               [315 266]
                nSeek = 1;
                break;
            case 0x1E: // Integer                               [315 266]
            case 0x41:
            case 0x61:
            case 0x21: // Function, Fixed Number of Arguments   [333 282]
            case 0x49:
            case 0x69:
            case 0x29: // Variable Reference Subexpression      [331 281]
            case 0x4E:
            case 0x6E:
            case 0x2E: // Reference Subexpression Within a Name [332 282]
            case 0x4F:
            case 0x6F:
            case 0x2F: // Incomplete Reference Subexpression... [332 282]
            case 0x58:
            case 0x78:
            case 0x38: // Command-Equivalent Function           [333    ]
                nSeek = 2;
                break;
            case 0x42:
            case 0x62:
            case 0x22: // Function, Variable Number of Arg.     [333 283]
            case 0x4A:
            case 0x6A:
            case 0x2A: // Deleted Cell Reference                [323 273]
                nSeek = 3;
                break;
            case 0x01: // Array Formula                         [325    ]
                       // Array Formula or Shared Formula       [    277]
            case 0x02: // Data Table                            [325 277]
                nSeek = 4;
                break;
            case 0x46:
            case 0x66:
            case 0x26: // Constant Reference Subexpression      [321 271]
            case 0x47:
            case 0x67:
            case 0x27: // Erroneous Constant Reference Subexpr. [322 272]
            case 0x48:
            case 0x68:
            case 0x28: // Incomplete Constant Reference Subexpr.[331 281]
            case 0x4B:
            case 0x6B:
            case 0x2B: // Deleted Area Refernce                 [323 273]
                nSeek = 6;
                break;
            case 0x40:
            case 0x60:
            case 0x20: // Array Constant                        [317 268]
                nSeek = 7;
                break;
            case 0x1F: // Number                                [315 266]
                nSeek = 8;
                break;
            case 0x43:
            case 0x63:
            case 0x23: // Name                                  [318 269]
                nSeek = 14;
                break;
            case 0x5C:
            case 0x7C:
            case 0x3C: // Deleted 3-D Cell Reference            [    277]
                nSeek = 17;
                break;
            case 0x5D:
            case 0x7D:
            case 0x3D: // Deleted 3-D Area Reference            [    277]
                nSeek = 20;
                break;
            case 0x59:
            case 0x79:
            case 0x39: // Name or External Name                 [    275]
                nSeek = 24;
                break;
            case 0x17: // String Constant                       [314 266]
                nSeek = rStrm.ReaduInt8();
                break;
            case 0x19: // Special Attribute                     [327 279]
            {
                sal_uInt8 nOpt;
                sal_uInt16 nData;
                rStrm >> nOpt >> nData;
                if( nOpt & 0x04 )
                    nSeek = nData * 2 + 2;
            }
                break;
        }

        rStrm.Ignore( nSeek );
    }
    rStrm.Seek( nEndPos );

    return rRangeList.Count() != 0;
}

void ExcelToSc::DoMulArgs( DefTokenId eId, sal_uInt8 nAnz, sal_uInt8 nMinParamCount )
{
    TokenId                 eParam[ 256 ];
    sal_Int32                   nLauf;

    if( eId == ocCeil || eId == ocFloor )
    {
        aStack << aPool.Store( 1.0 );   // default, da in Excel nicht vorhanden
        nAnz++;
    }

    for( nLauf = 0; aStack.HasMoreTokens() && (nLauf < nAnz); nLauf++ )
        aStack >> eParam[ nLauf ];
    // #i70925# reduce parameter count, if no more tokens available on token stack
    if( nLauf < nAnz )
        nAnz = static_cast< sal_uInt8 >( nLauf );

    if( nAnz > 0 && eId == ocExternal )
    {
        TokenId             n = eParam[ nAnz - 1 ];
//##### GRUETZE FUER BASIC-FUNCS RICHTEN!
        if( const String* pExt = aPool.GetExternal( n ) )
        {
            if( const XclFunctionInfo* pFuncInfo = maFuncProv.GetFuncInfoFromXclMacroName( *pExt ) )
                aPool << pFuncInfo->meOpCode;
            else
                aPool << n;
            nAnz--;
        }
        else
            aPool << eId;
    }
    else
        aPool << eId;

    aPool << ocOpen;

    if( nAnz > 0 )
    {
        // attention: 0 = last parameter, nAnz-1 = first parameter
        sal_Int16 nNull = -1;       // skip this parameter
        sal_Int16 nSkipEnd = -1;    // skip all parameters <= nSkipEnd

        sal_Int16 nLast = nAnz - 1;

        // Funktionen, bei denen Parameter wegfallen muessen
        if( eId == ocPercentrank && nAnz == 3 )
            nSkipEnd = 0;       // letzten Parameter bei Bedarf weglassen

        // Joost-Spezialfaelle
        else if( eId == ocIf )
        {
            sal_uInt16          nNullParam = 0;
            for( nLauf = 0 ; nLauf < nAnz ; nLauf++ )
            {
                if( aPool.IsSingleOp( eParam[ nLauf ], ocMissing ) )
                {
                    if( !nNullParam )
                        nNullParam = (sal_uInt16) aPool.Store( ( double ) 0.0 );
                    eParam[ nLauf ] = nNullParam;
                }
            }
        }

        // FIXME: ideally we'd want to import all missing args, but this
        // conflicts with lots of fn's understanding of nParams - we need
        // a function table, and pre-call argument normalisation 1st.
        sal_Int16 nLastRemovable = nLast - nMinParamCount;

        // #84453# skip missing parameters at end of parameter list
        while( nSkipEnd < nLastRemovable &&
               aPool.IsSingleOp( eParam[ nSkipEnd + 1 ], ocMissing ) )
            nSkipEnd++;

//      fprintf (stderr, "Fn %d nSkipEnd %d nLast %d nMinParamCnt %d %d\n",
//               eId, nSkipEnd, nLast, nMinParamCount, nLastRemovable);

        // [Parameter{;Parameter}]
        if( nLast > nSkipEnd )
        {
            aPool << eParam[ nLast ];
            for( nLauf = nLast - 1 ; nLauf > nSkipEnd ; nLauf-- )
            {
                if( nLauf != nNull )
                    aPool << ocSep << eParam[ nLauf ];
            }
        }
    }
    aPool << ocClose;

    aPool >> aStack;
}


void ExcelToSc::ExcRelToScRel( sal_uInt16 nRow, sal_uInt8 nCol, ScSingleRefData &rSRD, const sal_Bool bName )
{
    if( bName )
    {
        // C O L
        if( nRow & 0x4000 )
        {//                                                         rel Col
            rSRD.SetColRel( sal_True );
            rSRD.nRelCol = static_cast<SCsCOL>(static_cast<sal_Int8>(nCol));
        }
        else
        {//                                                         abs Col
            rSRD.SetColRel( sal_False );
            rSRD.nCol = static_cast<SCCOL>(nCol);
        }

        // R O W
        if( nRow & 0x8000 )
        {//                                                         rel Row
            rSRD.SetRowRel( sal_True );
            if( nRow & 0x2000 ) // Bit 13 gesetzt?
                //                                              -> Row negativ
                rSRD.nRelRow = static_cast<SCsROW>(static_cast<sal_Int16>(nRow | 0xC000));
            else
                //                                              -> Row positiv
                rSRD.nRelRow = static_cast<SCsROW>(nRow & nRowMask);
        }
        else
        {//                                                         abs Row
            rSRD.SetRowRel( sal_False );
            rSRD.nRow = static_cast<SCROW>(nRow & nRowMask);
        }

        // T A B
        // #67965# abs needed if rel in shared formula for ScCompiler UpdateNameReference
        if ( rSRD.IsTabRel() && !rSRD.IsFlag3D() )
            rSRD.nTab = GetCurrScTab();
    }
    else
    {
        // C O L
        rSRD.SetColRel( ( nRow & 0x4000 ) > 0 );
        rSRD.nCol = static_cast<SCsCOL>(nCol);

        // R O W
        rSRD.SetRowRel( ( nRow & 0x8000 ) > 0 );
        rSRD.nRow = static_cast<SCsROW>(nRow & nRowMask);

        if ( rSRD.IsColRel() )
            rSRD.nRelCol = rSRD.nCol - aEingPos.Col();
        if ( rSRD.IsRowRel() )
            rSRD.nRelRow = rSRD.nRow - aEingPos.Row();

        // T A B
        // #i10184# abs needed if rel in shared formula for ScCompiler UpdateNameReference
        if ( rSRD.IsTabRel() && !rSRD.IsFlag3D() )
            rSRD.nTab = GetCurrScTab() + rSRD.nRelTab;
    }
}


const ScTokenArray* ExcelToSc::GetBoolErr( XclBoolError eType )
{
    sal_uInt16                  nError;
    aPool.Reset();
    aStack.Reset();

    DefTokenId              eOc;

    switch( eType )
    {
        case xlErrNull:     eOc = ocStop;       nError = errNoCode;             break;
        case xlErrDiv0:     eOc = ocStop;       nError = errDivisionByZero;     break;
        case xlErrValue:    eOc = ocStop;       nError = errNoValue;            break;
        case xlErrRef:      eOc = ocStop;       nError = errNoRef;              break;
        case xlErrName:     eOc = ocStop;       nError = errNoName;             break;
        case xlErrNum:      eOc = ocStop;       nError = errIllegalFPOperation; break;
        case xlErrNA:       eOc = ocNotAvail;   nError = NOTAVAILABLE;          break;
        case xlErrTrue:     eOc = ocTrue;       nError = 0;                     break;
        case xlErrFalse:    eOc = ocFalse;      nError = 0;                     break;
        case xlErrUnknown:  eOc = ocStop;       nError = errUnknownState;       break;
        default:
            DBG_ERROR( "ExcelToSc::GetBoolErr - wrong enum!" );
            eOc = ocNoName;
            nError = errUnknownState;
    }

    aPool << eOc;
    if( eOc != ocStop )
        aPool << ocOpen << ocClose;

    aPool >> aStack;

    const ScTokenArray*     pErgebnis = aPool[ aStack.Get() ];
    if( nError )
        ( ( ScTokenArray* ) pErgebnis )->SetCodeError( nError );

    ( ( ScTokenArray* ) pErgebnis )->SetRecalcModeNormal();

    return pErgebnis;
}


// if a shared formula was found, stream seeks to first byte after <nFormulaLen>,
// else stream pointer stays unchanged
sal_Bool ExcelToSc::GetShrFmla( const ScTokenArray*& rpErgebnis, XclImpStream& aIn, sal_Size nFormulaLen )
{
    sal_uInt8           nOp;
    sal_Bool            bRet = sal_True;

    if( nFormulaLen == 0 )
        bRet = sal_False;
    else
    {
        aIn.PushPosition();

        aIn >> nOp;

        if( nOp == 0x01 )   // Shared Formula       [    277]
        {
            sal_uInt16 nCol, nRow;

            aIn >> nRow >> nCol;

            aStack << aPool.Store( GetOldRoot().pShrfmlaBuff->Find(
                ScAddress( static_cast<SCCOL>(nCol), static_cast<SCROW>(nRow), GetCurrScTab() ) ) );

            bRet = sal_True;
        }
        else
            bRet = sal_False;

        aIn.PopPosition();
    }

    if( bRet )
    {
        aIn.Ignore( nFormulaLen );
        rpErgebnis = aPool[ aStack.Get() ];
    }
    else
        rpErgebnis = NULL;

    return bRet;
}


#if 0
sal_Bool ExcelToSc::SetCurVal( ScFormulaCell &rCell, double &rfCurVal )
{
    sal_uInt16  nInd;
    sal_uInt8   nType;
    sal_uInt8   nVal;
    sal_Bool    bString = sal_False;

#ifdef OSL_BIGENDIAN
    // Code fuer alle anstaendigen Prozessoren
    nType = *( ( ( sal_uInt8 * ) &rfCurVal ) + 7 );
    nVal = *( ( ( sal_uInt8 * ) &rfCurVal ) + 5 );
    nInd = *( ( sal_uInt16 * ) &rfCurVal );
#else
    // fuer Schund-Prozessoren
    nType = *( ( sal_uInt8 * ) &rfCurVal );
    nVal = *( ( ( sal_uInt8 * ) &rfCurVal ) + 2 );
    nInd = *( ( ( sal_uInt16 * ) &rfCurVal ) + 3 );
#endif

    if( ( sal_uInt16 ) ~nInd )
        // Wert ist Float
        rCell.SetHybridDouble( rfCurVal );
    else
    {
        switch( nType )
        {
            case 0:     // String
                bString = sal_True;
                break;
            case 1:     // Bool
                if( nVal )
                    rfCurVal = 1.0;
                else
                    rfCurVal = 0.0;
                rCell.SetHybridDouble( rfCurVal );
                break;
            case 2:     // Error
                rCell.SetErrCode( XclTools::GetScErrorCode( nVal ) );
                break;
        }
    }

    return bString;
}
#endif


void ExcelToSc::SetError( ScFormulaCell &rCell, const ConvErr eErr )
{
    sal_uInt16  nInd;

    switch( eErr )
    {
        case ConvErrNi:         nInd = errUnknownToken; break;
        case ConvErrNoMem:      nInd = errCodeOverflow; break;
        case ConvErrExternal:   nInd = errNoName; break;
        case ConvErrCount:      nInd = errCodeOverflow; break;
        default:                nInd = errNoCode;   // hier fiel mir nichts
                                                    //  Besseres ein...
    }

    rCell.SetErrCode( nInd );
}


void ExcelToSc::SetComplCol( ScComplexRefData &rCRD )
{
    ScSingleRefData &rSRD = rCRD.Ref2;
    if( rSRD.IsColRel() )
        rSRD.nRelCol = MAXCOL - aEingPos.Col();
    else
        rSRD.nCol = MAXCOL;
}


void ExcelToSc::SetComplRow( ScComplexRefData &rCRD )
{
    ScSingleRefData &rSRD = rCRD.Ref2;
    if( rSRD.IsRowRel() )
        rSRD.nRelRow = MAXROW - aEingPos.Row();
    else
        rSRD.nRow = MAXROW;
}

void ExcelToSc::ReadExtensionArray( unsigned int n, XclImpStream& aIn )
{
    // printf( "inline array;\n" );

    sal_uInt8        nByte;
    sal_uInt16      nUINT16;
    double      fDouble;
    String      aString;
    ScMatrix*   pMatrix;

    aIn >> nByte >> nUINT16;

    SCSIZE nC, nCols;
    SCSIZE nR, nRows;
    if( GetBiff() == EXC_BIFF8 )
    {
        nCols = nByte + 1;
        nRows = nUINT16 + 1;
    }
    else
    {
        nCols = nByte ? nByte : 256;
        nRows = nUINT16;
    }

    pMatrix = aPool.GetMatrix( n );

    if( NULL != pMatrix )
    {
        pMatrix->Resize(nCols, nRows);
        pMatrix->GetDimensions( nC, nR);
        if( nC != nCols || nR != nRows )
        {
            DBG_ERRORFILE( "ExcelToSc::ReadExtensionArray - matrix size mismatch" );
            pMatrix = NULL;
        }
    }
    else
    {
        DBG_ERRORFILE( "ExcelToSc::ReadExtensionArray - missing matrix" );
    }

    for( nR = 0 ; nR < nRows; nR++ )
    {
        for( nC = 0 ; nC < nCols; nC++ )
        {
            aIn >> nByte;
            switch( nByte )
            {
                case EXC_CACHEDVAL_EMPTY:
                    aIn.Ignore( 8 );
                    if( NULL != pMatrix )
                    {
                        pMatrix->PutEmpty( nC, nR );
                    }
                    break;

                case EXC_CACHEDVAL_DOUBLE:
                    aIn >> fDouble;
                    if( NULL != pMatrix )
                    {
                        pMatrix->PutDouble( fDouble, nC, nR );
                    }
                    break;

                case EXC_CACHEDVAL_STRING:
                    if( GetBiff() == EXC_BIFF8 )
                    {
                        aIn >> nUINT16;
                        aString = aIn.ReadUniString( nUINT16 );
                    }
                    else
                    {
                        aIn >> nByte;
                        aString = aIn.ReadRawByteString( nByte );
                    }
                    if( NULL != pMatrix )
                    {
                        pMatrix->PutString( aString, nC, nR );
                    }
                    break;

                case EXC_CACHEDVAL_BOOL:
                    aIn >> nByte;
                    aIn.Ignore( 7 );
                    if( NULL != pMatrix )
                    {
                        pMatrix->PutBoolean( nByte != 0, nC, nR );
                    }
                    break;

                case EXC_CACHEDVAL_ERROR:
                    aIn >> nByte;
                    aIn.Ignore( 7 );
                    if( NULL != pMatrix )
                    {
                        pMatrix->PutError( XclTools::GetScErrorCode( nByte ), nC, nR );
                    }
                    break;
            }
        }
    }
}

void ExcelToSc::ReadExtensionNlr( XclImpStream& aIn )
{
    // printf( "natural lang fmla;\n" );

    sal_uInt32 nFlags;
    aIn >> nFlags;

    sal_uInt32 nCount = nFlags & EXC_TOK_NLR_ADDMASK;
    aIn.Ignore( nCount * 4 ); // Drop the cell positions
}

void ExcelToSc::ReadExtensionMemArea( XclImpStream& aIn )
{
    // printf( "mem area;\n" );

    sal_uInt16 nCount;
    aIn >> nCount;

    aIn.Ignore( nCount * ((GetBiff() == EXC_BIFF8) ? 8 : 6) ); // drop the ranges
}

void ExcelToSc::ReadExtensions( const ExtensionTypeVec& rExtensions,
                                XclImpStream& aIn )
{
    unsigned int nArray = 0;

    for( unsigned int i = 0 ; i < rExtensions.size() ; i++ )
    {
        ExtensionType eType = rExtensions[i];

        switch( eType )
        {
            case EXTENSION_ARRAY:
                ReadExtensionArray( nArray++, aIn );
                break;

            case EXTENSION_NLR:
                ReadExtensionNlr( aIn );
                break;

            case EXTENSION_MEMAREA:
                ReadExtensionMemArea( aIn );
                break;
        }
    }
}
<|MERGE_RESOLUTION|>--- conflicted
+++ resolved
@@ -105,13 +105,7 @@
     aIn.Ignore( 1 );
     aIn >> nFormLen;
 
-<<<<<<< HEAD
-    Formula( aXclPos, nXF, nFormLen, fCurVal, FALSE );
-=======
-    nLastXF = nXF;
-
     Formula( aXclPos, nXF, nFormLen, fCurVal, sal_False );
->>>>>>> ce6308e4
 }
 
 
