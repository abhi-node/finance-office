--- conflicted
+++ resolved
@@ -51,26 +51,18 @@
 
 #define DEBUG_XL_ENCRYPTION 0
 
-using ::com::sun::star::beans::PropertyValue;
-using ::com::sun::star::io::XOutputStream;
-using ::com::sun::star::io::XStream;
-using ::com::sun::star::lang::XComponent;
-using ::com::sun::star::lang::XMultiServiceFactory;
-using ::com::sun::star::lang::XServiceInfo;
-using ::com::sun::star::sheet::XSpreadsheetDocument;
 using ::rtl::OString;
 using ::rtl::OUString;
 using ::utl::OStreamWrapper;
 using ::std::vector;
 
-<<<<<<< HEAD
+using namespace ::com::sun::star::beans;
+using namespace ::com::sun::star::io;
+using namespace ::com::sun::star::lang;
+using namespace ::com::sun::star::sheet;
 using namespace ::com::sun::star::uno;
 using namespace ::formula;
 using namespace ::oox;
-=======
-using namespace formula;
-using namespace ::com::sun::star;
->>>>>>> e0cef95b
 
 // ============================================================================
 
@@ -495,8 +487,8 @@
     mnOldPos(STREAM_SEEK_TO_END),
     mbValid(false)
 {
-    uno::Sequence< beans::NamedValue > aEncryptionData = rRoot.GetEncryptionData();
-    if ( aEncryptionData.getLength() == 0 )
+    Sequence< NamedValue > aEncryptionData = rRoot.GetEncryptionData();
+    if( !aEncryptionData.hasElements() )
         // Empty password.  Get the default biff8 password.
         aEncryptionData = rRoot.GenerateDefaultEncryptionData();
     Init( aEncryptionData );
@@ -583,11 +575,11 @@
     Encrypt(rStrm, static_cast<sal_uInt32>(nData));
 }
 
-void XclExpBiff8Encrypter::Init( const uno::Sequence< beans::NamedValue >& aEncryptionData )
+void XclExpBiff8Encrypter::Init( const Sequence< NamedValue >& rEncryptionData )
 {
     mbValid = false;
 
-    if ( maCodec.InitCodec( aEncryptionData ) )
+    if( maCodec.InitCodec( rEncryptionData ) )
     {
         maCodec.GetDocId( mpnDocId );
 
@@ -603,7 +595,7 @@
 
         // generate salt hash.
         ::msfilter::MSCodec_Std97 aCodec;
-        aCodec.InitCodec( aEncryptionData );
+        aCodec.InitCodec( rEncryptionData );
         aCodec.CreateSaltDigest( mpnSalt, mpnSaltDigest );
 
         // verify to make sure it's in good shape.
@@ -613,12 +605,12 @@
 
 sal_uInt32 XclExpBiff8Encrypter::GetBlockPos( sal_Size nStrmPos ) const
 {
-    return static_cast<sal_uInt32>(nStrmPos / EXC_ENCR_BLOCKSIZE);
+    return static_cast< sal_uInt32 >( nStrmPos / EXC_ENCR_BLOCKSIZE );
 }
 
 sal_uInt16 XclExpBiff8Encrypter::GetOffsetInBlock( sal_Size nStrmPos ) const
 {
-    return static_cast<sal_uInt16>(nStrmPos % EXC_ENCR_BLOCKSIZE);
+    return static_cast< sal_uInt16 >( nStrmPos % EXC_ENCR_BLOCKSIZE );
 }
 
 void XclExpBiff8Encrypter::EncryptBytes( SvStream& rStrm, vector<sal_uInt8>& aBytes )
@@ -685,9 +677,9 @@
     mnOldPos = nStrmPos;
 }
 
-rtl::OUString XclXmlUtils::GetStreamName( const char* sStreamDir, const char* sStream, sal_Int32 nId )
-{
-    rtl::OUStringBuffer sBuf;
+OUString XclXmlUtils::GetStreamName( const char* sStreamDir, const char* sStream, sal_Int32 nId )
+{
+    OUStringBuffer sBuf;
     if( sStreamDir )
         sBuf.appendAscii( sStreamDir );
     sBuf.appendAscii( sStream );
@@ -697,7 +689,7 @@
     return sBuf.makeStringAndClear();
 }
 
-rtl::OString XclXmlUtils::ToOString( const Color& rColor )
+OString XclXmlUtils::ToOString( const Color& rColor )
 {
     char buf[9];
     sprintf( buf, "%.2X%.2X%.2X%.2X", rColor.GetTransparency(), rColor.GetRed(), rColor.GetGreen(), rColor.GetBlue() );
@@ -705,37 +697,37 @@
     return OString( buf );
 }
 
-rtl::OString XclXmlUtils::ToOString( const ::rtl::OUString& s )
+OString XclXmlUtils::ToOString( const OUString& s )
 {
     return OUStringToOString( s, RTL_TEXTENCODING_UTF8  );
 }
 
-rtl::OString XclXmlUtils::ToOString( const String& s )
-{
-    return rtl::OString( s.GetBuffer(), s.Len(), RTL_TEXTENCODING_UTF8 );
-}
-
-rtl::OString XclXmlUtils::ToOString( const ScAddress& rAddress )
+OString XclXmlUtils::ToOString( const String& s )
+{
+    return OString( s.GetBuffer(), s.Len(), RTL_TEXTENCODING_UTF8 );
+}
+
+OString XclXmlUtils::ToOString( const ScAddress& rAddress )
 {
     String sAddress;
     rAddress.Format( sAddress, SCA_VALID, NULL, ScAddress::Details( FormulaGrammar::CONV_XL_A1 ) );
     return ToOString( sAddress );
 }
 
-rtl::OString XclXmlUtils::ToOString( const ScfUInt16Vec& rBuffer )
+OString XclXmlUtils::ToOString( const ScfUInt16Vec& rBuffer )
 {
     const sal_uInt16* pBuffer = &rBuffer [0];
-    return ::rtl::OString( pBuffer, rBuffer.size(), RTL_TEXTENCODING_UTF8 );
-}
-
-rtl::OString XclXmlUtils::ToOString( const ScRange& rRange )
+    return OString( pBuffer, rBuffer.size(), RTL_TEXTENCODING_UTF8 );
+}
+
+OString XclXmlUtils::ToOString( const ScRange& rRange )
 {
     String sRange;
     rRange.Format( sRange, SCA_VALID, NULL, ScAddress::Details( FormulaGrammar::CONV_XL_A1 ) );
     return ToOString( sRange );
 }
 
-rtl::OString XclXmlUtils::ToOString( const ScRangeList& rRangeList )
+OString XclXmlUtils::ToOString( const ScRangeList& rRangeList )
 {
     String s;
     rRangeList.Format( s, SCA_VALID, NULL, FormulaGrammar::CONV_XL_A1, ' ' );
@@ -755,12 +747,12 @@
     return aAddress;
 }
 
-rtl::OString XclXmlUtils::ToOString( const XclAddress& rAddress )
+OString XclXmlUtils::ToOString( const XclAddress& rAddress )
 {
     return ToOString( lcl_ToAddress( rAddress ) );
 }
 
-rtl::OString XclXmlUtils::ToOString( const XclExpString& s )
+OString XclXmlUtils::ToOString( const XclExpString& s )
 {
     DBG_ASSERT( !s.IsRich(), "XclXmlUtils::ToOString(XclExpString): rich text string found!" );
     return ToOString( s.GetUnicodeBuffer() );
@@ -776,7 +768,7 @@
     return aRange;
 }
 
-rtl::OString XclXmlUtils::ToOString( const XclRangeList& rRanges )
+OString XclXmlUtils::ToOString( const XclRangeList& rRanges )
 {
     ScRangeList aRanges;
     for( XclRangeList::const_iterator i = rRanges.begin(), end = rRanges.end();
@@ -805,7 +797,7 @@
     return OUString( s.GetBuffer(), s.Len() );
 }
 
-rtl::OUString XclXmlUtils::ToOUString( ScDocument& rDocument, const ScAddress& rAddress, ScTokenArray* pTokenArray )
+OUString XclXmlUtils::ToOUString( ScDocument& rDocument, const ScAddress& rAddress, ScTokenArray* pTokenArray )
 {
     ScCompiler aCompiler( &rDocument, rAddress, *pTokenArray);
     aCompiler.SetGrammar(FormulaGrammar::GRAM_NATIVE_XL_A1);
@@ -984,7 +976,7 @@
     const Reference< XOutputStream >& xParentRelation,
     const char* sContentType,
     const char* sRelationshipType,
-    ::rtl::OUString* pRelationshipId )
+    OUString* pRelationshipId )
 {
     OUString sRelationshipId;
     if (xParentRelation.is())
@@ -1038,7 +1030,7 @@
     return new ::oox::xls::ExcelVbaProject( getComponentContext(), Reference< XSpreadsheetDocument >( getModel(), UNO_QUERY ) );
 }
 
-::rtl::OUString XclExpXmlStream::implGetImplementationName() const
+OUString XclExpXmlStream::implGetImplementationName() const
 {
     return CREATE_OUSTRING( "TODO" );
 }
