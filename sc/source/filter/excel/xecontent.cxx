/* -*- Mode: C++; tab-width: 4; indent-tabs-mode: nil; c-basic-offset: 4 -*- */
/*************************************************************************
 *
 * DO NOT ALTER OR REMOVE COPYRIGHT NOTICES OR THIS FILE HEADER.
 *
 * Copyright 2000, 2010 Oracle and/or its affiliates.
 *
 * OpenOffice.org - a multi-platform office productivity suite
 *
 * This file is part of OpenOffice.org.
 *
 * OpenOffice.org is free software: you can redistribute it and/or modify
 * it under the terms of the GNU Lesser General Public License version 3
 * only, as published by the Free Software Foundation.
 *
 * OpenOffice.org is distributed in the hope that it will be useful,
 * but WITHOUT ANY WARRANTY; without even the implied warranty of
 * MERCHANTABILITY or FITNESS FOR A PARTICULAR PURPOSE.  See the
 * GNU Lesser General Public License version 3 for more details
 * (a copy is included in the LICENSE file that accompanied this code).
 *
 * You should have received a copy of the GNU Lesser General Public License
 * version 3 along with OpenOffice.org.  If not, see
 * <http://www.openoffice.org/license.html>
 * for a copy of the LGPLv3 License.
 *
 ************************************************************************/

// MARKER(update_precomp.py): autogen include statement, do not remove
#include "precompiled_sc.hxx"
#include "xecontent.hxx"

#include <list>
#include <algorithm>
#include <com/sun/star/container/XIndexAccess.hpp>
#include <com/sun/star/frame/XModel.hpp>
#include <com/sun/star/sheet/XAreaLinks.hpp>
#include <com/sun/star/sheet/XAreaLink.hpp>
#include <sfx2/objsh.hxx>
#include <tools/urlobj.hxx>
#include <svl/itemset.hxx>
#include <formula/grammar.hxx>
#include "scitems.hxx"
#include <editeng/eeitem.hxx>
#include <editeng/flditem.hxx>
#include "document.hxx"
#include "validat.hxx"
#include "unonames.hxx"
#include "convuno.hxx"
#include "rangenam.hxx"
#include "tokenarray.hxx"
#include "stlpool.hxx"
#include "patattr.hxx"
#include "fapihelper.hxx"
#include "xehelper.hxx"
#include "xestyle.hxx"
#include "xename.hxx"

using namespace ::oox;

using ::com::sun::star::uno::Reference;
using ::com::sun::star::uno::Any;
using ::com::sun::star::uno::UNO_QUERY;
using ::com::sun::star::beans::XPropertySet;
using ::com::sun::star::container::XIndexAccess;
using ::com::sun::star::frame::XModel;
using ::com::sun::star::table::CellRangeAddress;
using ::com::sun::star::sheet::XAreaLinks;
using ::com::sun::star::sheet::XAreaLink;
using ::rtl::OString;
using ::rtl::OUString;
using ::rtl::OUStringBuffer;

// Shared string table ========================================================

// 1 = SST hash table statistics prompt
#define EXC_INCL_SST_STATISTICS 0

// ----------------------------------------------------------------------------

/** A single string entry in the hash table. */
struct XclExpHashEntry
{
    const XclExpString* mpString;       /// Pointer to the string (no ownership).
    sal_uInt32          mnSstIndex;     /// The SST index of this string.
    inline explicit     XclExpHashEntry( const XclExpString* pString = 0, sal_uInt32 nSstIndex = 0 ) :
                            mpString( pString ), mnSstIndex( nSstIndex ) {}
};

/** Function object for strict weak ordering. */
struct XclExpHashEntrySWO
{
    inline bool         operator()( const XclExpHashEntry& rLeft, const XclExpHashEntry& rRight ) const
                            { return *rLeft.mpString < *rRight.mpString; }
};

// ----------------------------------------------------------------------------

/** Implementation of the SST export.
    @descr  Stores all passed strings in a hash table and prevents repeated
    insertion of equal strings. */
class XclExpSstImpl
{
public:
    explicit            XclExpSstImpl();

    /** Inserts the passed string, if not already inserted, and returns the unique SST index. */
    sal_uInt32          Insert( XclExpStringRef xString );

    /** Writes the complete SST and EXTSST records. */
    void                Save( XclExpStream& rStrm );
    void                SaveXml( XclExpXmlStream& rStrm );

private:
    typedef ::std::list< XclExpStringRef >      XclExpStringList;
    typedef ::std::vector< XclExpHashEntry >    XclExpHashVec;
    typedef ::std::vector< XclExpHashVec >      XclExpHashTab;

    XclExpStringList    maStringList;   /// List of unique strings (in SST ID order).
    XclExpHashTab       maHashTab;      /// Hashed table that manages string pointers.
    sal_uInt32          mnTotal;        /// Total count of strings (including doubles).
    sal_uInt32          mnSize;         /// Size of the SST (count of unique strings).
};

// ----------------------------------------------------------------------------

const sal_uInt32 EXC_SST_HASHTABLE_SIZE = 2048;

XclExpSstImpl::XclExpSstImpl() :
    maHashTab( EXC_SST_HASHTABLE_SIZE ),
    mnTotal( 0 ),
    mnSize( 0 )
{
}

sal_uInt32 XclExpSstImpl::Insert( XclExpStringRef xString )
{
    DBG_ASSERT( xString.get(), "XclExpSstImpl::Insert - empty pointer not allowed" );
    if( !xString.get() )
        xString.reset( new XclExpString );

    ++mnTotal;
    sal_uInt32 nSstIndex = 0;

    // calculate hash value in range [0,EXC_SST_HASHTABLE_SIZE)
    sal_uInt16 nHash = xString->GetHash();
    (nHash ^= (nHash / EXC_SST_HASHTABLE_SIZE)) %= EXC_SST_HASHTABLE_SIZE;

    XclExpHashVec& rVec = maHashTab[ nHash ];
    XclExpHashEntry aEntry( xString.get(), mnSize );
    XclExpHashVec::iterator aIt = ::std::lower_bound( rVec.begin(), rVec.end(), aEntry, XclExpHashEntrySWO() );
    if( (aIt == rVec.end()) || (*aIt->mpString != *xString) )
    {
        nSstIndex = mnSize;
        maStringList.push_back( xString );
        rVec.insert( aIt, aEntry );
        ++mnSize;
    }
    else
    {
        nSstIndex = aIt->mnSstIndex;
    }

    return nSstIndex;
}

void XclExpSstImpl::Save( XclExpStream& rStrm )
{
    if( maStringList.empty() )
        return;

#if (OSL_DEBUG_LEVEL > 1) && EXC_INCL_SST_STATISTICS
    { // own scope for the statistics
#define APPENDINT( value ) Append( ByteString::CreateFromInt32( value ) )
        ScfUInt32Vec aVec;
        size_t nPerBucket = mnSize / EXC_SST_HASHTABLE_SIZE + 1, nEff = 0;
        for( XclExpHashTab::const_iterator aTIt = maHashTab.begin(), aTEnd = maHashTab.end(); aTIt != aTEnd; ++aTIt )
        {
            size_t nSize = aTIt->size();
            if( nSize >= aVec.size() ) aVec.resize( nSize + 1, 0 );
            ++aVec[ nSize ];
            if( nSize > nPerBucket ) nEff += nSize - nPerBucket;
        }
        ByteString aStr( "SST HASHING STATISTICS\n\n" );
        aStr.Append( "Total count:\t" ).APPENDINT( mnTotal ).Append( " strings\n" );
        aStr.Append( "Reduced to:\t" ).APPENDINT( mnSize ).Append( " strings (" );
        aStr.APPENDINT( 100 * mnSize / mnTotal ).Append( "%)\n" );
        aStr.Append( "Effectivity:\t\t" ).APPENDINT( 100 - 100 * nEff / mnSize );
        aStr.Append( "% (best: " ).APPENDINT( nPerBucket ).Append( " strings per bucket)\n" );
        aStr.Append( "\t\tCount of buckets\nBucket size\ttotal\tmax\tTotal strings\n" );
        for( size_t nIx = 0, nSize = aVec.size(), nInc = 1; nIx < nSize; nIx += nInc )
        {
            if( (nIx == 10) || (nIx == 100) || (nIx == 1000) ) nInc = nIx;
            size_t nMaxIx = ::std::min( nIx + nInc, nSize ), nCount = 0, nMaxCount = 0, nStrings = 0;
            for( size_t nSubIx = nIx; nSubIx < nMaxIx; ++nSubIx )
            {
                nCount += aVec[ nSubIx ];
                if( aVec[ nSubIx ] > nMaxCount ) nMaxCount = aVec[ nSubIx ];
                nStrings += nSubIx * aVec[ nSubIx ];
            }
            if( nMaxCount )
            {
                aStr.APPENDINT( nIx );
                if( nMaxIx - nIx > 1 ) aStr.Append( '-' ).APPENDINT( nMaxIx - 1 );
                aStr.Append( "\t\t" ).APPENDINT( nCount ).Append( '\t' ).APPENDINT( nMaxCount );
                aStr.Append( '\t' ).APPENDINT( nStrings ).Append( '\n' );
            }
        }
        DBG_ERRORFILE( aStr.GetBuffer() );
#undef APPENDINT
    }
#endif

    SvMemoryStream aExtSst( 8192 );

    sal_uInt32 nBucket = mnSize;
    while( nBucket > 0x0100 )
        nBucket /= 2;

    sal_uInt16 nPerBucket = llimit_cast< sal_uInt16 >( nBucket, 8 );
    sal_uInt16 nBucketIndex = 0;

    // *** write the SST record ***

    rStrm.StartRecord( EXC_ID_SST, 8 );

    rStrm << mnTotal << mnSize;
    for( XclExpStringList::const_iterator aIt = maStringList.begin(), aEnd = maStringList.end(); aIt != aEnd; ++aIt )
    {
        if( !nBucketIndex )
        {
            // write bucket info before string to get correct record position
            sal_uInt32 nStrmPos = static_cast< sal_uInt32 >( rStrm.GetSvStreamPos() );
            sal_uInt16 nRecPos = rStrm.GetRawRecPos() + 4;
            aExtSst << nStrmPos             // stream position
                    << nRecPos              // position from start of SST or CONTINUE
                    << sal_uInt16( 0 );     // reserved
        }

        rStrm << **aIt;

        if( ++nBucketIndex == nPerBucket )
            nBucketIndex = 0;
    }

    rStrm.EndRecord();

    // *** write the EXTSST record ***

    rStrm.StartRecord( EXC_ID_EXTSST, 0 );

    rStrm << nPerBucket;
    rStrm.SetSliceSize( 8 );    // size of one bucket info
    aExtSst.Seek( STREAM_SEEK_TO_BEGIN );
    rStrm.CopyFromStream( aExtSst );

    rStrm.EndRecord();
}

void XclExpSstImpl::SaveXml( XclExpXmlStream& rStrm )
{
    if( maStringList.empty() )
        return;

    sax_fastparser::FSHelperPtr pSst = rStrm.CreateOutputStream(
            OUString(RTL_CONSTASCII_USTRINGPARAM( "xl/sharedStrings.xml") ),
            OUString(RTL_CONSTASCII_USTRINGPARAM( "sharedStrings.xml" )),
            rStrm.GetCurrentStream()->getOutputStream(),
            "application/vnd.openxmlformats-officedocument.spreadsheetml.sharedStrings+xml",
            "http://schemas.openxmlformats.org/officeDocument/2006/relationships/sharedStrings" );
    rStrm.PushStream( pSst );

    pSst->startElement( XML_sst,
            XML_xmlns, "http://schemas.openxmlformats.org/spreadsheetml/2006/main",
            XML_count, OString::valueOf( (sal_Int32) mnTotal ).getStr(),
            XML_uniqueCount, OString::valueOf( (sal_Int32) mnSize ).getStr(),
            FSEND );

    for( XclExpStringList::const_iterator aIt = maStringList.begin(), aEnd = maStringList.end(); aIt != aEnd; ++aIt )
    {
        pSst->startElement( XML_si, FSEND );
        (*aIt)->WriteXml( rStrm );
        pSst->endElement( XML_si );
    }

    pSst->endElement( XML_sst );

    rStrm.PopStream();
}

// ----------------------------------------------------------------------------

XclExpSst::XclExpSst() :
    mxImpl( new XclExpSstImpl )
{
}

XclExpSst::~XclExpSst()
{
}

sal_uInt32 XclExpSst::Insert( XclExpStringRef xString )
{
    return mxImpl->Insert( xString );
}

void XclExpSst::Save( XclExpStream& rStrm )
{
    mxImpl->Save( rStrm );
}

void XclExpSst::SaveXml( XclExpXmlStream& rStrm )
{
    mxImpl->SaveXml( rStrm );
}

// Merged cells ===============================================================

XclExpMergedcells::XclExpMergedcells( const XclExpRoot& rRoot ) :
    XclExpRoot( rRoot )
{
}

void XclExpMergedcells::AppendRange( const ScRange& rRange, sal_uInt32 nBaseXFId )
{
    if( GetBiff() == EXC_BIFF8 )
    {
        maMergedRanges.Append( rRange );
        maBaseXFIds.push_back( nBaseXFId );
    }
}

sal_uInt32 XclExpMergedcells::GetBaseXFId( const ScAddress& rPos ) const
{
    DBG_ASSERT( maBaseXFIds.size() == maMergedRanges.size(), "XclExpMergedcells::GetBaseXFId - invalid lists" );
    ScfUInt32Vec::const_iterator aIt = maBaseXFIds.begin();
    ScRangeList& rNCRanges = const_cast< ScRangeList& >( maMergedRanges );
    for ( size_t i = 0, nRanges = rNCRanges.size(); i < nRanges; ++i, ++aIt )
    {
        const ScRange* pScRange = rNCRanges[ i ];
        if( pScRange->In( rPos ) )
            return *aIt;
    }
    return EXC_XFID_NOTFOUND;
}

void XclExpMergedcells::Save( XclExpStream& rStrm )
{
    if( GetBiff() == EXC_BIFF8 )
    {
        XclRangeList aXclRanges;
        GetAddressConverter().ConvertRangeList( aXclRanges, maMergedRanges, true );
        size_t nFirstRange = 0;
        size_t nRemainingRanges = aXclRanges.size();
        while( nRemainingRanges > 0 )
        {
            size_t nRangeCount = ::std::min< size_t >( nRemainingRanges, EXC_MERGEDCELLS_MAXCOUNT );
            rStrm.StartRecord( EXC_ID_MERGEDCELLS, 2 + 8 * nRangeCount );
            aXclRanges.WriteSubList( rStrm, nFirstRange, nRangeCount );
            rStrm.EndRecord();
            nFirstRange += nRangeCount;
            nRemainingRanges -= nRangeCount;
        }
    }
}

void XclExpMergedcells::SaveXml( XclExpXmlStream& rStrm )
{
<<<<<<< HEAD
    size_t nCount = maMergedRanges.size();
=======
    sal_uLong nCount = maMergedRanges.Count();
>>>>>>> ce6308e4
    if( !nCount )
        return;
    sax_fastparser::FSHelperPtr& rWorksheet = rStrm.GetCurrentStream();
    rWorksheet->startElement( XML_mergeCells,
            XML_count,  OString::valueOf( (sal_Int32) nCount ).getStr(),
            FSEND );
<<<<<<< HEAD
    for( size_t i = 0; i < nCount; ++i )
=======
    for( sal_uLong i = 0; i < nCount; ++i )
>>>>>>> ce6308e4
    {
        if( const ScRange* pRange = maMergedRanges[ i ] )
        {
            rWorksheet->singleElement( XML_mergeCell,
                    XML_ref,    XclXmlUtils::ToOString( *pRange ).getStr(),
                    FSEND );
        }
    }
    rWorksheet->endElement( XML_mergeCells );
}

// Hyperlinks =================================================================

XclExpHyperlink::XclExpHyperlink( const XclExpRoot& rRoot, const SvxURLField& rUrlField, const ScAddress& rScPos ) :
    XclExpRecord( EXC_ID_HLINK ),
    maScPos( rScPos ),
    mxVarData( new SvMemoryStream ),
    mnFlags( 0 )
{
    const String& rUrl = rUrlField.GetURL();
    const String& rRepr = rUrlField.GetRepresentation();
    INetURLObject aUrlObj( rUrl );
    const INetProtocol eProtocol = aUrlObj.GetProtocol();
    bool bWithRepr = rRepr.Len() > 0;
    XclExpStream aXclStrm( *mxVarData, rRoot );         // using in raw write mode.

    // description
    if( bWithRepr )
    {
        XclExpString aDescr( rRepr, EXC_STR_FORCEUNICODE, 255 );
        aXclStrm << sal_uInt32( aDescr.Len() + 1 );     // string length + 1 trailing zero word
        aDescr.WriteBuffer( aXclStrm );                 // NO flags
        aXclStrm << sal_uInt16( 0 );

        mnFlags |= EXC_HLINK_DESCR;
        mxRepr.reset( new String( rRepr ) );
    }

    // file link or URL
    if( eProtocol == INET_PROT_FILE || eProtocol == INET_PROT_SMB )
    {
        sal_uInt16 nLevel;
        bool bRel;
        String aFileName( BuildFileName( nLevel, bRel, rUrl, rRoot ) );

        if( eProtocol == INET_PROT_SMB )
        {
            // #n382718# (and #n261623#) Convert smb notation to '\\'
            aFileName = aUrlObj.GetMainURL( INetURLObject::NO_DECODE );
            aFileName = String( aFileName.GetBuffer() + 4 ); // skip the 'smb:' part
            aFileName.SearchAndReplaceAll( '/', '\\' );
        }

        if( !bRel )
            mnFlags |= EXC_HLINK_ABS;
        mnFlags |= EXC_HLINK_BODY;

        ByteString aAsciiLink( aFileName, rRoot.GetTextEncoding() );
        XclExpString aLink( aFileName, EXC_STR_FORCEUNICODE, 255 );
        aXclStrm    << XclTools::maGuidFileMoniker
                    << nLevel
                    << sal_uInt32( aAsciiLink.Len() + 1 );      // string length + 1 trailing zero byte
        aXclStrm.Write( aAsciiLink.GetBuffer(), aAsciiLink.Len() );
        aXclStrm    << sal_uInt8( 0 )
                    << sal_uInt32( 0xDEADFFFF );
        aXclStrm.WriteZeroBytes( 20 );
        aXclStrm    << sal_uInt32( aLink.GetBufferSize() + 6 )
                    << sal_uInt32( aLink.GetBufferSize() )      // byte count, not string length
                    << sal_uInt16( 0x0003 );
        aLink.WriteBuffer( aXclStrm );                          // NO flags

        if( !mxRepr.get() )
            mxRepr.reset( new String( aFileName ) );

        msTarget = XclXmlUtils::ToOUString( aLink );
    }
    else if( eProtocol != INET_PROT_NOT_VALID )
    {
        XclExpString aUrl( aUrlObj.GetURLNoMark(), EXC_STR_FORCEUNICODE, 255 );
        aXclStrm    << XclTools::maGuidUrlMoniker
                    << sal_uInt32( aUrl.GetBufferSize() + 2 );  // byte count + 1 trailing zero word
        aUrl.WriteBuffer( aXclStrm );                           // NO flags
        aXclStrm    << sal_uInt16( 0 );

        mnFlags |= EXC_HLINK_BODY | EXC_HLINK_ABS;
        if( !mxRepr.get() )
            mxRepr.reset( new String( rUrl ) );

        msTarget = XclXmlUtils::ToOUString( aUrl );
    }
    else if( rUrl.GetChar( 0 ) == '#' )     // hack for #89066#
    {
        String aTextMark( rUrl.Copy( 1 ) );

        xub_StrLen nSepPos = aTextMark.SearchAndReplace( '.', '!' );
        String aSheetName( aTextMark.Copy(0, nSepPos));

        if ( aSheetName.Search(' ') != STRING_NOTFOUND && aSheetName.GetChar(0) != '\'')
        {
            aTextMark.Insert('\'', nSepPos);
            aTextMark.Insert('\'', 0);
        }

        mxTextMark.reset( new XclExpString( aTextMark, EXC_STR_FORCEUNICODE, 255 ) );
    }

    // text mark
    if( !mxTextMark.get() && aUrlObj.HasMark() )
        mxTextMark.reset( new XclExpString( aUrlObj.GetMark(), EXC_STR_FORCEUNICODE, 255 ) );

    if( mxTextMark.get() )
    {
        aXclStrm    << sal_uInt32( mxTextMark->Len() + 1 );  // string length + 1 trailing zero word
        mxTextMark->WriteBuffer( aXclStrm );                 // NO flags
        aXclStrm    << sal_uInt16( 0 );

        mnFlags |= EXC_HLINK_MARK;
    }

    SetRecSize( 32 + mxVarData->Tell() );
}

XclExpHyperlink::~XclExpHyperlink()
{
}

String XclExpHyperlink::BuildFileName(
        sal_uInt16& rnLevel, bool& rbRel, const String& rUrl, const XclExpRoot& rRoot ) const
{
    String aDosName( INetURLObject( rUrl ).getFSysPath( INetURLObject::FSYS_DOS ) );
    rnLevel = 0;
    rbRel = rRoot.IsRelUrl();

    if( rbRel )
    {
        // try to convert to relative file name
        String aTmpName( aDosName );
        aDosName = INetURLObject::GetRelURL( rRoot.GetBasePath(), rUrl,
            INetURLObject::WAS_ENCODED, INetURLObject::DECODE_WITH_CHARSET );

        if( aDosName.SearchAscii( INET_FILE_SCHEME ) == 0 )
        {
            // not converted to rel -> back to old, return absolute flag
            aDosName = aTmpName;
            rbRel = false;
        }
        else if( aDosName.SearchAscii( "./" ) == 0 )
        {
            aDosName.Erase( 0, 2 );
        }
        else
        {
            while( aDosName.SearchAndReplaceAscii( "../", EMPTY_STRING ) == 0 )
                ++rnLevel;
        }
    }
    return aDosName;
}

void XclExpHyperlink::WriteBody( XclExpStream& rStrm )
{
    sal_uInt16 nXclCol = static_cast< sal_uInt16 >( maScPos.Col() );
    sal_uInt16 nXclRow = static_cast< sal_uInt16 >( maScPos.Row() );
    rStrm   << nXclRow << nXclRow << nXclCol << nXclCol;
    WriteEmbeddedData( rStrm );
}

void XclExpHyperlink::WriteEmbeddedData( XclExpStream& rStrm )
{
    rStrm << XclTools::maGuidStdLink
            << sal_uInt32( 2 )
            << mnFlags;

    mxVarData->Seek( STREAM_SEEK_TO_BEGIN );
    rStrm.CopyFromStream( *mxVarData );
}

void XclExpHyperlink::SaveXml( XclExpXmlStream& rStrm )
{
    OUString sId = msTarget.getLength() ? rStrm.addRelation( rStrm.GetCurrentStream()->getOutputStream(),
            XclXmlUtils::ToOUString( "http://schemas.openxmlformats.org/officeDocument/2006/relationships/hyperlink" ),
            msTarget,
            XclXmlUtils::ToOUString( "External" ) ) : OUString();
    rStrm.GetCurrentStream()->singleElement( XML_hyperlink,
            XML_ref,                XclXmlUtils::ToOString( maScPos ).getStr(),
            FSNS( XML_r, XML_id ),  sId.getLength()
                                       ? XclXmlUtils::ToOString( sId ).getStr()
                                       : NULL,
            XML_location,           mxTextMark.get() != NULL
                                        ? XclXmlUtils::ToOString( *mxTextMark ).getStr()
                                        : NULL,
            // OOXTODO: XML_tooltip,    from record HLinkTooltip 800h wzTooltip
            XML_display,            XclXmlUtils::ToOString( *mxRepr ).getStr(),
            FSEND );
}

// Label ranges ===============================================================

XclExpLabelranges::XclExpLabelranges( const XclExpRoot& rRoot ) :
    XclExpRoot( rRoot )
{
    SCTAB nScTab = GetCurrScTab();
    // row label ranges
    FillRangeList( maRowRanges, rRoot.GetDoc().GetRowNameRangesRef(), nScTab );
    // row labels only over 1 column (restriction of Excel97/2000/XP)
    for ( size_t i = 0, nRanges = maRowRanges.size(); i < nRanges; ++i )
    {
        ScRange* pScRange = maRowRanges[ i ];
        if( pScRange->aStart.Col() != pScRange->aEnd.Col() )
            pScRange->aEnd.SetCol( pScRange->aStart.Col() );
    }
    // col label ranges
    FillRangeList( maColRanges, rRoot.GetDoc().GetColNameRangesRef(), nScTab );
}

void XclExpLabelranges::FillRangeList( ScRangeList& rScRanges,
        ScRangePairListRef xLabelRangesRef, SCTAB nScTab )
{
    for ( size_t i = 0, nPairs = xLabelRangesRef->size(); i < nPairs; ++i )
    {
        ScRangePair* pRangePair = (*xLabelRangesRef)[i];
        const ScRange& rScRange = pRangePair->GetRange( 0 );
        if( rScRange.aStart.Tab() == nScTab )
            rScRanges.Append( rScRange );
    }
}

void XclExpLabelranges::Save( XclExpStream& rStrm )
{
    XclExpAddressConverter& rAddrConv = GetAddressConverter();
    XclRangeList aRowXclRanges, aColXclRanges;
    rAddrConv.ConvertRangeList( aRowXclRanges, maRowRanges, false );
    rAddrConv.ConvertRangeList( aColXclRanges, maColRanges, false );
    if( !aRowXclRanges.empty() || !aColXclRanges.empty() )
    {
        rStrm.StartRecord( EXC_ID_LABELRANGES, 4 + 8 * (aRowXclRanges.size() + aColXclRanges.size()) );
        rStrm << aRowXclRanges << aColXclRanges;
        rStrm.EndRecord();
    }
}

// Conditional formatting  ====================================================

/** Represents a CF record that contains one condition of a conditional format. */
class XclExpCFImpl : protected XclExpRoot
{
public:
    explicit            XclExpCFImpl( const XclExpRoot& rRoot, const ScCondFormatEntry& rFormatEntry );

    /** Writes the body of the CF record. */
    void                WriteBody( XclExpStream& rStrm );

private:
    const ScCondFormatEntry& mrFormatEntry; /// Calc conditional format entry.
    XclFontData         maFontData;         /// Font formatting attributes.
    XclExpCellBorder    maBorder;           /// Border formatting attributes.
    XclExpCellArea      maArea;             /// Pattern formatting attributes.
    XclTokenArrayRef    mxTokArr1;          /// Formula for first condition.
    XclTokenArrayRef    mxTokArr2;          /// Formula for second condition.
    sal_uInt32          mnFontColorId;      /// Font color ID.
    sal_uInt8           mnType;             /// Type of the condition (cell/formula).
    sal_uInt8           mnOperator;         /// Comparison operator for cell type.
    bool                mbFontUsed;         /// true = Any font attribute used.
    bool                mbHeightUsed;       /// true = Font height used.
    bool                mbWeightUsed;       /// true = Font weight used.
    bool                mbColorUsed;        /// true = Font color used.
    bool                mbUnderlUsed;       /// true = Font underline type used.
    bool                mbItalicUsed;       /// true = Font posture used.
    bool                mbStrikeUsed;       /// true = Font strikeout used.
    bool                mbBorderUsed;       /// true = Border attribute used.
    bool                mbPattUsed;         /// true = Pattern attribute used.
};

// ----------------------------------------------------------------------------

XclExpCFImpl::XclExpCFImpl( const XclExpRoot& rRoot, const ScCondFormatEntry& rFormatEntry ) :
    XclExpRoot( rRoot ),
    mrFormatEntry( rFormatEntry ),
    mnFontColorId( 0 ),
    mnType( EXC_CF_TYPE_CELL ),
    mnOperator( EXC_CF_CMP_NONE ),
    mbFontUsed( false ),
    mbHeightUsed( false ),
    mbWeightUsed( false ),
    mbColorUsed( false ),
    mbUnderlUsed( false ),
    mbItalicUsed( false ),
    mbStrikeUsed( false ),
    mbBorderUsed( false ),
    mbPattUsed( false )
{
    /*  Get formatting attributes here, and not in WriteBody(). This is needed to
        correctly insert all colors into the palette. */

    if( SfxStyleSheetBase* pStyleSheet = GetDoc().GetStyleSheetPool()->Find( mrFormatEntry.GetStyle(), SFX_STYLE_FAMILY_PARA ) )
    {
        const SfxItemSet& rItemSet = pStyleSheet->GetItemSet();

        // font
        mbHeightUsed = ScfTools::CheckItem( rItemSet, ATTR_FONT_HEIGHT,     true );
        mbWeightUsed = ScfTools::CheckItem( rItemSet, ATTR_FONT_WEIGHT,     true );
        mbColorUsed  = ScfTools::CheckItem( rItemSet, ATTR_FONT_COLOR,      true );
        mbUnderlUsed = ScfTools::CheckItem( rItemSet, ATTR_FONT_UNDERLINE,  true );
        mbItalicUsed = ScfTools::CheckItem( rItemSet, ATTR_FONT_POSTURE,    true );
        mbStrikeUsed = ScfTools::CheckItem( rItemSet, ATTR_FONT_CROSSEDOUT, true );
        mbFontUsed = mbHeightUsed || mbWeightUsed || mbColorUsed || mbUnderlUsed || mbItalicUsed || mbStrikeUsed;
        if( mbFontUsed )
        {
            Font aFont;
            ScPatternAttr::GetFont( aFont, rItemSet, SC_AUTOCOL_RAW );
            maFontData.FillFromVclFont( aFont );
            mnFontColorId = GetPalette().InsertColor( maFontData.maColor, EXC_COLOR_CELLTEXT );
        }

        // border
        mbBorderUsed = ScfTools::CheckItem( rItemSet, ATTR_BORDER, true );
        if( mbBorderUsed )
            maBorder.FillFromItemSet( rItemSet, GetPalette(), GetBiff() );

        // pattern
        mbPattUsed = ScfTools::CheckItem( rItemSet, ATTR_BACKGROUND, true );
        if( mbPattUsed )
            maArea.FillFromItemSet( rItemSet, GetPalette(), GetBiff() );
    }

    // *** mode and comparison operator ***

    bool bFmla2 = false;
    switch( rFormatEntry.GetOperation() )
    {
        case SC_COND_NONE:          mnType = EXC_CF_TYPE_NONE;                              break;
        case SC_COND_BETWEEN:       mnOperator = EXC_CF_CMP_BETWEEN;        bFmla2 = true;  break;
        case SC_COND_NOTBETWEEN:    mnOperator = EXC_CF_CMP_NOT_BETWEEN;    bFmla2 = true;  break;
        case SC_COND_EQUAL:         mnOperator = EXC_CF_CMP_EQUAL;                          break;
        case SC_COND_NOTEQUAL:      mnOperator = EXC_CF_CMP_NOT_EQUAL;                      break;
        case SC_COND_GREATER:       mnOperator = EXC_CF_CMP_GREATER;                        break;
        case SC_COND_LESS:          mnOperator = EXC_CF_CMP_LESS;                           break;
        case SC_COND_EQGREATER:     mnOperator = EXC_CF_CMP_GREATER_EQUAL;                  break;
        case SC_COND_EQLESS:        mnOperator = EXC_CF_CMP_LESS_EQUAL;                     break;
        case SC_COND_DIRECT:        mnType = EXC_CF_TYPE_FMLA;                              break;
        default:                    mnType = EXC_CF_TYPE_NONE;
            DBG_ERRORFILE( "XclExpCF::WriteBody - unknown condition type" );
    }

    // *** formulas ***

    XclExpFormulaCompiler& rFmlaComp = GetFormulaCompiler();

    ::std::auto_ptr< ScTokenArray > xScTokArr( mrFormatEntry.CreateTokenArry( 0 ) );
    mxTokArr1 = rFmlaComp.CreateFormula( EXC_FMLATYPE_CONDFMT, *xScTokArr );

    if( bFmla2 )
    {
        xScTokArr.reset( mrFormatEntry.CreateTokenArry( 1 ) );
        mxTokArr2 = rFmlaComp.CreateFormula( EXC_FMLATYPE_CONDFMT, *xScTokArr );
    }
}

void XclExpCFImpl::WriteBody( XclExpStream& rStrm )
{
    // *** mode and comparison operator ***

    rStrm << mnType << mnOperator;

    // *** formula sizes ***

    sal_uInt16 nFmlaSize1 = mxTokArr1.get() ? mxTokArr1->GetSize() : 0;
    sal_uInt16 nFmlaSize2 = mxTokArr2.get() ? mxTokArr2->GetSize() : 0;
    rStrm << nFmlaSize1 << nFmlaSize2;

    // *** formatting blocks ***

    if( mbFontUsed || mbBorderUsed || mbPattUsed )
    {
        sal_uInt32 nFlags = EXC_CF_ALLDEFAULT;

        ::set_flag( nFlags, EXC_CF_BLOCK_FONT,   mbFontUsed );
        ::set_flag( nFlags, EXC_CF_BLOCK_BORDER, mbBorderUsed );
        ::set_flag( nFlags, EXC_CF_BLOCK_AREA,   mbPattUsed );

        // attributes used -> set flags to 0.
        ::set_flag( nFlags, EXC_CF_BORDER_ALL, !mbBorderUsed );
        ::set_flag( nFlags, EXC_CF_AREA_ALL,   !mbPattUsed );

        rStrm << nFlags << sal_uInt16( 0 );

        if( mbFontUsed )
        {
            // font height, 0xFFFFFFFF indicates unused
            sal_uInt32 nHeight = mbHeightUsed ? maFontData.mnHeight : 0xFFFFFFFF;
            // font style: italic and strikeout
            sal_uInt32 nStyle = 0;
            ::set_flag( nStyle, EXC_CF_FONT_STYLE,     maFontData.mbItalic );
            ::set_flag( nStyle, EXC_CF_FONT_STRIKEOUT, maFontData.mbStrikeout );
            // font color, 0xFFFFFFFF indicates unused
            sal_uInt32 nColor = mbColorUsed ? GetPalette().GetColorIndex( mnFontColorId ) : 0xFFFFFFFF;
            // font used flags for italic, weight, and strikeout -> 0 = used, 1 = default
            sal_uInt32 nFontFlags1 = EXC_CF_FONT_ALLDEFAULT;
            ::set_flag( nFontFlags1, EXC_CF_FONT_STYLE, !(mbItalicUsed || mbWeightUsed) );
            ::set_flag( nFontFlags1, EXC_CF_FONT_STRIKEOUT, !mbStrikeUsed );
            // font used flag for underline -> 0 = used, 1 = default
            sal_uInt32 nFontFlags3 = mbUnderlUsed ? 0 : EXC_CF_FONT_UNDERL;

            rStrm.WriteZeroBytesToRecord( 64 );
            rStrm   << nHeight
                    << nStyle
                    << maFontData.mnWeight
                    << EXC_FONTESC_NONE
                    << maFontData.mnUnderline;
            rStrm.WriteZeroBytesToRecord( 3 );
            rStrm   << nColor
                    << sal_uInt32( 0 )
                    << nFontFlags1
                    << EXC_CF_FONT_ESCAPEM      // escapement never used -> set the flag
                    << nFontFlags3;
            rStrm.WriteZeroBytesToRecord( 16 );
            rStrm   << sal_uInt16( 1 );         // must be 1
        }

        if( mbBorderUsed )
        {
            sal_uInt16 nLineStyle = 0;
            sal_uInt32 nLineColor = 0;
            maBorder.SetFinalColors( GetPalette() );
            maBorder.FillToCF8( nLineStyle, nLineColor );
            rStrm << nLineStyle << nLineColor << sal_uInt16( 0 );
        }

        if( mbPattUsed )
        {
            sal_uInt16 nPattern = 0, nColor = 0;
            maArea.SetFinalColors( GetPalette() );
            maArea.FillToCF8( nPattern, nColor );
            rStrm << nPattern << nColor;
        }
    }
    else
    {
        // no data blocks at all
        rStrm << sal_uInt32( 0 ) << sal_uInt16( 0 );
    }

    // *** formulas ***

    if( mxTokArr1.get() )
        mxTokArr1->WriteArray( rStrm );
    if( mxTokArr2.get() )
        mxTokArr2->WriteArray( rStrm );
}

// ----------------------------------------------------------------------------

XclExpCF::XclExpCF( const XclExpRoot& rRoot, const ScCondFormatEntry& rFormatEntry ) :
    XclExpRecord( EXC_ID_CF ),
    XclExpRoot( rRoot ),
    mxImpl( new XclExpCFImpl( rRoot, rFormatEntry ) )
{
}

XclExpCF::~XclExpCF()
{
}

void XclExpCF::WriteBody( XclExpStream& rStrm )
{
    mxImpl->WriteBody( rStrm );
}

// ----------------------------------------------------------------------------

XclExpCondfmt::XclExpCondfmt( const XclExpRoot& rRoot, const ScConditionalFormat& rCondFormat ) :
    XclExpRecord( EXC_ID_CONDFMT ),
    XclExpRoot( rRoot )
{
    ScRangeList aScRanges;
    GetDoc().FindConditionalFormat( rCondFormat.GetKey(), aScRanges, GetCurrScTab() );
    GetAddressConverter().ConvertRangeList( maXclRanges, aScRanges, true );
    if( !maXclRanges.empty() )
    {
        for( sal_uInt16 nIndex = 0, nCount = rCondFormat.Count(); nIndex < nCount; ++nIndex )
            if( const ScCondFormatEntry* pEntry = rCondFormat.GetEntry( nIndex ) )
                maCFList.AppendNewRecord( new XclExpCF( GetRoot(), *pEntry ) );
        aScRanges.Format( msSeqRef, SCA_VALID, NULL, formula::FormulaGrammar::CONV_XL_A1 );
    }
}

XclExpCondfmt::~XclExpCondfmt()
{
}

bool XclExpCondfmt::IsValid() const
{
    return !maCFList.IsEmpty() && !maXclRanges.empty();
}

void XclExpCondfmt::Save( XclExpStream& rStrm )
{
    if( IsValid() )
    {
        XclExpRecord::Save( rStrm );
        maCFList.Save( rStrm );
    }
}

void XclExpCondfmt::WriteBody( XclExpStream& rStrm )
{
    DBG_ASSERT( !maCFList.IsEmpty(), "XclExpCondfmt::WriteBody - no CF records to write" );
    DBG_ASSERT( !maXclRanges.empty(), "XclExpCondfmt::WriteBody - no cell ranges found" );

    rStrm   << static_cast< sal_uInt16 >( maCFList.GetSize() )
            << sal_uInt16( 1 )
            << maXclRanges.GetEnclosingRange()
            << maXclRanges;
}

void XclExpCondfmt::SaveXml( XclExpXmlStream& rStrm )
{
    if( !IsValid() )
        return;

    sax_fastparser::FSHelperPtr& rWorksheet = rStrm.GetCurrentStream();
    rWorksheet->startElement( XML_conditionalFormatting,
            XML_sqref, XclXmlUtils::ToOString( msSeqRef ).getStr(),
            // OOXTODO: XML_pivot,
            FSEND );
    maCFList.SaveXml( rStrm );
    // OOXTODO: XML_extLst
    rWorksheet->endElement( XML_conditionalFormatting );
}

// ----------------------------------------------------------------------------

XclExpCondFormatBuffer::XclExpCondFormatBuffer( const XclExpRoot& rRoot ) :
    XclExpRoot( rRoot )
{
    if( const ScConditionalFormatList* pCondFmtList = GetDoc().GetCondFormList() )
    {
        if( const ScConditionalFormatPtr* ppCondFmt = pCondFmtList->GetData() )
        {
            const ScConditionalFormatPtr* ppCondEnd = ppCondFmt + pCondFmtList->Count();
            for( ; ppCondFmt < ppCondEnd; ++ppCondFmt )
            {
                if( *ppCondFmt )
                {
                    XclExpCondfmtList::RecordRefType xCondfmtRec( new XclExpCondfmt( GetRoot(), **ppCondFmt ) );
                    if( xCondfmtRec->IsValid() )
                        maCondfmtList.AppendRecord( xCondfmtRec );
                }
            }
        }
    }
}

void XclExpCondFormatBuffer::Save( XclExpStream& rStrm )
{
    maCondfmtList.Save( rStrm );
}

void XclExpCondFormatBuffer::SaveXml( XclExpXmlStream& rStrm )
{
    maCondfmtList.SaveXml( rStrm );
}

// Validation =================================================================

namespace {

/** Writes a formula for the DV record. */
void lclWriteDvFormula( XclExpStream& rStrm, const XclTokenArray* pXclTokArr )
{
    sal_uInt16 nFmlaSize = pXclTokArr ? pXclTokArr->GetSize() : 0;
    rStrm << nFmlaSize << sal_uInt16( 0 );
    if( pXclTokArr )
        pXclTokArr->WriteArray( rStrm );
}

/** Writes a formula for the DV record, based on a single string. */
void lclWriteDvFormula( XclExpStream& rStrm, const XclExpString& rString )
{
    // fake a formula with a single tStr token
    rStrm   << static_cast< sal_uInt16 >( rString.GetSize() + 1 )
            << sal_uInt16( 0 )
            << EXC_TOKID_STR
            << rString;
}

const char* lcl_GetValidationType( sal_uInt32 nFlags )
{
    switch( nFlags & EXC_DV_MODE_MASK )
    {
        case EXC_DV_MODE_ANY:       return "none";
        case EXC_DV_MODE_WHOLE:     return "whole";
        case EXC_DV_MODE_DECIMAL:   return "decimal";
        case EXC_DV_MODE_LIST:      return "list";
        case EXC_DV_MODE_DATE:      return "date";
        case EXC_DV_MODE_TIME:      return "time";
        case EXC_DV_MODE_TEXTLEN:   return "textLength";
        case EXC_DV_MODE_CUSTOM:    return "custom";
    }
    return NULL;
}

const char* lcl_GetOperatorType( sal_uInt32 nFlags )
{
    switch( nFlags & EXC_DV_COND_MASK )
    {
        case EXC_DV_COND_BETWEEN:       return "between";
        case EXC_DV_COND_NOTBETWEEN:    return "notBetween";
        case EXC_DV_COND_EQUAL:         return "equal";
        case EXC_DV_COND_NOTEQUAL:      return "notEqual";
        case EXC_DV_COND_GREATER:       return "greaterThan";
        case EXC_DV_COND_LESS:          return "lessThan";
        case EXC_DV_COND_EQGREATER:     return "greaterThanOrEqual";
        case EXC_DV_COND_EQLESS:        return "lessThanOrEqual";
    }
    return NULL;
}

} // namespace

// ----------------------------------------------------------------------------

XclExpDV::XclExpDV( const XclExpRoot& rRoot, sal_uLong nScHandle ) :
    XclExpRecord( EXC_ID_DV ),
    XclExpRoot( rRoot ),
    mnFlags( 0 ),
    mnScHandle( nScHandle )
{
    if( const ScValidationData* pValData = GetDoc().GetValidationEntry( mnScHandle ) )
    {
        // prompt box - empty string represented by single NUL character
        String aTitle, aText;
        bool bShowPrompt = (pValData->GetInput( aTitle, aText ) == sal_True);
        if( aTitle.Len() )
            maPromptTitle.Assign( aTitle );
        else
            maPromptTitle.Assign( '\0' );
        if( aText.Len() )
            maPromptText.Assign( aText );
        else
            maPromptText.Assign( '\0' );

        // error box - empty string represented by single NUL character
        ScValidErrorStyle eScErrorStyle;
        bool bShowError = (pValData->GetErrMsg( aTitle, aText, eScErrorStyle ) == sal_True);
        if( aTitle.Len() )
            maErrorTitle.Assign( aTitle );
        else
            maErrorTitle.Assign( '\0' );
        if( aText.Len() )
            maErrorText.Assign( aText );
        else
            maErrorText.Assign( '\0' );

        // flags
        switch( pValData->GetDataMode() )
        {
            case SC_VALID_ANY:      mnFlags |= EXC_DV_MODE_ANY;         break;
            case SC_VALID_WHOLE:    mnFlags |= EXC_DV_MODE_WHOLE;       break;
            case SC_VALID_DECIMAL:  mnFlags |= EXC_DV_MODE_DECIMAL;     break;
            case SC_VALID_LIST:     mnFlags |= EXC_DV_MODE_LIST;        break;
            case SC_VALID_DATE:     mnFlags |= EXC_DV_MODE_DATE;        break;
            case SC_VALID_TIME:     mnFlags |= EXC_DV_MODE_TIME;        break;
            case SC_VALID_TEXTLEN:  mnFlags |= EXC_DV_MODE_TEXTLEN;     break;
            case SC_VALID_CUSTOM:   mnFlags |= EXC_DV_MODE_CUSTOM;      break;
            default:                DBG_ERRORFILE( "XclExpDV::XclExpDV - unknown mode" );
        }

        switch( pValData->GetOperation() )
        {
            case SC_COND_NONE:
            case SC_COND_EQUAL:         mnFlags |= EXC_DV_COND_EQUAL;       break;
            case SC_COND_LESS:          mnFlags |= EXC_DV_COND_LESS;        break;
            case SC_COND_GREATER:       mnFlags |= EXC_DV_COND_GREATER;     break;
            case SC_COND_EQLESS:        mnFlags |= EXC_DV_COND_EQLESS;      break;
            case SC_COND_EQGREATER:     mnFlags |= EXC_DV_COND_EQGREATER;   break;
            case SC_COND_NOTEQUAL:      mnFlags |= EXC_DV_COND_NOTEQUAL;    break;
            case SC_COND_BETWEEN:       mnFlags |= EXC_DV_COND_BETWEEN;     break;
            case SC_COND_NOTBETWEEN:    mnFlags |= EXC_DV_COND_NOTBETWEEN;  break;
            default:                    DBG_ERRORFILE( "XclExpDV::XclExpDV - unknown condition" );
        }
        switch( eScErrorStyle )
        {
            case SC_VALERR_STOP:        mnFlags |= EXC_DV_ERROR_STOP;       break;
            case SC_VALERR_WARNING:     mnFlags |= EXC_DV_ERROR_WARNING;    break;
            case SC_VALERR_INFO:        mnFlags |= EXC_DV_ERROR_INFO;       break;
            case SC_VALERR_MACRO:
                // set INFO for validity with macro call, delete title
                mnFlags |= EXC_DV_ERROR_INFO;
                maErrorTitle.Assign( '\0' );    // contains macro name
            break;
            default:                    DBG_ERRORFILE( "XclExpDV::XclExpDV - unknown error style" );
        }
        ::set_flag( mnFlags, EXC_DV_IGNOREBLANK, pValData->IsIgnoreBlank() );
        ::set_flag( mnFlags, EXC_DV_SUPPRESSDROPDOWN, pValData->GetListType() == ValidListType::INVISIBLE );
        ::set_flag( mnFlags, EXC_DV_SHOWPROMPT, bShowPrompt );
        ::set_flag( mnFlags, EXC_DV_SHOWERROR, bShowError );

        // formulas
        XclExpFormulaCompiler& rFmlaComp = GetFormulaCompiler();
        ::std::auto_ptr< ScTokenArray > xScTokArr;

        // first formula
        xScTokArr.reset( pValData->CreateTokenArry( 0 ) );
        if( xScTokArr.get() )
        {
            if( pValData->GetDataMode() == SC_VALID_LIST )
            {
                String aString;
                if( XclTokenArrayHelper::GetStringList( aString, *xScTokArr, '\n' ) )
                {
                    OUStringBuffer sFormulaBuf;
                    sFormulaBuf.append( (sal_Unicode) '"' );
                    /*  Formula is a list of string tokens -> build the Excel string.
                        Data validity is BIFF8 only (important for the XclExpString object).
                        Excel uses the NUL character as string list separator. */
                    mxString1.reset( new XclExpString( EXC_STR_8BITLENGTH ) );
                    xub_StrLen nTokenCnt = aString.GetTokenCount( '\n' );
                    xub_StrLen nStringIx = 0;
                    for( xub_StrLen nToken = 0; nToken < nTokenCnt; ++nToken )
                    {
                        String aToken( aString.GetToken( 0, '\n', nStringIx ) );
                        if( nToken > 0 )
                        {
                            mxString1->Append( '\0' );
                            sFormulaBuf.append( (sal_Unicode) ',' );
                        }
                        mxString1->Append( aToken );
                        sFormulaBuf.append( XclXmlUtils::ToOUString( aToken ) );
                    }
                    ::set_flag( mnFlags, EXC_DV_STRINGLIST );

                    sFormulaBuf.append( (sal_Unicode) '"' );
                    msFormula1 = sFormulaBuf.makeStringAndClear();
                }
                else
                {
                    /*  All other formulas in validation are stored like conditional
                        formatting formulas (with tRefN/tAreaN tokens as value or
                        array class). But NOT the cell references and defined names
                        in list validation - they are stored as reference class
                        tokens... Example:
                        1) Cell must be equal to A1 -> formula is =A1 -> writes tRefNV token
                        2) List is taken from A1    -> formula is =A1 -> writes tRefNR token
                        Formula compiler supports this by offering two different functions
                        CreateDataValFormula() and CreateListValFormula(). */
                    mxTokArr1 = rFmlaComp.CreateFormula( EXC_FMLATYPE_LISTVAL, *xScTokArr );
                    msFormula1 = XclXmlUtils::ToOUString( GetDoc(), pValData->GetSrcPos(), xScTokArr.get() );
                }
            }
            else
            {
                // no list validation -> convert the formula
                mxTokArr1 = rFmlaComp.CreateFormula( EXC_FMLATYPE_DATAVAL, *xScTokArr );
                msFormula1 = XclXmlUtils::ToOUString( GetDoc(), pValData->GetSrcPos(), xScTokArr.get() );
            }
        }

        // second formula
        xScTokArr.reset( pValData->CreateTokenArry( 1 ) );
        if( xScTokArr.get() )
        {
            mxTokArr2 = rFmlaComp.CreateFormula( EXC_FMLATYPE_DATAVAL, *xScTokArr );
            msFormula2 = XclXmlUtils::ToOUString( GetDoc(), pValData->GetSrcPos(), xScTokArr.get() );
        }
    }
    else
    {
        DBG_ERRORFILE( "XclExpDV::XclExpDV - missing core data" );
        mnScHandle = ULONG_MAX;
    }
}

XclExpDV::~XclExpDV()
{
}

void XclExpDV::InsertCellRange( const ScRange& rRange )
{
    maScRanges.Join( rRange );
}

bool XclExpDV::Finalize()
{
    GetAddressConverter().ConvertRangeList( maXclRanges, maScRanges, true );
    return (mnScHandle != ULONG_MAX) && !maXclRanges.empty();
}

void XclExpDV::WriteBody( XclExpStream& rStrm )
{
    // flags and strings
    rStrm << mnFlags << maPromptTitle << maErrorTitle << maPromptText << maErrorText;
    // condition formulas
    if( mxString1.get() )
        lclWriteDvFormula( rStrm, *mxString1 );
    else
        lclWriteDvFormula( rStrm, mxTokArr1.get() );
    lclWriteDvFormula( rStrm, mxTokArr2.get() );
    // cell ranges
    rStrm << maXclRanges;
}

void XclExpDV::SaveXml( XclExpXmlStream& rStrm )
{
    sax_fastparser::FSHelperPtr& rWorksheet = rStrm.GetCurrentStream();
    rWorksheet->startElement( XML_dataValidation,
            XML_allowBlank,         XclXmlUtils::ToPsz( ::get_flag( mnFlags, EXC_DV_IGNOREBLANK ) ),
            XML_error,              XESTRING_TO_PSZ( maErrorText ),
            // OOXTODO: XML_errorStyle,
            XML_errorTitle,         XESTRING_TO_PSZ( maErrorTitle ),
            // OOXTODO: XML_imeMode,
            XML_operator,           lcl_GetOperatorType( mnFlags ),
            XML_prompt,             XESTRING_TO_PSZ( maPromptText ),
            XML_promptTitle,        XESTRING_TO_PSZ( maPromptTitle ),
            // showDropDown should have been showNoDropDown - check oox/xlsx import for details
            XML_showDropDown,       XclXmlUtils::ToPsz( ::get_flag( mnFlags, EXC_DV_SUPPRESSDROPDOWN ) ),
            XML_showErrorMessage,   XclXmlUtils::ToPsz( ::get_flag( mnFlags, EXC_DV_SHOWERROR ) ),
            XML_showInputMessage,   XclXmlUtils::ToPsz( ::get_flag( mnFlags, EXC_DV_SHOWPROMPT ) ),
            XML_sqref,              XclXmlUtils::ToOString( maScRanges ).getStr(),
            XML_type,               lcl_GetValidationType( mnFlags ),
            FSEND );
    if( msFormula1.getLength() )
    {
        rWorksheet->startElement( XML_formula1, FSEND );
        rWorksheet->writeEscaped( msFormula1 );
        rWorksheet->endElement( XML_formula1 );
    }
    if( msFormula2.getLength() )
    {
        rWorksheet->startElement( XML_formula2, FSEND );
        rWorksheet->writeEscaped( msFormula2 );
        rWorksheet->endElement( XML_formula2 );
    }
    rWorksheet->endElement( XML_dataValidation );
}

// ----------------------------------------------------------------------------

XclExpDval::XclExpDval( const XclExpRoot& rRoot ) :
    XclExpRecord( EXC_ID_DVAL, 18 ),
    XclExpRoot( rRoot )
{
}

XclExpDval::~XclExpDval()
{
}

void XclExpDval::InsertCellRange( const ScRange& rRange, sal_uLong nScHandle )
{
    if( GetBiff() == EXC_BIFF8 )
    {
        XclExpDV& rDVRec = SearchOrCreateDv( nScHandle );
        rDVRec.InsertCellRange( rRange );
    }
}

void XclExpDval::Save( XclExpStream& rStrm )
{
    // check all records
    size_t nPos = maDVList.GetSize();
    while( nPos )
    {
        --nPos;     // backwards to keep nPos valid
        XclExpDVRef xDVRec = maDVList.GetRecord( nPos );
        if( !xDVRec->Finalize() )
            maDVList.RemoveRecord( nPos );
    }

    // write the DVAL and the DV's
    if( !maDVList.IsEmpty() )
    {
        XclExpRecord::Save( rStrm );
        maDVList.Save( rStrm );
    }
}

void XclExpDval::SaveXml( XclExpXmlStream& rStrm )
{
    if( maDVList.IsEmpty() )
        return;

    sax_fastparser::FSHelperPtr& rWorksheet = rStrm.GetCurrentStream();
    rWorksheet->startElement( XML_dataValidations,
            XML_count, OString::valueOf( (sal_Int32) maDVList.GetSize() ).getStr(),
            // OOXTODO: XML_disablePrompts,
            // OOXTODO: XML_xWindow,
            // OOXTODO: XML_yWindow,
            FSEND );
    maDVList.SaveXml( rStrm );
    rWorksheet->endElement( XML_dataValidations );
}

XclExpDV& XclExpDval::SearchOrCreateDv( sal_uLong nScHandle )
{
    // test last found record
    if( mxLastFoundDV.get() && (mxLastFoundDV->GetScHandle() == nScHandle) )
        return *mxLastFoundDV;

    // binary search
    size_t nCurrPos = 0;
    if( !maDVList.IsEmpty() )
    {
        size_t nFirstPos = 0;
        size_t nLastPos = maDVList.GetSize() - 1;
        bool bLoop = true;
        sal_uLong nCurrScHandle = ::std::numeric_limits< sal_uLong >::max();
        while( (nFirstPos <= nLastPos) && bLoop )
        {
            nCurrPos = (nFirstPos + nLastPos) / 2;
            mxLastFoundDV = maDVList.GetRecord( nCurrPos );
            nCurrScHandle = mxLastFoundDV->GetScHandle();
            if( nCurrScHandle == nScHandle )
                bLoop = false;
            else if( nCurrScHandle < nScHandle )
                nFirstPos = nCurrPos + 1;
            else if( nCurrPos )
                nLastPos = nCurrPos - 1;
            else    // special case for nLastPos = -1
                bLoop = false;
        }
        if( nCurrScHandle == nScHandle )
            return *mxLastFoundDV;
        else if( nCurrScHandle < nScHandle )
            ++nCurrPos;
    }

    // create new DV record
    mxLastFoundDV.reset( new XclExpDV( *this, nScHandle ) );
    maDVList.InsertRecord( mxLastFoundDV, nCurrPos );
    return *mxLastFoundDV;
}

void XclExpDval::WriteBody( XclExpStream& rStrm )
{
    rStrm.WriteZeroBytes( 10 );
    rStrm << EXC_DVAL_NOOBJ << static_cast< sal_uInt32 >( maDVList.GetSize() );
}

// Web Queries ================================================================

XclExpWebQuery::XclExpWebQuery(
        const String& rRangeName,
        const String& rUrl,
        const String& rSource,
        sal_Int32 nRefrSecs ) :
    maDestRange( rRangeName ),
    maUrl( rUrl ),
    // refresh delay time: seconds -> minutes
    mnRefresh( ulimit_cast< sal_Int16 >( (nRefrSecs + 59L) / 60L ) ),
    mbEntireDoc( false )
{
    // comma separated list of HTML table names or indexes
    xub_StrLen nTokenCnt = rSource.GetTokenCount( ';' );
    String aNewTables, aAppendTable;
    xub_StrLen nStringIx = 0;
    bool bExitLoop = false;
    for( xub_StrLen nToken = 0; (nToken < nTokenCnt) && !bExitLoop; ++nToken )
    {
        String aToken( rSource.GetToken( 0, ';', nStringIx ) );
        mbEntireDoc = ScfTools::IsHTMLDocName( aToken );
        bExitLoop = mbEntireDoc || ScfTools::IsHTMLTablesName( aToken );
        if( !bExitLoop && ScfTools::GetHTMLNameFromName( aToken, aAppendTable ) )
            ScGlobal::AddToken( aNewTables, aAppendTable, ',' );
    }

    if( !bExitLoop )    // neither HTML_all nor HTML_tables found
    {
        if( aNewTables.Len() )
            mxQryTables.reset( new XclExpString( aNewTables ) );
        else
            mbEntireDoc = true;
    }
}

XclExpWebQuery::~XclExpWebQuery()
{
}

void XclExpWebQuery::Save( XclExpStream& rStrm )
{
    DBG_ASSERT( !mbEntireDoc || !mxQryTables.get(), "XclExpWebQuery::Save - illegal mode" );
    sal_uInt16 nFlags;

    // QSI record
    rStrm.StartRecord( EXC_ID_QSI, 10 + maDestRange.GetSize() );
    rStrm   << EXC_QSI_DEFAULTFLAGS
            << sal_uInt16( 0x0010 )
            << sal_uInt16( 0x0012 )
            << sal_uInt32( 0x00000000 )
            << maDestRange;
    rStrm.EndRecord();

    // PARAMQRY record
    nFlags = 0;
    ::insert_value( nFlags, EXC_PQRYTYPE_WEBQUERY, 0, 3 );
    ::set_flag( nFlags, EXC_PQRY_WEBQUERY );
    ::set_flag( nFlags, EXC_PQRY_TABLES, !mbEntireDoc );
    rStrm.StartRecord( EXC_ID_PQRY, 12 );
    rStrm   << nFlags
            << sal_uInt16( 0x0000 )
            << sal_uInt16( 0x0001 );
    rStrm.WriteZeroBytes( 6 );
    rStrm.EndRecord();

    // WQSTRING record
    rStrm.StartRecord( EXC_ID_WQSTRING, maUrl.GetSize() );
    rStrm << maUrl;
    rStrm.EndRecord();

    // unknown record 0x0802
    rStrm.StartRecord( EXC_ID_0802, 16 + maDestRange.GetSize() );
    rStrm   << EXC_ID_0802;             // repeated record id ?!?
    rStrm.WriteZeroBytes( 6 );
    rStrm   << sal_uInt16( 0x0003 )
            << sal_uInt32( 0x00000000 )
            << sal_uInt16( 0x0010 )
            << maDestRange;
    rStrm.EndRecord();

    // WEBQRYSETTINGS record
    nFlags = mxQryTables.get() ? EXC_WQSETT_SPECTABLES : EXC_WQSETT_ALL;
    rStrm.StartRecord( EXC_ID_WQSETT, 28 );
    rStrm   << EXC_ID_WQSETT            // repeated record id ?!?
            << sal_uInt16( 0x0000 )
            << sal_uInt16( 0x0004 )
            << sal_uInt16( 0x0000 )
            << EXC_WQSETT_DEFAULTFLAGS
            << nFlags;
    rStrm.WriteZeroBytes( 10 );
    rStrm   << mnRefresh                // refresh delay in minutes
            << EXC_WQSETT_FORMATFULL
            << sal_uInt16( 0x0000 );
    rStrm.EndRecord();

    // WEBQRYTABLES record
    if( mxQryTables.get() )
    {
        rStrm.StartRecord( EXC_ID_WQTABLES, 4 + mxQryTables->GetSize() );
        rStrm   << EXC_ID_WQTABLES          // repeated record id ?!?
                << sal_uInt16( 0x0000 )
                << *mxQryTables;            // comma separated list of source tables
        rStrm.EndRecord();
    }
}

// ----------------------------------------------------------------------------

XclExpWebQueryBuffer::XclExpWebQueryBuffer( const XclExpRoot& rRoot )
{
    SCTAB nScTab = rRoot.GetCurrScTab();
    SfxObjectShell* pShell = rRoot.GetDocShell();
    if( !pShell ) return;
    ScfPropertySet aModelProp( pShell->GetModel() );
    if( !aModelProp.Is() ) return;

    Reference< XAreaLinks > xAreaLinks;
    aModelProp.GetProperty( xAreaLinks, CREATE_OUSTRING( SC_UNO_AREALINKS ) );
    Reference< XIndexAccess > xLinksIA( xAreaLinks, UNO_QUERY );
    if( !xLinksIA.is() ) return;

    for( sal_Int32 nIndex = 0, nCount = xLinksIA->getCount(); nIndex < nCount; ++nIndex )
    {
        Reference< XAreaLink > xAreaLink( xLinksIA->getByIndex( nIndex ), UNO_QUERY );
        if( xAreaLink.is() )
        {
            CellRangeAddress aDestRange( xAreaLink->getDestArea() );
            if( static_cast< SCTAB >( aDestRange.Sheet ) == nScTab )
            {
                ScfPropertySet aLinkProp( xAreaLink );
                OUString aFilter;
                if( aLinkProp.GetProperty( aFilter, CREATE_OUSTRING( SC_UNONAME_FILTER ) ) &&
                    (aFilter == CREATE_OUSTRING( EXC_WEBQRY_FILTER )) )
                {
                    // get properties
                    OUString /*aFilterOpt,*/ aUrl;
                    sal_Int32 nRefresh = 0;

//                  aLinkProp.GetProperty( aFilterOpt, CREATE_OUSTRING( SC_UNONAME_FILTOPT ) );
                    aLinkProp.GetProperty( aUrl, CREATE_OUSTRING( SC_UNONAME_LINKURL ) );
                    aLinkProp.GetProperty( nRefresh, CREATE_OUSTRING( SC_UNONAME_REFDELAY ) );

                    String aAbsDoc( ScGlobal::GetAbsDocName( aUrl, pShell ) );
                    INetURLObject aUrlObj( aAbsDoc );
                    String aWebQueryUrl( aUrlObj.getFSysPath( INetURLObject::FSYS_DOS ) );
                    if( !aWebQueryUrl.Len() )
                        aWebQueryUrl = aAbsDoc;

                    // find range or create a new range
                    String aRangeName;
                    ScRange aScDestRange;
                    ScUnoConversion::FillScRange( aScDestRange, aDestRange );
                    if( const ScRangeData* pRangeData = rRoot.GetNamedRanges().findByRange( aScDestRange ) )
                    {
                        aRangeName = pRangeData->GetName();
                    }
                    else
                    {
                        XclExpFormulaCompiler& rFmlaComp = rRoot.GetFormulaCompiler();
                        XclExpNameManager& rNameMgr = rRoot.GetNameManager();

                        // create a new unique defined name containing the range
                        XclTokenArrayRef xTokArr = rFmlaComp.CreateFormula( EXC_FMLATYPE_WQUERY, aScDestRange );
                        sal_uInt16 nNameIdx = rNameMgr.InsertUniqueName( aUrlObj.getBase(), xTokArr, nScTab );
                        aRangeName = rNameMgr.GetOrigName( nNameIdx );
                    }

                    // create and store the web query record
                    if( aRangeName.Len() )
                        AppendNewRecord( new XclExpWebQuery(
                            aRangeName, aWebQueryUrl, xAreaLink->getSourceArea(), nRefresh ) );
                }
            }
        }
    }
}

// ============================================================================

/* vim:set shiftwidth=4 softtabstop=4 expandtab: */<|MERGE_RESOLUTION|>--- conflicted
+++ resolved
@@ -366,22 +366,14 @@
 
 void XclExpMergedcells::SaveXml( XclExpXmlStream& rStrm )
 {
-<<<<<<< HEAD
     size_t nCount = maMergedRanges.size();
-=======
-    sal_uLong nCount = maMergedRanges.Count();
->>>>>>> ce6308e4
     if( !nCount )
         return;
     sax_fastparser::FSHelperPtr& rWorksheet = rStrm.GetCurrentStream();
     rWorksheet->startElement( XML_mergeCells,
             XML_count,  OString::valueOf( (sal_Int32) nCount ).getStr(),
             FSEND );
-<<<<<<< HEAD
     for( size_t i = 0; i < nCount; ++i )
-=======
-    for( sal_uLong i = 0; i < nCount; ++i )
->>>>>>> ce6308e4
     {
         if( const ScRange* pRange = maMergedRanges[ i ] )
         {
