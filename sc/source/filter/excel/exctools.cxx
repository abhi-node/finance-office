/* -*- Mode: C++; tab-width: 4; indent-tabs-mode: nil; c-basic-offset: 4 -*- */
/*************************************************************************
 *
 * DO NOT ALTER OR REMOVE COPYRIGHT NOTICES OR THIS FILE HEADER.
 *
 * Copyright 2000, 2010 Oracle and/or its affiliates.
 *
 * OpenOffice.org - a multi-platform office productivity suite
 *
 * This file is part of OpenOffice.org.
 *
 * OpenOffice.org is free software: you can redistribute it and/or modify
 * it under the terms of the GNU Lesser General Public License version 3
 * only, as published by the Free Software Foundation.
 *
 * OpenOffice.org is distributed in the hope that it will be useful,
 * but WITHOUT ANY WARRANTY; without even the implied warranty of
 * MERCHANTABILITY or FITNESS FOR A PARTICULAR PURPOSE.  See the
 * GNU Lesser General Public License version 3 for more details
 * (a copy is included in the LICENSE file that accompanied this code).
 *
 * You should have received a copy of the GNU Lesser General Public License
 * version 3 along with OpenOffice.org.  If not, see
 * <http://www.openoffice.org/license.html>
 * for a copy of the LGPLv3 License.
 *
 ************************************************************************/

// MARKER(update_precomp.py): autogen include statement, do not remove
#include "precompiled_sc.hxx"



//------------------------------------------------------------------------

#include "scitems.hxx"
#include <editeng/eeitem.hxx>

#include <editeng/editdata.hxx>
#include <editeng/editeng.hxx>
#include <editeng/editobj.hxx>
#include <editeng/editstat.hxx>

#include "document.hxx"
#include "patattr.hxx"
#include "attrib.hxx"
#include "globstr.hrc"
#include "scextopt.hxx"
#include "progress.hxx"
#include "rangenam.hxx"
#include "editutil.hxx"

#include "excrecds.hxx"
#include "root.hxx"
#include "imp_op.hxx"
#include "excimp8.hxx"
#include "otlnbuff.hxx"
#include "xcl97rec.hxx"
#include "formel.hxx"
#include "xilink.hxx"
#include "xecontent.hxx"

#include <vector>

RootData::RootData( void )
{
    eDateiTyp = BiffX;
    pExtSheetBuff = NULL;
    pShrfmlaBuff = NULL;
    pExtNameBuff = NULL;
    pFmlaConverter = NULL;

    pAutoFilterBuffer = NULL;
    pPrintRanges = new _ScRangeListTabs;
    pPrintTitles = new _ScRangeListTabs;

    pTabId = NULL;
    pUserBViewList = NULL;

    pIR = NULL;
    pER = NULL;
}

RootData::~RootData()
{
    delete pExtSheetBuff;
    delete pShrfmlaBuff;
    delete pExtNameBuff;
    delete pAutoFilterBuffer;
    delete pPrintRanges;
    delete pPrintTitles;
}


XclImpOutlineBuffer::XclImpOutlineBuffer( SCSIZE nNewSize ) :
    maLevels(0, nNewSize, 0),
    mpOutlineArray(NULL),
    mnEndPos(nNewSize),
    mnMaxLevel(0),
    mbButtonAfter(true)
{
<<<<<<< HEAD
=======
    DBG_ASSERT( nNewSize > 0, "-OutlineBuffer::Ctor: nNewSize == 0!" );

    nSize = nNewSize + 1;
    pLevel = new sal_uInt8[ nSize ];
    pOuted = new sal_Bool[ nSize ];
    pHidden = new sal_Bool[ nSize ];
    pOutlineArray = NULL;

    Reset();
>>>>>>> ce6308e4
}

XclImpOutlineBuffer::~XclImpOutlineBuffer()
{
}

<<<<<<< HEAD
void XclImpOutlineBuffer::SetLevel( SCSIZE nIndex, sal_uInt8 nVal, bool bCollapsed )
=======

void XclImpOutlineBuffer::SetLevel( SCSIZE nIndex, sal_uInt8 nVal, sal_Bool bOuted, sal_Bool bHidden )
>>>>>>> ce6308e4
{
    maLevels.insert_back(nIndex, nIndex+1, nVal);
    if (nVal > mnMaxLevel)
        mnMaxLevel = nVal;
    if (bCollapsed)
        maCollapsedPosSet.insert(nIndex);
}

void XclImpOutlineBuffer::SetOutlineArray( ScOutlineArray* pOArray )
{
    mpOutlineArray = pOArray;
}

void XclImpOutlineBuffer::MakeScOutline()
{
    if (!mpOutlineArray)
        return;

<<<<<<< HEAD
    ::std::vector<SCSIZE> aOutlineStack;
    aOutlineStack.reserve(mnMaxLevel);
    OutlineLevels::const_iterator itr = maLevels.begin(), itrEnd = maLevels.end();
    for (; itr != itrEnd; ++itr)
    {
        SCSIZE nPos = itr->first;
        if (nPos >= mnEndPos)
        {
            // Don't go beyond the max allowed position.
            DBG_ASSERT(aOutlineStack.empty(), "XclImpOutlineBuffer::MakeScOutline: outline stack not empty but expected to be.");
            break;
        }
        sal_uInt8 nLevel = itr->second;
        sal_uInt8 nCurLevel = static_cast<sal_uInt8>(aOutlineStack.size());
        if (nLevel > nCurLevel)
=======
    const sal_uInt16    nNumLev         = 8;
    sal_Bool            bPreOutedLevel  = sal_False;
    sal_uInt8           nCurrLevel      = 0;
    sal_Bool            bMakeHidden[ nNumLev ];
    sal_Bool            bMakeVisible[ nNumLev + 1 ];

    sal_uInt16 nLevel;
    for( nLevel = 0; nLevel < nNumLev; ++nLevel )
        bMakeHidden[ nLevel ] = sal_False;
    for( nLevel = 0; nLevel <= nNumLev; ++nLevel )
        bMakeVisible[ nLevel ] = sal_True;
    if( nLast < (nSize - 1) )
        nLast++;

    // search for hidden attributes at end of level, move them to begin
    if( bButtonNormal )
    {
        for( sal_uInt8 nWorkLevel = 1; nWorkLevel <= nMaxLevel; nWorkLevel++ )
        {
            sal_uInt16  nStartPos       = 0;
            sal_uInt8    nCurrLevel2 = 0;
            sal_uInt8   nPrevLevel  = 0;

            for( SCSIZE nC = 0 ; nC <= nLast ; nC++ )
            {
                nPrevLevel = nCurrLevel2;
                nCurrLevel2 = pLevel[ nC ];
                if( (nPrevLevel < nWorkLevel) && (nCurrLevel2 >= nWorkLevel) )
                    nStartPos = static_cast< sal_uInt16 >( nC );
                else if( (nPrevLevel >= nWorkLevel) && (nCurrLevel2 < nWorkLevel) )
                {
                    if( pOuted[ nC ] && pHidden[ nStartPos ] )
                    {
                        if( nStartPos )
                            pOuted[ nStartPos - 1 ] = sal_True;
                        else
                            bPreOutedLevel = sal_True;
                        pOuted[ nC ] = sal_False;
                    }
                }
            }
        }
    }
    else
        bPreOutedLevel = pHidden[ 0 ];

    // generate SC outlines
    sal_uInt16  nPrevC;
    sal_uInt16  nStart[ nNumLev ];
    sal_Bool    bDummy;
    sal_Bool    bPrevOuted  = bPreOutedLevel;
    sal_Bool    bCurrHidden = sal_False;
    sal_Bool    bPrevHidden = sal_False;

    for( SCSIZE nC = 0; nC <= nLast; nC++ )
    {
        sal_uInt8 nWorkLevel = pLevel[ nC ];

        nPrevC      = static_cast< sal_uInt16 >( nC ? nC - 1 : 0 );
        bPrevHidden = bCurrHidden;
        bCurrHidden = pHidden[ nC ];

        // open new levels
        while( nWorkLevel > nCurrLevel )
>>>>>>> ce6308e4
        {
            for (sal_uInt8 i = 0; i < nLevel - nCurLevel; ++i)
                aOutlineStack.push_back(nPos);
        }
        else
        {
<<<<<<< HEAD
            DBG_ASSERT(nLevel < nCurLevel, "XclImpOutlineBuffer::MakeScOutline: unexpected level!");
            for (sal_uInt8 i = 0; i < nCurLevel - nLevel; ++i)
            {
                if (aOutlineStack.empty())
                {
                    // Something is wrong.
                    return;
                }
                SCSIZE nFirstPos = aOutlineStack.back();
                aOutlineStack.pop_back();
                bool bCollapsed = false;
                if (mbButtonAfter)
                    bCollapsed = maCollapsedPosSet.count(nPos) > 0;
                else if (nFirstPos > 0)
                    bCollapsed = maCollapsedPosSet.count(nFirstPos-1) > 0;

                BOOL bDummy;
                mpOutlineArray->Insert(nFirstPos, nPos-1, bDummy, bCollapsed);
            }
=======
            sal_Bool bLastLevel     = (nWorkLevel == (nCurrLevel - 1));
            sal_Bool bRealHidden    = (bMakeHidden[ nCurrLevel ] && bPrevHidden );
            sal_Bool bRealVisible   = (bMakeVisible[ nCurrLevel ] ||
                                    (!bCurrHidden && bLastLevel));

            pOutlineArray->Insert( nStart[ nCurrLevel ], nPrevC , bDummy,
                bRealHidden, bRealVisible );
            nCurrLevel--;
>>>>>>> ce6308e4
        }
    }
}

<<<<<<< HEAD
void XclImpOutlineBuffer::SetLevelRange( SCSIZE nF, SCSIZE nL, sal_uInt8 nVal, bool bCollapsed )
{
    if (nF > nL)
        // invalid range
        return;
=======

void XclImpOutlineBuffer::SetLevelRange( SCSIZE nF, SCSIZE nL, sal_uInt8 nVal,
                                    sal_Bool bOuted, sal_Bool bHidden )
{
    DBG_ASSERT( nF <= nL, "+OutlineBuffer::SetLevelRange(): Last < First!" );

    if( nL < nSize )
    {
        if( nL > nLast )
            nLast = nL;

        sal_uInt8*  pLevelCount;
        sal_uInt8*  pLast;
        sal_Bool*   pOutedCount;
        sal_Bool*   pHiddenCount;

        pLevelCount = &pLevel[ nF ];
        pLast = &pLevel[ nL ];
        pOutedCount = &pOuted[ nF ];
        pHiddenCount = &pHidden[ nF ];

        while( pLevelCount <= pLast )
        {
            *( pLevelCount++ ) = nVal;
            *( pOutedCount++ ) = bOuted;
            *( pHiddenCount++ ) = bHidden;
        }

        if( nVal > nMaxLevel )
            nMaxLevel = nVal;
    }
}
>>>>>>> ce6308e4

    maLevels.insert_back(nF, nL+1, nVal);

<<<<<<< HEAD
    if (bCollapsed)
        maCollapsedPosSet.insert(nF);
}

void XclImpOutlineBuffer::SetButtonMode( bool bRightOrUnder )
=======
void XclImpOutlineBuffer::Reset( void )
{
    for( SCSIZE nC = 0 ; nC < nSize ; nC++  )
    {
        pLevel[ nC ] = 0;
        pOuted[ nC ] = pHidden[ nC ] = sal_False;
    }
    nLast = 0;
    nMaxLevel = 0;
}


//___________________________________________________________________


ExcScenarioCell::ExcScenarioCell( const sal_uInt16 nC, const sal_uInt16 nR ) : nCol( nC ), nRow( nR )
>>>>>>> ce6308e4
{
    mbButtonAfter = bRightOrUnder;
}

ExcScenarioCell::ExcScenarioCell( const UINT16 nC, const UINT16 nR )
    : nCol( nC ), nRow( nR )
{
}

ExcScenario::ExcScenario( XclImpStream& rIn, const RootData& rR )
    : nTab( rR.pIR->GetCurrScTab() )
{
    sal_uInt16          nCref;
    sal_uInt8           nName, nComment;

    rIn >> nCref;
    rIn >> nProtected;
    rIn.Ignore( 1 );                // Hide
    rIn >> nName >> nComment;
    rIn.Ignore( 1 );       // statt nUser!

    if( nName )
        pName = new String( rIn.ReadUniString( nName ) );
    else
    {
        pName = new String( RTL_CONSTASCII_USTRINGPARAM( "Scenery" ) );
        rIn.Ignore( 1 );
    }

    pUserName = new String( rIn.ReadUniString() );

    if( nComment )
        pComment = new String( rIn.ReadUniString() );
    else
        pComment = new String;

    sal_uInt16          n = nCref;
    sal_uInt16          nC, nR;
    while( n )
    {
        rIn >> nR >> nC;

        aEntries.push_back(new ExcScenarioCell( nC, nR ));

        n--;
    }

    n = nCref;

    boost::ptr_vector<ExcScenarioCell>::iterator iter;
    for (iter = aEntries.begin(); iter != aEntries.end(); ++iter)
        iter->SetValue(rIn.ReadUniString());
}

ExcScenario::~ExcScenario()
{
    if( pName )
        delete pName;
    if( pComment )
        delete pComment;
    if( pUserName )
        delete pUserName;
}

<<<<<<< HEAD
void ExcScenario::Apply( const XclImpRoot& rRoot, const BOOL bLast )
=======

void ExcScenario::Apply( const XclImpRoot& rRoot, const sal_Bool bLast )
>>>>>>> ce6308e4
{
    ScDocument&         r = rRoot.GetDoc();
    String              aSzenName( *pName );
    sal_uInt16              nNewTab = nTab + 1;

    if( !r.InsertTab( nNewTab, aSzenName ) )
        return;

<<<<<<< HEAD
    r.SetScenario( nNewTab, TRUE );
    // do not show scenario frames
=======
    r.SetScenario( nNewTab, sal_True );
    // #112621# do not show scenario frames
>>>>>>> ce6308e4
    r.SetScenarioData( nNewTab, *pComment, COL_LIGHTGRAY, /*SC_SCENARIO_SHOWFRAME|*/SC_SCENARIO_COPYALL|(nProtected ? SC_SCENARIO_PROTECT : 0) );

    boost::ptr_vector<ExcScenarioCell>::const_iterator iter;
    for (iter = aEntries.begin(); iter != aEntries.end(); ++iter)
    {
<<<<<<< HEAD
        UINT16 nCol = iter->nCol;
        UINT16 nRow = iter->nRow;
        String aVal = iter->GetValue();
=======
        sal_uInt16          nCol = p->nCol;
        sal_uInt16          nRow = p->nRow;
        String          aVal = p->GetValue();
>>>>>>> ce6308e4

        r.ApplyFlagsTab( nCol, nRow, nCol, nRow, nNewTab, SC_MF_SCENARIO );

        r.SetString( nCol, nRow, nNewTab, aVal );
    }

    if( bLast )
        r.SetActiveScenario( nNewTab, sal_True );

    // modify what the Active tab is set to if the new
    // scenario tab occurs before the active tab.
    ScExtDocSettings& rDocSett = rRoot.GetExtDocOptions().GetDocSettings();
    if( (static_cast< SCCOL >( nTab ) < rDocSett.mnDisplTab) && (rDocSett.mnDisplTab < MAXTAB) )
        ++rDocSett.mnDisplTab;
    rRoot.GetTabInfo().InsertScTab( nNewTab );
}

void ExcScenarioList::Apply( const XclImpRoot& rRoot )
{
<<<<<<< HEAD
    sal_uInt16 n = static_cast<sal_uInt16>(aEntries.size());
=======
    ExcScenario*    p = _Last();
    sal_uInt16          n = ( sal_uInt16 ) Count();
>>>>>>> ce6308e4

    boost::ptr_vector<ExcScenario>::reverse_iterator iter;
    for (iter = aEntries.rbegin(); iter != aEntries.rend(); ++iter)
    {
        n--;
<<<<<<< HEAD
        iter->Apply(rRoot, n == nLastScenario);
=======
        p->Apply( rRoot, ( sal_Bool ) ( n == nLastScenario ) );
        p = _Prev();
>>>>>>> ce6308e4
    }
}

/* vim:set shiftwidth=4 softtabstop=4 expandtab: */<|MERGE_RESOLUTION|>--- conflicted
+++ resolved
@@ -99,30 +99,13 @@
     mnMaxLevel(0),
     mbButtonAfter(true)
 {
-<<<<<<< HEAD
-=======
-    DBG_ASSERT( nNewSize > 0, "-OutlineBuffer::Ctor: nNewSize == 0!" );
-
-    nSize = nNewSize + 1;
-    pLevel = new sal_uInt8[ nSize ];
-    pOuted = new sal_Bool[ nSize ];
-    pHidden = new sal_Bool[ nSize ];
-    pOutlineArray = NULL;
-
-    Reset();
->>>>>>> ce6308e4
 }
 
 XclImpOutlineBuffer::~XclImpOutlineBuffer()
 {
 }
 
-<<<<<<< HEAD
 void XclImpOutlineBuffer::SetLevel( SCSIZE nIndex, sal_uInt8 nVal, bool bCollapsed )
-=======
-
-void XclImpOutlineBuffer::SetLevel( SCSIZE nIndex, sal_uInt8 nVal, sal_Bool bOuted, sal_Bool bHidden )
->>>>>>> ce6308e4
 {
     maLevels.insert_back(nIndex, nIndex+1, nVal);
     if (nVal > mnMaxLevel)
@@ -141,7 +124,6 @@
     if (!mpOutlineArray)
         return;
 
-<<<<<<< HEAD
     ::std::vector<SCSIZE> aOutlineStack;
     aOutlineStack.reserve(mnMaxLevel);
     OutlineLevels::const_iterator itr = maLevels.begin(), itrEnd = maLevels.end();
@@ -157,79 +139,12 @@
         sal_uInt8 nLevel = itr->second;
         sal_uInt8 nCurLevel = static_cast<sal_uInt8>(aOutlineStack.size());
         if (nLevel > nCurLevel)
-=======
-    const sal_uInt16    nNumLev         = 8;
-    sal_Bool            bPreOutedLevel  = sal_False;
-    sal_uInt8           nCurrLevel      = 0;
-    sal_Bool            bMakeHidden[ nNumLev ];
-    sal_Bool            bMakeVisible[ nNumLev + 1 ];
-
-    sal_uInt16 nLevel;
-    for( nLevel = 0; nLevel < nNumLev; ++nLevel )
-        bMakeHidden[ nLevel ] = sal_False;
-    for( nLevel = 0; nLevel <= nNumLev; ++nLevel )
-        bMakeVisible[ nLevel ] = sal_True;
-    if( nLast < (nSize - 1) )
-        nLast++;
-
-    // search for hidden attributes at end of level, move them to begin
-    if( bButtonNormal )
-    {
-        for( sal_uInt8 nWorkLevel = 1; nWorkLevel <= nMaxLevel; nWorkLevel++ )
-        {
-            sal_uInt16  nStartPos       = 0;
-            sal_uInt8    nCurrLevel2 = 0;
-            sal_uInt8   nPrevLevel  = 0;
-
-            for( SCSIZE nC = 0 ; nC <= nLast ; nC++ )
-            {
-                nPrevLevel = nCurrLevel2;
-                nCurrLevel2 = pLevel[ nC ];
-                if( (nPrevLevel < nWorkLevel) && (nCurrLevel2 >= nWorkLevel) )
-                    nStartPos = static_cast< sal_uInt16 >( nC );
-                else if( (nPrevLevel >= nWorkLevel) && (nCurrLevel2 < nWorkLevel) )
-                {
-                    if( pOuted[ nC ] && pHidden[ nStartPos ] )
-                    {
-                        if( nStartPos )
-                            pOuted[ nStartPos - 1 ] = sal_True;
-                        else
-                            bPreOutedLevel = sal_True;
-                        pOuted[ nC ] = sal_False;
-                    }
-                }
-            }
-        }
-    }
-    else
-        bPreOutedLevel = pHidden[ 0 ];
-
-    // generate SC outlines
-    sal_uInt16  nPrevC;
-    sal_uInt16  nStart[ nNumLev ];
-    sal_Bool    bDummy;
-    sal_Bool    bPrevOuted  = bPreOutedLevel;
-    sal_Bool    bCurrHidden = sal_False;
-    sal_Bool    bPrevHidden = sal_False;
-
-    for( SCSIZE nC = 0; nC <= nLast; nC++ )
-    {
-        sal_uInt8 nWorkLevel = pLevel[ nC ];
-
-        nPrevC      = static_cast< sal_uInt16 >( nC ? nC - 1 : 0 );
-        bPrevHidden = bCurrHidden;
-        bCurrHidden = pHidden[ nC ];
-
-        // open new levels
-        while( nWorkLevel > nCurrLevel )
->>>>>>> ce6308e4
         {
             for (sal_uInt8 i = 0; i < nLevel - nCurLevel; ++i)
                 aOutlineStack.push_back(nPos);
         }
         else
         {
-<<<<<<< HEAD
             DBG_ASSERT(nLevel < nCurLevel, "XclImpOutlineBuffer::MakeScOutline: unexpected level!");
             for (sal_uInt8 i = 0; i < nCurLevel - nLevel; ++i)
             {
@@ -246,90 +161,26 @@
                 else if (nFirstPos > 0)
                     bCollapsed = maCollapsedPosSet.count(nFirstPos-1) > 0;
 
-                BOOL bDummy;
+                sal_Bool bDummy;
                 mpOutlineArray->Insert(nFirstPos, nPos-1, bDummy, bCollapsed);
             }
-=======
-            sal_Bool bLastLevel     = (nWorkLevel == (nCurrLevel - 1));
-            sal_Bool bRealHidden    = (bMakeHidden[ nCurrLevel ] && bPrevHidden );
-            sal_Bool bRealVisible   = (bMakeVisible[ nCurrLevel ] ||
-                                    (!bCurrHidden && bLastLevel));
-
-            pOutlineArray->Insert( nStart[ nCurrLevel ], nPrevC , bDummy,
-                bRealHidden, bRealVisible );
-            nCurrLevel--;
->>>>>>> ce6308e4
         }
     }
 }
 
-<<<<<<< HEAD
 void XclImpOutlineBuffer::SetLevelRange( SCSIZE nF, SCSIZE nL, sal_uInt8 nVal, bool bCollapsed )
 {
     if (nF > nL)
         // invalid range
         return;
-=======
-
-void XclImpOutlineBuffer::SetLevelRange( SCSIZE nF, SCSIZE nL, sal_uInt8 nVal,
-                                    sal_Bool bOuted, sal_Bool bHidden )
-{
-    DBG_ASSERT( nF <= nL, "+OutlineBuffer::SetLevelRange(): Last < First!" );
-
-    if( nL < nSize )
-    {
-        if( nL > nLast )
-            nLast = nL;
-
-        sal_uInt8*  pLevelCount;
-        sal_uInt8*  pLast;
-        sal_Bool*   pOutedCount;
-        sal_Bool*   pHiddenCount;
-
-        pLevelCount = &pLevel[ nF ];
-        pLast = &pLevel[ nL ];
-        pOutedCount = &pOuted[ nF ];
-        pHiddenCount = &pHidden[ nF ];
-
-        while( pLevelCount <= pLast )
-        {
-            *( pLevelCount++ ) = nVal;
-            *( pOutedCount++ ) = bOuted;
-            *( pHiddenCount++ ) = bHidden;
-        }
-
-        if( nVal > nMaxLevel )
-            nMaxLevel = nVal;
-    }
-}
->>>>>>> ce6308e4
 
     maLevels.insert_back(nF, nL+1, nVal);
 
-<<<<<<< HEAD
     if (bCollapsed)
         maCollapsedPosSet.insert(nF);
 }
 
 void XclImpOutlineBuffer::SetButtonMode( bool bRightOrUnder )
-=======
-void XclImpOutlineBuffer::Reset( void )
-{
-    for( SCSIZE nC = 0 ; nC < nSize ; nC++  )
-    {
-        pLevel[ nC ] = 0;
-        pOuted[ nC ] = pHidden[ nC ] = sal_False;
-    }
-    nLast = 0;
-    nMaxLevel = 0;
-}
-
-
-//___________________________________________________________________
-
-
-ExcScenarioCell::ExcScenarioCell( const sal_uInt16 nC, const sal_uInt16 nR ) : nCol( nC ), nRow( nR )
->>>>>>> ce6308e4
 {
     mbButtonAfter = bRightOrUnder;
 }
@@ -394,12 +245,7 @@
         delete pUserName;
 }
 
-<<<<<<< HEAD
-void ExcScenario::Apply( const XclImpRoot& rRoot, const BOOL bLast )
-=======
-
 void ExcScenario::Apply( const XclImpRoot& rRoot, const sal_Bool bLast )
->>>>>>> ce6308e4
 {
     ScDocument&         r = rRoot.GetDoc();
     String              aSzenName( *pName );
@@ -408,27 +254,16 @@
     if( !r.InsertTab( nNewTab, aSzenName ) )
         return;
 
-<<<<<<< HEAD
-    r.SetScenario( nNewTab, TRUE );
+    r.SetScenario( nNewTab, true );
     // do not show scenario frames
-=======
-    r.SetScenario( nNewTab, sal_True );
-    // #112621# do not show scenario frames
->>>>>>> ce6308e4
     r.SetScenarioData( nNewTab, *pComment, COL_LIGHTGRAY, /*SC_SCENARIO_SHOWFRAME|*/SC_SCENARIO_COPYALL|(nProtected ? SC_SCENARIO_PROTECT : 0) );
 
     boost::ptr_vector<ExcScenarioCell>::const_iterator iter;
     for (iter = aEntries.begin(); iter != aEntries.end(); ++iter)
     {
-<<<<<<< HEAD
         UINT16 nCol = iter->nCol;
         UINT16 nRow = iter->nRow;
         String aVal = iter->GetValue();
-=======
-        sal_uInt16          nCol = p->nCol;
-        sal_uInt16          nRow = p->nRow;
-        String          aVal = p->GetValue();
->>>>>>> ce6308e4
 
         r.ApplyFlagsTab( nCol, nRow, nCol, nRow, nNewTab, SC_MF_SCENARIO );
 
@@ -448,23 +283,13 @@
 
 void ExcScenarioList::Apply( const XclImpRoot& rRoot )
 {
-<<<<<<< HEAD
     sal_uInt16 n = static_cast<sal_uInt16>(aEntries.size());
-=======
-    ExcScenario*    p = _Last();
-    sal_uInt16          n = ( sal_uInt16 ) Count();
->>>>>>> ce6308e4
 
     boost::ptr_vector<ExcScenario>::reverse_iterator iter;
     for (iter = aEntries.rbegin(); iter != aEntries.rend(); ++iter)
     {
         n--;
-<<<<<<< HEAD
         iter->Apply(rRoot, n == nLastScenario);
-=======
-        p->Apply( rRoot, ( sal_Bool ) ( n == nLastScenario ) );
-        p = _Prev();
->>>>>>> ce6308e4
     }
 }
 
