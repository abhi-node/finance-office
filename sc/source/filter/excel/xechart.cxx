--- conflicted
+++ resolved
@@ -86,17 +86,14 @@
 using ::com::sun::star::beans::XPropertySet;
 using ::com::sun::star::i18n::XBreakIterator;
 using ::com::sun::star::frame::XModel;
-<<<<<<< HEAD
 using ::com::sun::star::drawing::XShape;
+using ::com::sun::star::drawing::XShapes;
 
 using ::com::sun::star::chart2::IncrementData;
 using ::com::sun::star::chart2::RelativePosition;
 using ::com::sun::star::chart2::ScaleData;
 using ::com::sun::star::chart2::SubIncrement;
 using ::com::sun::star::chart2::XAxis;
-=======
-using ::com::sun::star::drawing::XShapes;
->>>>>>> f2cf0b3f
 using ::com::sun::star::chart2::XChartDocument;
 using ::com::sun::star::chart2::XChartTypeContainer;
 using ::com::sun::star::chart2::XColorScheme;
@@ -112,14 +109,9 @@
 using ::com::sun::star::chart2::XRegressionCurveContainer;
 using ::com::sun::star::chart2::XScaling;
 using ::com::sun::star::chart2::XTitle;
-<<<<<<< HEAD
 using ::com::sun::star::chart2::XTitled;
 
 using ::com::sun::star::chart2::data::XDataSequence;
-=======
-using ::com::sun::star::chart2::XFormattedString;
-using ::com::sun::star::chart2::XColorScheme;
->>>>>>> f2cf0b3f
 using ::com::sun::star::chart2::data::XDataSource;
 using ::com::sun::star::chart2::data::XLabeledDataSequence;
 
@@ -3081,18 +3073,7 @@
 
 void XclExpChAxesSet::WriteSubRecords( XclExpStream& rStrm )
 {
-<<<<<<< HEAD
     lclSaveRecord( rStrm, mxFramePos );
-=======
-    /*  Need to set a reasonable size for the plot area, otherwise Excel will
-        move away embedded shapes while auto-sizing the plot area. This is just
-        a wild guess, but will be fixed with implementing manual positioning of
-        chart elements. */
-    rStrm.StartRecord( EXC_ID_CHFRAMEPOS, 20 );
-    rStrm << sal_uInt16(2) << sal_uInt16(2) << sal_uInt32(66) << sal_uInt32(626) << sal_uInt32(3384) << sal_uInt32(3231);
-    rStrm.EndRecord();
-
->>>>>>> f2cf0b3f
     lclSaveRecord( rStrm, mxXAxis );
     lclSaveRecord( rStrm, mxYAxis );
     lclSaveRecord( rStrm, mxZAxis );
@@ -3269,9 +3250,6 @@
 
 // ----------------------------------------------------------------------------
 
-<<<<<<< HEAD
-XclExpChart::XclExpChart( const XclExpRoot& rRoot, Reference< XModel > xModel, const Rectangle& rChartRect ) :
-=======
 XclExpChartDrawing::XclExpChartDrawing( const XclExpRoot& rRoot,
         const Reference< XModel >& rxModel, const Size& rChartSize ) :
     XclExpRoot( rRoot )
@@ -3308,14 +3286,13 @@
 
 // ----------------------------------------------------------------------------
 
-XclExpChart::XclExpChart( const XclExpRoot& rRoot, Reference< XModel > xModel, const Size& rSize ) :
->>>>>>> f2cf0b3f
+XclExpChart::XclExpChart( const XclExpRoot& rRoot, Reference< XModel > xModel, const Rectangle& rChartRect ) :
     XclExpSubStream( EXC_BOF_CHART ),
     XclExpRoot( rRoot )
 {
     AppendNewRecord( new XclExpChartPageSettings( rRoot ) );
     AppendNewRecord( new XclExpBoolRecord( EXC_ID_PROTECT, false ) );
-    AppendNewRecord( new XclExpChartDrawing( rRoot, xModel, rSize ) );
+    AppendNewRecord( new XclExpChartDrawing( rRoot, xModel, rChartRect.GetSize() ) );
     AppendNewRecord( new XclExpUInt16Record( EXC_ID_CHUNITS, EXC_CHUNITS_TWIPS ) );
 
     Reference< XChartDocument > xChartDoc( xModel, UNO_QUERY );
