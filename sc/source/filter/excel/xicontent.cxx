/* -*- Mode: C++; tab-width: 4; indent-tabs-mode: nil; c-basic-offset: 4 -*- */
/*************************************************************************
 *
 * DO NOT ALTER OR REMOVE COPYRIGHT NOTICES OR THIS FILE HEADER.
 *
 * Copyright 2000, 2010 Oracle and/or its affiliates.
 *
 * OpenOffice.org - a multi-platform office productivity suite
 *
 * This file is part of OpenOffice.org.
 *
 * OpenOffice.org is free software: you can redistribute it and/or modify
 * it under the terms of the GNU Lesser General Public License version 3
 * only, as published by the Free Software Foundation.
 *
 * OpenOffice.org is distributed in the hope that it will be useful,
 * but WITHOUT ANY WARRANTY; without even the implied warranty of
 * MERCHANTABILITY or FITNESS FOR A PARTICULAR PURPOSE.  See the
 * GNU Lesser General Public License version 3 for more details
 * (a copy is included in the LICENSE file that accompanied this code).
 *
 * You should have received a copy of the GNU Lesser General Public License
 * version 3 along with OpenOffice.org.  If not, see
 * <http://www.openoffice.org/license.html>
 * for a copy of the LGPLv3 License.
 *
 ************************************************************************/

// MARKER(update_precomp.py): autogen include statement, do not remove
#include "precompiled_sc.hxx"
#include "xicontent.hxx"
#include <sfx2/objsh.hxx>
#include <sfx2/docfile.hxx>
#include <tools/urlobj.hxx>
#include <editeng/editeng.hxx>
#include <editeng/editobj.hxx>
#include <sfx2/linkmgr.hxx>
#include <svl/itemset.hxx>
#include "scitems.hxx"
#include <editeng/eeitem.hxx>
#include <svl/intitem.hxx>
#include <svl/stritem.hxx>
#include <editeng/flditem.hxx>
#include <editeng/fhgtitem.hxx>
#include <editeng/wghtitem.hxx>
#include <editeng/udlnitem.hxx>
#include <editeng/postitem.hxx>
#include <editeng/colritem.hxx>
#include <editeng/crsditem.hxx>
#include "document.hxx"
#include "editutil.hxx"
#include "cell.hxx"
#include "validat.hxx"
#include "patattr.hxx"
#include "docpool.hxx"
#include "rangenam.hxx"
#include "arealink.hxx"
#include "stlsheet.hxx"
#include "scextopt.hxx"
#include "xlformula.hxx"
#include "xltracer.hxx"
#include "xistream.hxx"
#include "xihelper.hxx"
#include "xistyle.hxx"
#include "xiescher.hxx"
#include "xiname.hxx"

#include "excform.hxx"
#include "tabprotection.hxx"

#include <memory>

using ::com::sun::star::uno::Sequence;
using ::std::auto_ptr;

// Shared string table ========================================================

XclImpSst::XclImpSst( const XclImpRoot& rRoot ) :
    XclImpRoot( rRoot )
{
}

void XclImpSst::ReadSst( XclImpStream& rStrm )
{
    sal_uInt32 nStrCount;
    rStrm.Ignore( 4 );
    rStrm >> nStrCount;
    maStrings.clear();
    maStrings.reserve( static_cast< size_t >( nStrCount ) );
    while( (nStrCount > 0) && rStrm.IsValid() )
    {
        XclImpString aString;
        aString.Read( rStrm );
        maStrings.push_back( aString );
        --nStrCount;
    }
}

const XclImpString* XclImpSst::GetString( sal_uInt32 nSstIndex ) const
{
    return (nSstIndex < maStrings.size()) ? &maStrings[ nSstIndex ] : 0;
}

ScBaseCell* XclImpSst::CreateCell( sal_uInt32 nSstIndex, sal_uInt16 nXFIndex ) const
{
    ScBaseCell* pCell = 0;
    if( const XclImpString* pString = GetString( nSstIndex ) )
        pCell = XclImpStringHelper::CreateCell( *this, *pString, nXFIndex );
    return pCell;
}

// Hyperlinks =================================================================

namespace {

/** Reads character array and stores it into rString.
    @param nChars  Number of following characters (not byte count!).
    @param b16Bit  true = 16-bit characters, false = 8-bit characters. */
void lclAppendString32( String& rString, XclImpStream& rStrm, sal_uInt32 nChars, bool b16Bit )
{
    sal_uInt16 nReadChars = ulimit_cast< sal_uInt16 >( nChars );
    rString.Append( rStrm.ReadRawUniString( nReadChars, b16Bit ) );
    // ignore remaining chars
    sal_Size nIgnore = nChars - nReadChars;
    if( b16Bit )
        nIgnore *= 2;
    rStrm.Ignore( nIgnore );
}

/** Reads 32-bit string length and the character array and stores it into rString.
    @param b16Bit  true = 16-bit characters, false = 8-bit characters. */
void lclAppendString32( String& rString, XclImpStream& rStrm, bool b16Bit )
{
    lclAppendString32( rString, rStrm, rStrm.ReaduInt32(), b16Bit );
}

/** Reads 32-bit string length and ignores following character array.
    @param b16Bit  true = 16-bit characters, false = 8-bit characters. */
void lclIgnoreString32( XclImpStream& rStrm, bool b16Bit )
{
    sal_uInt32 nChars;
    rStrm >> nChars;
    if( b16Bit )
        nChars *= 2;
    rStrm.Ignore( nChars );
}

/** Converts a path to an absolute path.
    @param rPath  The source path. The resulting path is returned here.
    @param nLevel  Number of parent directories to add in front of the path. */
void lclGetAbsPath( String& rPath, sal_uInt16 nLevel, SfxObjectShell* pDocShell )
{
    String aTmpStr;
    while( nLevel )
    {
        aTmpStr.AppendAscii( "../" );
        --nLevel;
    }
    aTmpStr += rPath;

    if( pDocShell )
    {
        bool bWasAbs = false;
        rPath = pDocShell->GetMedium()->GetURLObject().smartRel2Abs( aTmpStr, bWasAbs ).GetMainURL( INetURLObject::NO_DECODE );
        // full path as stored in SvxURLField must be encoded
    }
    else
        rPath = aTmpStr;
}

/** Inserts the URL into a text cell. Does not modify value or formula cells. */
void lclInsertUrl( const XclImpRoot& rRoot, const String& rUrl, SCCOL nScCol, SCROW nScRow, SCTAB nScTab )
{
    ScDocument& rDoc = rRoot.GetDoc();
    ScAddress aScPos( nScCol, nScRow, nScTab );
    CellType eCellType = rDoc.GetCellType( aScPos );
    switch( eCellType )
    {
        // #i54261# hyperlinks in string cells
        case CELLTYPE_STRING:
        case CELLTYPE_EDIT:
        {
            String aDisplText;
            rDoc.GetString( nScCol, nScRow, nScTab, aDisplText );
            if( !aDisplText.Len() )
                aDisplText = rUrl;

            ScEditEngineDefaulter& rEE = rRoot.GetEditEngine();
            SvxURLField aUrlField( rUrl, aDisplText, SVXURLFORMAT_APPDEFAULT );

            const ScEditCell* pEditCell = (eCellType == CELLTYPE_EDIT) ? static_cast< const ScEditCell* >( rDoc.GetCell( aScPos ) ) : 0;
            const EditTextObject* pEditObj = pEditCell ? pEditCell->GetData() : 0;
            if( pEditObj )
            {
                rEE.SetText( *pEditObj );
                rEE.QuickInsertField( SvxFieldItem( aUrlField, EE_FEATURE_FIELD ), ESelection( 0, 0, 0xFFFF, 0 ) );
            }
            else
            {
                rEE.SetText( EMPTY_STRING );
                rEE.QuickInsertField( SvxFieldItem( aUrlField, EE_FEATURE_FIELD ), ESelection() );
                if( const ScPatternAttr* pPattern = rDoc.GetPattern( aScPos.Col(), aScPos.Row(), nScTab ) )
                {
                    SfxItemSet aItemSet( rEE.GetEmptyItemSet() );
                    pPattern->FillEditItemSet( &aItemSet );
                    rEE.QuickSetAttribs( aItemSet, ESelection( 0, 0, 0xFFFF, 0 ) );
                }
            }
            ::std::auto_ptr< EditTextObject > xTextObj( rEE.CreateTextObject() );

            ScEditCell* pCell = new ScEditCell( xTextObj.get(), &rDoc, rEE.GetEditTextObjectPool() );
            rDoc.PutCell( aScPos, pCell );
        }
        break;

        default:;
    }
}

} // namespace

// ----------------------------------------------------------------------------

void XclImpHyperlink::ReadHlink( XclImpStream& rStrm )
{
    XclRange aXclRange( ScAddress::UNINITIALIZED );
    rStrm >> aXclRange;
    // #i80006# Excel silently ignores invalid hi-byte of column index (TODO: everywhere?)
    aXclRange.maFirst.mnCol &= 0xFF;
    aXclRange.maLast.mnCol &= 0xFF;
    String aString = ReadEmbeddedData( rStrm );
    if ( aString.Len() > 0 )
        rStrm.GetRoot().GetXFRangeBuffer().SetHyperlink( aXclRange, aString );
}

String XclImpHyperlink::ReadEmbeddedData( XclImpStream& rStrm )
{
    const XclImpRoot& rRoot = rStrm.GetRoot();
    SfxObjectShell* pDocShell = rRoot.GetDocShell();

    DBG_ASSERT_BIFF( rRoot.GetBiff() == EXC_BIFF8 );

    sal_uInt32 nFlags;
    XclGuid aGuid;
    rStrm >> aGuid;
    rStrm.Ignore( 4 );
    rStrm >> nFlags;

    DBG_ASSERT( aGuid == XclTools::maGuidStdLink, "XclImpHyperlink::ReadEmbeddedData - unknown header GUID" );

    ::std::auto_ptr< String > xLongName;    // link / file name
    ::std::auto_ptr< String > xShortName;   // 8.3-representation of file name
    ::std::auto_ptr< String > xTextMark;    // text mark

    // description (ignore)
    if( ::get_flag( nFlags, EXC_HLINK_DESCR ) )
        lclIgnoreString32( rStrm, true );
    // target frame (ignore) !! DESCR/FRAME - is this the right order? (never seen them together)
    if( ::get_flag( nFlags, EXC_HLINK_FRAME ) )
        lclIgnoreString32( rStrm, true );

    // URL fields are zero-terminated - do not let the stream replace them
    // in the lclAppendString32() with the '?' character.
    rStrm.SetNulSubstChar( '\0' );

    // UNC path
    if( ::get_flag( nFlags, EXC_HLINK_UNC ) )
    {
        xLongName.reset( new String );
        lclAppendString32( *xLongName, rStrm, true );
        lclGetAbsPath( *xLongName, 0, pDocShell );
    }
    // file link or URL
    else if( ::get_flag( nFlags, EXC_HLINK_BODY ) )
    {
        rStrm >> aGuid;

        if( aGuid == XclTools::maGuidFileMoniker )
        {
            sal_uInt16 nLevel = 0; // counter for level to climb down in path
            rStrm >> nLevel;
            xShortName.reset( new String );
            lclAppendString32( *xShortName, rStrm, false );
            rStrm.Ignore( 24 );

            sal_uInt32 nStrLen;
            rStrm >> nStrLen;
            if( nStrLen )
            {
                rStrm >> nStrLen;
                nStrLen /= 2;       // it's byte count here...
                rStrm.Ignore( 2 );
                xLongName.reset( new String );
                lclAppendString32( *xLongName, rStrm, nStrLen, true );
                lclGetAbsPath( *xLongName, nLevel, pDocShell );
            }
            else
                lclGetAbsPath( *xShortName, nLevel, pDocShell );
        }
        else if( aGuid == XclTools::maGuidUrlMoniker )
        {
            sal_uInt32 nStrLen;
            rStrm >> nStrLen;
            nStrLen /= 2;       // it's byte count here...
            xLongName.reset( new String );
            lclAppendString32( *xLongName, rStrm, nStrLen, true );
            if( !::get_flag( nFlags, EXC_HLINK_ABS ) )
                lclGetAbsPath( *xLongName, 0, pDocShell );
        }
        else
        {
            DBG_ERRORFILE( "XclImpHyperlink::ReadEmbeddedData - unknown content GUID" );
        }
    }

    // text mark
    if( ::get_flag( nFlags, EXC_HLINK_MARK ) )
    {
        xTextMark.reset( new String );
        lclAppendString32( *xTextMark, rStrm, true );
    }

    rStrm.SetNulSubstChar();    // back to default

    DBG_ASSERT( rStrm.GetRecLeft() == 0, "XclImpHyperlink::ReadEmbeddedData - record size mismatch" );

    if( !xLongName.get() && xShortName.get() )
        xLongName = xShortName;
    else if( !xLongName.get() && xTextMark.get() )
        xLongName.reset( new String );

    if( xLongName.get() )
    {
        if( xTextMark.get() )
        {
            if( xLongName->Len() == 0 )
                xTextMark->SearchAndReplaceAll( '!', '.' );
            xLongName->Append( '#' );
            xLongName->Append( *xTextMark );
        }
        return *xLongName;
    }
    return String::EmptyString();
}

void XclImpHyperlink::ConvertToValidTabName(String& rUrl)
{
    xub_StrLen n = rUrl.Len();
    if (n < 4)
        // Needs at least 4 characters.
        return;

    sal_Unicode c = rUrl.GetChar(0);
    if (c != sal_Unicode('#'))
        // the 1st character must be '#'.
        return;

    String aNewUrl(sal_Unicode('#')), aTabName;

    bool bInQuote = false;
    bool bQuoteTabName = false;
    for (xub_StrLen i = 1; i < n; ++i)
    {
        c = rUrl.GetChar(i);
        if (c == sal_Unicode('\''))
        {
            if (bInQuote && i+1 < n && rUrl.GetChar(i+1) == sal_Unicode('\''))
            {
                // Two consecutive single quotes ('') signify a single literal
                // quite.  When this occurs, the whole table name needs to be
                // quoted.
                bQuoteTabName = true;
                aTabName.Append(c);
                aTabName.Append(c);
                ++i;
                continue;
            }

            bInQuote = !bInQuote;
            if (!bInQuote && aTabName.Len() > 0)
            {
                if (bQuoteTabName)
                    aNewUrl.Append(sal_Unicode('\''));
                aNewUrl.Append(aTabName);
                if (bQuoteTabName)
                    aNewUrl.Append(sal_Unicode('\''));
            }
        }
        else if (bInQuote)
            aTabName.Append(c);
        else
            aNewUrl.Append(c);
    }

    if (bInQuote)
        // It should be outside the quotes!
        return;

    // All is good.  Pass the new URL.
    rUrl = aNewUrl;
}

void XclImpHyperlink::InsertUrl( const XclImpRoot& rRoot, const XclRange& rXclRange, const String& rUrl )
{
    String aUrl(rUrl);
    ConvertToValidTabName(aUrl);

    SCTAB nScTab = rRoot.GetCurrScTab();
    ScRange aScRange( ScAddress::UNINITIALIZED );
    if( rRoot.GetAddressConverter().ConvertRange( aScRange, rXclRange, nScTab, nScTab, true ) )
    {
        SCCOL nScCol1, nScCol2;
        SCROW nScRow1, nScRow2;
        aScRange.GetVars( nScCol1, nScRow1, nScTab, nScCol2, nScRow2, nScTab );
        for( SCCOL nScCol = nScCol1; nScCol <= nScCol2; ++nScCol )
            for( SCROW nScRow = nScRow1; nScRow <= nScRow2; ++nScRow )
                lclInsertUrl( rRoot, aUrl, nScCol, nScRow, nScTab );
    }
}

// Label ranges ===============================================================

void XclImpLabelranges::ReadLabelranges( XclImpStream& rStrm )
{
    const XclImpRoot& rRoot = rStrm.GetRoot();
    DBG_ASSERT_BIFF( rRoot.GetBiff() == EXC_BIFF8 );

    ScDocument& rDoc = rRoot.GetDoc();
    SCTAB nScTab = rRoot.GetCurrScTab();
    XclImpAddressConverter& rAddrConv = rRoot.GetAddressConverter();
    ScRangePairListRef xLabelRangesRef;
    const ScRange* pScRange = 0;

    XclRangeList aRowXclRanges, aColXclRanges;
    rStrm >> aRowXclRanges >> aColXclRanges;

    // row label ranges
    ScRangeList aRowScRanges;
    rAddrConv.ConvertRangeList( aRowScRanges, aRowXclRanges, nScTab, false );
    xLabelRangesRef = rDoc.GetRowNameRangesRef();
    for ( size_t i = 0, nRanges = aRowScRanges.size(); i < nRanges; ++i )
    {
        pScRange = aRowScRanges[ i ];
        ScRange aDataRange( *pScRange );
        if( aDataRange.aEnd.Col() < MAXCOL )
        {
            aDataRange.aStart.SetCol( aDataRange.aEnd.Col() + 1 );
            aDataRange.aEnd.SetCol( MAXCOL );
        }
        else if( aDataRange.aStart.Col() > 0 )
        {
            aDataRange.aEnd.SetCol( aDataRange.aStart.Col() - 1 );
            aDataRange.aStart.SetCol( 0 );
        }
        xLabelRangesRef->Append( ScRangePair( *pScRange, aDataRange ) );
    }

    // column label ranges
    ScRangeList aColScRanges;
    rAddrConv.ConvertRangeList( aColScRanges, aColXclRanges, nScTab, false );
    xLabelRangesRef = rDoc.GetColNameRangesRef();

    for ( size_t i = 0, nRanges = aColScRanges.size(); i < nRanges; ++i )
    {
        pScRange = aColScRanges[ i ];
        ScRange aDataRange( *pScRange );
        if( aDataRange.aEnd.Row() < MAXROW )
        {
            aDataRange.aStart.SetRow( aDataRange.aEnd.Row() + 1 );
            aDataRange.aEnd.SetRow( MAXROW );
        }
        else if( aDataRange.aStart.Row() > 0 )
        {
            aDataRange.aEnd.SetRow( aDataRange.aStart.Row() - 1 );
            aDataRange.aStart.SetRow( 0 );
        }
        xLabelRangesRef->Append( ScRangePair( *pScRange, aDataRange ) );
    }
}

// Conditional formatting =====================================================

XclImpCondFormat::XclImpCondFormat( const XclImpRoot& rRoot, sal_uInt32 nFormatIndex ) :
    XclImpRoot( rRoot ),
    mnFormatIndex( nFormatIndex ),
    mnCondCount( 0 ),
    mnCondIndex( 0 )
{
}

XclImpCondFormat::~XclImpCondFormat()
{
}

void XclImpCondFormat::ReadCondfmt( XclImpStream& rStrm )
{
    DBG_ASSERT( !mnCondCount, "XclImpCondFormat::ReadCondfmt - already initialized" );
    XclRangeList aXclRanges;
    rStrm >> mnCondCount;
    rStrm.Ignore( 10 );
    rStrm >> aXclRanges;
    GetAddressConverter().ConvertRangeList( maRanges, aXclRanges, GetCurrScTab(), true );
}

void XclImpCondFormat::ReadCF( XclImpStream& rStrm )
{
    if( mnCondIndex >= mnCondCount )
    {
        DBG_ERRORFILE( "XclImpCondFormat::ReadCF - CF without leading CONDFMT" );
        return;
    }

    // entire conditional format outside of valid range?
    if( maRanges.empty() )
        return;

    sal_uInt8 nType, nOperator;
    sal_uInt16 nFmlaSize1, nFmlaSize2;
    sal_uInt32 nFlags;

    rStrm >> nType >> nOperator >> nFmlaSize1 >> nFmlaSize2 >> nFlags;
    rStrm.Ignore( 2 );

    // *** mode and comparison operator ***

    ScConditionMode eMode = SC_COND_NONE;
    switch( nType )
    {
        case EXC_CF_TYPE_CELL:
        {
            switch( nOperator )
            {
                case EXC_CF_CMP_BETWEEN:        eMode = SC_COND_BETWEEN;    break;
                case EXC_CF_CMP_NOT_BETWEEN:    eMode = SC_COND_NOTBETWEEN; break;
                case EXC_CF_CMP_EQUAL:          eMode = SC_COND_EQUAL;      break;
                case EXC_CF_CMP_NOT_EQUAL:      eMode = SC_COND_NOTEQUAL;   break;
                case EXC_CF_CMP_GREATER:        eMode = SC_COND_GREATER;    break;
                case EXC_CF_CMP_LESS:           eMode = SC_COND_LESS;       break;
                case EXC_CF_CMP_GREATER_EQUAL:  eMode = SC_COND_EQGREATER;  break;
                case EXC_CF_CMP_LESS_EQUAL:     eMode = SC_COND_EQLESS;     break;
                default:
                    DBG_ERROR1( "XclImpCondFormat::ReadCF - unknown CF comparison 0x%02hX", nOperator );
            }
        }
        break;

        case EXC_CF_TYPE_FMLA:
            eMode = SC_COND_DIRECT;
        break;

        default:
            DBG_ERROR1( "XclImpCondFormat::ReadCF - unknown CF mode 0x%02hX", nType );
            return;
    }

    // *** create style sheet ***

    String aStyleName( XclTools::GetCondFormatStyleName( GetCurrScTab(), mnFormatIndex, mnCondIndex ) );
    SfxItemSet& rStyleItemSet = ScfTools::MakeCellStyleSheet( GetStyleSheetPool(), aStyleName, true ).GetItemSet();

    const XclImpPalette& rPalette = GetPalette();

    // *** font block ***

    if( ::get_flag( nFlags, EXC_CF_BLOCK_FONT ) )
    {
        XclImpFont aFont( GetRoot() );
        aFont.ReadCFFontBlock( rStrm );
        aFont.FillToItemSet( rStyleItemSet, EXC_FONTITEM_CELL );
    }

    // *** border block ***

    if( ::get_flag( nFlags, EXC_CF_BLOCK_BORDER ) )
    {
        sal_uInt16 nLineStyle;
        sal_uInt32 nLineColor;
        rStrm >> nLineStyle >> nLineColor;
        rStrm.Ignore( 2 );

        XclImpCellBorder aBorder;
        aBorder.FillFromCF8( nLineStyle, nLineColor, nFlags );
        aBorder.FillToItemSet( rStyleItemSet, rPalette );
    }

    // *** pattern block ***

    if( ::get_flag( nFlags, EXC_CF_BLOCK_AREA ) )
    {
        sal_uInt16 nPattern, nColor;
        rStrm >> nPattern >> nColor;

        XclImpCellArea aArea;
        aArea.FillFromCF8( nPattern, nColor, nFlags );
        aArea.FillToItemSet( rStyleItemSet, rPalette );
    }

    // *** formulas ***

    const ScAddress& rPos = maRanges.front()->aStart;    // assured above that maRanges is not empty
    ExcelToSc& rFmlaConv = GetOldFmlaConverter();

    ::std::auto_ptr< ScTokenArray > xTokArr1;
    if( nFmlaSize1 > 0 )
    {
        const ScTokenArray* pTokArr = 0;
        rFmlaConv.Reset( rPos );
        rFmlaConv.Convert( pTokArr, rStrm, nFmlaSize1, false, FT_RangeName );
        // formula converter owns pTokArr -> create a copy of the token array
        if( pTokArr )
            xTokArr1.reset( pTokArr->Clone() );
    }

    ::std::auto_ptr< ScTokenArray > pTokArr2;
    if( nFmlaSize2 > 0 )
    {
        const ScTokenArray* pTokArr = 0;
        rFmlaConv.Reset( rPos );
        rFmlaConv.Convert( pTokArr, rStrm, nFmlaSize2, false, FT_RangeName );
        // formula converter owns pTokArr -> create a copy of the token array
        if( pTokArr )
            pTokArr2.reset( pTokArr->Clone() );
    }

    // *** create the Calc conditional formatting ***

    if( !mxScCondFmt.get() )
    {
        sal_uLong nKey = 0;
        mxScCondFmt.reset( new ScConditionalFormat( nKey, GetDocPtr() ) );
    }

    ScCondFormatEntry aEntry( eMode, xTokArr1.get(), pTokArr2.get(), GetDocPtr(), rPos, aStyleName );
    mxScCondFmt->AddEntry( aEntry );
    ++mnCondIndex;
}

void XclImpCondFormat::Apply()
{
    if( mxScCondFmt.get() )
    {
        ScDocument& rDoc = GetDoc();

        sal_uLong nKey = rDoc.AddCondFormat( *mxScCondFmt );
        ScPatternAttr aPattern( rDoc.GetPool() );
        aPattern.GetItemSet().Put( SfxUInt32Item( ATTR_CONDITIONAL, nKey ) );

        // maRanges contains only valid cell ranges
        for ( size_t i = 0, nRanges = maRanges.size(); i < nRanges; ++i )
        {
            const ScRange* pScRange = maRanges[ i ];
            rDoc.ApplyPatternAreaTab(
                pScRange->aStart.Col(), pScRange->aStart.Row(),
                pScRange->aEnd.Col(), pScRange->aEnd.Row(),
                pScRange->aStart.Tab(), aPattern );
        }
    }
}

// ----------------------------------------------------------------------------

XclImpCondFormatManager::XclImpCondFormatManager( const XclImpRoot& rRoot ) :
    XclImpRoot( rRoot )
{
}

void XclImpCondFormatManager::ReadCondfmt( XclImpStream& rStrm )
{
    XclImpCondFormat* pFmt = new XclImpCondFormat( GetRoot(), maCondFmtList.size() );
    pFmt->ReadCondfmt( rStrm );
    maCondFmtList.push_back( pFmt );
}

void XclImpCondFormatManager::ReadCF( XclImpStream& rStrm )
{
    DBG_ASSERT( !maCondFmtList.empty(), "XclImpCondFormatManager::ReadCF - CF without leading CONDFMT" );
    if( !maCondFmtList.empty() )
        maCondFmtList.back().ReadCF( rStrm );
}

void XclImpCondFormatManager::Apply()
{
    for( XclImpCondFmtList::iterator itFmt = maCondFmtList.begin(); itFmt != maCondFmtList.end(); ++itFmt )
        itFmt->Apply();
    maCondFmtList.clear();
}

// Data Validation ============================================================

XclImpValidationManager::DVItem::DVItem( const ScRangeList& rRanges, const ScValidationData& rValidData ) :
    maRanges(rRanges), maValidData(rValidData) {}

XclImpValidationManager::XclImpValidationManager( const XclImpRoot& rRoot ) :
    XclImpRoot( rRoot )
{
}

void XclImpValidationManager::ReadDval( XclImpStream& rStrm )
{
    const XclImpRoot& rRoot = rStrm.GetRoot();
    DBG_ASSERT_BIFF( rRoot.GetBiff() == EXC_BIFF8 );

    sal_uInt32 nObjId;
    rStrm.Ignore( 10 );
    rStrm >> nObjId;
    if( nObjId != EXC_DVAL_NOOBJ )
    {
        DBG_ASSERT( nObjId <= 0xFFFF, "XclImpValidation::ReadDval - invalid object ID" );
        rRoot.GetCurrSheetDrawing().SetSkipObj( static_cast< sal_uInt16 >( nObjId ) );
    }
}

void XclImpValidationManager::ReadDV( XclImpStream& rStrm )
{
    const XclImpRoot& rRoot = rStrm.GetRoot();
    DBG_ASSERT_BIFF( rRoot.GetBiff() == EXC_BIFF8 );

    ScDocument& rDoc = rRoot.GetDoc();
    SCTAB nScTab = rRoot.GetCurrScTab();
    ExcelToSc& rFmlaConv = rRoot.GetOldFmlaConverter();

    // flags
    sal_uInt32 nFlags;
    rStrm >> nFlags;

    // message strings
    /*  Empty strings are single NUL characters in Excel (string length is 1).
        -> Do not let the stream replace them with '?' characters. */
    rStrm.SetNulSubstChar( '\0' );
    String aPromptTitle(   rStrm.ReadUniString() );
    String aErrorTitle(    rStrm.ReadUniString() );
    String aPromptMessage( rStrm.ReadUniString() );
    String aErrorMessage(  rStrm.ReadUniString() );
    rStrm.SetNulSubstChar();    // back to default

    // formula(s)
    if ( rStrm.GetRecLeft() <= 8 )
        // Not enough bytes left in the record.  Bail out.
        return;

    sal_uInt16 nLen;

    // first formula
    // string list is single tStr token with NUL separators -> replace them with LF
    rStrm.SetNulSubstChar( '\n' );
    ::std::auto_ptr< ScTokenArray > xTokArr1;
    rStrm >> nLen;
    rStrm.Ignore( 2 );
    if( nLen > 0 )
    {
        const ScTokenArray* pTokArr = 0;
        rFmlaConv.Reset();
        rFmlaConv.Convert( pTokArr, rStrm, nLen, false, FT_RangeName );
        // formula converter owns pTokArr -> create a copy of the token array
        if( pTokArr )
            xTokArr1.reset( pTokArr->Clone() );
    }
    rStrm.SetNulSubstChar();    // back to default

    // second formula
    ::std::auto_ptr< ScTokenArray > xTokArr2;
    rStrm >> nLen;
    rStrm.Ignore( 2 );
    if( nLen > 0 )
    {
        const ScTokenArray* pTokArr = 0;
        rFmlaConv.Reset();
        rFmlaConv.Convert( pTokArr, rStrm, nLen, false, FT_RangeName );
        // formula converter owns pTokArr -> create a copy of the token array
        if( pTokArr )
            xTokArr2.reset( pTokArr->Clone() );
    }

    // read all cell ranges
    XclRangeList aXclRanges;
    rStrm >> aXclRanges;

    // convert to Calc range list
    ScRangeList aScRanges;
    rRoot.GetAddressConverter().ConvertRangeList( aScRanges, aXclRanges, nScTab, true );

    // only continue if there are valid ranges
    if ( aScRanges.empty() )
        return;

    bool bIsValid = true;   // valid settings in flags field

    ScValidationMode eValMode = SC_VALID_ANY;
    switch( nFlags & EXC_DV_MODE_MASK )
    {
        case EXC_DV_MODE_ANY:       eValMode = SC_VALID_ANY;        break;
        case EXC_DV_MODE_WHOLE:     eValMode = SC_VALID_WHOLE;      break;
        case EXC_DV_MODE_DECIMAL:   eValMode = SC_VALID_DECIMAL;    break;
        case EXC_DV_MODE_LIST:      eValMode = SC_VALID_LIST;       break;
        case EXC_DV_MODE_DATE:      eValMode = SC_VALID_DATE;       break;
        case EXC_DV_MODE_TIME:      eValMode = SC_VALID_TIME;       break;
        case EXC_DV_MODE_TEXTLEN:   eValMode = SC_VALID_TEXTLEN;    break;
        case EXC_DV_MODE_CUSTOM:    eValMode = SC_VALID_CUSTOM;     break;
        default:                    bIsValid = false;
    }
    rRoot.GetTracer().TraceDVType(eValMode == SC_VALID_CUSTOM);

    ScConditionMode eCondMode = SC_COND_BETWEEN;
    switch( nFlags & EXC_DV_COND_MASK )
    {
        case EXC_DV_COND_BETWEEN:   eCondMode = SC_COND_BETWEEN;    break;
        case EXC_DV_COND_NOTBETWEEN:eCondMode = SC_COND_NOTBETWEEN; break;
        case EXC_DV_COND_EQUAL:     eCondMode = SC_COND_EQUAL;      break;
        case EXC_DV_COND_NOTEQUAL:  eCondMode = SC_COND_NOTEQUAL;   break;
        case EXC_DV_COND_GREATER:   eCondMode = SC_COND_GREATER;    break;
        case EXC_DV_COND_LESS:      eCondMode = SC_COND_LESS;       break;
        case EXC_DV_COND_EQGREATER: eCondMode = SC_COND_EQGREATER;  break;
        case EXC_DV_COND_EQLESS:    eCondMode = SC_COND_EQLESS;     break;
        default:                    bIsValid = false;
    }

    if ( !bIsValid )
        // No valid validation found.  Bail out.
        return;


    // first range for base address for relative references
    const ScRange& rScRange = *aScRanges.front();    // aScRanges is not empty

    // process string list of a list validity (convert to list of string tokens)
    if( xTokArr1.get() && (eValMode == SC_VALID_LIST) && ::get_flag( nFlags, EXC_DV_STRINGLIST ) )
        XclTokenArrayHelper::ConvertStringToList( *xTokArr1, '\n', true );

    maDVItems.push_back(
        new DVItem(aScRanges, ScValidationData(eValMode, eCondMode, xTokArr1.get(), xTokArr2.get(), &rDoc, rScRange.aStart)));
    DVItem& rItem = maDVItems.back();

<<<<<<< HEAD
    rItem.maValidData.SetIgnoreBlank( ::get_flag( nFlags, EXC_DV_IGNOREBLANK ) );
    rItem.maValidData.SetListType( ::get_flagvalue( nFlags, EXC_DV_SUPPRESSDROPDOWN, ValidListType::INVISIBLE, ValidListType::UNSORTED ) );

    // *** prompt box ***
    if( aPromptTitle.Len() || aPromptMessage.Len() )
    {
        // set any text stored in the record
        rItem.maValidData.SetInput( aPromptTitle, aPromptMessage );
        if( !::get_flag( nFlags, EXC_DV_SHOWPROMPT ) )
            rItem.maValidData.ResetInput();
    }

    // *** error box ***
    ScValidErrorStyle eErrStyle = SC_VALERR_STOP;
    switch( nFlags & EXC_DV_ERROR_MASK )
    {
        case EXC_DV_ERROR_WARNING:  eErrStyle = SC_VALERR_WARNING;  break;
        case EXC_DV_ERROR_INFO:     eErrStyle = SC_VALERR_INFO;     break;
    }
    // set texts and error style
    rItem.maValidData.SetError( aErrorTitle, aErrorMessage, eErrStyle );
    if( !::get_flag( nFlags, EXC_DV_SHOWERROR ) )
        rItem.maValidData.ResetError();
}

void XclImpValidationManager::Apply()
{
    ScDocument& rDoc = GetRoot().GetDoc();
    DVItemList::iterator itr = maDVItems.begin(), itrEnd = maDVItems.end();
    for (; itr != itrEnd; ++itr)
    {
        DVItem& rItem = *itr;
        // set the handle ID
        ULONG nHandle = rDoc.AddValidationEntry( rItem.maValidData );
        ScPatternAttr aPattern( rDoc.GetPool() );
        aPattern.GetItemSet().Put( SfxUInt32Item( ATTR_VALIDDATA, nHandle ) );

        // apply all ranges
        for ( size_t i = 0, nRanges = rItem.maRanges.size(); i < nRanges; ++i )
        {
            const ScRange* pScRange = rItem.maRanges[ i ];
            rDoc.ApplyPatternAreaTab( pScRange->aStart.Col(), pScRange->aStart.Row(),
                pScRange->aEnd.Col(), pScRange->aEnd.Row(), pScRange->aStart.Tab(), aPattern );
=======
                // *** error box ***
                ScValidErrorStyle eErrStyle = SC_VALERR_STOP;
                switch( nFlags & EXC_DV_ERROR_MASK )
                {
                    case EXC_DV_ERROR_WARNING:  eErrStyle = SC_VALERR_WARNING;  break;
                    case EXC_DV_ERROR_INFO:     eErrStyle = SC_VALERR_INFO;     break;
                }
                // set texts and error style
                aValidData.SetError( aErrorTitle, aErrorMessage, eErrStyle );
                if( !::get_flag( nFlags, EXC_DV_SHOWERROR ) )
                    aValidData.ResetError();

                // set the handle ID
                sal_uLong nHandle = rDoc.AddValidationEntry( aValidData );
                ScPatternAttr aPattern( rDoc.GetPool() );
                aPattern.GetItemSet().Put( SfxUInt32Item( ATTR_VALIDDATA, nHandle ) );

                // apply all ranges
                for( const ScRange* pScRange = aScRanges.First(); pScRange; pScRange = aScRanges.Next() )
                    rDoc.ApplyPatternAreaTab( pScRange->aStart.Col(), pScRange->aStart.Row(),
                        pScRange->aEnd.Col(), pScRange->aEnd.Row(), nScTab, aPattern );
            }
>>>>>>> ce6308e4
        }
    }
    maDVItems.clear();
}

// Web queries ================================================================

XclImpWebQuery::XclImpWebQuery( const ScRange& rDestRange ) :
    maDestRange( rDestRange ),
    meMode( xlWQUnknown ),
    mnRefresh( 0 )
{
}

void XclImpWebQuery::ReadParamqry( XclImpStream& rStrm )
{
    sal_uInt16 nFlags = rStrm.ReaduInt16();
    sal_uInt16 nType = ::extract_value< sal_uInt16 >( nFlags, 0, 3 );
    if( (nType == EXC_PQRYTYPE_WEBQUERY) && ::get_flag( nFlags, EXC_PQRY_WEBQUERY ) )
    {
        if( ::get_flag( nFlags, EXC_PQRY_TABLES ) )
        {
            meMode = xlWQAllTables;
            maTables = ScfTools::GetHTMLTablesName();
        }
        else
        {
            meMode = xlWQDocument;
            maTables = ScfTools::GetHTMLDocName();
        }
    }
}

void XclImpWebQuery::ReadWqstring( XclImpStream& rStrm )
{
    maURL = rStrm.ReadUniString();
}

void XclImpWebQuery::ReadWqsettings( XclImpStream& rStrm )
{
    sal_uInt16 nFlags;
    rStrm.Ignore( 10 );
    rStrm >> nFlags;
    rStrm.Ignore( 10 );
    rStrm >> mnRefresh;

    if( ::get_flag( nFlags, EXC_WQSETT_SPECTABLES ) && (meMode == xlWQAllTables) )
        meMode = xlWQSpecTables;
}

void XclImpWebQuery::ReadWqtables( XclImpStream& rStrm )
{
    if( meMode == xlWQSpecTables )
    {
        rStrm.Ignore( 4 );
        String aTables( rStrm.ReadUniString() );

        const sal_Unicode cSep = ';';
        String aQuotedPairs( RTL_CONSTASCII_USTRINGPARAM( "\"\"" ) );
        xub_StrLen nTokenCnt = aTables.GetQuotedTokenCount( aQuotedPairs, ',' );
        maTables.Erase();
        xub_StrLen nStringIx = 0;
        for( xub_StrLen nToken = 0; nToken < nTokenCnt; ++nToken )
        {
            String aToken( aTables.GetQuotedToken( 0, aQuotedPairs, ',', nStringIx ) );
            sal_Int32 nTabNum = CharClass::isAsciiNumeric( aToken ) ? aToken.ToInt32() : 0;
            if( nTabNum > 0 )
                ScGlobal::AddToken( maTables, ScfTools::GetNameFromHTMLIndex( static_cast< sal_uInt32 >( nTabNum ) ), cSep );
            else
            {
                ScGlobal::EraseQuotes( aToken, '"', false );
                if( aToken.Len() )
                    ScGlobal::AddToken( maTables, ScfTools::GetNameFromHTMLName( aToken ), cSep );
            }
        }
    }
}

void XclImpWebQuery::Apply( ScDocument& rDoc, const String& rFilterName )
{
    if( maURL.Len() && (meMode != xlWQUnknown) && rDoc.GetDocumentShell() )
    {
        ScAreaLink* pLink = new ScAreaLink( rDoc.GetDocumentShell(),
            maURL, rFilterName, EMPTY_STRING, maTables, maDestRange, mnRefresh * 60UL );
        rDoc.GetLinkManager()->InsertFileLink( *pLink, OBJECT_CLIENT_FILE,
            maURL, &rFilterName, &maTables );
    }
}

// ----------------------------------------------------------------------------

XclImpWebQueryBuffer::XclImpWebQueryBuffer( const XclImpRoot& rRoot ) :
    XclImpRoot( rRoot )
{
}

void XclImpWebQueryBuffer::ReadQsi( XclImpStream& rStrm )
{
    if( GetBiff() == EXC_BIFF8 )
    {
        rStrm.Ignore( 10 );
        String aXclName( rStrm.ReadUniString() );

        // #i64794# Excel replaces spaces with underscores
        aXclName.SearchAndReplaceAll( ' ', '_' );

        // find the defined name used in Calc
        if( const XclImpName* pName = GetNameManager().FindName( aXclName, GetCurrScTab() ) )
        {
            if( const ScRangeData* pRangeData = pName->GetScRangeData() )
            {
                ScRange aRange;
                if( pRangeData->IsReference( aRange ) )
                    maWQList.push_back( new XclImpWebQuery( aRange ) );
            }
        }
    }
    else
    {
        DBG_ERROR_BIFF();
    }
}

void XclImpWebQueryBuffer::ReadParamqry( XclImpStream& rStrm )
{
    if (!maWQList.empty())
        maWQList.back().ReadParamqry( rStrm );
}

void XclImpWebQueryBuffer::ReadWqstring( XclImpStream& rStrm )
{
    if (!maWQList.empty())
        maWQList.back().ReadWqstring( rStrm );
}

void XclImpWebQueryBuffer::ReadWqsettings( XclImpStream& rStrm )
{
    if (!maWQList.empty())
        maWQList.back().ReadWqsettings( rStrm );
}

void XclImpWebQueryBuffer::ReadWqtables( XclImpStream& rStrm )
{
    if (!maWQList.empty())
        maWQList.back().ReadWqtables( rStrm );
}

void XclImpWebQueryBuffer::Apply()
{
    ScDocument& rDoc = GetDoc();
    String aFilterName( RTL_CONSTASCII_USTRINGPARAM( EXC_WEBQRY_FILTER ) );
    for( XclImpWebQueryList::iterator itQuery = maWQList.begin(); itQuery != maWQList.end(); ++itQuery )
        itQuery->Apply( rDoc, aFilterName );
}

// Decryption =================================================================

namespace {

XclImpDecrypterRef lclReadFilepass5( XclImpStream& rStrm )
{
    XclImpDecrypterRef xDecr;
    DBG_ASSERT( rStrm.GetRecLeft() == 4, "lclReadFilepass5 - wrong record size" );
    if( rStrm.GetRecLeft() == 4 )
    {
        sal_uInt16 nKey, nHash;
        rStrm >> nKey >> nHash;
        xDecr.reset( new XclImpBiff5Decrypter( nKey, nHash ) );
    }
    return xDecr;
}

XclImpDecrypterRef lclReadFilepass8_Standard( XclImpStream& rStrm )
{
    XclImpDecrypterRef xDecr;
    DBG_ASSERT( rStrm.GetRecLeft() == 48, "lclReadFilepass8 - wrong record size" );
    if( rStrm.GetRecLeft() == 48 )
    {
        sal_uInt8 pnSalt[ 16 ];
        sal_uInt8 pnVerifier[ 16 ];
        sal_uInt8 pnVerifierHash[ 16 ];
        rStrm.Read( pnSalt, 16 );
        rStrm.Read( pnVerifier, 16 );
        rStrm.Read( pnVerifierHash, 16 );
        xDecr.reset( new XclImpBiff8Decrypter( pnSalt, pnVerifier, pnVerifierHash ) );
    }
    return xDecr;
}

XclImpDecrypterRef lclReadFilepass8_Strong( XclImpStream& /*rStrm*/ )
{
    // not supported
    return XclImpDecrypterRef();
}

XclImpDecrypterRef lclReadFilepass8( XclImpStream& rStrm )
{
    XclImpDecrypterRef xDecr;

    sal_uInt16 nMode;
    rStrm >> nMode;
    switch( nMode )
    {
        case EXC_FILEPASS_BIFF5:
            xDecr = lclReadFilepass5( rStrm );
        break;

        case EXC_FILEPASS_BIFF8:
        {
            rStrm.Ignore( 2 );
            sal_uInt16 nSubMode;
            rStrm >> nSubMode;
            switch( nSubMode )
            {
                case EXC_FILEPASS_BIFF8_STD:
                    xDecr = lclReadFilepass8_Standard( rStrm );
                break;
                case EXC_FILEPASS_BIFF8_STRONG:
                    xDecr = lclReadFilepass8_Strong( rStrm );
                break;
                default:
                    DBG_ERRORFILE( "lclReadFilepass8 - unknown BIFF8 encryption sub mode" );
            }
        }
        break;

        default:
            DBG_ERRORFILE( "lclReadFilepass8 - unknown encryption mode" );
    }

    return xDecr;
}

} // namespace

// ----------------------------------------------------------------------------

ErrCode XclImpDecryptHelper::ReadFilepass( XclImpStream& rStrm )
{
    XclImpDecrypterRef xDecr;
    rStrm.DisableDecryption();

    // read the FILEPASS record and create a new decrypter object
    switch( rStrm.GetRoot().GetBiff() )
    {
        case EXC_BIFF2:
        case EXC_BIFF3:
        case EXC_BIFF4:
        case EXC_BIFF5: xDecr = lclReadFilepass5( rStrm );  break;
        case EXC_BIFF8: xDecr = lclReadFilepass8( rStrm );  break;
        default:        DBG_ERROR_BIFF();
    };

    // set decrypter at import stream
    rStrm.SetDecrypter( xDecr );

    // request and verify a password (decrypter implements IDocPasswordVerifier)
<<<<<<< HEAD
    if( xDecr )
        rStrm.GetRoot().RequestPassword( *xDecr );
=======
    if( xDecr.is() )
        rStrm.GetRoot().RequestEncryptionData( *xDecr );
>>>>>>> ce6308e4

    // return error code (success, wrong password, etc.)
    return xDecr ? xDecr->GetError() : EXC_ENCR_ERROR_UNSUPP_CRYPT;
}

// Document protection ========================================================

XclImpDocProtectBuffer::XclImpDocProtectBuffer( const XclImpRoot& rRoot ) :
    XclImpRoot( rRoot ),
    mnPassHash(0x0000),
    mbDocProtect(false),
    mbWinProtect(false)
{
}

void XclImpDocProtectBuffer::ReadDocProtect( XclImpStream& rStrm )
{
    mbDocProtect = rStrm.ReaduInt16() ? true : false;
}

void XclImpDocProtectBuffer::ReadWinProtect( XclImpStream& rStrm )
{
    mbWinProtect = rStrm.ReaduInt16() ? true : false;
}

void XclImpDocProtectBuffer::ReadPasswordHash( XclImpStream& rStrm )
{
    rStrm.EnableDecryption();
    mnPassHash = rStrm.ReaduInt16();
}

void XclImpDocProtectBuffer::Apply() const
{
    if (!mbDocProtect && !mbWinProtect)
        // Excel requires either the structure or windows protection is set.
        // If neither is set then the document is not protected at all.
        return;

    auto_ptr<ScDocProtection> pProtect(new ScDocProtection);
    pProtect->setProtected(true);

    if (mnPassHash)
    {
        // 16-bit password pash.
        Sequence<sal_Int8> aPass(2);
        aPass[0] = (mnPassHash >> 8) & 0xFF;
        aPass[1] = mnPassHash & 0xFF;
        pProtect->setPasswordHash(aPass, PASSHASH_XL);
    }

    // document protection options
    pProtect->setOption(ScDocProtection::STRUCTURE, mbDocProtect);
    pProtect->setOption(ScDocProtection::WINDOWS,   mbWinProtect);

    GetDoc().SetDocProtection(pProtect.get());
}

// Sheet Protection ===========================================================

XclImpSheetProtectBuffer::Sheet::Sheet() :
    mbProtected(false),
    mnPasswordHash(0x0000),
    mnOptions(0x4400)
{
}

// ----------------------------------------------------------------------------

XclImpSheetProtectBuffer::Sheet::Sheet(const Sheet& r) :
    mbProtected(r.mbProtected),
    mnPasswordHash(r.mnPasswordHash),
    mnOptions(r.mnOptions)
{
}

XclImpSheetProtectBuffer::XclImpSheetProtectBuffer( const XclImpRoot& rRoot ) :
    XclImpRoot( rRoot )
{
}

void XclImpSheetProtectBuffer::ReadProtect( XclImpStream& rStrm, SCTAB nTab )
{
    if ( rStrm.ReaduInt16() )
    {
        Sheet* pSheet = GetSheetItem(nTab);
        if (pSheet)
            pSheet->mbProtected = true;
    }
}

void XclImpSheetProtectBuffer::ReadOptions( XclImpStream& rStrm, SCTAB nTab )
{
    rStrm.Ignore(12);

    // feature type can be either 2 or 4.  If 2, this record stores flag for
    // enhanced protection, whereas if 4 it stores flag for smart tag.
    sal_uInt16 nFeatureType;
    rStrm >> nFeatureType;
    if (nFeatureType != 2)
        // We currently only support import of enhanced protection data.
        return;

    rStrm.Ignore(1); // always 1

    // The flag size specifies the size of bytes that follows that stores
    // feature data.  If -1 it depends on the feature type imported earlier.
    // For enhanced protection data, the size is always 4.  For the most xls
    // documents out there this value is almost always -1.
    sal_Int32 nFlagSize;
    rStrm >> nFlagSize;
    if (nFlagSize != -1)
        return;

    // There are actually 4 bytes to read, but the upper 2 bytes currently
    // don't store any bits.
    sal_uInt16 nOptions;
    rStrm >> nOptions;

    Sheet* pSheet = GetSheetItem(nTab);
    if (pSheet)
        pSheet->mnOptions = nOptions;
}

void XclImpSheetProtectBuffer::ReadPasswordHash( XclImpStream& rStrm, SCTAB nTab )
{
    sal_uInt16 nHash;
    rStrm >> nHash;
    Sheet* pSheet = GetSheetItem(nTab);
    if (pSheet)
        pSheet->mnPasswordHash = nHash;
}

void XclImpSheetProtectBuffer::Apply() const
{
    for (ProtectedSheetMap::const_iterator itr = maProtectedSheets.begin(), itrEnd = maProtectedSheets.end();
         itr != itrEnd; ++itr)
    {
        if (!itr->second.mbProtected)
            // This sheet is (for whatever reason) not protected.
            continue;

        auto_ptr<ScTableProtection> pProtect(new ScTableProtection);
        pProtect->setProtected(true);

        // 16-bit hash password
        const sal_uInt16 nHash = itr->second.mnPasswordHash;
        if (nHash)
        {
            Sequence<sal_Int8> aPass(2);
            aPass[0] = (nHash >> 8) & 0xFF;
            aPass[1] = nHash & 0xFF;
            pProtect->setPasswordHash(aPass, PASSHASH_XL);
        }

        // sheet protection options
        const sal_uInt16 nOptions = itr->second.mnOptions;
        pProtect->setOption( ScTableProtection::OBJECTS,               (nOptions & 0x0001) );
        pProtect->setOption( ScTableProtection::SCENARIOS,             (nOptions & 0x0002) );
        pProtect->setOption( ScTableProtection::FORMAT_CELLS,          (nOptions & 0x0004) );
        pProtect->setOption( ScTableProtection::FORMAT_COLUMNS,        (nOptions & 0x0008) );
        pProtect->setOption( ScTableProtection::FORMAT_ROWS,           (nOptions & 0x0010) );
        pProtect->setOption( ScTableProtection::INSERT_COLUMNS,        (nOptions & 0x0020) );
        pProtect->setOption( ScTableProtection::INSERT_ROWS,           (nOptions & 0x0040) );
        pProtect->setOption( ScTableProtection::INSERT_HYPERLINKS,     (nOptions & 0x0080) );
        pProtect->setOption( ScTableProtection::DELETE_COLUMNS,        (nOptions & 0x0100) );
        pProtect->setOption( ScTableProtection::DELETE_ROWS,           (nOptions & 0x0200) );
        pProtect->setOption( ScTableProtection::SELECT_LOCKED_CELLS,   (nOptions & 0x0400) );
        pProtect->setOption( ScTableProtection::SORT,                  (nOptions & 0x0800) );
        pProtect->setOption( ScTableProtection::AUTOFILTER,            (nOptions & 0x1000) );
        pProtect->setOption( ScTableProtection::PIVOT_TABLES,          (nOptions & 0x2000) );
        pProtect->setOption( ScTableProtection::SELECT_UNLOCKED_CELLS, (nOptions & 0x4000) );

        // all done.  now commit.
        GetDoc().SetTabProtection(itr->first, pProtect.get());
    }
}

XclImpSheetProtectBuffer::Sheet* XclImpSheetProtectBuffer::GetSheetItem( SCTAB nTab )
{
    ProtectedSheetMap::iterator itr = maProtectedSheets.find(nTab);
    if (itr == maProtectedSheets.end())
    {
        // new sheet
        if ( !maProtectedSheets.insert( ProtectedSheetMap::value_type(nTab, Sheet()) ).second )
            return NULL;

        itr = maProtectedSheets.find(nTab);
    }

    return &itr->second;
}

// ============================================================================

/* vim:set shiftwidth=4 softtabstop=4 expandtab: */<|MERGE_RESOLUTION|>--- conflicted
+++ resolved
@@ -830,7 +830,6 @@
         new DVItem(aScRanges, ScValidationData(eValMode, eCondMode, xTokArr1.get(), xTokArr2.get(), &rDoc, rScRange.aStart)));
     DVItem& rItem = maDVItems.back();
 
-<<<<<<< HEAD
     rItem.maValidData.SetIgnoreBlank( ::get_flag( nFlags, EXC_DV_IGNOREBLANK ) );
     rItem.maValidData.SetListType( ::get_flagvalue( nFlags, EXC_DV_SUPPRESSDROPDOWN, ValidListType::INVISIBLE, ValidListType::UNSORTED ) );
 
@@ -864,7 +863,7 @@
     {
         DVItem& rItem = *itr;
         // set the handle ID
-        ULONG nHandle = rDoc.AddValidationEntry( rItem.maValidData );
+        sal_uLong nHandle = rDoc.AddValidationEntry( rItem.maValidData );
         ScPatternAttr aPattern( rDoc.GetPool() );
         aPattern.GetItemSet().Put( SfxUInt32Item( ATTR_VALIDDATA, nHandle ) );
 
@@ -874,30 +873,6 @@
             const ScRange* pScRange = rItem.maRanges[ i ];
             rDoc.ApplyPatternAreaTab( pScRange->aStart.Col(), pScRange->aStart.Row(),
                 pScRange->aEnd.Col(), pScRange->aEnd.Row(), pScRange->aStart.Tab(), aPattern );
-=======
-                // *** error box ***
-                ScValidErrorStyle eErrStyle = SC_VALERR_STOP;
-                switch( nFlags & EXC_DV_ERROR_MASK )
-                {
-                    case EXC_DV_ERROR_WARNING:  eErrStyle = SC_VALERR_WARNING;  break;
-                    case EXC_DV_ERROR_INFO:     eErrStyle = SC_VALERR_INFO;     break;
-                }
-                // set texts and error style
-                aValidData.SetError( aErrorTitle, aErrorMessage, eErrStyle );
-                if( !::get_flag( nFlags, EXC_DV_SHOWERROR ) )
-                    aValidData.ResetError();
-
-                // set the handle ID
-                sal_uLong nHandle = rDoc.AddValidationEntry( aValidData );
-                ScPatternAttr aPattern( rDoc.GetPool() );
-                aPattern.GetItemSet().Put( SfxUInt32Item( ATTR_VALIDDATA, nHandle ) );
-
-                // apply all ranges
-                for( const ScRange* pScRange = aScRanges.First(); pScRange; pScRange = aScRanges.Next() )
-                    rDoc.ApplyPatternAreaTab( pScRange->aStart.Col(), pScRange->aStart.Row(),
-                        pScRange->aEnd.Col(), pScRange->aEnd.Row(), nScTab, aPattern );
-            }
->>>>>>> ce6308e4
         }
     }
     maDVItems.clear();
@@ -1155,13 +1130,8 @@
     rStrm.SetDecrypter( xDecr );
 
     // request and verify a password (decrypter implements IDocPasswordVerifier)
-<<<<<<< HEAD
     if( xDecr )
         rStrm.GetRoot().RequestPassword( *xDecr );
-=======
-    if( xDecr.is() )
-        rStrm.GetRoot().RequestEncryptionData( *xDecr );
->>>>>>> ce6308e4
 
     // return error code (success, wrong password, etc.)
     return xDecr ? xDecr->GetError() : EXC_ENCR_ERROR_UNSUPP_CRYPT;
