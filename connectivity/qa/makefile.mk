#*************************************************************************
#
# DO NOT ALTER OR REMOVE COPYRIGHT NOTICES OR THIS FILE HEADER.
# 
# Copyright 2000, 2010 Oracle and/or its affiliates.
#
# OpenOffice.org - a multi-platform office productivity suite
#
# This file is part of OpenOffice.org.
#
# OpenOffice.org is free software: you can redistribute it and/or modify
# it under the terms of the GNU Lesser General Public License version 3
# only, as published by the Free Software Foundation.
#
# OpenOffice.org is distributed in the hope that it will be useful,
# but WITHOUT ANY WARRANTY; without even the implied warranty of
# MERCHANTABILITY or FITNESS FOR A PARTICULAR PURPOSE.  See the
# GNU Lesser General Public License version 3 for more details
# (a copy is included in the LICENSE file that accompanied this code).
#
# You should have received a copy of the GNU Lesser General Public License
# version 3 along with OpenOffice.org.  If not, see
# <http://www.openoffice.org/license.html>
# for a copy of the LGPLv3 License.
#
#*************************************************************************

PRJ = ..
TARGET  = ConnectivityComplexTests
PRJNAME = connectivity
PACKAGE = complex/connectivity

# --- Settings -----------------------------------------------------
.INCLUDE: settings.mk

#----- compile .java files -----------------------------------------

<<<<<<< HEAD
JAVAFILES       :=  $(shell @$(FIND) complex -name "*.java")

JARFILES        = ridl.jar unoil.jar jurt.jar juh.jar java_uno.jar OOoRunner.jar

.IF "$(SYSTEM_HSQLDB)" == "YES"
EXTRAJARFILES = $(HSQLDB_JAR)
.ELSE
JARFILES += hsqldb.jar
=======
JARFILES        = ridl.jar unoil.jar jurt.jar juh.jar java_uno.jar OOoRunner.jar
JAVAFILES       :=  $(shell @$(FIND) complex -name "*.java")

.IF "$(SYSTEM_HSQLDB)" == "YES"
XCLASSPATH:=$(XCLASSPATH)$(PATH_SEPERATOR)$(HSQLDB_JAR)
.ELSE
JARFILES+= hsqldb.jar
>>>>>>> e12af87f
.ENDIF

#----- make a jar from compiled files ------------------------------

JARCLASSDIRS = $(PACKAGE)
JARTARGET    = $(TARGET).jar

# --- Runner Settings ----------------------------------------------

# classpath and argument list
RUNNER_CLASSPATH = -cp "$(CLASSPATH)$(PATH_SEPERATOR)$(SOLARBINDIR)$/OOoRunner.jar"
RUNNER_ARGS = org.openoffice.Runner -TestBase java_complex

# --- Targets ------------------------------------------------------

.IF "$(depend)" == ""
ALL :   ALLTAR
    @echo -----------------------------------------------------
    @echo - do a 'dmake show_targets' to show available targets
    @echo -----------------------------------------------------
.ELSE
ALL: 	ALLDEP
.ENDIF

.INCLUDE :  target.mk

show_targets:
    +@$(AUGMENT_LIBRARY_PATH) java $(RUNNER_CLASSPATH) complexlib.ShowTargets $(foreach,i,$(JAVAFILES) $(i:s/.\$///:s/.java//))

run: $(CLASSDIR)$/$(JARTARGET)
    +$(AUGMENT_LIBRARY_PATH) java $(RUNNER_CLASSPATH) $(RUNNER_ARGS) -sce scenarios.sce

run_%: $(CLASSDIR)$/$(JARTARGET)
    +$(AUGMENT_LIBRARY_PATH) java $(RUNNER_CLASSPATH) $(RUNNER_ARGS) -o complex.$(PRJNAME).$(@:s/run_//)<|MERGE_RESOLUTION|>--- conflicted
+++ resolved
@@ -35,24 +35,13 @@
 
 #----- compile .java files -----------------------------------------
 
-<<<<<<< HEAD
+JARFILES        = ridl.jar unoil.jar jurt.jar juh.jar java_uno.jar OOoRunner.jar
 JAVAFILES       :=  $(shell @$(FIND) complex -name "*.java")
-
-JARFILES        = ridl.jar unoil.jar jurt.jar juh.jar java_uno.jar OOoRunner.jar
 
 .IF "$(SYSTEM_HSQLDB)" == "YES"
 EXTRAJARFILES = $(HSQLDB_JAR)
 .ELSE
 JARFILES += hsqldb.jar
-=======
-JARFILES        = ridl.jar unoil.jar jurt.jar juh.jar java_uno.jar OOoRunner.jar
-JAVAFILES       :=  $(shell @$(FIND) complex -name "*.java")
-
-.IF "$(SYSTEM_HSQLDB)" == "YES"
-XCLASSPATH:=$(XCLASSPATH)$(PATH_SEPERATOR)$(HSQLDB_JAR)
-.ELSE
-JARFILES+= hsqldb.jar
->>>>>>> e12af87f
 .ENDIF
 
 #----- make a jar from compiled files ------------------------------
