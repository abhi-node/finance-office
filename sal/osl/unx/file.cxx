/*************************************************************************
 *
 * DO NOT ALTER OR REMOVE COPYRIGHT NOTICES OR THIS FILE HEADER.
 *
 * Copyright 2008 by Sun Microsystems, Inc.
 *
 * OpenOffice.org - a multi-platform office productivity suite
 *
 * $RCSfile: file.cxx,v $
 * $Revision: 1.21 $
 *
 * This file is part of OpenOffice.org.
 *
 * OpenOffice.org is free software: you can redistribute it and/or modify
 * it under the terms of the GNU Lesser General Public License version 3
 * only, as published by the Free Software Foundation.
 *
 * OpenOffice.org is distributed in the hope that it will be useful,
 * but WITHOUT ANY WARRANTY; without even the implied warranty of
 * MERCHANTABILITY or FITNESS FOR A PARTICULAR PURPOSE.  See the
 * GNU Lesser General Public License version 3 for more details
 * (a copy is included in the LICENSE file that accompanied this code).
 *
 * You should have received a copy of the GNU Lesser General Public License
 * version 3 along with OpenOffice.org.  If not, see
 * <http://www.openoffice.org/license.html>
 * for a copy of the LGPLv3 License.
 *
 ************************************************************************/

// MARKER(update_precomp.py): autogen include statement, do not remove
#include "precompiled_sal.hxx"

#include "osl/file.hxx"

#include "osl/diagnose.h"
#include "rtl/alloc.h"

#include "system.h"
#include "file_error_transl.h"
#include "file_url.h"

#include <algorithm>
#include <limits>

#include <string.h>
#include <sys/mman.h>

#if defined(MACOSX)

#include <sys/param.h>
#include <sys/mount.h>
#define HAVE_O_EXLOCK

// add MACOSX Time Value
#define TimeValue CFTimeValue
#include <CoreFoundation/CoreFoundation.h>
#undef TimeValue

#endif /* MACOSX */

#ifdef DEBUG_OSL_FILE
#   define OSL_FILE_TRACE 0 ? (void)(0) : osl_trace
#   define PERROR( a, b ) perror( a ); fprintf( stderr, b )
#else
#   define OSL_FILE_TRACE 1 ? (void)(0) : osl_trace
#   define PERROR( a, b )
#endif

/*******************************************************************
 *
 * FileHandle_Impl interface
 *
 ******************************************************************/
struct FileHandle_Impl
{
    rtl_String * m_strFilePath; /* holds native file path */
    int          m_fd;

    /** State
     */
    enum StateBits
    {
        STATE_SEEKABLE  = 1, /* default */
        STATE_READABLE  = 2, /* default */
        STATE_WRITEABLE = 4, /* open() sets, write() requires, else osl_File_E_BADF */
        STATE_MODIFIED  = 8  /* write() sets, flush() resets  */
    };
    int          m_state;

    sal_uInt64   m_size;    /* file size */
    off_t        m_offset;  /* physical offset from begin of file */
    off_t        m_fileptr; /* logical offset from begin of file */

    off_t        m_bufptr;  /* buffer offset from begin of file */
    size_t       m_buflen;  /* buffer filled [0, m_bufsiz - 1] */

    size_t       m_bufsiz;
    sal_uInt8 *  m_buffer;

    explicit FileHandle_Impl (int fd, char const * path = "<anon>");
    ~FileHandle_Impl();

    static void* operator new (size_t n);
    static void  operator delete (void * p, size_t);

    static size_t getpagesize();

    sal_uInt64   getPos() const;
    oslFileError setPos (sal_uInt64 uPos);

    sal_uInt64   getSize() const;

    oslFileError readAt (
        off_t        nOffset,
        void *       pBuffer,
        size_t       nBytesRequested,
        sal_uInt64 * pBytesRead);

    oslFileError writeAt (
        off_t        nOffset,
        void const * pBuffer,
        size_t       nBytesToWrite,
        sal_uInt64 * pBytesWritten);

    oslFileError readFileAt (
        off_t        nOffset,
        void *       pBuffer,
        size_t       nBytesRequested,
        sal_uInt64 * pBytesRead);

    oslFileError writeFileAt (
        off_t        nOffset,
        void const * pBuffer,
        size_t       nBytesToWrite,
        sal_uInt64 * pBytesWritten);

    oslFileError readLineAt (
        off_t           nOffset,
        sal_Sequence ** ppSequence,
        sal_uInt64 *    pBytesRead);

    oslFileError writeSequence_Impl (
        sal_Sequence ** ppSequence,
        size_t *        pnOffset,
        const void *    pBuffer,
        size_t          nBytes);

    oslFileError syncFile();

    /** Buffer cache / allocator.
     */
    class Allocator
    {
        rtl_cache_type * m_cache;
        size_t           m_bufsiz;

        Allocator (Allocator const &);
        Allocator & operator= (Allocator const &);

    public:
        static Allocator & get();

        void allocate (sal_uInt8 ** ppBuffer, size_t * pnSize);
        void deallocate (sal_uInt8 * pBuffer);

    protected:
        Allocator();
        ~Allocator();
    };
};

/*******************************************************************
 *
 * FileHandle_Impl implementation
 *
 ******************************************************************/

FileHandle_Impl::Allocator &
FileHandle_Impl::Allocator::get()
{
    static Allocator g_aBufferAllocator;
    return g_aBufferAllocator;
}

FileHandle_Impl::Allocator::Allocator()
    : m_cache  (0),
      m_bufsiz (0)
{
    size_t const pagesize = FileHandle_Impl::getpagesize();
    if (size_t(-1) != pagesize)
    {
        m_cache  = rtl_cache_create (
            "osl_file_buffer_cache", pagesize, 0, 0, 0, 0, 0, 0, 0);
        if (0 != m_cache)
            m_bufsiz = pagesize;
    }
}
FileHandle_Impl::Allocator::~Allocator()
{
    rtl_cache_destroy (m_cache), m_cache = 0;
}

void FileHandle_Impl::Allocator::allocate (sal_uInt8 ** ppBuffer, size_t * pnSize)
{
    OSL_PRECOND((0 != ppBuffer) && (0 != pnSize), "FileHandle_Impl::Allocator::allocate(): contract violation");
    *ppBuffer = static_cast< sal_uInt8* >(rtl_cache_alloc(m_cache)), *pnSize = m_bufsiz;
}
void FileHandle_Impl::Allocator::deallocate (sal_uInt8 * pBuffer)
{
    if (0 != pBuffer)
        rtl_cache_free (m_cache, pBuffer);
}

FileHandle_Impl::FileHandle_Impl (int fd, char const * path)
    : m_strFilePath (0),
      m_fd      (fd),
      m_state   (STATE_SEEKABLE | STATE_READABLE),
      m_size    (0),
      m_offset  (0),
      m_fileptr (0),
      m_bufptr  (-1),
      m_buflen  (0),
      m_bufsiz  (0),
      m_buffer  (0)
{
    rtl_string_newFromStr (&m_strFilePath, path);
    Allocator::get().allocate (&m_buffer, &m_bufsiz);
    if (0 != m_buffer)
        memset (m_buffer, 0, m_bufsiz);
}
FileHandle_Impl::~FileHandle_Impl()
{
    Allocator::get().deallocate (m_buffer), m_buffer = 0;
    rtl_string_release (m_strFilePath), m_strFilePath = 0;
}

void* FileHandle_Impl::operator new (size_t n)
{
    return rtl_allocateMemory(n);
}
void FileHandle_Impl::operator delete (void * p, size_t)
{
    rtl_freeMemory(p);
}

size_t FileHandle_Impl::getpagesize()
{
#if defined(FREEBSD) || defined(NETBSD) || defined(MACOSX)
    return sal::static_int_cast< size_t >(::getpagesize());
#else /* POSIX */
    return sal::static_int_cast< size_t >(::sysconf(_SC_PAGESIZE));
#endif /* xBSD || POSIX */
}

sal_uInt64 FileHandle_Impl::getPos() const
{
    return sal::static_int_cast< sal_uInt64 >(m_fileptr);
}

oslFileError FileHandle_Impl::setPos (sal_uInt64 uPos)
{
    OSL_FILE_TRACE("FileHandle_Impl::setPos(%d, %lld) => %lld", m_fd, getPos(), uPos);
    m_fileptr = sal::static_int_cast< off_t >(uPos);
    return osl_File_E_None;
}

sal_uInt64 FileHandle_Impl::getSize() const
{
    off_t const bufend = std::max((off_t)(0), m_bufptr) + m_buflen;
    return std::max(m_size, sal::static_int_cast< sal_uInt64 >(bufend));
}

oslFileError FileHandle_Impl::readAt (
    off_t        nOffset,
    void *       pBuffer,
    size_t       nBytesRequested,
    sal_uInt64 * pBytesRead)
{
    OSL_PRECOND((m_state & STATE_SEEKABLE), "FileHandle_Impl::readAt(): not seekable");
    if (!(m_state & STATE_SEEKABLE))
        return osl_File_E_SPIPE;

    OSL_PRECOND((m_state & STATE_READABLE), "FileHandle_Impl::readAt(): not readable");
    if (!(m_state & STATE_READABLE))
        return osl_File_E_BADF;

#if defined(LINUX) || defined(SOLARIS)

    ssize_t nBytes = ::pread (m_fd, pBuffer, nBytesRequested, nOffset);
    if ((-1 == nBytes) && (EOVERFLOW == errno))
    {
        /* Some 'pread()'s fail with EOVERFLOW when reading at (or past)
         * end-of-file, different from 'lseek() + read()' behaviour.
         * Returning '0 bytes read' and 'osl_File_E_None' instead.
         */
        nBytes = 0;
    }
    if (-1 == nBytes)
        return oslTranslateFileError (OSL_FET_ERROR, errno);

#else /* !(LINUX || SOLARIS) */

    if (nOffset != m_offset)
    {
        if (-1 == ::lseek (m_fd, nOffset, SEEK_SET))
            return oslTranslateFileError (OSL_FET_ERROR, errno);
        m_offset = nOffset;
    }

    ssize_t nBytes = ::read (m_fd, pBuffer, nBytesRequested);
    if (-1 == nBytes)
        return oslTranslateFileError (OSL_FET_ERROR, errno);
    m_offset += nBytes;

#endif /* !(LINUX || SOLARIS) */

    OSL_FILE_TRACE("FileHandle_Impl::readAt(%d, %lld, %ld)", m_fd, nOffset, nBytes);
    *pBytesRead = nBytes;
    return osl_File_E_None;
}

oslFileError FileHandle_Impl::writeAt (
    off_t        nOffset,
    void const * pBuffer,
    size_t       nBytesToWrite,
    sal_uInt64 * pBytesWritten)
{
    OSL_PRECOND((m_state & STATE_SEEKABLE), "FileHandle_Impl::writeAt(): not seekable");
    if (!(m_state & STATE_SEEKABLE))
        return osl_File_E_SPIPE;

    OSL_PRECOND((m_state & STATE_WRITEABLE), "FileHandle_Impl::writeAt(): not writeable");
    if (!(m_state & STATE_WRITEABLE))
        return osl_File_E_BADF;

#if defined(LINUX) || defined(SOLARIS)

    ssize_t nBytes = ::pwrite (m_fd, pBuffer, nBytesToWrite, nOffset);
    if (-1 == nBytes)
        return oslTranslateFileError (OSL_FET_ERROR, errno);

#else /* !(LINUX || SOLARIS) */

    if (nOffset != m_offset)
    {
        if (-1 == ::lseek (m_fd, nOffset, SEEK_SET))
            return oslTranslateFileError (OSL_FET_ERROR, errno);
        m_offset = nOffset;
    }

    ssize_t nBytes = ::write (m_fd, pBuffer, nBytesToWrite);
    if (-1 == nBytes)
        return oslTranslateFileError (OSL_FET_ERROR, errno);
    m_offset += nBytes;

#endif /* !(LINUX || SOLARIS) */

    OSL_FILE_TRACE("FileHandle_Impl::writeAt(%d, %lld, %ld)", m_fd, nOffset, nBytes);
    m_size = std::max (m_size, sal::static_int_cast< sal_uInt64 >(nOffset + nBytes));

    *pBytesWritten = nBytes;
    return osl_File_E_None;
}

oslFileError FileHandle_Impl::readFileAt (
    off_t        nOffset,
    void *       pBuffer,
    size_t       nBytesRequested,
    sal_uInt64 * pBytesRead)
{
    if (0 == (m_state & STATE_SEEKABLE))
    {
        // not seekable (pipe)
        ssize_t nBytes = ::read (m_fd, pBuffer, nBytesRequested);
        if (-1 == nBytes)
            return oslTranslateFileError (OSL_FET_ERROR, errno);
        *pBytesRead = nBytes;
        return osl_File_E_None;
    }
    else if (0 == m_buffer)
    {
        // not buffered
        return readAt (nOffset, pBuffer, nBytesRequested, pBytesRead);
    }
    else
    {
        sal_uInt8 * buffer = static_cast<sal_uInt8*>(pBuffer);
        for (*pBytesRead = 0; nBytesRequested > 0; )
        {
            off_t  const bufptr = (nOffset / m_bufsiz) * m_bufsiz;
            size_t const bufpos = (nOffset % m_bufsiz);

            if (bufptr != m_bufptr)
            {
                // flush current buffer
                oslFileError result = syncFile();
                if (result != osl_File_E_None)
                    return (result);

                if (nBytesRequested >= m_bufsiz)
                {
                    // buffer too small, read through from file
                    sal_uInt64 uDone = 0;
                    result = readAt (nOffset, &(buffer[*pBytesRead]), nBytesRequested, &uDone);
                    if (result != osl_File_E_None)
                        return (result);

                    nBytesRequested -= uDone, *pBytesRead += uDone;
                    return osl_File_E_None;
                }

                // update buffer (pointer)
                sal_uInt64 uDone = 0;
                result = readAt (bufptr, m_buffer, m_bufsiz, &uDone);
                if (result != osl_File_E_None)
                    return (result);
                m_bufptr = bufptr, m_buflen = uDone;
            }
            if (bufpos >= m_buflen)
            {
                // end of file
                return osl_File_E_None;
            }

            size_t const bytes = std::min (m_buflen - bufpos, nBytesRequested);
            OSL_FILE_TRACE("FileHandle_Impl::readFileAt(%d, %lld, %ld)", m_fd, nOffset, bytes);

            memcpy (&(buffer[*pBytesRead]), &(m_buffer[bufpos]), bytes);
            nBytesRequested -= bytes, *pBytesRead += bytes, nOffset += bytes;
        }
        return osl_File_E_None;
    }
}

oslFileError FileHandle_Impl::writeFileAt (
    off_t        nOffset,
    void const * pBuffer,
    size_t       nBytesToWrite,
    sal_uInt64 * pBytesWritten)
{
    if (0 == (m_state & STATE_SEEKABLE))
    {
        // not seekable (pipe)
        ssize_t nBytes = ::write (m_fd, pBuffer, nBytesToWrite);
        if (-1 == nBytes)
            return oslTranslateFileError (OSL_FET_ERROR, errno);
        *pBytesWritten = nBytes;
        return osl_File_E_None;
    }
    else if (0 == m_buffer)
    {
        // not buffered
        return writeAt (nOffset, pBuffer, nBytesToWrite, pBytesWritten);
    }
    else
    {
        sal_uInt8 const * buffer = static_cast<sal_uInt8 const *>(pBuffer);
        for (*pBytesWritten = 0; nBytesToWrite > 0; )
        {
            off_t  const bufptr = (nOffset / m_bufsiz) * m_bufsiz;
            size_t const bufpos = (nOffset % m_bufsiz);
            if (bufptr != m_bufptr)
            {
                // flush current buffer
                oslFileError result = syncFile();
                if (result != osl_File_E_None)
                    return (result);

                if (nBytesToWrite >= m_bufsiz)
                {
                    // buffer to small, write through to file
                    sal_uInt64 uDone = 0;
                    result = writeAt (nOffset, &(buffer[*pBytesWritten]), nBytesToWrite, &uDone);
                    if (result != osl_File_E_None)
                        return (result);
                    if (uDone != nBytesToWrite)
                        return osl_File_E_IO;

                    nBytesToWrite -= uDone, *pBytesWritten += uDone;
                    return osl_File_E_None;
                }

                // update buffer (pointer)
                sal_uInt64 uDone = 0;
                result = readAt (bufptr, m_buffer, m_bufsiz, &uDone);
                if (result != osl_File_E_None)
                    return (result);
                m_bufptr = bufptr, m_buflen = uDone;
            }

            size_t const bytes = std::min (m_bufsiz - bufpos, nBytesToWrite);
            OSL_FILE_TRACE("FileHandle_Impl::writeFileAt(%d, %lld, %ld)", m_fd, nOffset, bytes);

            memcpy (&(m_buffer[bufpos]), &(buffer[*pBytesWritten]), bytes);
            nBytesToWrite -= bytes, *pBytesWritten += bytes, nOffset += bytes;

            m_buflen = std::max(m_buflen, bufpos + bytes);
            m_state |= STATE_MODIFIED;
        }
        return osl_File_E_None;
    }
}

oslFileError FileHandle_Impl::readLineAt (
    off_t           nOffset,
    sal_Sequence ** ppSequence,
    sal_uInt64 *    pBytesRead)
{
    oslFileError result = osl_File_E_None;

    off_t bufptr = nOffset / m_bufsiz * m_bufsiz;
    if (bufptr != m_bufptr)
    {
        /* flush current buffer */
        result = syncFile();
        if (result != osl_File_E_None)
            return (result);

        /* update buffer (pointer) */
        sal_uInt64 uDone = 0;
        result = readAt (bufptr, m_buffer, m_bufsiz, &uDone);
        if (result != osl_File_E_None)
            return (result);

        m_bufptr = bufptr, m_buflen = uDone;
    }

    static int const LINE_STATE_BEGIN = 0;
    static int const LINE_STATE_CR    = 1;
    static int const LINE_STATE_LF    = 2;

    size_t bufpos = nOffset - m_bufptr, curpos = bufpos, dstpos = 0;
    int    state  = (bufpos >= m_buflen) ? LINE_STATE_LF : LINE_STATE_BEGIN;

    for ( ; state != LINE_STATE_LF; )
    {
        if (curpos >= m_buflen)
        {
            /* buffer examined */
            if (0 < (curpos - bufpos))
            {
                /* flush buffer to sequence */
                result = writeSequence_Impl (
                    ppSequence, &dstpos, &(m_buffer[bufpos]), curpos - bufpos);
                if (result != osl_File_E_None)
                    return (result);
                *pBytesRead += curpos - bufpos, nOffset += curpos - bufpos;
            }

            bufptr = nOffset / m_bufsiz * m_bufsiz;
            if (bufptr != m_bufptr)
            {
                /* update buffer (pointer) */
                sal_uInt64 uDone = 0;
                result = readAt (bufptr, m_buffer, m_bufsiz, &uDone);
                if (result != osl_File_E_None)
                    return (result);
                m_bufptr = bufptr, m_buflen = uDone;
            }

            bufpos = nOffset - m_bufptr, curpos = bufpos;
            if (bufpos >= m_buflen)
                break;
        }
        switch (state)
        {
        case LINE_STATE_CR:
            state = LINE_STATE_LF;
            switch (m_buffer[curpos])
            {
            case 0x0A: /* CRLF */
                /* eat current char */
                curpos++;
                break;
            default: /* single CR */
                /* keep current char */
                break;
            }
            break;
        default:
            /* determine next state */
            switch (m_buffer[curpos])
            {
            case 0x0A: /* single LF */
                state = LINE_STATE_LF;
                break;
            case 0x0D: /* CR */
                state = LINE_STATE_CR;
                break;
            default: /* advance to next char */
                curpos++;
                break;
            }
            if (state != LINE_STATE_BEGIN)
            {
                /* store (and eat) the newline char */
                m_buffer[curpos] = 0x0A, curpos++;

                /* flush buffer to sequence */
                result = writeSequence_Impl (
                    ppSequence, &dstpos, &(m_buffer[bufpos]), curpos - bufpos - 1);
                if (result != osl_File_E_None)
                    return (result);
                *pBytesRead += curpos - bufpos, nOffset += curpos - bufpos;
            }
            break;
        }
    }

    result = writeSequence_Impl (ppSequence, &dstpos, 0, 0);
    if (result != osl_File_E_None)
        return (result);
    if (0 < dstpos)
        return osl_File_E_None;
    if (bufpos >= m_buflen)
        return osl_File_E_AGAIN;
    return osl_File_E_None;
}

oslFileError FileHandle_Impl::writeSequence_Impl (
    sal_Sequence ** ppSequence,
    size_t *        pnOffset,
    const void *    pBuffer,
    size_t          nBytes)
{
    sal_Int32 nElements = *pnOffset + nBytes;
    if (!*ppSequence)
    {
        /* construct sequence */
        rtl_byte_sequence_constructNoDefault(ppSequence, nElements);
    }
    else if (nElements != (*ppSequence)->nElements)
    {
        /* resize sequence */
        rtl_byte_sequence_realloc(ppSequence, nElements);
    }
    if (*ppSequence != 0)
    {
        /* fill sequence */
        memcpy(&((*ppSequence)->elements[*pnOffset]), pBuffer, nBytes), *pnOffset += nBytes;
    }
    return (*ppSequence != 0) ? osl_File_E_None : osl_File_E_NOMEM;
}

oslFileError FileHandle_Impl::syncFile()
{
    oslFileError result = osl_File_E_None;
    if (m_state & STATE_MODIFIED)
    {
        sal_uInt64 uDone = 0;
        result = writeAt (m_bufptr, m_buffer, m_buflen, &uDone);
        if (result != osl_File_E_None)
            return (result);
        if (uDone != m_buflen)
            return osl_File_E_IO;
        m_state &= ~STATE_MODIFIED;
    }
    return (result);
}

/****************************************************************************
 *  osl_createFileHandleFromFD
 ***************************************************************************/
extern "C" oslFileHandle osl_createFileHandleFromFD( int fd )
{
    if (-1 == fd)
        return 0; // EINVAL

    struct stat aFileStat;
    if (-1 == fstat (fd, &aFileStat))
        return 0; // EBADF

    FileHandle_Impl * pImpl = new FileHandle_Impl (fd);
    if (0 == pImpl)
        return 0; // ENOMEM

    // assume writeable
    pImpl->m_state |= FileHandle_Impl::STATE_WRITEABLE;
    if (!S_ISREG(aFileStat.st_mode))
    {
        /* not a regular file, mark not seekable */
        pImpl->m_state &= ~FileHandle_Impl::STATE_SEEKABLE;
    }
    else
    {
        /* regular file, init current size */
        pImpl->m_size = sal::static_int_cast< sal_uInt64 >(aFileStat.st_size);
    }

    OSL_FILE_TRACE("osl_createFileHandleFromFD(%d, writeable) => %s",
                   pImpl->m_fd, rtl_string_getStr(pImpl->m_strFilePath));
    return (oslFileHandle)(pImpl);
}

/*******************************************************************
 * osl_file_adjustLockFlags
 ******************************************************************/
static int osl_file_adjustLockFlags (const char * path, int flags)
{
#ifdef MACOSX
    /*
     * The AFP implementation of MacOS X 10.4 treats O_EXLOCK in a way
     * that makes it impossible for OOo to create a backup copy of the
     * file it keeps opened. OTOH O_SHLOCK for AFP behaves as desired by
     * the OOo file handling, so we need to check the path of the file
     * for the filesystem name.
     */
    struct statfs s;
    if( 0 <= statfs( path, &s ) )
    {
        if( 0 == strncmp("afpfs", s.f_fstypename, 5) )
        {
            flags &= ~O_EXLOCK;
            flags |=  O_SHLOCK;
        }
        else
        {
            /* Needed flags to allow opening a webdav file */
            flags &= ~(O_EXLOCK | O_SHLOCK | O_NONBLOCK);
        }
    }
#endif /* MACOSX */

    (void) path;
    return flags;
}

/****************************************************************************
 *  osl_file_queryLocking
 ***************************************************************************/
struct Locking_Impl
{
    int m_enabled;
    Locking_Impl() : m_enabled(0)
    {
#ifndef HAVE_O_EXLOCK
        m_enabled = ((getenv("SAL_ENABLE_FILE_LOCKING") != 0) || (getenv("STAR_ENABLE_FILE_LOCKING") != 0));
#endif /* HAVE_O_EXLOCK */
    }
};
static int osl_file_queryLocking (sal_uInt32 uFlags)
{
    if (!(uFlags & osl_File_OpenFlag_NoLock))
    {
        if ((uFlags & osl_File_OpenFlag_Write) || (uFlags & osl_File_OpenFlag_Create))
        {
            static Locking_Impl g_locking;
            return (g_locking.m_enabled != 0);
        }
    }
    return 0;
}

/****************************************************************************
 *  osl_openFile
 ***************************************************************************/
#ifdef HAVE_O_EXLOCK
#define OPEN_WRITE_FLAGS ( O_RDWR | O_EXLOCK | O_NONBLOCK )
#define OPEN_CREATE_FLAGS ( O_CREAT | O_EXCL | O_RDWR | O_EXLOCK | O_NONBLOCK )
#else
#define OPEN_WRITE_FLAGS ( O_RDWR )
#define OPEN_CREATE_FLAGS ( O_CREAT | O_EXCL | O_RDWR )
#endif

oslFileError
SAL_CALL osl_openFile( rtl_uString* ustrFileURL, oslFileHandle* pHandle, sal_uInt32 uFlags )
{
    oslFileError eRet;

    if ((ustrFileURL == 0) || (ustrFileURL->length == 0) || (pHandle == 0))
        return osl_File_E_INVAL;

    /* convert file URL to system path */
    char buffer[PATH_MAX];
    eRet = FileURLToPath (buffer, sizeof(buffer), ustrFileURL);
    if (eRet != osl_File_E_None)
        return eRet;
#ifdef MACOSX
    if (macxp_resolveAlias (buffer, sizeof(buffer)) != 0)
        return oslTranslateFileError (OSL_FET_ERROR, errno);
#endif /* MACOSX */

    /* set mode and flags */
    int mode  = S_IRUSR | S_IRGRP | S_IROTH;
    int flags = O_RDONLY;
    if (uFlags & osl_File_OpenFlag_Write)
    {
        mode |= S_IWUSR | S_IWGRP | S_IWOTH;
        flags = OPEN_WRITE_FLAGS;
    }
    if (uFlags & osl_File_OpenFlag_Create)
    {
        mode |= S_IWUSR | S_IWGRP | S_IWOTH;
        flags = OPEN_CREATE_FLAGS;
    }
    if (uFlags & osl_File_OpenFlag_NoLock)
    {
#ifdef HAVE_O_EXLOCK
        flags &= ~(O_EXLOCK | O_SHLOCK | O_NONBLOCK);
#endif /* HAVE_O_EXLOCK */
    }
    else
    {
        flags = osl_file_adjustLockFlags (buffer, flags);
    }

    /* open the file */
    int fd = open( buffer, flags, mode );
    if (-1 == fd)
        return oslTranslateFileError (OSL_FET_ERROR, errno);

    /* reset O_NONBLOCK flag */
    if (flags & O_NONBLOCK)
    {
        int f = fcntl (fd, F_GETFL, 0);
        if (-1 == f)
        {
            eRet = oslTranslateFileError (OSL_FET_ERROR, errno);
            (void) close(fd);
            return eRet;
        }
        if (-1 == fcntl (fd, F_SETFL, (f & ~O_NONBLOCK)))
        {
            eRet = oslTranslateFileError (OSL_FET_ERROR, errno);
            (void) close(fd);
            return eRet;
        }
    }

    /* get file status (mode, size) */
    struct stat aFileStat;
    if (-1 == fstat (fd, &aFileStat))
    {
        eRet = oslTranslateFileError (OSL_FET_ERROR, errno);
        (void) close(fd);
        return eRet;
    }
    if (!S_ISREG(aFileStat.st_mode))
    {
        /* we only open regular files here */
        (void) close(fd);
        return osl_File_E_INVAL;
    }

    if (osl_file_queryLocking (uFlags))
    {
#ifdef MACOSX
        if (-1 == flock (fd, LOCK_EX | LOCK_NB))
        {
            /* Mac OSX returns ENOTSUP for webdav drives. We should try read lock */
            if ((errno != ENOTSUP) || ((-1 == flock (fd, LOCK_SH | LOCK_NB)) && (errno != ENOTSUP)))
            {
                eRet = oslTranslateFileError (OSL_FET_ERROR, errno);
                (void) close(fd);
                return eRet;
            }
        }
#else   /* F_SETLK */
        {
            struct flock aflock;

            aflock.l_type = F_WRLCK;
            aflock.l_whence = SEEK_SET;
            aflock.l_start = 0;
            aflock.l_len = 0;

            if (-1 == fcntl (fd, F_SETLK, &aflock))
            {
                eRet = oslTranslateFileError (OSL_FET_ERROR, errno);
                (void) close(fd);
                return eRet;
            }
        }
#endif  /* F_SETLK */
    }

    /* allocate memory for impl structure */
    FileHandle_Impl * pImpl = new FileHandle_Impl (fd, buffer);
    if (!pImpl)
    {
        eRet = oslTranslateFileError (OSL_FET_ERROR, ENOMEM);
        (void) close(fd);
        return eRet;
    }
    if (flags & O_RDWR)
        pImpl->m_state |= FileHandle_Impl::STATE_WRITEABLE;
    pImpl->m_size = sal::static_int_cast< sal_uInt64 >(aFileStat.st_size);

    OSL_TRACE("osl_openFile(%d, %s) => %s", pImpl->m_fd,
              flags & O_RDWR ? "writeable":"readonly",
              rtl_string_getStr(pImpl->m_strFilePath));

    *pHandle = (oslFileHandle)(pImpl);
    return osl_File_E_None;
}

/****************************************************************************/
/*  osl_closeFile */
/****************************************************************************/
oslFileError
SAL_CALL osl_closeFile( oslFileHandle Handle )
{
    FileHandle_Impl* pImpl = static_cast<FileHandle_Impl*>(Handle);

    if ((pImpl == 0) || (pImpl->m_fd < 0))
        return osl_File_E_INVAL;

    /* close(2) implicitly (and unconditionally) unlocks */
    OSL_TRACE("osl_closeFile(%d) => %s", pImpl->m_fd, rtl_string_getStr(pImpl->m_strFilePath));
    oslFileError result = pImpl->syncFile();
    if (result != osl_File_E_None)
    {
        /* close, ignoring double failure */
        (void) close (pImpl->m_fd);
    }
    else if (-1 == close (pImpl->m_fd))
    {
        /* translate error code */
        result = oslTranslateFileError (OSL_FET_ERROR, errno);
    }

    delete pImpl;
    return (result);
}

/************************************************
 * osl_syncFile
 ***********************************************/
oslFileError
SAL_CALL osl_syncFile(oslFileHandle Handle)
{
    FileHandle_Impl* pImpl = static_cast<FileHandle_Impl*>(Handle);

    if ((0 == pImpl) || (-1 == pImpl->m_fd))
        return osl_File_E_INVAL;

    OSL_FILE_TRACE("osl_syncFile(%d)", pImpl->m_fd);
    oslFileError result = pImpl->syncFile();
    if (result != osl_File_E_None)
        return (result);
    if (-1 == fsync (pImpl->m_fd))
        return oslTranslateFileError (OSL_FET_ERROR, errno);

    return osl_File_E_None;
}

/*******************************************
    osl_mapFile
********************************************/
oslFileError
SAL_CALL osl_mapFile (
    oslFileHandle Handle,
    void**        ppAddr,
    sal_uInt64    uLength,
    sal_uInt64    uOffset,
    sal_uInt32    uFlags
)
{
    FileHandle_Impl* pImpl = static_cast<FileHandle_Impl*>(Handle);

    if ((0 == pImpl) || (-1 == pImpl->m_fd) || (0 == ppAddr))
        return osl_File_E_INVAL;
    *ppAddr = 0;

    static sal_uInt64 const g_limit_size_t = std::numeric_limits< size_t >::max();
    if (g_limit_size_t < uLength)
        return osl_File_E_OVERFLOW;
    size_t const nLength = sal::static_int_cast< size_t >(uLength);

    static sal_uInt64 const g_limit_off_t = std::numeric_limits< off_t >::max();
    if (g_limit_off_t < uOffset)
        return osl_File_E_OVERFLOW;
    off_t const nOffset = sal::static_int_cast< off_t >(uOffset);

    void* p = mmap(NULL, nLength, PROT_READ, MAP_SHARED, pImpl->m_fd, nOffset);
    if (MAP_FAILED == p)
        return oslTranslateFileError(OSL_FET_ERROR, errno);
    *ppAddr = p;

    if (uFlags & osl_File_MapFlag_RandomAccess)
    {
        // Determine memory pagesize.
        size_t const nPageSize = FileHandle_Impl::getpagesize();
        if (size_t(-1) != nPageSize)
        {
            /*
             * Pagein, touching first byte of every memory page.
             * Note: volatile disables optimizing the loop away.
             */
            sal_uInt8 * pData (reinterpret_cast<sal_uInt8*>(*ppAddr));
            size_t      nSize (nLength);

            volatile sal_uInt8 c = 0;
            while (nSize > nPageSize)
            {
                c ^= pData[0];
                pData += nPageSize;
                nSize -= nPageSize;
            }
            if (nSize > 0)
            {
                c^= pData[0];
                pData += nSize;
                nSize -= nSize;
            }
        }
    }
    return osl_File_E_None;
}

/*******************************************
    osl_unmapFile
********************************************/
oslFileError
SAL_CALL osl_unmapFile (void* pAddr, sal_uInt64 uLength)
{
    if (0 == pAddr)
        return osl_File_E_INVAL;

    static sal_uInt64 const g_limit_size_t = std::numeric_limits< size_t >::max();
    if (g_limit_size_t < uLength)
        return osl_File_E_OVERFLOW;
    size_t const nLength = sal::static_int_cast< size_t >(uLength);

    if (-1 == munmap(static_cast<char*>(pAddr), nLength))
        return oslTranslateFileError(OSL_FET_ERROR, errno);

    return osl_File_E_None;
}

/*******************************************
    osl_readLine
********************************************/
oslFileError
SAL_CALL osl_readLine (
    oslFileHandle   Handle,
    sal_Sequence ** ppSequence)
{
    FileHandle_Impl * pImpl = static_cast<FileHandle_Impl*>(Handle);

    if ((0 == pImpl) || (-1 == pImpl->m_fd) || (0 == ppSequence))
        return osl_File_E_INVAL;
    sal_uInt64 uBytesRead = 0;

    // read at current fileptr; fileptr += uBytesRead;
    oslFileError result = pImpl->readLineAt (
        pImpl->m_fileptr, ppSequence, &uBytesRead);
    if (result == osl_File_E_None)
        pImpl->m_fileptr += uBytesRead;
    return (result);
}

/*******************************************
    osl_readFile
********************************************/
oslFileError
SAL_CALL osl_readFile (
    oslFileHandle Handle,
    void *        pBuffer,
    sal_uInt64    uBytesRequested,
    sal_uInt64 *  pBytesRead)
{
    FileHandle_Impl* pImpl = static_cast<FileHandle_Impl*>(Handle);

    if ((0 == pImpl) || (-1 == pImpl->m_fd) || (0 == pBuffer) || (0 == pBytesRead))
        return osl_File_E_INVAL;

    static sal_uInt64 const g_limit_ssize_t = std::numeric_limits< ssize_t >::max();
    if (g_limit_ssize_t < uBytesRequested)
        return osl_File_E_OVERFLOW;
    size_t const nBytesRequested = sal::static_int_cast< size_t >(uBytesRequested);

    // read at current fileptr; fileptr += *pBytesRead;
    oslFileError result = pImpl->readFileAt (
        pImpl->m_fileptr, pBuffer, nBytesRequested, pBytesRead);
    if (result == osl_File_E_None)
        pImpl->m_fileptr += *pBytesRead;
    return (result);
}

/*******************************************
    osl_writeFile
********************************************/
oslFileError
SAL_CALL osl_writeFile (
    oslFileHandle Handle,
    const void *  pBuffer,
    sal_uInt64    uBytesToWrite,
    sal_uInt64 *  pBytesWritten)
{
    FileHandle_Impl* pImpl = static_cast<FileHandle_Impl*>(Handle);

    if ((0 == pImpl) || (-1 == pImpl->m_fd) || (0 == pBuffer) || (0 == pBytesWritten))
        return osl_File_E_INVAL;
    if (0 == (pImpl->m_state & FileHandle_Impl::STATE_WRITEABLE))
        return osl_File_E_BADF;

    static sal_uInt64 const g_limit_ssize_t = std::numeric_limits< ssize_t >::max();
    if (g_limit_ssize_t < uBytesToWrite)
        return osl_File_E_OVERFLOW;
    size_t const nBytesToWrite = sal::static_int_cast< size_t >(uBytesToWrite);

    // write at current fileptr; fileptr += *pBytesWritten;
    oslFileError result = pImpl->writeFileAt (
        pImpl->m_fileptr, pBuffer, nBytesToWrite, pBytesWritten);
    if (result == osl_File_E_None)
        pImpl->m_fileptr += *pBytesWritten;
    return (result);
}

/*******************************************
    osl_readFileAt
********************************************/
oslFileError
SAL_CALL osl_readFileAt (
    oslFileHandle Handle,
    sal_uInt64    uOffset,
    void*         pBuffer,
    sal_uInt64    uBytesRequested,
    sal_uInt64*   pBytesRead)
{
    FileHandle_Impl* pImpl = static_cast<FileHandle_Impl*>(Handle);

    if ((0 == pImpl) || (-1 == pImpl->m_fd) || (0 == pBuffer) || (0 == pBytesRead))
        return osl_File_E_INVAL;
    if (0 == (pImpl->m_state & FileHandle_Impl::STATE_SEEKABLE))
        return osl_File_E_SPIPE;

    static sal_uInt64 const g_limit_off_t = std::numeric_limits< off_t >::max();
    if (g_limit_off_t < uOffset)
        return osl_File_E_OVERFLOW;
    off_t const nOffset = sal::static_int_cast< off_t >(uOffset);

    static sal_uInt64 const g_limit_ssize_t = std::numeric_limits< ssize_t >::max();
    if (g_limit_ssize_t < uBytesRequested)
        return osl_File_E_OVERFLOW;
    size_t const nBytesRequested = sal::static_int_cast< size_t >(uBytesRequested);

    // read at specified fileptr
    return pImpl->readFileAt (nOffset, pBuffer, nBytesRequested, pBytesRead);
}

/*******************************************
    osl_writeFileAt
********************************************/
oslFileError
SAL_CALL osl_writeFileAt (
    oslFileHandle Handle,
    sal_uInt64    uOffset,
    const void*   pBuffer,
    sal_uInt64    uBytesToWrite,
    sal_uInt64*   pBytesWritten)
{
    FileHandle_Impl* pImpl = static_cast<FileHandle_Impl*>(Handle);

    if ((0 == pImpl) || (-1 == pImpl->m_fd) || (0 == pBuffer) || (0 == pBytesWritten))
        return osl_File_E_INVAL;
    if (0 == (pImpl->m_state & FileHandle_Impl::STATE_SEEKABLE))
        return osl_File_E_SPIPE;
    if (0 == (pImpl->m_state & FileHandle_Impl::STATE_WRITEABLE))
        return osl_File_E_BADF;

    static sal_uInt64 const g_limit_off_t = std::numeric_limits< off_t >::max();
    if (g_limit_off_t < uOffset)
        return osl_File_E_OVERFLOW;
    off_t const nOffset = sal::static_int_cast< off_t >(uOffset);

    static sal_uInt64 const g_limit_ssize_t = std::numeric_limits< ssize_t >::max();
    if (g_limit_ssize_t < uBytesToWrite)
        return osl_File_E_OVERFLOW;
    size_t const nBytesToWrite = sal::static_int_cast< size_t >(uBytesToWrite);

    // write at specified fileptr
    return pImpl->writeFileAt (nOffset, pBuffer, nBytesToWrite, pBytesWritten);
}

/****************************************************************************/
/*  osl_isEndOfFile */
/****************************************************************************/
oslFileError
SAL_CALL osl_isEndOfFile( oslFileHandle Handle, sal_Bool *pIsEOF )
{
    FileHandle_Impl* pImpl = static_cast<FileHandle_Impl*>(Handle);

    if ((0 == pImpl) || (-1 == pImpl->m_fd) || (0 == pIsEOF))
        return osl_File_E_INVAL;

    *pIsEOF = (pImpl->getPos() == pImpl->getSize());
    return osl_File_E_None;
}

/************************************************
 * osl_getFilePos
 ***********************************************/
oslFileError
SAL_CALL osl_getFilePos( oslFileHandle Handle, sal_uInt64* pPos )
{
    FileHandle_Impl* pImpl = static_cast<FileHandle_Impl*>(Handle);

    if ((0 == pImpl) || (-1 == pImpl->m_fd) || (0 == pPos))
        return osl_File_E_INVAL;

    *pPos = pImpl->getPos();
    return osl_File_E_None;
}

/*******************************************
    osl_setFilePos
********************************************/
oslFileError
SAL_CALL osl_setFilePos (oslFileHandle Handle, sal_uInt32 uHow, sal_Int64 uOffset)
{
    FileHandle_Impl* pImpl = static_cast<FileHandle_Impl*>(Handle);

    if ((0 == pImpl) || (-1 == pImpl->m_fd))
        return osl_File_E_INVAL;

    static sal_Int64 const g_limit_off_t = std::numeric_limits< off_t >::max();
    if (g_limit_off_t < uOffset)
        return osl_File_E_OVERFLOW;
    off_t nPos = 0, nOffset = sal::static_int_cast< off_t >(uOffset);

    switch(uHow)
    {
        case osl_Pos_Absolut:
            if (0 > nOffset)
                return osl_File_E_INVAL;
            break;

        case osl_Pos_Current:
            nPos = sal::static_int_cast< off_t >(pImpl->getPos());
            if ((0 > nOffset) && (-1*nOffset > nPos))
                return osl_File_E_INVAL;
            if (g_limit_off_t < nPos + nOffset)
                return osl_File_E_OVERFLOW;
            break;

        case osl_Pos_End:
            nPos = sal::static_int_cast< off_t >(pImpl->getSize());
            if ((0 > nOffset) && (-1*nOffset > nPos))
                return osl_File_E_INVAL;
            if (g_limit_off_t < nPos + nOffset)
                return osl_File_E_OVERFLOW;
            break;

        default:
            return osl_File_E_INVAL;
    }

    return pImpl->setPos (nPos + nOffset);
}

/****************************************************************************
 *  osl_getFileSize
 ****************************************************************************/
oslFileError
SAL_CALL osl_getFileSize( oslFileHandle Handle, sal_uInt64* pSize )
{
    FileHandle_Impl* pImpl = static_cast<FileHandle_Impl*>(Handle);

    if ((0 == pImpl) || (-1 == pImpl->m_fd) || (0 == pSize))
        return osl_File_E_INVAL;

    *pSize = pImpl->getSize();
    return osl_File_E_None;
}

/************************************************
 * osl_setFileSize
 ***********************************************/
oslFileError
SAL_CALL osl_setFileSize( oslFileHandle Handle, sal_uInt64 uSize )
{
    FileHandle_Impl* pImpl = static_cast<FileHandle_Impl*>(Handle);

    if ((0 == pImpl) || (-1 == pImpl->m_fd))
        return osl_File_E_INVAL;
    if (0 == (pImpl->m_state & FileHandle_Impl::STATE_WRITEABLE))
        return osl_File_E_BADF;

    static sal_uInt64 const g_limit_off_t = std::numeric_limits< off_t >::max();
    if (g_limit_off_t < uSize)
        return osl_File_E_OVERFLOW;
    off_t const nSize = sal::static_int_cast< off_t >(uSize);

    oslFileError result = pImpl->syncFile();
    if (result != osl_File_E_None)
        return (result);

    if (-1 == ftruncate (pImpl->m_fd, nSize))
    {
        /* Failure. Try fallback algorithm */
        off_t nCurPos;

        /* Save original result */
        result = oslTranslateFileError (OSL_FET_ERROR, errno);
        PERROR("ftruncate", "Try osl_setFileSize [fallback]\n");

        /* Check against current size. Fail upon 'shrink' */
        if (uSize <= pImpl->getSize())
        {
            /* Failure upon 'shrink'. Return original result */
            return (result);
        }

        /* Save current position *//* @@@ pImpl->m_offset @@@ */
        nCurPos = (off_t)lseek (pImpl->m_fd, (off_t)0, SEEK_CUR);
        if (nCurPos == (off_t)(-1))
        {
            PERROR("ftruncate: lseek", "Out osl_setFileSize [error]\n");
            return (result);
        }

        /* Try 'expand' via 'lseek()' and 'write()' */
        if (lseek (pImpl->m_fd, (off_t)(nSize - 1), SEEK_SET) < 0)
        {
            PERROR("ftruncate: lseek", "Out osl_setFileSize [error]\n");
            return (result);
        }
        if (write (pImpl->m_fd, (char*)"", (size_t)1) < 0)
        {
            /* Failure. Restore saved position */
            PERROR("ftruncate: write", "Out osl_setFileSize [error]\n");
            if (lseek (pImpl->m_fd, (off_t)nCurPos, SEEK_SET) < 0)
            {
                PERROR("ftruncate: lseek", "ignoring");
            }
            return (result);
        }
<<<<<<< HEAD
    }
    if (uFlags & osl_File_MapFlag_WillNeed)
    {
        // On Linux, madvise(..., MADV_WILLNEED) appears to have the undesirable
        // effect of not returning until the data has actually been paged in, so
        // that its net effect would typically be to slow down the process
        // (which could start processing at the beginning of the data while the
        // OS simultaneously pages in the rest); on other platforms, it remains
        // to be evaluated whether madvise or equivalent is available and
        // actually useful:
#if defined MACOSX
        int e = posix_madvise(p, nLength, POSIX_MADV_WILLNEED);
        if (e != 0)
        {
            OSL_TRACE(
                "posix_madvise(..., POSIX_MADV_WILLNEED) failed with %d", e);
        }
#elif defined SOLARIS
        if (madvise(static_cast< caddr_t >(p), nLength, MADV_WILLNEED) != 0)
        {
            OSL_TRACE("madvise(..., MADV_WILLNEED) failed with %d", errno);
        }
#endif
    }
    return osl_File_E_None;
}
=======
>>>>>>> 6902c6cc

        /* Success. Restore saved position */
        if (lseek (pImpl->m_fd, (off_t)nCurPos, SEEK_SET) < 0)
        {
            PERROR("ftruncate: lseek", "Out osl_setFileSize [error]");
            return (result);
        }
    }

    OSL_FILE_TRACE("osl_setFileSize(%d, %lld) => %ld", pImpl->m_fd, pImpl->getSize(), nSize);
    pImpl->m_size = sal::static_int_cast< sal_uInt64 >(nSize);
    return osl_File_E_None;
}<|MERGE_RESOLUTION|>--- conflicted
+++ resolved
@@ -1006,330 +1006,6 @@
             }
         }
     }
-    return osl_File_E_None;
-}
-
-/*******************************************
-    osl_unmapFile
-********************************************/
-oslFileError
-SAL_CALL osl_unmapFile (void* pAddr, sal_uInt64 uLength)
-{
-    if (0 == pAddr)
-        return osl_File_E_INVAL;
-
-    static sal_uInt64 const g_limit_size_t = std::numeric_limits< size_t >::max();
-    if (g_limit_size_t < uLength)
-        return osl_File_E_OVERFLOW;
-    size_t const nLength = sal::static_int_cast< size_t >(uLength);
-
-    if (-1 == munmap(static_cast<char*>(pAddr), nLength))
-        return oslTranslateFileError(OSL_FET_ERROR, errno);
-
-    return osl_File_E_None;
-}
-
-/*******************************************
-    osl_readLine
-********************************************/
-oslFileError
-SAL_CALL osl_readLine (
-    oslFileHandle   Handle,
-    sal_Sequence ** ppSequence)
-{
-    FileHandle_Impl * pImpl = static_cast<FileHandle_Impl*>(Handle);
-
-    if ((0 == pImpl) || (-1 == pImpl->m_fd) || (0 == ppSequence))
-        return osl_File_E_INVAL;
-    sal_uInt64 uBytesRead = 0;
-
-    // read at current fileptr; fileptr += uBytesRead;
-    oslFileError result = pImpl->readLineAt (
-        pImpl->m_fileptr, ppSequence, &uBytesRead);
-    if (result == osl_File_E_None)
-        pImpl->m_fileptr += uBytesRead;
-    return (result);
-}
-
-/*******************************************
-    osl_readFile
-********************************************/
-oslFileError
-SAL_CALL osl_readFile (
-    oslFileHandle Handle,
-    void *        pBuffer,
-    sal_uInt64    uBytesRequested,
-    sal_uInt64 *  pBytesRead)
-{
-    FileHandle_Impl* pImpl = static_cast<FileHandle_Impl*>(Handle);
-
-    if ((0 == pImpl) || (-1 == pImpl->m_fd) || (0 == pBuffer) || (0 == pBytesRead))
-        return osl_File_E_INVAL;
-
-    static sal_uInt64 const g_limit_ssize_t = std::numeric_limits< ssize_t >::max();
-    if (g_limit_ssize_t < uBytesRequested)
-        return osl_File_E_OVERFLOW;
-    size_t const nBytesRequested = sal::static_int_cast< size_t >(uBytesRequested);
-
-    // read at current fileptr; fileptr += *pBytesRead;
-    oslFileError result = pImpl->readFileAt (
-        pImpl->m_fileptr, pBuffer, nBytesRequested, pBytesRead);
-    if (result == osl_File_E_None)
-        pImpl->m_fileptr += *pBytesRead;
-    return (result);
-}
-
-/*******************************************
-    osl_writeFile
-********************************************/
-oslFileError
-SAL_CALL osl_writeFile (
-    oslFileHandle Handle,
-    const void *  pBuffer,
-    sal_uInt64    uBytesToWrite,
-    sal_uInt64 *  pBytesWritten)
-{
-    FileHandle_Impl* pImpl = static_cast<FileHandle_Impl*>(Handle);
-
-    if ((0 == pImpl) || (-1 == pImpl->m_fd) || (0 == pBuffer) || (0 == pBytesWritten))
-        return osl_File_E_INVAL;
-    if (0 == (pImpl->m_state & FileHandle_Impl::STATE_WRITEABLE))
-        return osl_File_E_BADF;
-
-    static sal_uInt64 const g_limit_ssize_t = std::numeric_limits< ssize_t >::max();
-    if (g_limit_ssize_t < uBytesToWrite)
-        return osl_File_E_OVERFLOW;
-    size_t const nBytesToWrite = sal::static_int_cast< size_t >(uBytesToWrite);
-
-    // write at current fileptr; fileptr += *pBytesWritten;
-    oslFileError result = pImpl->writeFileAt (
-        pImpl->m_fileptr, pBuffer, nBytesToWrite, pBytesWritten);
-    if (result == osl_File_E_None)
-        pImpl->m_fileptr += *pBytesWritten;
-    return (result);
-}
-
-/*******************************************
-    osl_readFileAt
-********************************************/
-oslFileError
-SAL_CALL osl_readFileAt (
-    oslFileHandle Handle,
-    sal_uInt64    uOffset,
-    void*         pBuffer,
-    sal_uInt64    uBytesRequested,
-    sal_uInt64*   pBytesRead)
-{
-    FileHandle_Impl* pImpl = static_cast<FileHandle_Impl*>(Handle);
-
-    if ((0 == pImpl) || (-1 == pImpl->m_fd) || (0 == pBuffer) || (0 == pBytesRead))
-        return osl_File_E_INVAL;
-    if (0 == (pImpl->m_state & FileHandle_Impl::STATE_SEEKABLE))
-        return osl_File_E_SPIPE;
-
-    static sal_uInt64 const g_limit_off_t = std::numeric_limits< off_t >::max();
-    if (g_limit_off_t < uOffset)
-        return osl_File_E_OVERFLOW;
-    off_t const nOffset = sal::static_int_cast< off_t >(uOffset);
-
-    static sal_uInt64 const g_limit_ssize_t = std::numeric_limits< ssize_t >::max();
-    if (g_limit_ssize_t < uBytesRequested)
-        return osl_File_E_OVERFLOW;
-    size_t const nBytesRequested = sal::static_int_cast< size_t >(uBytesRequested);
-
-    // read at specified fileptr
-    return pImpl->readFileAt (nOffset, pBuffer, nBytesRequested, pBytesRead);
-}
-
-/*******************************************
-    osl_writeFileAt
-********************************************/
-oslFileError
-SAL_CALL osl_writeFileAt (
-    oslFileHandle Handle,
-    sal_uInt64    uOffset,
-    const void*   pBuffer,
-    sal_uInt64    uBytesToWrite,
-    sal_uInt64*   pBytesWritten)
-{
-    FileHandle_Impl* pImpl = static_cast<FileHandle_Impl*>(Handle);
-
-    if ((0 == pImpl) || (-1 == pImpl->m_fd) || (0 == pBuffer) || (0 == pBytesWritten))
-        return osl_File_E_INVAL;
-    if (0 == (pImpl->m_state & FileHandle_Impl::STATE_SEEKABLE))
-        return osl_File_E_SPIPE;
-    if (0 == (pImpl->m_state & FileHandle_Impl::STATE_WRITEABLE))
-        return osl_File_E_BADF;
-
-    static sal_uInt64 const g_limit_off_t = std::numeric_limits< off_t >::max();
-    if (g_limit_off_t < uOffset)
-        return osl_File_E_OVERFLOW;
-    off_t const nOffset = sal::static_int_cast< off_t >(uOffset);
-
-    static sal_uInt64 const g_limit_ssize_t = std::numeric_limits< ssize_t >::max();
-    if (g_limit_ssize_t < uBytesToWrite)
-        return osl_File_E_OVERFLOW;
-    size_t const nBytesToWrite = sal::static_int_cast< size_t >(uBytesToWrite);
-
-    // write at specified fileptr
-    return pImpl->writeFileAt (nOffset, pBuffer, nBytesToWrite, pBytesWritten);
-}
-
-/****************************************************************************/
-/*  osl_isEndOfFile */
-/****************************************************************************/
-oslFileError
-SAL_CALL osl_isEndOfFile( oslFileHandle Handle, sal_Bool *pIsEOF )
-{
-    FileHandle_Impl* pImpl = static_cast<FileHandle_Impl*>(Handle);
-
-    if ((0 == pImpl) || (-1 == pImpl->m_fd) || (0 == pIsEOF))
-        return osl_File_E_INVAL;
-
-    *pIsEOF = (pImpl->getPos() == pImpl->getSize());
-    return osl_File_E_None;
-}
-
-/************************************************
- * osl_getFilePos
- ***********************************************/
-oslFileError
-SAL_CALL osl_getFilePos( oslFileHandle Handle, sal_uInt64* pPos )
-{
-    FileHandle_Impl* pImpl = static_cast<FileHandle_Impl*>(Handle);
-
-    if ((0 == pImpl) || (-1 == pImpl->m_fd) || (0 == pPos))
-        return osl_File_E_INVAL;
-
-    *pPos = pImpl->getPos();
-    return osl_File_E_None;
-}
-
-/*******************************************
-    osl_setFilePos
-********************************************/
-oslFileError
-SAL_CALL osl_setFilePos (oslFileHandle Handle, sal_uInt32 uHow, sal_Int64 uOffset)
-{
-    FileHandle_Impl* pImpl = static_cast<FileHandle_Impl*>(Handle);
-
-    if ((0 == pImpl) || (-1 == pImpl->m_fd))
-        return osl_File_E_INVAL;
-
-    static sal_Int64 const g_limit_off_t = std::numeric_limits< off_t >::max();
-    if (g_limit_off_t < uOffset)
-        return osl_File_E_OVERFLOW;
-    off_t nPos = 0, nOffset = sal::static_int_cast< off_t >(uOffset);
-
-    switch(uHow)
-    {
-        case osl_Pos_Absolut:
-            if (0 > nOffset)
-                return osl_File_E_INVAL;
-            break;
-
-        case osl_Pos_Current:
-            nPos = sal::static_int_cast< off_t >(pImpl->getPos());
-            if ((0 > nOffset) && (-1*nOffset > nPos))
-                return osl_File_E_INVAL;
-            if (g_limit_off_t < nPos + nOffset)
-                return osl_File_E_OVERFLOW;
-            break;
-
-        case osl_Pos_End:
-            nPos = sal::static_int_cast< off_t >(pImpl->getSize());
-            if ((0 > nOffset) && (-1*nOffset > nPos))
-                return osl_File_E_INVAL;
-            if (g_limit_off_t < nPos + nOffset)
-                return osl_File_E_OVERFLOW;
-            break;
-
-        default:
-            return osl_File_E_INVAL;
-    }
-
-    return pImpl->setPos (nPos + nOffset);
-}
-
-/****************************************************************************
- *  osl_getFileSize
- ****************************************************************************/
-oslFileError
-SAL_CALL osl_getFileSize( oslFileHandle Handle, sal_uInt64* pSize )
-{
-    FileHandle_Impl* pImpl = static_cast<FileHandle_Impl*>(Handle);
-
-    if ((0 == pImpl) || (-1 == pImpl->m_fd) || (0 == pSize))
-        return osl_File_E_INVAL;
-
-    *pSize = pImpl->getSize();
-    return osl_File_E_None;
-}
-
-/************************************************
- * osl_setFileSize
- ***********************************************/
-oslFileError
-SAL_CALL osl_setFileSize( oslFileHandle Handle, sal_uInt64 uSize )
-{
-    FileHandle_Impl* pImpl = static_cast<FileHandle_Impl*>(Handle);
-
-    if ((0 == pImpl) || (-1 == pImpl->m_fd))
-        return osl_File_E_INVAL;
-    if (0 == (pImpl->m_state & FileHandle_Impl::STATE_WRITEABLE))
-        return osl_File_E_BADF;
-
-    static sal_uInt64 const g_limit_off_t = std::numeric_limits< off_t >::max();
-    if (g_limit_off_t < uSize)
-        return osl_File_E_OVERFLOW;
-    off_t const nSize = sal::static_int_cast< off_t >(uSize);
-
-    oslFileError result = pImpl->syncFile();
-    if (result != osl_File_E_None)
-        return (result);
-
-    if (-1 == ftruncate (pImpl->m_fd, nSize))
-    {
-        /* Failure. Try fallback algorithm */
-        off_t nCurPos;
-
-        /* Save original result */
-        result = oslTranslateFileError (OSL_FET_ERROR, errno);
-        PERROR("ftruncate", "Try osl_setFileSize [fallback]\n");
-
-        /* Check against current size. Fail upon 'shrink' */
-        if (uSize <= pImpl->getSize())
-        {
-            /* Failure upon 'shrink'. Return original result */
-            return (result);
-        }
-
-        /* Save current position *//* @@@ pImpl->m_offset @@@ */
-        nCurPos = (off_t)lseek (pImpl->m_fd, (off_t)0, SEEK_CUR);
-        if (nCurPos == (off_t)(-1))
-        {
-            PERROR("ftruncate: lseek", "Out osl_setFileSize [error]\n");
-            return (result);
-        }
-
-        /* Try 'expand' via 'lseek()' and 'write()' */
-        if (lseek (pImpl->m_fd, (off_t)(nSize - 1), SEEK_SET) < 0)
-        {
-            PERROR("ftruncate: lseek", "Out osl_setFileSize [error]\n");
-            return (result);
-        }
-        if (write (pImpl->m_fd, (char*)"", (size_t)1) < 0)
-        {
-            /* Failure. Restore saved position */
-            PERROR("ftruncate: write", "Out osl_setFileSize [error]\n");
-            if (lseek (pImpl->m_fd, (off_t)nCurPos, SEEK_SET) < 0)
-            {
-                PERROR("ftruncate: lseek", "ignoring");
-            }
-            return (result);
-        }
-<<<<<<< HEAD
-    }
     if (uFlags & osl_File_MapFlag_WillNeed)
     {
         // On Linux, madvise(..., MADV_WILLNEED) appears to have the undesirable
@@ -1355,8 +1031,326 @@
     }
     return osl_File_E_None;
 }
-=======
->>>>>>> 6902c6cc
+
+/*******************************************
+    osl_unmapFile
+********************************************/
+oslFileError
+SAL_CALL osl_unmapFile (void* pAddr, sal_uInt64 uLength)
+{
+    if (0 == pAddr)
+        return osl_File_E_INVAL;
+
+    static sal_uInt64 const g_limit_size_t = std::numeric_limits< size_t >::max();
+    if (g_limit_size_t < uLength)
+        return osl_File_E_OVERFLOW;
+    size_t const nLength = sal::static_int_cast< size_t >(uLength);
+
+    if (-1 == munmap(static_cast<char*>(pAddr), nLength))
+        return oslTranslateFileError(OSL_FET_ERROR, errno);
+
+    return osl_File_E_None;
+}
+
+/*******************************************
+    osl_readLine
+********************************************/
+oslFileError
+SAL_CALL osl_readLine (
+    oslFileHandle   Handle,
+    sal_Sequence ** ppSequence)
+{
+    FileHandle_Impl * pImpl = static_cast<FileHandle_Impl*>(Handle);
+
+    if ((0 == pImpl) || (-1 == pImpl->m_fd) || (0 == ppSequence))
+        return osl_File_E_INVAL;
+    sal_uInt64 uBytesRead = 0;
+
+    // read at current fileptr; fileptr += uBytesRead;
+    oslFileError result = pImpl->readLineAt (
+        pImpl->m_fileptr, ppSequence, &uBytesRead);
+    if (result == osl_File_E_None)
+        pImpl->m_fileptr += uBytesRead;
+    return (result);
+}
+
+/*******************************************
+    osl_readFile
+********************************************/
+oslFileError
+SAL_CALL osl_readFile (
+    oslFileHandle Handle,
+    void *        pBuffer,
+    sal_uInt64    uBytesRequested,
+    sal_uInt64 *  pBytesRead)
+{
+    FileHandle_Impl* pImpl = static_cast<FileHandle_Impl*>(Handle);
+
+    if ((0 == pImpl) || (-1 == pImpl->m_fd) || (0 == pBuffer) || (0 == pBytesRead))
+        return osl_File_E_INVAL;
+
+    static sal_uInt64 const g_limit_ssize_t = std::numeric_limits< ssize_t >::max();
+    if (g_limit_ssize_t < uBytesRequested)
+        return osl_File_E_OVERFLOW;
+    size_t const nBytesRequested = sal::static_int_cast< size_t >(uBytesRequested);
+
+    // read at current fileptr; fileptr += *pBytesRead;
+    oslFileError result = pImpl->readFileAt (
+        pImpl->m_fileptr, pBuffer, nBytesRequested, pBytesRead);
+    if (result == osl_File_E_None)
+        pImpl->m_fileptr += *pBytesRead;
+    return (result);
+}
+
+/*******************************************
+    osl_writeFile
+********************************************/
+oslFileError
+SAL_CALL osl_writeFile (
+    oslFileHandle Handle,
+    const void *  pBuffer,
+    sal_uInt64    uBytesToWrite,
+    sal_uInt64 *  pBytesWritten)
+{
+    FileHandle_Impl* pImpl = static_cast<FileHandle_Impl*>(Handle);
+
+    if ((0 == pImpl) || (-1 == pImpl->m_fd) || (0 == pBuffer) || (0 == pBytesWritten))
+        return osl_File_E_INVAL;
+    if (0 == (pImpl->m_state & FileHandle_Impl::STATE_WRITEABLE))
+        return osl_File_E_BADF;
+
+    static sal_uInt64 const g_limit_ssize_t = std::numeric_limits< ssize_t >::max();
+    if (g_limit_ssize_t < uBytesToWrite)
+        return osl_File_E_OVERFLOW;
+    size_t const nBytesToWrite = sal::static_int_cast< size_t >(uBytesToWrite);
+
+    // write at current fileptr; fileptr += *pBytesWritten;
+    oslFileError result = pImpl->writeFileAt (
+        pImpl->m_fileptr, pBuffer, nBytesToWrite, pBytesWritten);
+    if (result == osl_File_E_None)
+        pImpl->m_fileptr += *pBytesWritten;
+    return (result);
+}
+
+/*******************************************
+    osl_readFileAt
+********************************************/
+oslFileError
+SAL_CALL osl_readFileAt (
+    oslFileHandle Handle,
+    sal_uInt64    uOffset,
+    void*         pBuffer,
+    sal_uInt64    uBytesRequested,
+    sal_uInt64*   pBytesRead)
+{
+    FileHandle_Impl* pImpl = static_cast<FileHandle_Impl*>(Handle);
+
+    if ((0 == pImpl) || (-1 == pImpl->m_fd) || (0 == pBuffer) || (0 == pBytesRead))
+        return osl_File_E_INVAL;
+    if (0 == (pImpl->m_state & FileHandle_Impl::STATE_SEEKABLE))
+        return osl_File_E_SPIPE;
+
+    static sal_uInt64 const g_limit_off_t = std::numeric_limits< off_t >::max();
+    if (g_limit_off_t < uOffset)
+        return osl_File_E_OVERFLOW;
+    off_t const nOffset = sal::static_int_cast< off_t >(uOffset);
+
+    static sal_uInt64 const g_limit_ssize_t = std::numeric_limits< ssize_t >::max();
+    if (g_limit_ssize_t < uBytesRequested)
+        return osl_File_E_OVERFLOW;
+    size_t const nBytesRequested = sal::static_int_cast< size_t >(uBytesRequested);
+
+    // read at specified fileptr
+    return pImpl->readFileAt (nOffset, pBuffer, nBytesRequested, pBytesRead);
+}
+
+/*******************************************
+    osl_writeFileAt
+********************************************/
+oslFileError
+SAL_CALL osl_writeFileAt (
+    oslFileHandle Handle,
+    sal_uInt64    uOffset,
+    const void*   pBuffer,
+    sal_uInt64    uBytesToWrite,
+    sal_uInt64*   pBytesWritten)
+{
+    FileHandle_Impl* pImpl = static_cast<FileHandle_Impl*>(Handle);
+
+    if ((0 == pImpl) || (-1 == pImpl->m_fd) || (0 == pBuffer) || (0 == pBytesWritten))
+        return osl_File_E_INVAL;
+    if (0 == (pImpl->m_state & FileHandle_Impl::STATE_SEEKABLE))
+        return osl_File_E_SPIPE;
+    if (0 == (pImpl->m_state & FileHandle_Impl::STATE_WRITEABLE))
+        return osl_File_E_BADF;
+
+    static sal_uInt64 const g_limit_off_t = std::numeric_limits< off_t >::max();
+    if (g_limit_off_t < uOffset)
+        return osl_File_E_OVERFLOW;
+    off_t const nOffset = sal::static_int_cast< off_t >(uOffset);
+
+    static sal_uInt64 const g_limit_ssize_t = std::numeric_limits< ssize_t >::max();
+    if (g_limit_ssize_t < uBytesToWrite)
+        return osl_File_E_OVERFLOW;
+    size_t const nBytesToWrite = sal::static_int_cast< size_t >(uBytesToWrite);
+
+    // write at specified fileptr
+    return pImpl->writeFileAt (nOffset, pBuffer, nBytesToWrite, pBytesWritten);
+}
+
+/****************************************************************************/
+/*  osl_isEndOfFile */
+/****************************************************************************/
+oslFileError
+SAL_CALL osl_isEndOfFile( oslFileHandle Handle, sal_Bool *pIsEOF )
+{
+    FileHandle_Impl* pImpl = static_cast<FileHandle_Impl*>(Handle);
+
+    if ((0 == pImpl) || (-1 == pImpl->m_fd) || (0 == pIsEOF))
+        return osl_File_E_INVAL;
+
+    *pIsEOF = (pImpl->getPos() == pImpl->getSize());
+    return osl_File_E_None;
+}
+
+/************************************************
+ * osl_getFilePos
+ ***********************************************/
+oslFileError
+SAL_CALL osl_getFilePos( oslFileHandle Handle, sal_uInt64* pPos )
+{
+    FileHandle_Impl* pImpl = static_cast<FileHandle_Impl*>(Handle);
+
+    if ((0 == pImpl) || (-1 == pImpl->m_fd) || (0 == pPos))
+        return osl_File_E_INVAL;
+
+    *pPos = pImpl->getPos();
+    return osl_File_E_None;
+}
+
+/*******************************************
+    osl_setFilePos
+********************************************/
+oslFileError
+SAL_CALL osl_setFilePos (oslFileHandle Handle, sal_uInt32 uHow, sal_Int64 uOffset)
+{
+    FileHandle_Impl* pImpl = static_cast<FileHandle_Impl*>(Handle);
+
+    if ((0 == pImpl) || (-1 == pImpl->m_fd))
+        return osl_File_E_INVAL;
+
+    static sal_Int64 const g_limit_off_t = std::numeric_limits< off_t >::max();
+    if (g_limit_off_t < uOffset)
+        return osl_File_E_OVERFLOW;
+    off_t nPos = 0, nOffset = sal::static_int_cast< off_t >(uOffset);
+
+    switch(uHow)
+    {
+        case osl_Pos_Absolut:
+            if (0 > nOffset)
+                return osl_File_E_INVAL;
+            break;
+
+        case osl_Pos_Current:
+            nPos = sal::static_int_cast< off_t >(pImpl->getPos());
+            if ((0 > nOffset) && (-1*nOffset > nPos))
+                return osl_File_E_INVAL;
+            if (g_limit_off_t < nPos + nOffset)
+                return osl_File_E_OVERFLOW;
+            break;
+
+        case osl_Pos_End:
+            nPos = sal::static_int_cast< off_t >(pImpl->getSize());
+            if ((0 > nOffset) && (-1*nOffset > nPos))
+                return osl_File_E_INVAL;
+            if (g_limit_off_t < nPos + nOffset)
+                return osl_File_E_OVERFLOW;
+            break;
+
+        default:
+            return osl_File_E_INVAL;
+    }
+
+    return pImpl->setPos (nPos + nOffset);
+}
+
+/****************************************************************************
+ *  osl_getFileSize
+ ****************************************************************************/
+oslFileError
+SAL_CALL osl_getFileSize( oslFileHandle Handle, sal_uInt64* pSize )
+{
+    FileHandle_Impl* pImpl = static_cast<FileHandle_Impl*>(Handle);
+
+    if ((0 == pImpl) || (-1 == pImpl->m_fd) || (0 == pSize))
+        return osl_File_E_INVAL;
+
+    *pSize = pImpl->getSize();
+    return osl_File_E_None;
+}
+
+/************************************************
+ * osl_setFileSize
+ ***********************************************/
+oslFileError
+SAL_CALL osl_setFileSize( oslFileHandle Handle, sal_uInt64 uSize )
+{
+    FileHandle_Impl* pImpl = static_cast<FileHandle_Impl*>(Handle);
+
+    if ((0 == pImpl) || (-1 == pImpl->m_fd))
+        return osl_File_E_INVAL;
+    if (0 == (pImpl->m_state & FileHandle_Impl::STATE_WRITEABLE))
+        return osl_File_E_BADF;
+
+    static sal_uInt64 const g_limit_off_t = std::numeric_limits< off_t >::max();
+    if (g_limit_off_t < uSize)
+        return osl_File_E_OVERFLOW;
+    off_t const nSize = sal::static_int_cast< off_t >(uSize);
+
+    oslFileError result = pImpl->syncFile();
+    if (result != osl_File_E_None)
+        return (result);
+
+    if (-1 == ftruncate (pImpl->m_fd, nSize))
+    {
+        /* Failure. Try fallback algorithm */
+        off_t nCurPos;
+
+        /* Save original result */
+        result = oslTranslateFileError (OSL_FET_ERROR, errno);
+        PERROR("ftruncate", "Try osl_setFileSize [fallback]\n");
+
+        /* Check against current size. Fail upon 'shrink' */
+        if (uSize <= pImpl->getSize())
+        {
+            /* Failure upon 'shrink'. Return original result */
+            return (result);
+        }
+
+        /* Save current position *//* @@@ pImpl->m_offset @@@ */
+        nCurPos = (off_t)lseek (pImpl->m_fd, (off_t)0, SEEK_CUR);
+        if (nCurPos == (off_t)(-1))
+        {
+            PERROR("ftruncate: lseek", "Out osl_setFileSize [error]\n");
+            return (result);
+        }
+
+        /* Try 'expand' via 'lseek()' and 'write()' */
+        if (lseek (pImpl->m_fd, (off_t)(nSize - 1), SEEK_SET) < 0)
+        {
+            PERROR("ftruncate: lseek", "Out osl_setFileSize [error]\n");
+            return (result);
+        }
+        if (write (pImpl->m_fd, (char*)"", (size_t)1) < 0)
+        {
+            /* Failure. Restore saved position */
+            PERROR("ftruncate: write", "Out osl_setFileSize [error]\n");
+            if (lseek (pImpl->m_fd, (off_t)nCurPos, SEEK_SET) < 0)
+            {
+                PERROR("ftruncate: lseek", "ignoring");
+            }
+            return (result);
+        }
 
         /* Success. Restore saved position */
         if (lseek (pImpl->m_fd, (off_t)nCurPos, SEEK_SET) < 0)
