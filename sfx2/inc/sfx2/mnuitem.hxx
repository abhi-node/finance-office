/* -*- Mode: C++; tab-width: 4; indent-tabs-mode: nil; c-basic-offset: 4 -*- */
/*************************************************************************
 *
 * DO NOT ALTER OR REMOVE COPYRIGHT NOTICES OR THIS FILE HEADER.
 *
 * Copyright 2000, 2010 Oracle and/or its affiliates.
 *
 * OpenOffice.org - a multi-platform office productivity suite
 *
 * This file is part of OpenOffice.org.
 *
 * OpenOffice.org is free software: you can redistribute it and/or modify
 * it under the terms of the GNU Lesser General Public License version 3
 * only, as published by the Free Software Foundation.
 *
 * OpenOffice.org is distributed in the hope that it will be useful,
 * but WITHOUT ANY WARRANTY; without even the implied warranty of
 * MERCHANTABILITY or FITNESS FOR A PARTICULAR PURPOSE.  See the
 * GNU Lesser General Public License version 3 for more details
 * (a copy is included in the LICENSE file that accompanied this code).
 *
 * You should have received a copy of the GNU Lesser General Public License
 * version 3 along with OpenOffice.org.  If not, see
 * <http://www.openoffice.org/license.html>
 * for a copy of the LGPLv3 License.
 *
 ************************************************************************/
#ifndef _SFXMNUITEM_HXX
#define _SFXMNUITEM_HXX

#include "sal/config.h"
#include "sfx2/dllapi.h"

class SfxVirtualMenu;
class SfxBindings;
class SfxModule;
class Menu;
class PopupMenu;
class SfxUnoMenuControl;
class SfxUnoControllerItem;
struct SfxMenuCtrlFactory;
#include <tools/string.hxx>
#include <sfx2/ctrlitem.hxx>

class SFX2_DLLPUBLIC SfxMenuControl: public SfxControllerItem
{
    String                  aTitle;
    SfxVirtualMenu*         pOwnMenu;
    SfxVirtualMenu*         pSubMenu;
    sal_Bool                    b_ShowStrings;
    sal_Bool                    b_UnusedDummy;

public:
                            SfxMenuControl();
                            SfxMenuControl( sal_Bool bShowStrings );
                            SfxMenuControl( sal_uInt16, SfxBindings&);

    static SfxMenuControl*  CreateImpl( sal_uInt16 nId, Menu &rMenu, SfxBindings &rBindings );
    static void             RegisterControl( sal_uInt16 nSlotId = 0, SfxModule *pMod=NULL );

                            ~SfxMenuControl();

        using SfxControllerItem::Bind;
<<<<<<< HEAD
    void                    Bind( SfxVirtualMenu* pOwnMenu, USHORT nId,
                                  const String& rTitle, SfxBindings& rBindings );
    void                    Bind( SfxVirtualMenu* pOwnMenu, USHORT nId,
=======
    void                    Bind( SfxVirtualMenu* pOwnMenu, sal_uInt16 nId,
                                  const String& rTitle, const String &rHelpText,
                                  SfxBindings & );
    void                    Bind( SfxVirtualMenu* pOwnMenu, sal_uInt16 nId,
>>>>>>> 4fba42e5
                                  SfxVirtualMenu& rSubMenu,
                                  const String& rTitle, SfxBindings& rBindings );

    String                  GetTitle() const;
    SfxVirtualMenu*         GetPopupMenu() const;
    virtual PopupMenu*      GetPopup() const;
    void                    SetOwnMenu( SfxVirtualMenu* pMenu );
    void                    RemovePopup();

<<<<<<< HEAD
    virtual void            StateChanged( USHORT nSID, SfxItemState eState,
                                          const SfxPoolItem* pState );

    static SfxMenuControl*    CreateControl( USHORT nId, Menu &, SfxBindings & );
    static SfxUnoMenuControl* CreateControl( const String&, USHORT, Menu&, SfxBindings&, SfxVirtualMenu* );
    static SfxUnoMenuControl* CreateControl( const String&, USHORT, Menu&, const String& sItemText, SfxBindings&, SfxVirtualMenu* );
    static BOOL             IsSpecialControl( USHORT nId, SfxModule* );
=======
    const String&           GetHelpText() const { return aHelpText; }
    void                    SetHelpText(const String &rStr) { aHelpText  = rStr; }

    virtual void            StateChanged( sal_uInt16 nSID, SfxItemState eState,
                                          const SfxPoolItem* pState );

    static SfxMenuControl*    CreateControl( sal_uInt16 nId, Menu &, SfxBindings & );
    static SfxUnoMenuControl* CreateControl( const String&, sal_uInt16, Menu&, SfxBindings&, SfxVirtualMenu* );
    static SfxUnoMenuControl* CreateControl( const String&, sal_uInt16, Menu&, const String& sItemText, const String& sHelpText, SfxBindings&, SfxVirtualMenu* );
    static sal_Bool             IsSpecialControl( sal_uInt16 nId, SfxModule* );
>>>>>>> 4fba42e5
    static void             RegisterMenuControl(SfxModule*, SfxMenuCtrlFactory*);

};

class SfxUnoMenuControl : public SfxMenuControl
{
    SfxUnoControllerItem*   pUnoCtrl;
public:
                            SfxUnoMenuControl( const String&, sal_uInt16 nId, Menu&,
                                                SfxBindings&, SfxVirtualMenu* );
<<<<<<< HEAD
                            SfxUnoMenuControl( const String&, USHORT nId, Menu&,
                                               const String&,
=======
                            SfxUnoMenuControl( const String&, sal_uInt16 nId, Menu&,
                                               const String&, const String&,
>>>>>>> 4fba42e5
                                                SfxBindings&, SfxVirtualMenu* );
                            ~SfxUnoMenuControl();
    void                    Select();
};

<<<<<<< HEAD
typedef SfxMenuControl* (*SfxMenuControlCtor)( USHORT nId, Menu &, SfxBindings & );
=======
//--------------------------------------------------------------------

typedef SfxMenuControl* (*SfxMenuControlCtor)( sal_uInt16 nId, Menu &, SfxBindings & );
>>>>>>> 4fba42e5

struct SfxMenuCtrlFactory
{
    SfxMenuControlCtor  pCtor;
    TypeId              nTypeId;
    sal_uInt16              nSlotId;

    SfxMenuCtrlFactory( SfxMenuControlCtor pTheCtor,
            TypeId nTheTypeId, sal_uInt16 nTheSlotId ):
        pCtor(pTheCtor),
        nTypeId(nTheTypeId),
        nSlotId(nTheSlotId)
    {}
};

inline String SfxMenuControl::GetTitle() const
{
    return aTitle;
}

inline SfxVirtualMenu* SfxMenuControl::GetPopupMenu() const
{
    return pSubMenu;
}

#define SFX_DECL_MENU_CONTROL() \
        static SfxMenuControl* CreateImpl( sal_uInt16 nId, Menu &rMenu, SfxBindings &rBindings ); \
        static void RegisterControl(sal_uInt16 nSlotId = 0, SfxModule *pMod=NULL)

#define SFX_IMPL_MENU_CONTROL(Class, nItemClass) \
<<<<<<< HEAD
        SfxMenuControl* Class::CreateImpl( USHORT nId, Menu &rMenu, SfxBindings &rBindings ) \
=======
        SfxMenuControl* __EXPORT Class::CreateImpl( sal_uInt16 nId, Menu &rMenu, SfxBindings &rBindings ) \
>>>>>>> 4fba42e5
               { return new Class(nId, rMenu, rBindings); } \
        void Class::RegisterControl(sal_uInt16 nSlotId, SfxModule *pMod) \
               { SfxMenuControl::RegisterMenuControl( pMod, new SfxMenuCtrlFactory( \
                    Class::CreateImpl, TYPE(nItemClass), nSlotId ) ); }


class SfxAppMenuControl_Impl : public SfxMenuControl
{
    PopupMenu*  pMenu;
<<<<<<< HEAD
    ULONG       m_nSymbolsStyle;
    BOOL        m_bShowMenuImages;
=======
    sal_uIntPtr       m_nSymbolsStyle;
    sal_Bool        m_bWasHiContrastMode;
    sal_Bool        m_bShowMenuImages;
>>>>>>> 4fba42e5

protected:
    DECL_LINK( Activate, Menu * );

public:
    SFX_DECL_MENU_CONTROL();
    SfxAppMenuControl_Impl( sal_uInt16 nPos, Menu& rMenu, SfxBindings& rBindings );
    ~SfxAppMenuControl_Impl();
};

#endif

/* vim:set shiftwidth=4 softtabstop=4 expandtab: */<|MERGE_RESOLUTION|>--- conflicted
+++ resolved
@@ -61,16 +61,9 @@
                             ~SfxMenuControl();
 
         using SfxControllerItem::Bind;
-<<<<<<< HEAD
-    void                    Bind( SfxVirtualMenu* pOwnMenu, USHORT nId,
+    void                    Bind( SfxVirtualMenu* pOwnMenu, sal_uInt16 nId,
                                   const String& rTitle, SfxBindings& rBindings );
-    void                    Bind( SfxVirtualMenu* pOwnMenu, USHORT nId,
-=======
     void                    Bind( SfxVirtualMenu* pOwnMenu, sal_uInt16 nId,
-                                  const String& rTitle, const String &rHelpText,
-                                  SfxBindings & );
-    void                    Bind( SfxVirtualMenu* pOwnMenu, sal_uInt16 nId,
->>>>>>> 4fba42e5
                                   SfxVirtualMenu& rSubMenu,
                                   const String& rTitle, SfxBindings& rBindings );
 
@@ -80,26 +73,13 @@
     void                    SetOwnMenu( SfxVirtualMenu* pMenu );
     void                    RemovePopup();
 
-<<<<<<< HEAD
-    virtual void            StateChanged( USHORT nSID, SfxItemState eState,
-                                          const SfxPoolItem* pState );
-
-    static SfxMenuControl*    CreateControl( USHORT nId, Menu &, SfxBindings & );
-    static SfxUnoMenuControl* CreateControl( const String&, USHORT, Menu&, SfxBindings&, SfxVirtualMenu* );
-    static SfxUnoMenuControl* CreateControl( const String&, USHORT, Menu&, const String& sItemText, SfxBindings&, SfxVirtualMenu* );
-    static BOOL             IsSpecialControl( USHORT nId, SfxModule* );
-=======
-    const String&           GetHelpText() const { return aHelpText; }
-    void                    SetHelpText(const String &rStr) { aHelpText  = rStr; }
-
     virtual void            StateChanged( sal_uInt16 nSID, SfxItemState eState,
                                           const SfxPoolItem* pState );
 
     static SfxMenuControl*    CreateControl( sal_uInt16 nId, Menu &, SfxBindings & );
     static SfxUnoMenuControl* CreateControl( const String&, sal_uInt16, Menu&, SfxBindings&, SfxVirtualMenu* );
-    static SfxUnoMenuControl* CreateControl( const String&, sal_uInt16, Menu&, const String& sItemText, const String& sHelpText, SfxBindings&, SfxVirtualMenu* );
+    static SfxUnoMenuControl* CreateControl( const String&, sal_uInt16, Menu&, const String& sItemText, SfxBindings&, SfxVirtualMenu* );
     static sal_Bool             IsSpecialControl( sal_uInt16 nId, SfxModule* );
->>>>>>> 4fba42e5
     static void             RegisterMenuControl(SfxModule*, SfxMenuCtrlFactory*);
 
 };
@@ -110,25 +90,14 @@
 public:
                             SfxUnoMenuControl( const String&, sal_uInt16 nId, Menu&,
                                                 SfxBindings&, SfxVirtualMenu* );
-<<<<<<< HEAD
-                            SfxUnoMenuControl( const String&, USHORT nId, Menu&,
+                            SfxUnoMenuControl( const String&, sal_uInt16 nId, Menu&,
                                                const String&,
-=======
-                            SfxUnoMenuControl( const String&, sal_uInt16 nId, Menu&,
-                                               const String&, const String&,
->>>>>>> 4fba42e5
                                                 SfxBindings&, SfxVirtualMenu* );
                             ~SfxUnoMenuControl();
     void                    Select();
 };
 
-<<<<<<< HEAD
-typedef SfxMenuControl* (*SfxMenuControlCtor)( USHORT nId, Menu &, SfxBindings & );
-=======
-//--------------------------------------------------------------------
-
 typedef SfxMenuControl* (*SfxMenuControlCtor)( sal_uInt16 nId, Menu &, SfxBindings & );
->>>>>>> 4fba42e5
 
 struct SfxMenuCtrlFactory
 {
@@ -159,11 +128,7 @@
         static void RegisterControl(sal_uInt16 nSlotId = 0, SfxModule *pMod=NULL)
 
 #define SFX_IMPL_MENU_CONTROL(Class, nItemClass) \
-<<<<<<< HEAD
-        SfxMenuControl* Class::CreateImpl( USHORT nId, Menu &rMenu, SfxBindings &rBindings ) \
-=======
-        SfxMenuControl* __EXPORT Class::CreateImpl( sal_uInt16 nId, Menu &rMenu, SfxBindings &rBindings ) \
->>>>>>> 4fba42e5
+        SfxMenuControl* Class::CreateImpl( sal_uInt16 nId, Menu &rMenu, SfxBindings &rBindings ) \
                { return new Class(nId, rMenu, rBindings); } \
         void Class::RegisterControl(sal_uInt16 nSlotId, SfxModule *pMod) \
                { SfxMenuControl::RegisterMenuControl( pMod, new SfxMenuCtrlFactory( \
@@ -173,14 +138,8 @@
 class SfxAppMenuControl_Impl : public SfxMenuControl
 {
     PopupMenu*  pMenu;
-<<<<<<< HEAD
-    ULONG       m_nSymbolsStyle;
-    BOOL        m_bShowMenuImages;
-=======
     sal_uIntPtr       m_nSymbolsStyle;
-    sal_Bool        m_bWasHiContrastMode;
     sal_Bool        m_bShowMenuImages;
->>>>>>> 4fba42e5
 
 protected:
     DECL_LINK( Activate, Menu * );
