--- conflicted
+++ resolved
@@ -104,13 +104,7 @@
     SAL_DLLPRIVATE SfxStbCtrlFactArr_Impl* GetStbCtrlFactories_Impl() const;
     SAL_DLLPRIVATE SfxMenuCtrlFactArr_Impl* GetMenuCtrlFactories_Impl() const;
     SAL_DLLPRIVATE SfxChildWinFactArr_Impl* GetChildWinFactories_Impl() const;
-<<<<<<< HEAD
-    SAL_DLLPRIVATE ImageList* GetImageList_Impl( BOOL bBig );
-=======
     SAL_DLLPRIVATE ImageList* GetImageList_Impl( sal_Bool bBig );
-    SAL_DLLPRIVATE ImageList* GetImageList_Impl( sal_Bool bBig, sal_Bool bHiContrast );
-//#endif
->>>>>>> 4fba42e5
 };
 
 #endif
