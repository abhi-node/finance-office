--- conflicted
+++ resolved
@@ -75,13 +75,8 @@
     void DelDtor();
 
 public:
-<<<<<<< HEAD
     SfxEventNamesList() {}
     SfxEventNamesList( const SfxEventNamesList &rCpy ) { *this = rCpy; }
-=======
-    SfxEventNamesList( const sal_uInt16 nInitSz = 0, const sal_uInt16 nReSz = 1 ): _SfxEventNamesList( nInitSz, nReSz ) {}
-    SfxEventNamesList( const SfxEventNamesList &rCpy ) : _SfxEventNamesList() { *this = rCpy; }
->>>>>>> 4fba42e5
     ~SfxEventNamesList() { DelDtor(); }
     SfxEventNamesList& operator=( const SfxEventNamesList &rCpy );
 
