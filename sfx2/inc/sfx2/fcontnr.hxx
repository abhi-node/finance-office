--- conflicted
+++ resolved
@@ -116,12 +116,7 @@
     const SfxFilter*    GetFilter4FilterName( const String& rName, SfxFilterFlags nMust = 0, SfxFilterFlags nDont = SFX_FILTER_NOTINSTALLED ) const;
     const SfxFilter*    GetFilter4UIName( const String& rName, SfxFilterFlags nMust = 0, SfxFilterFlags nDont = SFX_FILTER_NOTINSTALLED ) const;
 
-<<<<<<< HEAD
-    SAL_DLLPRIVATE static void ReadFilters_Impl( BOOL bUpdate=FALSE );
-=======
-//#if 0 // _SOLAR__PRIVATE
     SAL_DLLPRIVATE static void ReadFilters_Impl( sal_Bool bUpdate=sal_False );
->>>>>>> 4fba42e5
     SAL_DLLPRIVATE static void ReadSingleFilter_Impl( const ::rtl::OUString& rName,
                             const ::com::sun::star::uno::Reference< ::com::sun::star::container::XNameAccess >& xTypeCFG,
                             const ::com::sun::star::uno::Reference< ::com::sun::star::container::XNameAccess >& xFilterCFG,
@@ -140,12 +135,7 @@
                         SfxFilterMatcher();
                         ~SfxFilterMatcher();
 
-<<<<<<< HEAD
-    SAL_DLLPRIVATE static BOOL IsFilterInstalled_Impl( const SfxFilter* pFilter );
-=======
-//#if 0 // _SOLAR__PRIVATE
     SAL_DLLPRIVATE static sal_Bool IsFilterInstalled_Impl( const SfxFilter* pFilter );
->>>>>>> 4fba42e5
     DECL_DLLPRIVATE_STATIC_LINK( SfxFilterMatcher, MaybeFileHdl_Impl, String* );
 
     sal_uInt32               GuessFilterIgnoringContent( SfxMedium& rMedium, const SfxFilter **, SfxFilterFlags nMust = SFX_FILTER_IMPORT, SfxFilterFlags nDont = SFX_FILTER_NOTINSTALLED ) const;
