/* -*- Mode: C++; tab-width: 4; indent-tabs-mode: nil; c-basic-offset: 4 -*- */
/*
 * This file is part of the LibreOffice project.
 *
 * This Source Code Form is subject to the terms of the Mozilla Public
 * License, v. 2.0. If a copy of the MPL was not distributed with this
 * file, You can obtain one at http://mozilla.org/MPL/2.0/.
 *
 * This file incorporates work covered by the following license notice:
 *
 *   Licensed to the Apache Software Foundation (ASF) under one or more
 *   contributor license agreements. See the NOTICE file distributed
 *   with this work for additional information regarding copyright
 *   ownership. The ASF licenses this file to you under the Apache
 *   License, Version 2.0 (the "License"); you may not use this file
 *   except in compliance with the License. You may obtain a copy of
 *   the License at http://www.apache.org/licenses/LICENSE-2.0 .
 */

#include <sfx2/sidebar/SidebarToolBox.hxx>
#include <sfx2/sidebar/ControllerFactory.hxx>
#include <sfx2/sidebar/Theme.hxx>
#include <sfx2/sidebar/Tools.hxx>

#include <vcl/builder.hxx>
#include <vcl/gradient.hxx>
#include <toolkit/helper/vclunohelper.hxx>
#include <svtools/miscopt.hxx>
#include <framework/imageproducer.hxx>
#include <com/sun/star/frame/XSubToolbarController.hpp>

using namespace css;
using namespace css::uno;
using ::rtl::OUString;

namespace sfx2 { namespace sidebar {

SidebarToolBox::SidebarToolBox (vcl::Window* pParentWindow)
    : ToolBox(pParentWindow, 0),
      maItemSeparator(Theme::GetImage(Theme::Image_ToolBoxItemSeparator)),
      maControllers(),
      mbAreHandlersRegistered(false)
{
    SetBackground(Wallpaper());
    SetPaintTransparent(true);
    SetToolboxButtonSize( TOOLBOX_BUTTONSIZE_SMALL );

#ifdef DEBUG
    SetText(OUString("SidebarToolBox"));
#endif
}

extern "C" SAL_DLLPUBLIC_EXPORT vcl::Window* SAL_CALL makeSidebarToolBox(vcl::Window *pParent, VclBuilder::stringmap &)
{
    return new SidebarToolBox(pParent);
}

SidebarToolBox::~SidebarToolBox()
<<<<<<< HEAD
=======
{
    disposeOnce();
}

void SidebarToolBox::dispose()
>>>>>>> 0cde74f7
{
    ControllerContainer aControllers;
    aControllers.swap(maControllers);
    for (ControllerContainer::iterator iController(aControllers.begin()), iEnd(aControllers.end());
         iController!=iEnd;
         ++iController)
    {
        Reference<lang::XComponent> xComponent (iController->second.mxController, UNO_QUERY);
        if (xComponent.is())
            xComponent->dispose();
    }

    if (mbAreHandlersRegistered)
    {
        SetDropdownClickHdl(Link());
        SetClickHdl(Link());
        SetDoubleClickHdl(Link());
        SetSelectHdl(Link());
        SetActivateHdl(Link());
        SetDeactivateHdl(Link());
        mbAreHandlersRegistered = false;
    }

    ToolBox::dispose();
}

void SidebarToolBox::InsertItem(const OUString& rCommand,
        const com::sun::star::uno::Reference<com::sun::star::frame::XFrame>& rFrame,
        ToolBoxItemBits nBits, const Size& rRequestedSize, sal_uInt16 nPos)
{
    ToolBox::InsertItem(rCommand, rFrame, nBits, rRequestedSize, nPos);

    CreateController(GetItemId(rCommand), rFrame, std::max(rRequestedSize.Width(), 0L));
    RegisterHandlers();
}

void SidebarToolBox::Paint (const Rectangle& rRect)
{
    ToolBox::Paint(rRect);

    if (Theme::GetBoolean(Theme::Bool_UseToolBoxItemSeparator))
    {
        const sal_Int32 nSeparatorY ((GetSizePixel().Height() - maItemSeparator.GetSizePixel().Height())/2);
        const sal_uInt16 nItemCount (GetItemCount());
        int nLastRight (-1);
        for (sal_uInt16 nIndex=0; nIndex<nItemCount; ++nIndex)
        {
            const Rectangle aItemBoundingBox (GetItemPosRect(nIndex));
            if (nLastRight >= 0)
            {
                const int nSeparatorX ((nLastRight + aItemBoundingBox.Left() - 1) / 2);
                DrawImage(Point(nSeparatorX,nSeparatorY), maItemSeparator);
            }

            nLastRight = aItemBoundingBox.Right();
        }
    }
}

bool SidebarToolBox::Notify (NotifyEvent& rEvent)
{
    if (rEvent.GetType() == MouseNotifyEvent::KEYINPUT)
    {
        if (rEvent.GetKeyEvent()->GetKeyCode().GetCode() == KEY_TAB)
        {
            // Special handling for transferring handling of KEY_TAB
            // that becomes necessary because of our parent that is
            // not the dialog but a background control.
            return DockingWindow::Notify(rEvent);
        }
    }
    return ToolBox::Notify(rEvent);
}

void SidebarToolBox::CreateController (
    const sal_uInt16 nItemId,
    const css::uno::Reference<css::frame::XFrame>& rxFrame,
    const sal_Int32 nItemWidth)
{
    ItemDescriptor aDescriptor;

    const OUString sCommandName (GetItemCommand(nItemId));

    aDescriptor.mxController = sfx2::sidebar::ControllerFactory::CreateToolBoxController(
        this,
        nItemId,
        sCommandName,
        rxFrame,
        VCLUnoHelper::GetInterface(this),
        nItemWidth);
    if (aDescriptor.mxController.is())
    {
        aDescriptor.maURL = sfx2::sidebar::Tools::GetURL(sCommandName);
        aDescriptor.msCurrentCommand = sCommandName;

        maControllers.insert(::std::make_pair(nItemId, aDescriptor));
    }
}

Reference<frame::XToolbarController> SidebarToolBox::GetControllerForItemId (const sal_uInt16 nItemId) const
{
    ControllerContainer::const_iterator iController (maControllers.find(nItemId));
    if (iController != maControllers.end())
        return iController->second.mxController;
    else
        return NULL;
}

void SidebarToolBox::SetController(
    const sal_uInt16 nItemId,
    const css::uno::Reference<css::frame::XToolbarController>& rxController,
    const ::rtl::OUString& rsCommandName)
{
    ItemDescriptor aDescriptor;
    aDescriptor.mxController = rxController;
    aDescriptor.maURL = sfx2::sidebar::Tools::GetURL(rsCommandName);
    aDescriptor.msCurrentCommand = rsCommandName;

    ControllerContainer::iterator iController (maControllers.find(nItemId));
    if (iController != maControllers.end())
    {
        Reference<lang::XComponent> xComponent (iController->second.mxController, UNO_QUERY);
        if (xComponent.is())
            xComponent->dispose();

        iController->second = aDescriptor;
    }
    else
    {
        maControllers[nItemId] = aDescriptor;
    }

    if (rxController.is())
        RegisterHandlers();
}

sal_uInt16 SidebarToolBox::GetItemIdForSubToolbarName (const OUString& rsSubToolbarName) const
{
    for (ControllerContainer::const_iterator iController(maControllers.begin()), iEnd(maControllers.end());
         iController!=iEnd;
         ++iController)
    {
        Reference<frame::XToolbarController> xController (iController->second.mxController);
        Reference<frame::XSubToolbarController> xSubToolbarController (xController, UNO_QUERY);
        if (xSubToolbarController.is())
        {
            const OUString sName (xSubToolbarController->getSubToolbarName());
            if (sName.equals(rsSubToolbarName))
                return iController->first;
        }
    }
    return 0;
}

void SidebarToolBox::RegisterHandlers()
{
    if ( ! mbAreHandlersRegistered)
    {
        mbAreHandlersRegistered = true;
        SetDropdownClickHdl(LINK(this, SidebarToolBox, DropDownClickHandler));
        SetClickHdl(LINK(this, SidebarToolBox, ClickHandler));
        SetDoubleClickHdl(LINK(this, SidebarToolBox, DoubleClickHandler));
        SetSelectHdl(LINK(this, SidebarToolBox, SelectHandler));
        SetActivateHdl(LINK(this, SidebarToolBox, ActivateToolBox));
        SetDeactivateHdl(LINK(this, SidebarToolBox, DeactivateToolBox));
    }
}

IMPL_LINK(SidebarToolBox, DropDownClickHandler, ToolBox*, pToolBox)
{
    if (pToolBox != NULL)
    {
        Reference<frame::XToolbarController> xController (GetControllerForItemId(pToolBox->GetCurItemId()));
        if (xController.is())
        {
            Reference<awt::XWindow> xWindow = xController->createPopupWindow();
            if (xWindow.is() )
                xWindow->setFocus();
        }
    }
    return 1;
}

IMPL_LINK(SidebarToolBox, ClickHandler, ToolBox*, pToolBox)
{
    if (pToolBox == NULL)
        return 0;

    Reference<frame::XToolbarController> xController (GetControllerForItemId(pToolBox->GetCurItemId()));
    if (xController.is())
        xController->click();

    return 1;
}

IMPL_LINK(SidebarToolBox, DoubleClickHandler, ToolBox*, pToolBox)
{
    if (pToolBox == NULL)
        return 0;

    Reference<frame::XToolbarController> xController (GetControllerForItemId(pToolBox->GetCurItemId()));
    if (xController.is())
        xController->doubleClick();

    return 1;
}

IMPL_LINK(SidebarToolBox, SelectHandler, ToolBox*, pToolBox)
{
    if (pToolBox == NULL)
        return 0;

    Reference<frame::XToolbarController> xController (GetControllerForItemId(pToolBox->GetCurItemId()));
    if (xController.is())
        xController->execute((sal_Int16)pToolBox->GetModifier());

    return 1;
}

IMPL_LINK(SidebarToolBox, ActivateToolBox, ToolBox*, EMPTYARG)
{
    return 1;
}

IMPL_LINK(SidebarToolBox, DeactivateToolBox, ToolBox*, EMPTYARG)
{
    return 1;
}

} } // end of namespace sfx2::sidebar

/* vim:set shiftwidth=4 softtabstop=4 expandtab: */<|MERGE_RESOLUTION|>--- conflicted
+++ resolved
@@ -56,14 +56,11 @@
 }
 
 SidebarToolBox::~SidebarToolBox()
-<<<<<<< HEAD
-=======
 {
     disposeOnce();
 }
 
 void SidebarToolBox::dispose()
->>>>>>> 0cde74f7
 {
     ControllerContainer aControllers;
     aControllers.swap(maControllers);
