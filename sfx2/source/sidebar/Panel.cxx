/* -*- Mode: C++; tab-width: 4; indent-tabs-mode: nil; c-basic-offset: 4 -*- */
/*
 * This file is part of the LibreOffice project.
 *
 * This Source Code Form is subject to the terms of the Mozilla Public
 * License, v. 2.0. If a copy of the MPL was not distributed with this
 * file, You can obtain one at http://mozilla.org/MPL/2.0/.
 *
 * This file incorporates work covered by the following license notice:
 *
 *   Licensed to the Apache Software Foundation (ASF) under one or more
 *   contributor license agreements. See the NOTICE file distributed
 *   with this work for additional information regarding copyright
 *   ownership. The ASF licenses this file to you under the Apache
 *   License, Version 2.0 (the "License"); you may not use this file
 *   except in compliance with the License. You may obtain a copy of
 *   the License at http://www.apache.org/licenses/LICENSE-2.0 .
 */

#include "Panel.hxx"
#include "PanelTitleBar.hxx"
#include "PanelDescriptor.hxx"
#include <sfx2/sidebar/Theme.hxx>
#include "Paint.hxx"
#include "ResourceManager.hxx"

#ifdef DEBUG
#include <sfx2/sidebar/Tools.hxx>
#include "Deck.hxx"
#endif

#include <tools/svborder.hxx>
#include <toolkit/helper/vclunohelper.hxx>

#include <com/sun/star/awt/XWindowPeer.hpp>
#include <com/sun/star/awt/PosSize.hpp>
#include <com/sun/star/ui/XToolPanel.hpp>

#include <boost/bind.hpp>

using namespace css;
using namespace css::uno;

namespace sfx2 { namespace sidebar {

Panel::Panel (
    const PanelDescriptor& rPanelDescriptor,
    vcl::Window* pParentWindow,
    const bool bIsInitiallyExpanded,
    const ::boost::function<void()>& rDeckLayoutTrigger,
    const ::boost::function<Context()>& rContextAccess)
    : Window(pParentWindow),
      msPanelId(rPanelDescriptor.msId),
      mpTitleBar(VclPtr<PanelTitleBar>::Create(
              rPanelDescriptor.msTitle,
              pParentWindow,
              this)),
      mbIsTitleBarOptional(rPanelDescriptor.mbIsTitleBarOptional),
      mxElement(),
      mxPanelComponent(),
      mbIsExpanded(bIsInitiallyExpanded),
      maDeckLayoutTrigger(rDeckLayoutTrigger),
      maContextAccess(rContextAccess)
{
    SetBackground(Theme::GetPaint(Theme::Paint_PanelBackground).GetWallpaper());

#ifdef DEBUG
    SetText(OUString("Panel"));
#endif
}

Panel::~Panel()
{
    disposeOnce();
}

<<<<<<< HEAD
void Panel::Dispose()
=======
void Panel::dispose()
>>>>>>> 0cde74f7
{
    mxPanelComponent = NULL;

    {
        Reference<lang::XComponent> xComponent (mxElement, UNO_QUERY);
        mxElement = NULL;
        if (xComponent.is())
            xComponent->dispose();
    }

    {
        Reference<lang::XComponent> xComponent (GetElementWindow(), UNO_QUERY);
        if (xComponent.is())
            xComponent->dispose();
    }

    mpTitleBar.disposeAndClear();

    vcl::Window::dispose();
}

PanelTitleBar* Panel::GetTitleBar() const
{
    return mpTitleBar.get();
}

void Panel::SetUIElement (const Reference<ui::XUIElement>& rxElement)
{
    mxElement = rxElement;
    if (mxElement.is())
    {
        mxPanelComponent.set(mxElement->getRealInterface(), UNO_QUERY);
    }
}

void Panel::SetExpanded (const bool bIsExpanded)
{
    if (mbIsExpanded != bIsExpanded)
    {
        mbIsExpanded = bIsExpanded;
        maDeckLayoutTrigger();

        if (maContextAccess)
            ResourceManager::Instance().StorePanelExpansionState(
                msPanelId,
                bIsExpanded,
                maContextAccess());
    }
}

bool Panel::HasIdPredicate (const ::rtl::OUString& rsId) const
{
    return msPanelId.equals(rsId);
}

void Panel::Paint (const Rectangle& rUpdateArea)
{
    Window::Paint(rUpdateArea);
}

void Panel::Resize()
{
    Window::Resize();

    // Forward new size to window of XUIElement.
    Reference<awt::XWindow> xElementWindow (GetElementWindow());
    if (xElementWindow.is())
    {
        const Size aSize (GetSizePixel());
        xElementWindow->setPosSize(
            0,
            0,
            aSize.Width(),
            aSize.Height(),
            awt::PosSize::POSSIZE);
    }
}

void Panel::Activate()
{
    Window::Activate();
}

void Panel::DataChanged (const DataChangedEvent& rEvent)
{
    (void)rEvent;
    SetBackground(Theme::GetPaint(Theme::Paint_PanelBackground).GetWallpaper());
}

Reference<awt::XWindow> Panel::GetElementWindow()
{
    if (mxElement.is())
    {
        Reference<ui::XToolPanel> xToolPanel(mxElement->getRealInterface(), UNO_QUERY);
        if (xToolPanel.is())
            return xToolPanel->getWindow();
    }

    return NULL;
}

} } // end of namespace sfx2::sidebar

/* vim:set shiftwidth=4 softtabstop=4 expandtab: */<|MERGE_RESOLUTION|>--- conflicted
+++ resolved
@@ -74,11 +74,7 @@
     disposeOnce();
 }
 
-<<<<<<< HEAD
-void Panel::Dispose()
-=======
 void Panel::dispose()
->>>>>>> 0cde74f7
 {
     mxPanelComponent = NULL;
 
