--- conflicted
+++ resolved
@@ -739,16 +739,10 @@
             {
                 if ( pFrame->GetFrame().GetParentFrame() )
                 {
-<<<<<<< HEAD
                     // In this document there still exists a view that is
                     // in a FrameSet , which of course may not be closed
-                    bInFrameSet = TRUE;
-=======
-                    // Auf dieses Dokument existiert noch eine Sicht, die
-                    // in einem FrameSet liegt; diese darf nat"urlich nicht
                     // geclosed werden
                     bInFrameSet = sal_True;
->>>>>>> 224bd63b
                 }
                 else
                     nFrames++;
@@ -768,15 +762,9 @@
                 }
             }
 
-<<<<<<< HEAD
             // Evaluate Parameter
-            SFX_REQUEST_ARG(rReq, pSaveItem, SfxBoolItem, SID_CLOSEDOC_SAVE, FALSE);
-            SFX_REQUEST_ARG(rReq, pNameItem, SfxStringItem, SID_CLOSEDOC_FILENAME, FALSE);
-=======
-            // Parameter auswerten
             SFX_REQUEST_ARG(rReq, pSaveItem, SfxBoolItem, SID_CLOSEDOC_SAVE, sal_False);
             SFX_REQUEST_ARG(rReq, pNameItem, SfxStringItem, SID_CLOSEDOC_FILENAME, sal_False);
->>>>>>> 224bd63b
             if ( pSaveItem )
             {
                 if ( pSaveItem->GetValue() )
