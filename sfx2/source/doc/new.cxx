--- conflicted
+++ resolved
@@ -276,13 +276,8 @@
     SfxNewFileDialog_Impl( SfxNewFileDialog* pAntiImplP, sal_uInt16 nFlags );
     ~SfxNewFileDialog_Impl();
 
-<<<<<<< HEAD
-        // Returns FALSE if '- No -' is set as a template
+        // Returns sal_False if '- No -' is set as a template
         // Template name can only be obtained if IsTemplate() is TRUE
-=======
-        // Liefert sal_False, wenn '- Keine -' als Vorlage eingestellt ist
-        // Nur wenn IsTemplate() sal_True liefert, koennen Vorlagennamen
->>>>>>> 224bd63b
         // erfragt werden
     sal_Bool IsTemplate() const;
     String GetTemplateRegion() const;
