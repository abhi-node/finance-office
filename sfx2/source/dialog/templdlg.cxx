/* -*- Mode: C++; tab-width: 4; indent-tabs-mode: nil; c-basic-offset: 4 -*- */
/*************************************************************************
 *
 * DO NOT ALTER OR REMOVE COPYRIGHT NOTICES OR THIS FILE HEADER.
 *
 * Copyright 2000, 2010 Oracle and/or its affiliates.
 *
 * OpenOffice.org - a multi-platform office productivity suite
 *
 * This file is part of OpenOffice.org.
 *
 * OpenOffice.org is free software: you can redistribute it and/or modify
 * it under the terms of the GNU Lesser General Public License version 3
 * only, as published by the Free Software Foundation.
 *
 * OpenOffice.org is distributed in the hope that it will be useful,
 * but WITHOUT ANY WARRANTY; without even the implied warranty of
 * MERCHANTABILITY or FITNESS FOR A PARTICULAR PURPOSE.  See the
 * GNU Lesser General Public License version 3 for more details
 * (a copy is included in the LICENSE file that accompanied this code).
 *
 * You should have received a copy of the GNU Lesser General Public License
 * version 3 along with OpenOffice.org.  If not, see
 * <http://www.openoffice.org/license.html>
 * for a copy of the LGPLv3 License.
 *
 ************************************************************************/

// MARKER(update_precomp.py): autogen include statement, do not remove
#include "precompiled_sfx2.hxx"

#include <vcl/menu.hxx>
#include <svl/intitem.hxx>
#include <svl/stritem.hxx>
#include <svl/style.hxx>

#define _SVSTDARR_STRINGSDTOR
#include <svl/svstdarr.hxx>
#include <comphelper/processfactory.hxx>
#include <comphelper/sequenceashashmap.hxx>
#include <unotools/intlwrapper.hxx>
#include <comphelper/processfactory.hxx>
#include <com/sun/star/container/XNameAccess.hpp>
#include <com/sun/star/lang/XMultiServiceFactory.hpp>
#include <com/sun/star/beans/PropertyValue.hpp>
#include <com/sun/star/frame/XModuleManager.hpp>

#include "sfx2/sfxhelp.hxx"
#include <sfx2/app.hxx>
#include <sfx2/dispatch.hxx>
#include <sfx2/bindings.hxx>
#include <sfx2/templdlg.hxx>
#include "templdgi.hxx"
#include "tplcitem.hxx"
#include "sfxtypes.hxx"
#include <sfx2/styfitem.hxx>
#include <sfx2/objsh.hxx>
#include <sfx2/viewsh.hxx>
#include <sfx2/newstyle.hxx>
#include "sfx2/tplpitem.hxx"
#include "sfx2/sfxresid.hxx"

#include "templdlg.hrc"
#include <sfx2/sfx.hrc>
#include "dialog.hrc"
#include "arrdecl.hxx"
#include "fltfnc.hxx"
#include <sfx2/docfilt.hxx>
#include <sfx2/docfac.hxx>
#include "docvor.hxx"
#include <sfx2/doctempl.hxx>
#include <sfx2/module.hxx>
#include "sfx2/imgmgr.hxx"
#include "helpid.hrc"
#include "appdata.hxx"
#include <sfx2/viewfrm.hxx>

#include <comphelper/configurationhelper.hxx>
#include <comphelper/string.hxx>

using namespace ::com::sun::star;
using namespace ::com::sun::star::beans;
using namespace ::com::sun::star::frame;
using namespace ::com::sun::star::uno;

//=========================================================================
// Window is now created dynamically. So here margins, etc.

#define SFX_TEMPLDLG_HFRAME         3
#define SFX_TEMPLDLG_VTOPFRAME      3

#define SFX_TEMPLDLG_VBOTFRAME      3
#define SFX_TEMPLDLG_MIDHSPACE      3
#define SFX_TEMPLDLG_MIDVSPACE      3
#define SFX_TEMPLDLG_FILTERHEIGHT   100

static sal_uInt16 nLastItemId = USHRT_MAX;

// filter box has maximum 12 entries visible
#define MAX_FILTER_ENTRIES          12

// Special constant to save hierarchical mode
// We've to use this hack since this is not the
// index in the filter listbox that is saved but the
// index in the filters list and hierarchical is not
// in it
#define HIERARCHICAL_FILTER_INDEX   0xfffe  // 0xffff is reserved

//=========================================================================

TYPEINIT0(SfxCommonTemplateDialog_Impl);
TYPEINIT1(SfxTemplateDialog_Impl,SfxCommonTemplateDialog_Impl);
TYPEINIT1(SfxTemplateCatalog_Impl,SfxCommonTemplateDialog_Impl);

SFX_IMPL_DOCKINGWINDOW(SfxTemplateDialogWrapper, SID_STYLE_DESIGNER)

//-------------------------------------------------------------------------

// Re-direct functions

SfxTemplateDialog::SfxTemplateDialog
(
    SfxBindings *pBind,
    SfxChildWindow *pCW,
    Window *pParent
)

/*  [Description]
    Designer class.
*/
    : SfxDockingWindow( pBind, pCW, pParent, SfxResId(DLG_STYLE_DESIGNER) ),

    pImpl( new SfxTemplateDialog_Impl( pParent, pBind, this ) )

{
    pImpl->updateNonFamilyImages();
}

//-------------------------------------------------------------------------

SfxTemplateDialog::~SfxTemplateDialog()
{
    delete pImpl;
}

ISfxTemplateCommon* SfxTemplateDialog::GetISfxTemplateCommon()
{
    return pImpl->GetISfxTemplateCommon();
}

void SfxTemplateDialog::SetParagraphFamily()
{
    // first select the paragraph family
    pImpl->FamilySelect( SFX_STYLE_FAMILY_PARA );
    // then select the automatic filter
    pImpl->SetAutomaticFilter();
}

// ------------------------------------------------------------------------

void SfxTemplateDialog::DataChanged( const DataChangedEvent& _rDCEvt )
{
    if ( ( DATACHANGED_SETTINGS == _rDCEvt.GetType() ) &&
         ( 0 != ( SETTINGS_STYLE & _rDCEvt.GetFlags() ) ) )
    {
        pImpl->updateFamilyImages();
        pImpl->updateNonFamilyImages();
    }

    SfxDockingWindow::DataChanged( _rDCEvt );
}

//-------------------------------------------------------------------------

void SfxTemplateDialog::Update()
{
    pImpl->Update();
}

//-------------------------------------------------------------------------

void SfxTemplateDialog::Resize()
{
    if(pImpl)
        pImpl->Resize();
    SfxDockingWindow::Resize();
}


//-------------------------------------------------------------------------

SfxChildAlignment SfxTemplateDialog::CheckAlignment(SfxChildAlignment eActAlign,SfxChildAlignment eAlign)
{
    switch (eAlign)
    {
        case SFX_ALIGN_TOP:
        case SFX_ALIGN_HIGHESTTOP:
        case SFX_ALIGN_LOWESTTOP:
        case SFX_ALIGN_BOTTOM:
        case SFX_ALIGN_LOWESTBOTTOM:
        case SFX_ALIGN_HIGHESTBOTTOM:
            return eActAlign;

        case SFX_ALIGN_LEFT:
        case SFX_ALIGN_RIGHT:
        case SFX_ALIGN_FIRSTLEFT:
        case SFX_ALIGN_LASTLEFT:
        case SFX_ALIGN_FIRSTRIGHT:
        case SFX_ALIGN_LASTRIGHT:
            return eAlign;

        default:
            return eAlign;
    }
}

//-------------------------------------------------------------------------

SfxTemplateCatalog::SfxTemplateCatalog(Window *pParent, SfxBindings *pBindings)
 : SfxModalDialog(pParent,SfxResId(RID_STYLECATALOG))
{
    pImpl = new SfxTemplateCatalog_Impl(pParent, pBindings, this);
}

//-------------------------------------------------------------------------

SfxTemplateCatalog::~SfxTemplateCatalog()
{
    delete pImpl;
}

//-------------------------------------------------------------------------

void DropListBox_Impl::MouseButtonDown( const MouseEvent& rMEvt )
{
    nModifier = rMEvt.GetModifier();

    sal_Bool bHitEmptySpace = ( NULL == GetEntry( rMEvt.GetPosPixel(), sal_True ) );
    if( bHitEmptySpace && ( rMEvt.GetClicks() == 2 ) && rMEvt.IsMod1() )
        Control::MouseButtonDown( rMEvt );
    else
        SvTreeListBox::MouseButtonDown( rMEvt );
}

sal_Int8 DropListBox_Impl::AcceptDrop( const AcceptDropEvent& rEvt )

/*  [Description: ]
    Drop is enabled as long as it is allowed to create a new style by example, i.e. to
    create a style out of the current selection.
*/

{
    if ( IsDropFormatSupported( SOT_FORMATSTR_ID_OBJECTDESCRIPTOR ) )
    {
        // special case: page styles are allowed to create new styles by example
        // but not allowed to be created by drag and drop
        if( pDialog->nActFamily == SfxCommonTemplateDialog_Impl::SfxFamilyIdToNId( SFX_STYLE_FAMILY_PAGE ) ||
                pDialog->bNewByExampleDisabled )
            return DND_ACTION_NONE;
        else
            return DND_ACTION_COPY;
    }
    return SvTreeListBox::AcceptDrop( rEvt );
}

//-------------------------------------------------------------------------

sal_Int8 DropListBox_Impl::ExecuteDrop( const ExecuteDropEvent& rEvt )
{
    sal_Int8 nRet = DND_ACTION_NONE;
    SfxObjectShell* pDocShell = pDialog->GetObjectShell();
    TransferableDataHelper aHelper( rEvt.maDropEvent.Transferable );
    sal_uInt32 nFormatCount = aHelper.GetFormatCount();
    if ( pDocShell )
    {
        sal_Bool bFormatFound = sal_False;

        for ( sal_uInt32 i = 0; i < nFormatCount; ++i )
        {
            SotFormatStringId nId = aHelper.GetFormat(i);
            TransferableObjectDescriptor aDesc;

            if ( aHelper.GetTransferableObjectDescriptor( nId, aDesc ) )
            {
                if ( aDesc.maClassName == pDocShell->GetFactory().GetClassId() )
                {
                    PostUserEvent( LINK( this, DropListBox_Impl, OnAsyncExecuteDrop ), 0 );

                    bFormatFound = sal_True;
                    nRet =  rEvt.mnAction;
                    break;
                }
            }
        }

        if ( !bFormatFound )
            return SvTreeListBox::ExecuteDrop( rEvt );
    }

    return nRet;
}


IMPL_LINK( DropListBox_Impl, OnAsyncExecuteDrop, SvLBoxEntry*, EMPTYARG )
{
    pDialog->ActionSelect( SID_STYLE_NEW_BY_EXAMPLE );
    return 0;
}


IMPL_LINK( DropListBox_Impl, OnAsyncExecuteError, void*, NOTINTERESTEDIN )
{
    (void)NOTINTERESTEDIN; // unused
    ErrorHandler::HandleError( ERRCODE_IO_WRONGFORMAT );

    return 0;
}


long DropListBox_Impl::Notify( NotifyEvent& rNEvt )
{
    long nRet = 0;
    if( rNEvt.GetType() == EVENT_KEYINPUT )
    {
        const KeyCode&  rKeyCode = rNEvt.GetKeyEvent()->GetKeyCode();
        if(!rKeyCode.GetModifier())
        {
            if( pDialog->bCanDel && KEY_DELETE == rKeyCode.GetCode())
            {
                pDialog->DeleteHdl( NULL );
                nRet =  1;
            }
            else if( KEY_RETURN == rKeyCode.GetCode())
            {
                GetDoubleClickHdl().Call(this);
                nRet = 1;
            }
        }
    }
    if(!nRet)
        nRet = SvTreeListBox::Notify( rNEvt );
    return nRet;
}


//-------------------------------------------------------------------------


SfxActionListBox::SfxActionListBox
(
    SfxCommonTemplateDialog_Impl* pParent,
    WinBits nWinBits
)

/*  [Description]

    ListBox class that starts a PopupMenu (designer specific) in the
    command handler.
*/

:       DropListBox_Impl(pParent->GetWindow(), nWinBits, pParent)

{
    EnableContextMenuHandling();
}

//-------------------------------------------------------------------------

SfxActionListBox::SfxActionListBox( SfxCommonTemplateDialog_Impl* pParent,
                                    const ResId &rResId) :
    DropListBox_Impl(pParent->GetWindow(), rResId, pParent)
{
    EnableContextMenuHandling();
}

//-------------------------------------------------------------------------

PopupMenu* SfxActionListBox::CreateContextMenu( void )
{

    if( !( GetSelectionCount() > 0 ) )
    {
        pDialog->EnableEdit( sal_False );
        pDialog->EnableDel( sal_False );
    }
    return pDialog->CreateContextMenu();
}

//-------------------------------------------------------------------------

SfxTemplateDialogWrapper::SfxTemplateDialogWrapper(Window *pParentWnd,
        sal_uInt16 nId,  SfxBindings *p, SfxChildWinInfo *pInfo) :
    SfxChildWindow(pParentWnd, nId)
{
    SfxTemplateDialog *pWin = new SfxTemplateDialog(p, this, pParentWnd);
    pWindow = pWin;
    eChildAlignment = SFX_ALIGN_NOALIGNMENT;

    pWin->Initialize( pInfo );
    pWin->SetMinOutputSizePixel(pWin->pImpl->GetMinOutputSizePixel());
}

void SfxTemplateDialogWrapper::SetParagraphFamily()
{
    // forward to SfxTemplateDialog, because SfxTemplateDialog isn't exported
    static_cast< SfxTemplateDialog* >( GetWindow() )->SetParagraphFamily();
}

//=========================================================================
SV_DECL_PTRARR_DEL(ExpandedEntries, StringPtr,16,8)
SV_IMPL_PTRARR(ExpandedEntries, StringPtr)

/*  [Description]

    TreeListBox class for displaying the hierarchical view of the templates
*/

class StyleTreeListBox_Impl : public DropListBox_Impl
{
private:
    SvLBoxEntry*                    pCurEntry;
    SfxCommonTemplateDialog_Impl*   pCommon;
    Link                            aDoubleClickLink;
    Link                            aDropLink;
    String                          aParent;
    String                          aStyle;

protected:
    virtual void    Command( const CommandEvent& rMEvt );
    virtual long    Notify( NotifyEvent& rNEvt );
    virtual sal_Bool    DoubleClickHdl();
    virtual long    ExpandingHdl();
    virtual void    ExpandedHdl();
    virtual sal_Bool    NotifyMoving(SvLBoxEntry*  pTarget,
                                     SvLBoxEntry*  pEntry,
                                     SvLBoxEntry*& rpNewParent,
                                     sal_uIntPtr&        rNewChildPos);
public:
    StyleTreeListBox_Impl( SfxCommonTemplateDialog_Impl* pParent, WinBits nWinStyle = 0);

    void            SetDoubleClickHdl(const Link &rLink) { aDoubleClickLink = rLink; }
    void            SetDropHdl(const Link &rLink) { aDropLink = rLink; }
        using SvLBox::GetParent;
    const String&   GetParent() const { return aParent; }
    const String&   GetStyle() const { return aStyle; }
    void            MakeExpanded_Impl(ExpandedEntries& rEntries) const;

    virtual PopupMenu* CreateContextMenu( void );
};

//-------------------------------------------------------------------------


void StyleTreeListBox_Impl::MakeExpanded_Impl(ExpandedEntries& rEntries) const
{
    SvLBoxEntry *pEntry;
    sal_uInt16 nCount=0;
    for(pEntry=(SvLBoxEntry*)FirstVisible();pEntry;pEntry=(SvLBoxEntry*)NextVisible(pEntry))
    {
        if(IsExpanded(pEntry))
        {
            StringPtr pString=new String(GetEntryText(pEntry));
            rEntries.Insert(pString,nCount++);
        }
    }
}

PopupMenu* StyleTreeListBox_Impl::CreateContextMenu()
{
    return pDialog->CreateContextMenu();
}

sal_Bool StyleTreeListBox_Impl::DoubleClickHdl()

/*  [Description]

    DoubleClick-Handler; calls the link.
    SV virtual method.
*/
{
    aDoubleClickLink.Call(this);
    return sal_False;
}

//-------------------------------------------------------------------------

void StyleTreeListBox_Impl::Command( const CommandEvent& rCEvt )

/*  [Description]

    Command Handler; this executes a PopupMenu (designer-specific)
    SV virtual method.
*/
{
    SvTreeListBox::Command(rCEvt);
}

//-------------------------------------------------------------------------

long StyleTreeListBox_Impl::Notify( NotifyEvent& rNEvt )
{
    // handle <RETURN> as double click

    long nRet = 0;
    if ( rNEvt.GetType() == EVENT_KEYINPUT )
    {
        const KeyCode&  rKeyCode = rNEvt.GetKeyEvent()->GetKeyCode();
        if ( !rKeyCode.GetModifier() && KEY_RETURN == rKeyCode.GetCode() )
        {
            aDoubleClickLink.Call( this );
            nRet = 1;
        }
    }

    if ( !nRet )
        nRet = DropListBox_Impl::Notify( rNEvt );

    return nRet;
}

//-------------------------------------------------------------------------

sal_Bool StyleTreeListBox_Impl::NotifyMoving(SvLBoxEntry*  pTarget,
                                         SvLBoxEntry*  pEntry,
                                         SvLBoxEntry*& rpNewParent,
<<<<<<< HEAD
                                         ULONG& lPos)
/*  [Description]
=======
                                         sal_uIntPtr& lPos)
/*  [Beschreibung]

    NotifyMoving Handler; dieser leitet per Link das Event an den Dialog
    weiter.
    Virtuelle Methode aus SV.
>>>>>>> 224bd63b

    NotifyMoving Handler; This leads via a link on the event to the dialog.
    SV virtual method.
*/
{
    if(!pTarget || !pEntry)
        return sal_False;
    aParent = GetEntryText(pTarget);
    aStyle  = GetEntryText(pEntry);
    const sal_Bool bRet = (sal_Bool)aDropLink.Call(this);
    rpNewParent = pTarget;
    lPos=0;
    IntlWrapper aIntlWrapper( ::comphelper::getProcessServiceFactory(), Application::GetSettings().GetLocale() );
    const CollatorWrapper* pCollator = aIntlWrapper.getCaseCollator();
    for(SvLBoxEntry *pTmpEntry=FirstChild(pTarget);
        pTmpEntry && COMPARE_LESS==pCollator->compareString(
            GetEntryText(pTmpEntry),GetEntryText(pEntry));
        pTmpEntry=NextSibling(pTmpEntry),lPos++) ;

    return bRet? (sal_Bool)2: sal_False;
}

//-------------------------------------------------------------------------

long  StyleTreeListBox_Impl::ExpandingHdl()

/*  [Description]

    ExpandingHdl Handler; the current entry is noticed.
    SV virtual method.

    [Cross-reference]
    <StyleTreeListBox_Impl::ExpandedHdl()>
*/
{
    pCurEntry = GetCurEntry();
    return sal_True;
}

//-------------------------------------------------------------------------

void  StyleTreeListBox_Impl::ExpandedHdl()

/*  [Description]

    ExpandedHdl Handler;
    SV virtual method.

    [Cross-reference]
    <StyleTreeListBox_Impl::ExpandingHdl()>
*/

{
    SvLBoxEntry *pEntry = GetHdlEntry();
    if(!IsExpanded(pEntry) && pCurEntry != GetCurEntry())
        SelectAll( sal_False );
    pCurEntry = 0;
}

//-------------------------------------------------------------------------

StyleTreeListBox_Impl::StyleTreeListBox_Impl(
    SfxCommonTemplateDialog_Impl* pParent, WinBits nWinStyle) :
    DropListBox_Impl(pParent->GetWindow(), nWinStyle, pParent),
    pCurEntry(0),
    pCommon(pParent)

/*  [Description]

    Constructor StyleTreeListBox_Impl
*/
{
    EnableContextMenuHandling();
}

//-------------------------------------------------------------------------
//-------------------------------------------------------------------------

class StyleTreeArr_Impl;


/*  [Description]

    Internal structure for the establishment of the hierarchical view
*/

struct StyleTree_Impl
{
    String aName;
    String aParent;
    StyleTreeArr_Impl *pChilds;
    sal_Bool bIsExpanded;
    sal_Bool HasParent() const { return aParent.Len() != 0; }

    StyleTree_Impl(const String &rName, const String &rParent):
        aName(rName), aParent(rParent), pChilds(0), bIsExpanded(0) {}
    ~StyleTree_Impl();
    void Put(StyleTree_Impl* pIns, sal_uIntPtr lPos=ULONG_MAX);
    sal_uIntPtr Count();
};

typedef StyleTree_Impl* StyleTree_ImplPtr;
SV_DECL_PTRARR_DEL(StyleTreeArr_Impl, StyleTree_ImplPtr, 16, 8)
SV_IMPL_PTRARR(StyleTreeArr_Impl, StyleTree_ImplPtr)


sal_uIntPtr StyleTree_Impl::Count()
{
    return pChilds ? pChilds->Count() : 0L;
}

//-------------------------------------------------------------------------

StyleTree_Impl::~StyleTree_Impl()
{
    delete pChilds;
}

//-------------------------------------------------------------------------

void StyleTree_Impl::Put(StyleTree_Impl* pIns, sal_uIntPtr lPos)
{
    if ( !pChilds )
        pChilds = new StyleTreeArr_Impl;

    if ( ULONG_MAX == lPos )
        lPos = pChilds->Count();
    pChilds->Insert( pIns, (sal_uInt16)lPos );
}

//-------------------------------------------------------------------------

StyleTreeArr_Impl &MakeTree_Impl(StyleTreeArr_Impl &rArr)
{
    const sal_uInt16 nCount = rArr.Count();

    comphelper::string::NaturalStringSorter aSorter(
        ::comphelper::getProcessComponentContext(),
        Application::GetSettings().GetLocale());

<<<<<<< HEAD
    // Arrange all under their Parents
    USHORT i;
=======
    // Alle unter ihren Parents einordnen
    sal_uInt16 i;
>>>>>>> 224bd63b
    for(i = 0; i < nCount; ++i)
    {
        StyleTree_ImplPtr pEntry = rArr[i];
        if(pEntry->HasParent())
        {
            for(sal_uInt16 j = 0; j < nCount; ++j)
            {
                StyleTree_ImplPtr pCmp = rArr[j];
                if(pCmp->aName == pEntry->aParent)
                {
<<<<<<< HEAD
                    // Paste initial filter
                    USHORT nPos;
=======
                    // initial sortiert einfuegen
                    sal_uInt16 nPos;
>>>>>>> 224bd63b
                    for( nPos = 0 ; nPos < pCmp->Count() &&
                             aSorter.compare((*pCmp->pChilds)[nPos]->aName, pEntry->aName) < 0 ; nPos++)
                    {};
                    pCmp->Put(pEntry,nPos);
                    break;
                }
            }
        }
    }

    for(i = 0; i < rArr.Count(); )
    {
        if(rArr[i]->HasParent())
            rArr.Remove(i);
        else
            ++i;
    }
    return rArr;
}

//-------------------------------------------------------------------------


inline sal_Bool IsExpanded_Impl( const ExpandedEntries& rEntries,
                             const String &rStr)
{
    sal_uInt16 nCount=rEntries.Count();
    for(sal_uInt16 n=0;n<nCount;n++)
        if(*rEntries[n]==rStr)
            return sal_True;
    return sal_False;
}



SvLBoxEntry* FillBox_Impl(SvTreeListBox *pBox,
                                 StyleTree_ImplPtr pEntry,
                                 const ExpandedEntries& rEntries,
                                 SvLBoxEntry* pParent = 0)
{
    SvLBoxEntry* pNewEntry = pBox->InsertEntry(pEntry->aName, pParent);
    const sal_uInt16 nCount = pEntry->pChilds? pEntry->pChilds->Count(): 0;
    for(sal_uInt16 i = 0; i < nCount; ++i)
        FillBox_Impl(pBox, (*pEntry->pChilds)[i], rEntries, pNewEntry);
    return pNewEntry;
}

//-------------------------------------------------------------------------
// Constructor

SfxCommonTemplateDialog_Impl::SfxCommonTemplateDialog_Impl( SfxBindings* pB, SfxDockingWindow* pW ) :

    aISfxTemplateCommon     ( this ),
    pBindings               ( pB ),
    pWindow                 ( pW ),
    pModule                 ( NULL ),
    pTimer                  ( NULL ),
    m_pStyleFamiliesId      ( NULL ),
    pStyleSheetPool         ( NULL ),
    pTreeBox                ( NULL ),
    pCurObjShell            ( NULL ),
    xModuleManager          ( ::comphelper::getProcessServiceFactory()->createInstance(
                                DEFINE_CONST_UNICODE("com.sun.star.frame.ModuleManager") ), UNO_QUERY ),
    pbDeleted               ( NULL ),

    aFmtLb                  ( this, WB_BORDER | WB_TABSTOP | WB_SORT | WB_QUICK_SEARCH ),
    aFilterLb               ( pW, WB_BORDER | WB_DROPDOWN | WB_TABSTOP ),

    nActFamily              ( 0xffff ),
    nActFilter              ( 0 ),
    nAppFilter              ( 0 ),

    bDontUpdate             ( sal_False ),
    bIsWater                ( sal_False ),
    bEnabled                ( sal_True ),
    bUpdate                 ( sal_False ),
    bUpdateFamily           ( sal_False ),
    bCanEdit                ( sal_False ),
    bCanDel                 ( sal_False ),
    bCanNew                 ( sal_True ),
    bWaterDisabled          ( sal_False ),
    bNewByExampleDisabled   ( sal_False ),
    bUpdateByExampleDisabled( sal_False ),
    bTreeDrag               ( sal_True ),
    bHierarchical           ( sal_False ),
    bBindingUpdate          ( sal_True )
{
    aFmtLb.SetAccessibleName(SfxResId(STR_STYLE_ELEMTLIST));
    aFmtLb.SetHelpId( HID_TEMPLATE_FMT );
    aFilterLb.SetHelpId( HID_TEMPLATE_FILTER );
    aFmtLb.SetStyle( aFmtLb.GetStyle() | WB_SORT | WB_HIDESELECTION );
    Font aFont = aFmtLb.GetFont();
    aFont.SetWeight( WEIGHT_NORMAL );
    aFmtLb.SetFont( aFont );
}

//-------------------------------------------------------------------------

SfxCommonTemplateDialog_Impl::SfxCommonTemplateDialog_Impl( SfxBindings* pB, ModalDialog* pW ) :

    aISfxTemplateCommon     ( this ),
    pBindings               ( pB ),
    pWindow                 ( pW ),
    pModule                 ( NULL ),
    pTimer                  ( NULL ),
    pStyleSheetPool         ( NULL ),
    pTreeBox                ( NULL ),
    pCurObjShell            ( NULL ),
    pbDeleted               ( NULL ),

    aFmtLb                  ( this, SfxResId( BT_VLIST ) ),
    aFilterLb               ( pW, SfxResId( BT_FLIST ) ),

    nActFamily              ( 0xffff ),
    nActFilter              ( 0 ),
    nAppFilter              ( 0 ),

    bDontUpdate             ( sal_False ),
    bIsWater                ( sal_False ),
    bEnabled                ( sal_True ),
    bUpdate                 ( sal_False ),
    bUpdateFamily           ( sal_False ),
    bCanEdit                ( sal_False ),
    bCanDel                 ( sal_False ),
    bCanNew                 ( sal_True ),
    bWaterDisabled          ( sal_False ),
    bNewByExampleDisabled   ( sal_False ),
    bUpdateByExampleDisabled( sal_False ),
    bTreeDrag               ( sal_True ),
    bHierarchical           ( sal_False ),
    bBindingUpdate          ( sal_True )

{
    aFmtLb.SetStyle( aFmtLb.GetStyle() | WB_SORT );
}

//-------------------------------------------------------------------------

sal_uInt16 SfxCommonTemplateDialog_Impl::StyleNrToInfoOffset(sal_uInt16 nId)
{
    const SfxStyleFamilyItem *pItem = pStyleFamilies->at( nId );
    return SfxFamilyIdToNId(pItem->GetFamily())-1;
}

//-------------------------------------------------------------------------

void SfxTemplateDialog_Impl::EnableEdit(sal_Bool bEnable)
{
    SfxCommonTemplateDialog_Impl::EnableEdit( bEnable );
    if( !bEnable || !bUpdateByExampleDisabled )
        EnableItem( SID_STYLE_UPDATE_BY_EXAMPLE, bEnable);
}

//-------------------------------------------------------------------------


sal_uInt16 SfxCommonTemplateDialog_Impl::InfoOffsetToStyleNr(sal_uInt16 nId)
{
    for ( size_t i = 0; i < pStyleFamilies->size(); i++ )
        if ( SfxFamilyIdToNId(pStyleFamilies->at( i )->GetFamily()) == nId+1 )
            return i;
    OSL_FAIL("Style Nummer not found");
    return 0;
}

//-------------------------------------------------------------------------

void SfxCommonTemplateDialog_Impl::ReadResource()
{
<<<<<<< HEAD
    // Read global user resource
    for(USHORT i = 0; i < MAX_FAMILIES; ++i)
=======
    // globale Benutzer-Resource auslesen

    for(sal_uInt16 i = 0; i < MAX_FAMILIES; ++i)
>>>>>>> 224bd63b
        pFamilyState[i] = 0;

    SfxViewFrame* pViewFrame = pBindings->GetDispatcher_Impl()->GetFrame();
    pCurObjShell = pViewFrame->GetObjectShell();
    ResMgr* pMgr = pCurObjShell ? pCurObjShell->GetResMgr() : NULL;
    ResId aFamId( DLG_STYLE_DESIGNER, *pMgr );
    aFamId.SetRT(RSC_SFX_STYLE_FAMILIES);
    m_pStyleFamiliesId = new ResId( aFamId.GetId(), *pMgr );
    m_pStyleFamiliesId->SetRT(RSC_SFX_STYLE_FAMILIES);
    if( !pMgr || !pMgr->IsAvailable( aFamId ) )
        pStyleFamilies = new SfxStyleFamilies;
    else
        pStyleFamilies = new SfxStyleFamilies( aFamId );

    nActFilter = pCurObjShell ? static_cast< sal_uInt16 >( LoadFactoryStyleFilter( pCurObjShell ) ) : 0xFFFF;
    if ( pCurObjShell && 0xFFFF == nActFilter )
        nActFilter = pCurObjShell->GetAutoStyleFilterIndex();

    // Paste in the toolbox
    // reverse order, since always inserted at the head
    size_t nCount = pStyleFamilies->size();

    pBindings->ENTERREGISTRATIONS();

    size_t i;
    for(i = 0; i < nCount; ++i)
    {
        sal_uInt16 nSlot = 0;
        switch( (sal_uInt16)pStyleFamilies->at( i )->GetFamily() )
        {
            case SFX_STYLE_FAMILY_CHAR: nSlot = SID_STYLE_FAMILY1; break;
            case SFX_STYLE_FAMILY_PARA: nSlot = SID_STYLE_FAMILY2; break;
            case SFX_STYLE_FAMILY_FRAME:nSlot = SID_STYLE_FAMILY3; break;
            case SFX_STYLE_FAMILY_PAGE: nSlot = SID_STYLE_FAMILY4; break;
            case SFX_STYLE_FAMILY_PSEUDO: nSlot = SID_STYLE_FAMILY5; break;
            default: OSL_FAIL("unbekannte StyleFamily"); break;
        }
        pBoundItems[i] =
            new SfxTemplateControllerItem(nSlot, *this, *pBindings);
    }
    pBoundItems[i++] = new SfxTemplateControllerItem(
        SID_STYLE_WATERCAN, *this, *pBindings);
    pBoundItems[i++] = new SfxTemplateControllerItem(
        SID_STYLE_NEW_BY_EXAMPLE, *this, *pBindings);
    pBoundItems[i++] = new SfxTemplateControllerItem(
        SID_STYLE_UPDATE_BY_EXAMPLE, *this, *pBindings);
    pBoundItems[i++] = new SfxTemplateControllerItem(
        SID_STYLE_NEW, *this, *pBindings);
    pBoundItems[i++] = new SfxTemplateControllerItem(
        SID_STYLE_DRAGHIERARCHIE, *this, *pBindings);
    pBoundItems[i++] = new SfxTemplateControllerItem(
        SID_STYLE_EDIT, *this, *pBindings);
    pBoundItems[i++] = new SfxTemplateControllerItem(
        SID_STYLE_DELETE, *this, *pBindings);
    pBoundItems[i++] = new SfxTemplateControllerItem(
        SID_STYLE_FAMILY, *this, *pBindings);
    pBindings->LEAVEREGISTRATIONS();

    for(; i < COUNT_BOUND_FUNC; ++i)
        pBoundItems[i] = 0;

    StartListening(*pBindings);

// Insert in the reverse order of occurrence in the Style Families. This is for
// the toolbar of the designer. The list box of the catalog respects the
// correct order by itself.

// Sequences: the order of Resource = the order of Toolbar for example list box.
// Order of ascending SIDs: Low SIDs are displayed first when templates of
// several families are active.

    // in the Writer the UpdateStyleByExample Toolbox button is removed and
    // the NewStyle button gets a PopupMenu
    if(nCount > 4)
        ReplaceUpdateButtonByMenu();

    for( ; nCount--; )
    {
        const SfxStyleFamilyItem *pItem = pStyleFamilies->at( nCount );
        sal_uInt16 nId = SfxFamilyIdToNId( pItem->GetFamily() );
        InsertFamilyItem( nId, pItem );
    }

    LoadedFamilies();

    sal_uInt16 nStart = SID_STYLE_FAMILY1;
    sal_uInt16 nEnd = SID_STYLE_FAMILY4;

    for ( i = nStart; i <= nEnd; i++ )
        pBindings->Update(i);

    pModule = pCurObjShell ? pCurObjShell->GetModule() : NULL;
}

//-------------------------------------------------------------------------

void SfxCommonTemplateDialog_Impl::ClearResource()
{
    ClearFamilyList();
    DELETEX(pStyleFamilies);
    sal_uInt16 i;
    for ( i = 0; i < MAX_FAMILIES; ++i )
        DELETEX(pFamilyState[i]);
    for ( i = 0; i < COUNT_BOUND_FUNC; ++i )
        delete pBoundItems[i];
    pCurObjShell = NULL;

    DELETEZ( m_pStyleFamiliesId );
}

//-------------------------------------------------------------------------

void SfxCommonTemplateDialog_Impl::Initialize()
{
    // Read global user resource
    ReadResource();
    pBindings->Invalidate( SID_STYLE_FAMILY );
    pBindings->Update( SID_STYLE_FAMILY );
    Update_Impl();

    aFilterLb.SetSelectHdl( LINK( this, SfxCommonTemplateDialog_Impl, FilterSelectHdl ) );
    aFmtLb.SetDoubleClickHdl( LINK( this, SfxCommonTemplateDialog_Impl, ApplyHdl ) );
    aFmtLb.SetSelectHdl( LINK( this, SfxCommonTemplateDialog_Impl, FmtSelectHdl ) );

    aFilterLb.Show();
    aFmtLb.Show();
}

//-------------------------------------------------------------------------

SfxCommonTemplateDialog_Impl::~SfxCommonTemplateDialog_Impl()
{
    String aEmpty;
    if ( bIsWater )
        Execute_Impl(SID_STYLE_WATERCAN, aEmpty, aEmpty, 0);
    GetWindow()->Hide();
    DELETEX(pStyleFamilies);
    DELETEZ( m_pStyleFamiliesId );
    sal_uInt16 i;
    for ( i = 0; i < MAX_FAMILIES; ++i )
        DELETEX(pFamilyState[i]);
    for ( i = 0; i < COUNT_BOUND_FUNC; ++i )
        delete pBoundItems[i];
    if ( pStyleSheetPool )
        EndListening(*pStyleSheetPool);
    pStyleSheetPool = NULL;
    delete pTreeBox;
    delete pTimer;
    if ( pbDeleted )
    {
        pbDeleted->bDead = true;
        pbDeleted = NULL;
    }
}

//-------------------------------------------------------------------------

sal_uInt16 SfxCommonTemplateDialog_Impl::SfxFamilyIdToNId( SfxStyleFamily nFamily )
{
    switch ( nFamily )
    {
        case SFX_STYLE_FAMILY_CHAR:   return 1;
        case SFX_STYLE_FAMILY_PARA:   return 2;
        case SFX_STYLE_FAMILY_FRAME:  return 3;
        case SFX_STYLE_FAMILY_PAGE:   return 4;
        case SFX_STYLE_FAMILY_PSEUDO: return 5;
        default:                      return 0;
    }
}

void SfxCommonTemplateDialog_Impl::SetAutomaticFilter()
{
    sal_uInt16 nCount = aFilterLb.GetEntryCount();
    for ( sal_uInt16 i = 0; i < nCount; ++i )
    {
        sal_uIntPtr nFlags = (sal_uIntPtr)aFilterLb.GetEntryData(i);
        if ( SFXSTYLEBIT_AUTO == nFlags )
        {
            // automatic entry found -> select it
            aFilterLb.SelectEntryPos(i);
            // then call the handler to filter the styles
            FilterSelect( i - 1 );
            break;
        }
    }
}

//-------------------------------------------------------------------------
// Helper function: Access to the current family item
const SfxStyleFamilyItem *SfxCommonTemplateDialog_Impl::GetFamilyItem_Impl() const
{
    const size_t nCount = pStyleFamilies->size();
    for(size_t i = 0; i < nCount; ++i)
    {
        const SfxStyleFamilyItem *pItem = pStyleFamilies->at( i );
        sal_uInt16 nId = SfxFamilyIdToNId(pItem->GetFamily());
        if(nId == nActFamily)
            return pItem;
    }
    return 0;
}

//-------------------------------------------------------------------------

void SfxCommonTemplateDialog_Impl::SelectStyle(const String &rStr)
{
    const SfxStyleFamilyItem* pItem = GetFamilyItem_Impl();
    if ( !pItem )
        return;
    const SfxStyleFamily eFam = pItem->GetFamily();
    SfxStyleSheetBase* pStyle = pStyleSheetPool->Find( rStr, eFam, SFXSTYLEBIT_ALL );
    if( pStyle )
        EnableEdit( !(pStyle->GetMask() & SFXSTYLEBIT_READONLY) );
    else
        EnableEdit(sal_False);

    if ( pTreeBox )
    {
        if ( rStr.Len() )
        {
            SvLBoxEntry* pEntry = pTreeBox->First();
            while ( pEntry )
            {
                if ( pTreeBox->GetEntryText( pEntry ) == rStr )
                {
                    pTreeBox->MakeVisible( pEntry );
                    pTreeBox->Select( pEntry );
                    return;
                }
                pEntry = pTreeBox->Next( pEntry );
            }
        }
        else
            pTreeBox->SelectAll( sal_False );
    }
    else
    {
        sal_Bool bSelect = ( rStr.Len() > 0 );
        if ( bSelect )
        {
            SvLBoxEntry* pEntry = (SvLBoxEntry*)aFmtLb.FirstVisible();
            while ( pEntry && aFmtLb.GetEntryText( pEntry ) != rStr )
                pEntry = (SvLBoxEntry*)aFmtLb.NextVisible( pEntry );
            if ( !pEntry )
                bSelect = sal_False;
            else
            {
                aFmtLb.MakeVisible( pEntry );
                aFmtLb.Select( pEntry );
                bWaterDisabled = !HasSelectedStyle();
                FmtSelectHdl( NULL );
            }
        }

        if ( !bSelect )
        {
            aFmtLb.SelectAll( sal_False );
            EnableEdit(sal_False);
        }
    }
}

//-------------------------------------------------------------------------

String SfxCommonTemplateDialog_Impl::GetSelectedEntry() const
{
    String aRet;
    if ( pTreeBox )
    {
        SvLBoxEntry* pEntry = pTreeBox->FirstSelected();
        if ( pEntry )
            aRet = pTreeBox->GetEntryText( pEntry );
    }
    else
    {
        SvLBoxEntry* pEntry = aFmtLb.FirstSelected();
        if ( pEntry )
            aRet = aFmtLb.GetEntryText( pEntry );
    }
    return aRet;
}

//-------------------------------------------------------------------------

void SfxCommonTemplateDialog_Impl::EnableTreeDrag( sal_Bool bEnable )
{
    if ( pStyleSheetPool )
    {
        SfxStyleSheetBase* pStyle = pStyleSheetPool->First();
        if ( pTreeBox )
        {
            if ( pStyle && pStyle->HasParentSupport() && bEnable )
                pTreeBox->SetDragDropMode(SV_DRAGDROP_CTRL_MOVE);
            else
                pTreeBox->SetDragDropMode(SV_DRAGDROP_NONE);
        }
    }
    bTreeDrag = bEnable;
}

//-------------------------------------------------------------------------

void SfxCommonTemplateDialog_Impl::FillTreeBox()
{
    DBG_ASSERT( pTreeBox, "FillTreeBox() without treebox");
    if(pStyleSheetPool && nActFamily != 0xffff)
    {
        const SfxStyleFamilyItem *pItem = GetFamilyItem_Impl();
        pStyleSheetPool->SetSearchMask(pItem->GetFamily(), SFXSTYLEBIT_ALL);
        StyleTreeArr_Impl aArr;
        SfxStyleSheetBase *pStyle = pStyleSheetPool->First();
        if(pStyle && pStyle->HasParentSupport() && bTreeDrag )
            pTreeBox->SetDragDropMode(SV_DRAGDROP_CTRL_MOVE);
        else
            pTreeBox->SetDragDropMode(SV_DRAGDROP_NONE);
        while(pStyle)
        {
            StyleTree_ImplPtr pNew =
                new StyleTree_Impl(pStyle->GetName(), pStyle->GetParent());
            aArr.Insert(pNew, aArr.Count());
            pStyle = pStyleSheetPool->Next();
        }
        MakeTree_Impl(aArr);
        ExpandedEntries aEntries;
        if(pTreeBox)
            ((const StyleTreeListBox_Impl *)pTreeBox)->
                MakeExpanded_Impl( aEntries);
        pTreeBox->SetUpdateMode( sal_False );
        pTreeBox->Clear();
        const sal_uInt16 nCount = aArr.Count();
        for(sal_uInt16 i = 0; i < nCount; ++i)
            FillBox_Impl(pTreeBox, aArr[i], aEntries);
;
        EnableItem(SID_STYLE_WATERCAN,sal_False);

        SfxTemplateItem* pState = pFamilyState[nActFamily-1];

        if ( nCount )
            pTreeBox->Expand( pTreeBox->First() );

        for ( SvLBoxEntry* pEntry = pTreeBox->First(); pEntry; pEntry = pTreeBox->Next( pEntry ) )
        {
            if ( IsExpanded_Impl( aEntries, pTreeBox->GetEntryText( pEntry ) ) )
                pTreeBox->Expand( pEntry );
        }

        pTreeBox->SetUpdateMode( sal_True );

        String aStyle;
        if(pState)  // Select current entry
            aStyle = pState->GetStyleName();
        SelectStyle(aStyle);
        EnableDelete();
    }
}

//-------------------------------------------------------------------------
sal_Bool SfxCommonTemplateDialog_Impl::HasSelectedStyle() const
{
    return pTreeBox? pTreeBox->FirstSelected() != 0:
            aFmtLb.GetSelectionCount() != 0;
}


//-------------------------------------------------------------------------

// internal: Refresh the display
// nFlags: what we should update.
void SfxCommonTemplateDialog_Impl::UpdateStyles_Impl(sal_uInt16 nFlags)
{
    DBG_ASSERT(nFlags, "nothing to do");
    const SfxStyleFamilyItem *pItem = GetFamilyItem_Impl();
    if (!pItem)
    {
        // Is the case for the template catalog
        SfxTemplateItem **ppItem = pFamilyState;
        const size_t nFamilyCount = pStyleFamilies->size();
        size_t n;
        for( n = 0; n < nFamilyCount; n++ )
            if( ppItem[ StyleNrToInfoOffset(n) ] ) break;
        if ( n == nFamilyCount )
            // It happens sometimes, God knows why
            return;
        ppItem += StyleNrToInfoOffset(n);
        nAppFilter = (*ppItem)->GetValue();
        FamilySelect(  StyleNrToInfoOffset(n)+1 );
        pItem = GetFamilyItem_Impl();
    }

    const SfxStyleFamily eFam = pItem->GetFamily();

    SfxFilterTupel* pT = ( nActFilter < pItem->GetFilterList().size() ? pItem->GetFilterList()[nActFilter] : NULL );
<<<<<<< HEAD
    USHORT nFilter     = pT ? pT->nFlags : 0;
    if(!nFilter)   // automatic
=======
    sal_uInt16 nFilter     = pT ? pT->nFlags : 0;
    if(!nFilter)    // automatisch
>>>>>>> 224bd63b
        nFilter = nAppFilter;

    DBG_ASSERT(pStyleSheetPool, "no StyleSheetPool");
    if(pStyleSheetPool)
    {
        pStyleSheetPool->SetSearchMask(eFam, nFilter);
        pItem = GetFamilyItem_Impl();
        if((nFlags & UPDATE_FAMILY) == UPDATE_FAMILY)   // Update view type list (Hierarchical, All, etc.
        {
<<<<<<< HEAD
            CheckItem(nActFamily, TRUE);    // check Button in Toolbox
            aFilterLb.SetUpdateMode(FALSE);
=======
            CheckItem(nActFamily, sal_True);    // Button in Toolbox checken
            aFilterLb.SetUpdateMode(sal_False);
>>>>>>> 224bd63b
            aFilterLb.Clear();
            //insert hierarchical at the beginning
            sal_uInt16 nPos = aFilterLb.InsertEntry(String(SfxResId(STR_STYLE_FILTER_HIERARCHICAL)), 0);
            aFilterLb.SetEntryData( nPos, (void*)(sal_uIntPtr)SFXSTYLEBIT_ALL );
            const SfxStyleFilter& rFilter = pItem->GetFilterList();
            for( size_t i = 0; i < rFilter.size(); ++i)
            {
                sal_uIntPtr nFilterFlags = rFilter[ i ]->nFlags;
                nPos = aFilterLb.InsertEntry( rFilter[ i ]->aName );
                aFilterLb.SetEntryData( nPos, (void*)nFilterFlags );
            }
            if(nActFilter < aFilterLb.GetEntryCount() - 1)
                aFilterLb.SelectEntryPos(nActFilter + 1);
            else
            {
                nActFilter = 0;
                aFilterLb.SelectEntryPos(1);
                SfxFilterTupel* pActT = ( nActFilter < rFilter.size() ) ? rFilter[ nActFilter ] : NULL;
                sal_uInt16 nFilterFlags = pActT ? pActT->nFlags : 0;
                pStyleSheetPool->SetSearchMask(eFam, nFilterFlags);
            }

            // if the tree view again, select family hierarchy
            if(pTreeBox)
                aFilterLb.SelectEntry(String(SfxResId(STR_STYLE_FILTER_HIERARCHICAL)));

            // show maximum 12 entries
            aFilterLb.SetDropDownLineCount( MAX_FILTER_ENTRIES );
            aFilterLb.SetUpdateMode(sal_True);
        }
        else
        {
            if( nActFilter < aFilterLb.GetEntryCount() - 1)
                aFilterLb.SelectEntryPos(nActFilter + 1);
            else
            {
                nActFilter = 0;
                aFilterLb.SelectEntryPos(1);
            }
        }

        if(nFlags & UPDATE_FAMILY_LIST)
        {
            EnableItem(SID_STYLE_WATERCAN,sal_False);

            SfxStyleSheetBase *pStyle = pStyleSheetPool->First();
            SvLBoxEntry* pEntry = aFmtLb.First();
            SvStringsDtor aStrings;

            comphelper::string::NaturalStringSorter aSorter(
                ::comphelper::getProcessComponentContext(),
                Application::GetSettings().GetLocale());

            while( pStyle )
            {
                //Bubblesort
                sal_uInt16 nPos;
                for( nPos = aStrings.Count() ; nPos &&
                    aSorter.compare(*(aStrings[nPos-1]), pStyle->GetName()) > 0 ; nPos--)
                {};
                aStrings.Insert( new String( pStyle->GetName() ), nPos );
                pStyle = pStyleSheetPool->Next();
            }


            sal_uInt16 nCount = aStrings.Count();
            sal_uInt16 nPos = 0;
            while( nPos < nCount && pEntry &&
                   *aStrings[ nPos ] == aFmtLb.GetEntryText( pEntry ) )
            {
                nPos++;
                pEntry = aFmtLb.Next( pEntry );
            }

            if( nPos < nCount || pEntry )
            {
                // Fills the display box
                aFmtLb.SetUpdateMode(sal_False);
                aFmtLb.Clear();

                nPos = 0;
                for(nPos = 0 ;  nPos < nCount ; ++nPos )
                {
                    aFmtLb.InsertEntry( *aStrings.GetObject( nPos ), 0, sal_False, nPos);
                }
                aFmtLb.SetUpdateMode(true);
            }
            // Selects the current style if any
            SfxTemplateItem *pState = pFamilyState[nActFamily-1];
            String aStyle;
            if(pState)
                aStyle = pState->GetStyleName();
            SelectStyle(aStyle);
            EnableDelete();
        }
    }
}

//-------------------------------------------------------------------------

// Updated display: Watering the house
void SfxCommonTemplateDialog_Impl::SetWaterCanState(const SfxBoolItem *pItem)
{
    bWaterDisabled =  pItem == 0;

    if(!bWaterDisabled)
        bWaterDisabled = !HasSelectedStyle();

    if(pItem && !bWaterDisabled)
    {
        CheckItem(SID_STYLE_WATERCAN, pItem->GetValue());
        EnableItem( SID_STYLE_WATERCAN, sal_True );
    }
    else
        if(!bWaterDisabled)
            EnableItem(SID_STYLE_WATERCAN, sal_True);
        else
            EnableItem(SID_STYLE_WATERCAN, sal_False);

// Ignore while in watercan mode statusupdates

    size_t nCount = pStyleFamilies->size();
    pBindings->EnterRegistrations();
    for(size_t n = 0; n < nCount; n++)
    {
        SfxControllerItem *pCItem=pBoundItems[n];
        sal_Bool bChecked = pItem && pItem->GetValue();
        if( pCItem->IsBound() == bChecked )
        {
            if( !bChecked )
                pCItem->ReBind();
            else
                pCItem->UnBind();
        }
    }
    pBindings->LeaveRegistrations();
}

//-------------------------------------------------------------------------

// Item with the status of a Family is copied and noted
// (is updated when all states have also been updated.)
// See also: <SfxBindings::AddDoneHdl(const Link &)>

void SfxCommonTemplateDialog_Impl::SetFamilyState( sal_uInt16 nSlotId, const SfxTemplateItem* pItem )
{
    sal_uInt16 nIdx = nSlotId - SID_STYLE_FAMILY_START;
    DELETEZ(pFamilyState[nIdx]);
    if ( pItem )
        pFamilyState[nIdx] = new SfxTemplateItem(*pItem);
    bUpdate = sal_True;

<<<<<<< HEAD
    // If used templates (how the hell you find this out??)
    bUpdateFamily = TRUE;
=======
    // Wenn verwendete Vorlagen ( wie zum Teufel findet man das heraus ?? )
    bUpdateFamily = sal_True;
>>>>>>> 224bd63b
}

//-------------------------------------------------------------------------
// Notice from SfxBindings that the update is completed. Pushes out the update
// of the display.

void SfxCommonTemplateDialog_Impl::Update_Impl()
{
    sal_Bool bDocChanged=sal_False;
    SfxStyleSheetBasePool* pNewPool = NULL;
    SfxViewFrame* pViewFrame = pBindings->GetDispatcher_Impl()->GetFrame();
    SfxObjectShell* pDocShell = pViewFrame->GetObjectShell();
    if( pDocShell )
        pNewPool = pDocShell->GetStyleSheetPool();

    if ( pNewPool != pStyleSheetPool && pDocShell )
    {
        SfxModule* pNewModule = pDocShell->GetModule();
        if( pNewModule && pNewModule != pModule )
        {
            ClearResource();
            ReadResource();
        }
        if ( pStyleSheetPool )
        {
            EndListening(*pStyleSheetPool);
            pStyleSheetPool = 0;
        }

        if ( pNewPool )
        {
            StartListening(*pNewPool);
            pStyleSheetPool = pNewPool;
            bDocChanged=sal_True;
        }
    }

    if (bUpdateFamily)
        UpdateFamily_Impl();

    sal_uInt16 i;
    for(i = 0; i < MAX_FAMILIES; ++i)
        if(pFamilyState[i])
            break;
    if(i == MAX_FAMILIES || !pNewPool)
        // nothing is allowed
        return;

     SfxTemplateItem *pItem = 0;
     // current region not within the allowed region or default
     if(nActFamily == 0xffff || 0 == (pItem = pFamilyState[nActFamily-1] ) )
     {
         CheckItem(nActFamily, sal_False);
         SfxTemplateItem **ppItem = pFamilyState;
         const size_t nFamilyCount = pStyleFamilies->size();
         size_t n;
         for( n = 0; n < nFamilyCount; n++ )
             if( ppItem[ StyleNrToInfoOffset(n) ] ) break;
         ppItem+=StyleNrToInfoOffset(n);

         nAppFilter = (*ppItem)->GetValue();
         FamilySelect(  StyleNrToInfoOffset(n)+1 );

         pItem = *ppItem;
     }
     else if( bDocChanged )
     {
<<<<<<< HEAD
         // other DocShell -> all new
         CheckItem( nActFamily, TRUE );
         nActFilter = static_cast< USHORT >( LoadFactoryStyleFilter( pDocShell ) );
=======
         // andere DocShell -> alles neu
         CheckItem( nActFamily, sal_True );
         nActFilter = static_cast< sal_uInt16 >( LoadFactoryStyleFilter( pDocShell ) );
>>>>>>> 224bd63b
         if ( 0xFFFF == nActFilter )
            nActFilter = pDocShell->GetAutoStyleFilterIndex();

         nAppFilter = pItem->GetValue();
         if(!pTreeBox)
         {
             UpdateStyles_Impl(UPDATE_FAMILY_LIST);
         }
         else
             FillTreeBox();
     }
     else
     {
<<<<<<< HEAD
         // other filters for automatic
         CheckItem( nActFamily, TRUE );
=======
         // anderer Filter fuer automatisch
         CheckItem( nActFamily, sal_True );
>>>>>>> 224bd63b
         const SfxStyleFamilyItem *pStyleItem =  GetFamilyItem_Impl();
#if OSL_DEBUG_LEVEL > 1
         SfxFilterTupel *pT;
         pT = pStyleItem->GetFilterList()[ nActFilter ];
#endif
         if (  0 == pStyleItem->GetFilterList()[ nActFilter ]->nFlags
            && nAppFilter != pItem->GetValue())
         {
             nAppFilter = pItem->GetValue();
             if(!pTreeBox)
                 UpdateStyles_Impl(UPDATE_FAMILY_LIST);
             else
                 FillTreeBox();
         }
         else
             nAppFilter = pItem->GetValue();
     }
     const String aStyle(pItem->GetStyleName());
     SelectStyle(aStyle);
     EnableDelete();
     EnableNew( bCanNew );
}

//-------------------------------------------------------------------------

IMPL_LINK( SfxCommonTemplateDialog_Impl, TimeOut, Timer *, pTim )
{
    (void)pTim; // unused
    if(!bDontUpdate)
    {
        bDontUpdate=sal_True;
        if(!pTreeBox)
            UpdateStyles_Impl(UPDATE_FAMILY_LIST);
        else
        {
            FillTreeBox();
            SfxTemplateItem *pState = pFamilyState[nActFamily-1];
            if(pState)
            {
                const String aStyle(pState->GetStyleName());
                SelectStyle(aStyle);
                EnableDelete();
            }
        }
        bDontUpdate=sal_False;
        DELETEZ(pTimer);
    }
    else
        pTimer->Start();
    return 0;
}


//-------------------------------------------------------------------------
void SfxCommonTemplateDialog_Impl::Notify(SfxBroadcaster& /*rBC*/, const SfxHint& rHint)
{
    // tap update
    if(rHint.Type() == TYPE(SfxSimpleHint))
    {
        switch(((SfxSimpleHint&) rHint ).GetId())
        {
          case SFX_HINT_UPDATEDONE:
            {
                SfxViewFrame *pViewFrame = pBindings->GetDispatcher_Impl()->GetFrame();
                SfxObjectShell *pDocShell = pViewFrame->GetObjectShell();
                if (
                    bUpdate &&
                    (
                     !IsCheckedItem(SID_STYLE_WATERCAN) ||
                     (pDocShell && pDocShell->GetStyleSheetPool() != pStyleSheetPool)
                    )
                   )
                {
                    bUpdate = sal_False;
                    Update_Impl();
                }
                else if ( bUpdateFamily )
                {
                    UpdateFamily_Impl();
                }

                if( pStyleSheetPool )
                {
                    String aStr = GetSelectedEntry();
                    if( aStr.Len() && pStyleSheetPool )
                    {
                        const SfxStyleFamilyItem *pItem = GetFamilyItem_Impl();
                        if( !pItem ) break;
                        const SfxStyleFamily eFam = pItem->GetFamily();
                        SfxStyleSheetBase *pStyle =
                            pStyleSheetPool->Find(
                                aStr, eFam, SFXSTYLEBIT_ALL );
                        if( pStyle )
                            EnableEdit(
                                !(pStyle->GetMask() & SFXSTYLEBIT_READONLY) );
                        else
                            EnableEdit(sal_False);
                    }
                }
                break;
            }

        // Necessary if switching between documents and in both documents
        // the same template is used. Do not immediately call Update_Impl,
        // for the case that one of the documents is an internal InPlaceObjekt!
          case SFX_HINT_DOCCHANGED:
            bUpdate = sal_True;
            break;
          case SFX_HINT_DYING:
          {
            EndListening(*pStyleSheetPool);
            pStyleSheetPool=0;
            break;
          }
        }
    }

    // Do not set timer when the stylesheet pool is in the box, because it is
    // possible that a new one is registered after the timer is up -
    // works bad in UpdateStyles_Impl ()!

    sal_uIntPtr nId = rHint.ISA(SfxSimpleHint) ? ( (SfxSimpleHint&)rHint ).GetId() : 0;

    if(!bDontUpdate && nId != SFX_HINT_DYING &&
       (rHint.Type() == TYPE(SfxStyleSheetPoolHint)||
       rHint.Type() == TYPE(SfxStyleSheetHint) ||
       rHint.Type() == TYPE( SfxStyleSheetHintExtended )))
    {
        if(!pTimer)
        {
            pTimer=new Timer;
            pTimer->SetTimeout(500);
            pTimer->SetTimeoutHdl(LINK(this,SfxCommonTemplateDialog_Impl,TimeOut));
        }
        pTimer->Start();

    }
}


//-------------------------------------------------------------------------

// Other filters; can be switched by the users or as a result of new or
// editing, if the current document has been assigned a different filter.
void SfxCommonTemplateDialog_Impl::FilterSelect(
<<<<<<< HEAD
                USHORT nEntry,  // Idx of the new Filters
                BOOL bForce )   // Force update, even if the new filter is
                                // equal to the current
=======
                sal_uInt16 nEntry,                  // Idx des neuen Filters
                sal_Bool bForce )                   // Aktualisierung erzwingen, auch wenn der neue Filter gleich dem aktuellen ist
>>>>>>> 224bd63b
{
    if( nEntry != nActFilter || bForce )
    {
        nActFilter = nEntry;
        SfxViewFrame *pViewFrame = pBindings->GetDispatcher_Impl()->GetFrame();
        SfxObjectShell *pDocShell = pViewFrame->GetObjectShell();
        if (pDocShell)
        {
            pDocShell->SetAutoStyleFilterIndex(nActFilter);
            SaveFactoryStyleFilter( pDocShell, nActFilter );
        }

        SfxStyleSheetBasePool *pOldStyleSheetPool = pStyleSheetPool;
        pStyleSheetPool = pDocShell? pDocShell->GetStyleSheetPool(): 0;
        if ( pOldStyleSheetPool != pStyleSheetPool )
        {
            if ( pOldStyleSheetPool )
                EndListening(*pOldStyleSheetPool);
            if ( pStyleSheetPool )
                StartListening(*pOldStyleSheetPool);
        }

        UpdateStyles_Impl(UPDATE_FAMILY_LIST);
    }
}

//-------------------------------------------------------------------------

<<<<<<< HEAD
// Internal: Perform functions through the Dispatcher
BOOL SfxCommonTemplateDialog_Impl::Execute_Impl(
    USHORT nId, const String &rStr, const String& rRefStr, USHORT nFamily,
    USHORT nMask, USHORT *pIdx, const USHORT* pModifier)
=======
// Intern: Ausf"uhren von Funktionen "uber den Dispatcher
sal_Bool SfxCommonTemplateDialog_Impl::Execute_Impl(
    sal_uInt16 nId, const String &rStr, const String& rRefStr, sal_uInt16 nFamily,
    sal_uInt16 nMask, sal_uInt16 *pIdx, const sal_uInt16* pModifier)
>>>>>>> 224bd63b
{
    SfxDispatcher &rDispatcher = *SFX_APP()->GetDispatcher_Impl();
    SfxStringItem aItem(nId, rStr);
    SfxUInt16Item aFamily(SID_STYLE_FAMILY, nFamily);
    SfxUInt16Item aMask( SID_STYLE_MASK, nMask );
    SfxStringItem aUpdName(SID_STYLE_UPD_BY_EX_NAME, rStr);
    SfxStringItem aRefName( SID_STYLE_REFERENCE, rRefStr );
    const SfxPoolItem* pItems[ 6 ];
    sal_uInt16 nCount = 0;
    if( rStr.Len() )
        pItems[ nCount++ ] = &aItem;
    pItems[ nCount++ ] = &aFamily;
    if( nMask )
        pItems[ nCount++ ] = &aMask;
    if(SID_STYLE_UPDATE_BY_EXAMPLE == nId)
    {
        // Special solution for Numbering update in Writer
        const String aTemplName(GetSelectedEntry());
        aUpdName.SetValue(aTemplName);
        pItems[ nCount++ ] = &aUpdName;
    }
    if ( rRefStr.Len() )
        pItems[ nCount++ ] = &aRefName;

    pItems[ nCount++ ] = 0;

    Deleted aDeleted;
    pbDeleted = &aDeleted;
    sal_uInt16 nModi = pModifier ? *pModifier : 0;
    const SfxPoolItem* pItem = rDispatcher.Execute(
        nId, SFX_CALLMODE_SYNCHRON | SFX_CALLMODE_RECORD | SFX_CALLMODE_MODAL,
        pItems, nModi );

    // FIXME: Dialog can be destroyed while in Execute() check stack variable for dtor flag!
    if ( !pItem || aDeleted() )
        return sal_False;

    if ( nId == SID_STYLE_NEW || SID_STYLE_EDIT == nId )
    {
        SfxUInt16Item *pFilterItem = PTR_CAST(SfxUInt16Item, pItem);
<<<<<<< HEAD
        DBG_ASSERT(pFilterItem, "SfxUINT16Item expected");
        USHORT nFilterFlags = pFilterItem->GetValue() & ~SFXSTYLEBIT_USERDEF;
        if(!nFilterFlags)       // User Template?
=======
        DBG_ASSERT(pFilterItem, "SfxUINT16Item erwartet");
        sal_uInt16 nFilterFlags = pFilterItem->GetValue() & ~SFXSTYLEBIT_USERDEF;
        if(!nFilterFlags)       // Benutzervorlage?
>>>>>>> 224bd63b
            nFilterFlags = pFilterItem->GetValue();
        const SfxStyleFamilyItem *pFamilyItem = GetFamilyItem_Impl();
        const size_t nFilterCount = pFamilyItem->GetFilterList().size();

        for ( size_t i = 0; i < nFilterCount; ++i )
        {
            const SfxFilterTupel *pTupel = pFamilyItem->GetFilterList()[ i ];

            if ( ( pTupel->nFlags & nFilterFlags ) == nFilterFlags && pIdx )
                *pIdx = i;
        }
    }

    // Reset destroyed flag otherwise we use the pointer in the dtor
    // where the local stack object is already destroyed. This would
    // overwrite objects on the stack!! See #i100110
    pbDeleted = NULL;
    return sal_True;
}

//-------------------------------------------------------------------------

// Handler der Listbox der Filter
IMPL_LINK( SfxCommonTemplateDialog_Impl, FilterSelectHdl, ListBox *, pBox )
{
    if ( pBox->GetSelectEntry() ==  String(SfxResId(STR_STYLE_FILTER_HIERARCHICAL)) )
    {
        if ( !bHierarchical )
        {
<<<<<<< HEAD
            // Turn on treeView
            bHierarchical=TRUE;
=======
            // TreeView einschalten
            bHierarchical=sal_True;
>>>>>>> 224bd63b
            const String aSelectEntry( GetSelectedEntry());
            aFmtLb.Hide();

            pTreeBox = new StyleTreeListBox_Impl(
                    this, WB_HASBUTTONS | WB_HASLINES |
                    WB_BORDER | WB_TABSTOP | WB_HASLINESATROOT |
                    WB_HASBUTTONSATROOT | WB_HIDESELECTION | WB_QUICK_SEARCH );
            pTreeBox->SetFont( aFmtLb.GetFont() );

            pTreeBox->SetPosSizePixel(aFmtLb.GetPosPixel(), aFmtLb.GetSizePixel());
            pTreeBox->SetNodeDefaultImages();
            pTreeBox->SetSelectHdl(
                LINK(this, SfxCommonTemplateDialog_Impl, FmtSelectHdl));
            ((StyleTreeListBox_Impl*)pTreeBox)->
                SetDoubleClickHdl(
                    LINK(this, SfxCommonTemplateDialog_Impl,  ApplyHdl));
            ((StyleTreeListBox_Impl*)pTreeBox)->
                SetDropHdl(LINK(this, SfxCommonTemplateDialog_Impl,  DropHdl));
            pTreeBox->SetIndent(10);
            SfxViewFrame *pViewFrame = pBindings->GetDispatcher_Impl()->GetFrame();
            SfxObjectShell *pDocShell = pViewFrame->GetObjectShell();
            if (pDocShell)
                SaveFactoryStyleFilter( pDocShell, HIERARCHICAL_FILTER_INDEX );
            FillTreeBox();
            SelectStyle(aSelectEntry);
            pTreeBox->SetAccessibleName(SfxResId(STR_STYLE_ELEMTLIST));
            pTreeBox->Show();
        }
    }

    else
    {
        DELETEZ(pTreeBox);
        aFmtLb.Show();
        //                              aFilterLb.Enable();
        // If bHierarchical, then the family can have changed
        // minus one since hierarchical is inserted at the start
        FilterSelect(pBox->GetSelectEntryPos() - 1, bHierarchical );
        bHierarchical=sal_False;
    }

    return 0;
}

//-------------------------------------------------------------------------

<<<<<<< HEAD
// Select-Handler for the Toolbox
void SfxCommonTemplateDialog_Impl::FamilySelect(USHORT nEntry)
=======
// Select-Handler der Toolbox
void SfxCommonTemplateDialog_Impl::FamilySelect(sal_uInt16 nEntry)
>>>>>>> 224bd63b
{
    if( nEntry != nActFamily )
    {
        CheckItem( nActFamily, sal_False );
        nActFamily = nEntry;
        SfxDispatcher* pDispat = pBindings->GetDispatcher_Impl();
        SfxUInt16Item aItem( SID_STYLE_FAMILY, nEntry );
        pDispat->Execute( SID_STYLE_FAMILY, SFX_CALLMODE_SYNCHRON, &aItem, 0L );
        pBindings->Invalidate( SID_STYLE_FAMILY );
        pBindings->Update( SID_STYLE_FAMILY );
        UpdateFamily_Impl();
    }
}

//-------------------------------------------------------------------------

void SfxCommonTemplateDialog_Impl::ActionSelect(sal_uInt16 nEntry)
{
    String aEmpty;
    switch(nEntry)
    {
        case SID_STYLE_WATERCAN:
        {
            const sal_Bool bState = IsCheckedItem(nEntry);
            sal_Bool bCheck;
            SfxBoolItem aBool;
            // when a template is chosen.
            if(!bState && aFmtLb.GetSelectionCount())
            {
                const String aTemplName(
                    GetSelectedEntry());
                Execute_Impl(
                    SID_STYLE_WATERCAN, aTemplName, aEmpty,
                    (sal_uInt16)GetFamilyItem_Impl()->GetFamily() );
                bCheck = sal_True;
            }
            else
            {
                Execute_Impl(SID_STYLE_WATERCAN, aEmpty, aEmpty, 0);
                bCheck = sal_False;
            }
            CheckItem(nEntry, bCheck);
            aBool.SetValue(bCheck);
            SetWaterCanState(&aBool);
            break;
        }
        case SID_STYLE_NEW_BY_EXAMPLE:
        {
            if(pStyleSheetPool && nActFamily != 0xffff)
            {
                const SfxStyleFamily eFam=GetFamilyItem_Impl()->GetFamily();
                const SfxStyleFamilyItem *pItem = GetFamilyItem_Impl();
                sal_uInt16 nFilter;
                if( pItem && nActFilter != 0xffff )
                {
                    nFilter = pItem->GetFilterList()[ nActFilter ]->nFlags;
                    if(!nFilter)    // automatisch
                        nFilter = nAppFilter;
                }
                else
                    nFilter=pStyleSheetPool->GetSearchMask();
                pStyleSheetPool->SetSearchMask( eFam, SFXSTYLEBIT_USERDEF );

                SfxNewStyleDlg *pDlg = new SfxNewStyleDlg(pWindow, *pStyleSheetPool);
                    // why? : FloatingWindow must not be parent of a modal dialog
                if(RET_OK == pDlg->Execute())
                {
                    pStyleSheetPool->SetSearchMask(eFam, nFilter);
                    const String aTemplName(pDlg->GetName());
                    Execute_Impl(SID_STYLE_NEW_BY_EXAMPLE,
                                 aTemplName, aEmpty,
                                 (sal_uInt16)GetFamilyItem_Impl()->GetFamily(),
                                 nFilter);
                }
                pStyleSheetPool->SetSearchMask( eFam, nFilter );
                delete pDlg;
            }
            break;
        }
        case SID_STYLE_UPDATE_BY_EXAMPLE:
        {
            Execute_Impl(SID_STYLE_UPDATE_BY_EXAMPLE,
                    aEmpty, aEmpty,
                    (sal_uInt16)GetFamilyItem_Impl()->GetFamily());
            break;
        }
        case SID_TEMPLATE_LOAD:
            SFX_APP()->GetDispatcher_Impl()->Execute(nEntry);
        break;
        default: OSL_FAIL("not implemented"); break;
    }
}

//-------------------------------------------------------------------------

static rtl::OUString getModuleIdentifier( const Reference< XModuleManager >& i_xModMgr, SfxObjectShell* i_pObjSh )
{
    DBG_ASSERT( i_xModMgr.is(), "getModuleIdentifier(): no XModuleManager" );
    DBG_ASSERT( i_pObjSh, "getModuleIdentifier(): no ObjectShell" );

    ::rtl::OUString sIdentifier;

    try
    {
        sIdentifier = i_xModMgr->identify( i_pObjSh->GetModel() );
    }
    catch ( ::com::sun::star::frame::UnknownModuleException& )
    {
        DBG_WARNING( "getModuleIdentifier(): unknown module" );
    }
    catch ( Exception& )
    {
        DBG_ERRORFILE( "getModuleIdentifier(): exception of XModuleManager::identify()" );
    }

    return sIdentifier;
}

//-------------------------------------------------------------------------

sal_Int32 SfxCommonTemplateDialog_Impl::LoadFactoryStyleFilter( SfxObjectShell* i_pObjSh )
{
    DBG_ASSERT( i_pObjSh, "SfxCommonTemplateDialog_Impl::LoadFactoryStyleFilter(): no ObjectShell" );
    sal_Int32 nFilter = -1;

    Sequence< PropertyValue > lProps;
    Reference< ::com::sun::star::container::XNameAccess > xContainer( xModuleManager, UNO_QUERY );
    if ( xContainer.is() )
    {
        ::comphelper::SequenceAsHashMap aFactoryProps(
            xContainer->getByName( getModuleIdentifier( xModuleManager, i_pObjSh ) ) );
        sal_Int32 nDefault = -1;
        nFilter = aFactoryProps.getUnpackedValueOrDefault( DEFINE_CONST_UNICODE("ooSetupFactoryStyleFilter"), nDefault );
    }

    return nFilter;
}

//-------------------------------------------------------------------------

void SfxCommonTemplateDialog_Impl::SaveFactoryStyleFilter( SfxObjectShell* i_pObjSh, sal_Int32 i_nFilter )
{
    DBG_ASSERT( i_pObjSh, "SfxCommonTemplateDialog_Impl::LoadFactoryStyleFilter(): no ObjectShell" );
    Reference< ::com::sun::star::container::XNameReplace > xContainer( xModuleManager, UNO_QUERY );
    if ( xContainer.is() )
    {
        Sequence< PropertyValue > lProps(1);
        lProps[0].Name = DEFINE_CONST_UNICODE("ooSetupFactoryStyleFilter");
        lProps[0].Value = makeAny( i_nFilter );;
        xContainer->replaceByName( getModuleIdentifier( xModuleManager, i_pObjSh ), makeAny( lProps ) );
    }
}

//-------------------------------------------------------------------------

IMPL_LINK( SfxCommonTemplateDialog_Impl, DropHdl, StyleTreeListBox_Impl *, pBox )
{
    bDontUpdate=sal_True;
    const SfxStyleFamilyItem *pItem = GetFamilyItem_Impl();
    const SfxStyleFamily eFam = pItem->GetFamily();
    long ret= pStyleSheetPool->SetParent(eFam,pBox->GetStyle(), pBox->GetParent())? 1L: 0L;
    bDontUpdate=sal_False;
    return ret;
}

//-------------------------------------------------------------------------

// Handler for the New-Buttons
void SfxCommonTemplateDialog_Impl::NewHdl(void *)
{
    String aEmpty;
    if ( nActFamily != 0xffff )
    {
        Window* pTmp;
        pTmp = Application::GetDefDialogParent();
        if ( ISA(SfxTemplateDialog_Impl) )
            Application::SetDefDialogParent( pWindow->GetParent() );
        else
            Application::SetDefDialogParent( pWindow );

        const SfxStyleFamilyItem *pItem = GetFamilyItem_Impl();
        const SfxStyleFamily eFam=pItem->GetFamily();
        sal_uInt16 nMask;
        if( pItem && nActFilter != 0xffff )
        {
            nMask = pItem->GetFilterList()[ nActFilter ]->nFlags;
            if(!nMask)    // automatic
                nMask = nAppFilter;
        }
        else
            nMask=pStyleSheetPool->GetSearchMask();

        pStyleSheetPool->SetSearchMask(eFam,nMask);

        Execute_Impl(SID_STYLE_NEW,
                     aEmpty, GetSelectedEntry(),
                     ( sal_uInt16 )GetFamilyItem_Impl()->GetFamily(),
                     nMask);

        Application::SetDefDialogParent( pTmp );
    }
}

//-------------------------------------------------------------------------

// Handler for the edit-Buttons
void SfxCommonTemplateDialog_Impl::EditHdl(void *)
{
    if(IsInitialized() && HasSelectedStyle())
    {
        sal_uInt16 nFilter = nActFilter;
        String aTemplName(GetSelectedEntry());
        const SfxStyleFamilyItem *pItem = GetFamilyItem_Impl();
        const SfxStyleFamily eFam = pItem->GetFamily();
        pStyleSheetPool->Find(aTemplName,eFam,SFXSTYLEBIT_ALL);  // -Wall required??
        Window* pTmp;
        //DefModalDialogParent set for modality of the following dialogs
        pTmp = Application::GetDefDialogParent();
        if ( ISA(SfxTemplateDialog_Impl) )
            Application::SetDefDialogParent( pWindow->GetParent() );
        else
            Application::SetDefDialogParent( pWindow );
        if ( Execute_Impl( SID_STYLE_EDIT, aTemplName, String(),
                          (sal_uInt16)GetFamilyItem_Impl()->GetFamily(), 0, &nFilter ) )
        {
        }
        Application::SetDefDialogParent( pTmp );
    }
}

//-------------------------------------------------------------------------

// Handler for the Delete-Buttons
void SfxCommonTemplateDialog_Impl::DeleteHdl(void *)
{
    if ( IsInitialized() && HasSelectedStyle() )
    {
        const String aTemplName( GetSelectedEntry() );
        const SfxStyleFamilyItem* pItem = GetFamilyItem_Impl();
        SfxStyleSheetBase* pStyle =
            pStyleSheetPool->Find( aTemplName, pItem->GetFamily(), SFXSTYLEBIT_ALL );
        if ( pStyle )
        {
            String aMsg;
            if ( pStyle->IsUsed() )
                aMsg = String( SfxResId( STR_DELETE_STYLE_USED ) );
            aMsg += String ( SfxResId( STR_DELETE_STYLE ) );
            aMsg.SearchAndReplaceAscii( "$1", aTemplName );
#if defined UNX
            QueryBox aBox( SFX_APP()->GetTopWindow(), WB_YES_NO | WB_DEF_NO, aMsg );
#else
            QueryBox aBox( GetWindow(), WB_YES_NO | WB_DEF_NO , aMsg );
#endif
            if ( RET_YES == aBox.Execute() )
            {
                PrepareDeleteAction();

                if ( pTreeBox ) // To prevent the Treelistbox to shut down while
                                // deleting.
                {
                    bDontUpdate = sal_True;
                }
                Execute_Impl( SID_STYLE_DELETE, aTemplName,
                              String(), (sal_uInt16)GetFamilyItem_Impl()->GetFamily() );

                if ( pTreeBox )
                {
                    pTreeBox->RemoveParentKeepChilds( pTreeBox->FirstSelected() );
                    bDontUpdate = sal_False;
                }
            }
        }
    }
}

//-------------------------------------------------------------------------

void    SfxCommonTemplateDialog_Impl::EnableDelete()
{
    if(IsInitialized() && HasSelectedStyle())
    {
        DBG_ASSERT(pStyleSheetPool, "No StyleSheetPool");
        const String aTemplName(GetSelectedEntry());
        const SfxStyleFamilyItem *pItem = GetFamilyItem_Impl();
        const SfxStyleFamily eFam = pItem->GetFamily();
        sal_uInt16 nFilter = 0;
        if(pItem->GetFilterList().size() > nActFilter)
            nFilter = pItem->GetFilterList()[ nActFilter ]->nFlags;
        if(!nFilter)    // automatic
            nFilter = nAppFilter;
        const SfxStyleSheetBase *pStyle =
            pStyleSheetPool->Find(aTemplName,eFam, pTreeBox? SFXSTYLEBIT_ALL: nFilter);

        DBG_ASSERT(pStyle, "Style ot found");
        if(pStyle && pStyle->IsUserDefined())
        {
            EnableDel(sal_True);
        }
        else
        {
            EnableDel(sal_False);
        }
    }
    else
    {
        EnableDel(sal_False);
    }
}

//-------------------------------------------------------------------------
// After selecting a focused item if possible again on the app window
void    SfxCommonTemplateDialog_Impl::ResetFocus()
{
    if(ISA(SfxTemplateDialog_Impl))
    {
        SfxViewFrame *pViewFrame = pBindings->GetDispatcher_Impl()->GetFrame();
        SfxViewShell *pVu = pViewFrame->GetViewShell();
        Window *pAppWin = pVu ? pVu->GetWindow(): 0;
        if(pAppWin)
            pAppWin->GrabFocus();
    }
}

//-------------------------------------------------------------------------

// Doppelclick on a style sheet in the ListBox is applied.
IMPL_LINK( SfxCommonTemplateDialog_Impl, ApplyHdl, Control *, pControl )
{
    (void)pControl; //unused
    // only if that region is allowed
    if ( IsInitialized() && 0 != pFamilyState[nActFamily-1] &&
         GetSelectedEntry().Len() )
    {
        sal_uInt16 nModifier = aFmtLb.GetModifier();
        Execute_Impl(SID_STYLE_APPLY,
                     GetSelectedEntry(), String(),
                     ( sal_uInt16 )GetFamilyItem_Impl()->GetFamily(),
                     0, 0, &nModifier );
        if(ISA(SfxTemplateCatalog_Impl))
            ((SfxTemplateCatalog_Impl*) this)->pReal->EndDialog(RET_OK);
    }
    ResetFocus();
    return 0;
}

//-------------------------------------------------------------------------

// Selection of a template during the Watercan-Status
IMPL_LINK( SfxCommonTemplateDialog_Impl, FmtSelectHdl, SvTreeListBox *, pListBox )
{
    // Trigger Help PI, if this is permitted of call handlers and field
    if( !pListBox || pListBox->IsSelected( pListBox->GetHdlEntry() ) )
    {
        // Only when the watercan is on
        if ( IsInitialized() &&
             IsCheckedItem(SID_STYLE_WATERCAN) &&
             // only if that region is allowed
             0 != pFamilyState[nActFamily-1] )
        {
            String aEmpty;
            Execute_Impl(SID_STYLE_WATERCAN,
                         aEmpty, aEmpty, 0);
            Execute_Impl(SID_STYLE_WATERCAN,
                         GetSelectedEntry(), aEmpty,
                         ( sal_uInt16 )GetFamilyItem_Impl()->GetFamily());
        }
        EnableItem(SID_STYLE_WATERCAN, !bWaterDisabled);
        EnableDelete();
    }
    if( pListBox )
        SelectStyle( pListBox->GetEntryText( pListBox->GetHdlEntry() ));

    return 0;
}

//-------------------------------------------------------------------------

IMPL_LINK( SfxCommonTemplateDialog_Impl, MenuSelectHdl, Menu *, pMenu )
{
    if( pMenu )
    {
        nLastItemId = pMenu->GetCurItemId();
        Application::PostUserEvent(
            LINK( this, SfxCommonTemplateDialog_Impl, MenuSelectHdl ), 0 );
        return sal_True;
    }

    switch(nLastItemId) {
    case ID_NEW: NewHdl(0); break;
    case ID_EDIT: EditHdl(0); break;
    case ID_DELETE: DeleteHdl(0); break;
    default: return sal_False;
    }
    return sal_True;
}

// -----------------------------------------------------------------------

void SfxCommonTemplateDialog_Impl::ExecuteContextMenu_Impl( const Point& rPos, Window* pWin )
{
    // Bug# 94152: This part should never be called, because before this happens, the TreeListBox should captured this!
    DBG_ASSERT( sal_False, "+SfxCommonTemplateDialog_Impl::ExecuteContextMenu_Impl(): How could this happen? Please infirm developer ASAP!" );

    PopupMenu* pMenu = CreateContextMenu();
    pMenu->Execute( pWin, rPos );
    delete pMenu;
}

// -----------------------------------------------------------------------

SfxStyleFamily SfxCommonTemplateDialog_Impl::GetActualFamily() const
{
    const SfxStyleFamilyItem *pFamilyItem = GetFamilyItem_Impl();
    if( !pFamilyItem || nActFamily == 0xffff )
        return SFX_STYLE_FAMILY_PARA;
    else
        return pFamilyItem->GetFamily();
}

// -----------------------------------------------------------------------

void SfxCommonTemplateDialog_Impl::EnableExample_Impl(sal_uInt16 nId, sal_Bool bEnable)
{
    if( nId == SID_STYLE_NEW_BY_EXAMPLE )
        bNewByExampleDisabled = !bEnable;
    else if( nId == SID_STYLE_UPDATE_BY_EXAMPLE )
        bUpdateByExampleDisabled = !bEnable;
    EnableItem(nId, bEnable);
}

void SfxCommonTemplateDialog_Impl::PrepareDeleteAction()
{
}

// -----------------------------------------------------------------------

PopupMenu* SfxCommonTemplateDialog_Impl::CreateContextMenu( void )
{
    if ( bBindingUpdate )
    {
        pBindings->Invalidate( SID_STYLE_NEW, sal_True, sal_False );
        pBindings->Update( SID_STYLE_NEW );
        bBindingUpdate = sal_False;
    }
    PopupMenu* pMenu = new PopupMenu( SfxResId( MN_CONTEXT_TEMPLDLG ) );
    pMenu->SetSelectHdl( LINK( this, SfxCommonTemplateDialog_Impl, MenuSelectHdl ) );
    pMenu->EnableItem( ID_EDIT, bCanEdit );
    pMenu->EnableItem( ID_DELETE, bCanDel );
    pMenu->EnableItem( ID_NEW, bCanNew );

    return pMenu;
}

// ------------------------------------------------------------------------

SfxTemplateDialog_Impl::SfxTemplateDialog_Impl(
    Window* /*pParent*/, SfxBindings* pB, SfxTemplateDialog* pDlgWindow ) :

    SfxCommonTemplateDialog_Impl( pB, pDlgWindow ),

    m_pFloat            ( pDlgWindow ),
    m_bZoomIn           ( sal_False ),
    m_aActionTbL        ( pDlgWindow, this ),
    m_aActionTbR        ( pDlgWindow, SfxResId( TB_ACTION ) )

{
    pDlgWindow->FreeResource();
    SfxViewFrame* pViewFrame = pBindings->GetDispatcher_Impl()->GetFrame();
    pCurObjShell = pViewFrame->GetObjectShell();
    sal_uInt16 nSavedFilter = static_cast< sal_uInt16 >( LoadFactoryStyleFilter( pCurObjShell ) );
    Initialize();

    m_aActionTbL.SetSelectHdl(LINK(this, SfxTemplateDialog_Impl, ToolBoxLSelect));
    m_aActionTbR.SetSelectHdl(LINK(this, SfxTemplateDialog_Impl, ToolBoxRSelect));
    m_aActionTbR.SetDropdownClickHdl(LINK(this, SfxTemplateDialog_Impl, ToolBoxRClick));
    m_aActionTbL.Show();
    m_aActionTbR.Show();
    Font aFont=aFilterLb.GetFont();
    aFont.SetWeight( WEIGHT_NORMAL );
    aFilterLb.SetFont( aFont );
    m_aActionTbL.SetHelpId( HID_TEMPLDLG_TOOLBOX_LEFT );
    if( nSavedFilter == HIERARCHICAL_FILTER_INDEX )
    {
        bHierarchical = sal_False; // Force content refresh
        aFilterLb.SelectEntry(String(SfxResId(STR_STYLE_FILTER_HIERARCHICAL)));
        FilterSelectHdl(&aFilterLb);
    }
}

// ------------------------------------------------------------------------

void SfxTemplateDialog_Impl::EnableFamilyItem( sal_uInt16 nId, sal_Bool bEnable )
{
    m_aActionTbL.EnableItem( nId, bEnable );
}

//-------------------------------------------------------------------------
// Insert element into dropdown filter "Frame Styles", "List Styles", etc.

void SfxTemplateDialog_Impl::InsertFamilyItem(sal_uInt16 nId,const SfxStyleFamilyItem *pItem)
{
    rtl::OString sHelpId;
    switch( (sal_uInt16) pItem->GetFamily() )
    {
        case SFX_STYLE_FAMILY_CHAR:     sHelpId = ".uno:CharStyle"; break;
        case SFX_STYLE_FAMILY_PARA:     sHelpId = ".uno:ParaStyle"; break;
        case SFX_STYLE_FAMILY_FRAME:    sHelpId = ".uno:FrameStyle"; break;
        case SFX_STYLE_FAMILY_PAGE:     sHelpId = ".uno:PageStyle"; break;
        case SFX_STYLE_FAMILY_PSEUDO:   sHelpId = ".uno:ListStyle"; break;
        default: OSL_FAIL("unknown StyleFamily"); break;
    }
    m_aActionTbL.InsertItem( nId, pItem->GetImage(), pItem->GetText(), 0, 0);
    m_aActionTbL.SetHelpId( nId, sHelpId );
}

// ------------------------------------------------------------------------

void SfxTemplateDialog_Impl::ReplaceUpdateButtonByMenu()
{
    m_aActionTbR.HideItem(SID_STYLE_UPDATE_BY_EXAMPLE);
    m_aActionTbR.SetItemBits( SID_STYLE_NEW_BY_EXAMPLE,
            TIB_DROPDOWNONLY|m_aActionTbR.GetItemBits( SID_STYLE_NEW_BY_EXAMPLE ));
}

// ------------------------------------------------------------------------
void SfxTemplateDialog_Impl::updateFamilyImages()
{
    if ( !m_pStyleFamiliesId )
        // we do not have a resource id to load the new images from
        return;

    // let the families collection update the images
    pStyleFamilies->updateImages( *m_pStyleFamiliesId );

    // and set the new images on our toolbox
    size_t nLoop = pStyleFamilies->size();
    for( ; nLoop--; )
    {
        const SfxStyleFamilyItem *pItem = pStyleFamilies->at( nLoop );
        sal_uInt16 nId = SfxFamilyIdToNId( pItem->GetFamily() );
        m_aActionTbL.SetItemImage( nId, pItem->GetImage() );
    }
}

// ------------------------------------------------------------------------
void SfxTemplateDialog_Impl::updateNonFamilyImages()
{
    m_aActionTbR.SetImageList( ImageList( SfxResId( DLG_STYLE_DESIGNER ) ) );
}

// ------------------------------------------------------------------------

void SfxTemplateDialog_Impl::ClearFamilyList()
{
    m_aActionTbL.Clear();
}

//-------------------------------------------------------------------------

void SfxCommonTemplateDialog_Impl::InvalidateBindings()
{
    pBindings->Invalidate(SID_STYLE_NEW_BY_EXAMPLE, sal_True, sal_False);
    pBindings->Update( SID_STYLE_NEW_BY_EXAMPLE );
    pBindings->Invalidate(SID_STYLE_UPDATE_BY_EXAMPLE, sal_True, sal_False);
    pBindings->Update( SID_STYLE_UPDATE_BY_EXAMPLE );
    pBindings->Invalidate( SID_STYLE_WATERCAN, sal_True, sal_False);
    pBindings->Update( SID_STYLE_WATERCAN );
    pBindings->Invalidate( SID_STYLE_NEW, sal_True, sal_False );
    pBindings->Update( SID_STYLE_NEW );
    pBindings->Invalidate( SID_STYLE_DRAGHIERARCHIE, sal_True, sal_False );
    pBindings->Update( SID_STYLE_DRAGHIERARCHIE );
}

//-------------------------------------------------------------------------

SfxTemplateDialog_Impl::~SfxTemplateDialog_Impl()
{
}

//-------------------------------------------------------------------------

void SfxTemplateDialog_Impl::LoadedFamilies()
{
    updateFamilyImages();
    Resize();
}

//-------------------------------------------------------------------------

// Overloaded Resize-Handler ( StarView )
// The size of the Listboxen is adjusted
void SfxTemplateDialog_Impl::Resize()
{
    FloatingWindow *pF = m_pFloat->GetFloatingWindow();
    if ( pF )
    {
        m_bZoomIn = pF->IsRollUp();
        if ( m_bZoomIn )
            return;
    }

    Size aDlgSize=m_pFloat->PixelToLogic(m_pFloat->GetOutputSizePixel());
    Size aSizeATL=m_pFloat->PixelToLogic(m_aActionTbL.CalcWindowSizePixel());
    Size aSizeATR=m_pFloat->PixelToLogic(m_aActionTbR.CalcWindowSizePixel());
    Size aMinSize = GetMinOutputSizePixel();

    long nListHeight = m_pFloat->PixelToLogic( aFilterLb.GetSizePixel() ).Height();
    long nWidth = aDlgSize.Width()- 2 * SFX_TEMPLDLG_HFRAME;

    m_aActionTbL.SetPosSizePixel(m_pFloat->LogicToPixel(Point(SFX_TEMPLDLG_HFRAME,SFX_TEMPLDLG_VTOPFRAME)),
                                 m_pFloat->LogicToPixel(aSizeATL));

    // only change the position of the right toolbox, when the window is wide
    // enough
    Point aPosATR(aDlgSize.Width()-SFX_TEMPLDLG_HFRAME-aSizeATR.Width(),SFX_TEMPLDLG_VTOPFRAME);
    if(aDlgSize.Width() >= aMinSize.Width())
        m_aActionTbR.SetPosPixel(m_pFloat->LogicToPixel(aPosATR));
    else
        m_aActionTbR.SetPosPixel( m_pFloat->LogicToPixel(
            Point( SFX_TEMPLDLG_HFRAME + aSizeATL.Width() + SFX_TEMPLDLG_MIDHSPACE,
                   SFX_TEMPLDLG_VTOPFRAME ) ) );

    m_aActionTbR.SetSizePixel(m_pFloat->LogicToPixel(aSizeATR));

    Point aFilterPos(
        m_pFloat->LogicToPixel(Point(SFX_TEMPLDLG_HFRAME,
            aDlgSize.Height()-SFX_TEMPLDLG_VBOTFRAME-nListHeight)) );

    Size aFilterSize(
        m_pFloat->LogicToPixel(Size(nWidth,SFX_TEMPLDLG_FILTERHEIGHT)) );

    Point aFmtPos(
        m_pFloat->LogicToPixel(Point(SFX_TEMPLDLG_HFRAME, SFX_TEMPLDLG_VTOPFRAME +
                            SFX_TEMPLDLG_MIDVSPACE+aSizeATL.Height())) );
    Size aFmtSize(
        m_pFloat->LogicToPixel(Size(nWidth,
                    aDlgSize.Height() - SFX_TEMPLDLG_VBOTFRAME -
                    SFX_TEMPLDLG_VTOPFRAME - 2*SFX_TEMPLDLG_MIDVSPACE-
                    nListHeight-aSizeATL.Height())) );

    // only change the position of the listbox, when the window is high enough
    if(aDlgSize.Height() >= aMinSize.Height())
    {
        aFilterLb.SetPosPixel(aFilterPos);
        aFmtLb.SetPosPixel( aFmtPos );
        if(pTreeBox)
            pTreeBox->SetPosPixel(aFmtPos);
    }
    else
        aFmtSize.Height() += aFilterSize.Height();

    aFilterLb.SetSizePixel(aFilterSize);
    aFmtLb.SetSizePixel( aFmtSize );
    if(pTreeBox)
        pTreeBox->SetSizePixel(aFmtSize);
}

// -----------------------------------------------------------------------


Size SfxTemplateDialog_Impl::GetMinOutputSizePixel()
{
    Size aSizeATL=m_pFloat->PixelToLogic(m_aActionTbL.CalcWindowSizePixel());
    Size aSizeATR=m_pFloat->PixelToLogic(m_aActionTbR.CalcWindowSizePixel());
    Size aMinSize=Size(
        aSizeATL.Width()+aSizeATR.Width()+
        2*SFX_TEMPLDLG_HFRAME + SFX_TEMPLDLG_MIDHSPACE,
        4*aSizeATL.Height()+2*SFX_TEMPLDLG_MIDVSPACE);
    return aMinSize;
}

//-------------------------------------------------------------------------

void SfxTemplateDialog_Impl::Command( const CommandEvent& rCEvt )
{
    if(COMMAND_CONTEXTMENU  == rCEvt.GetCommand())
        ExecuteContextMenu_Impl( rCEvt.GetMousePosPixel(), m_pFloat );
    else
        m_pFloat->Command(rCEvt);
}

//-------------------------------------------------------------------------

void SfxTemplateDialog_Impl::EnableItem(sal_uInt16 nMesId, sal_Bool bCheck)
{
    String aEmpty;
    switch(nMesId)
    {
      case SID_STYLE_WATERCAN :
          if(!bCheck && IsCheckedItem(SID_STYLE_WATERCAN))
            Execute_Impl(SID_STYLE_WATERCAN, aEmpty, aEmpty, 0);
      case SID_STYLE_NEW_BY_EXAMPLE:
      case SID_STYLE_UPDATE_BY_EXAMPLE:
        m_aActionTbR.EnableItem(nMesId,bCheck);
        break;
    }
}

//-------------------------------------------------------------------------

void SfxTemplateDialog_Impl::CheckItem(sal_uInt16 nMesId, sal_Bool bCheck)
{
    switch(nMesId)
    {
        case SID_STYLE_WATERCAN :
            bIsWater=bCheck;
            m_aActionTbR.CheckItem(SID_STYLE_WATERCAN,bCheck);
            break;
        default:
            m_aActionTbL.CheckItem(nMesId,bCheck); break;
    }
}

//-------------------------------------------------------------------------

sal_Bool SfxTemplateDialog_Impl::IsCheckedItem(sal_uInt16 nMesId)
{
    switch(nMesId)
    {
        case SID_STYLE_WATERCAN :
            return m_aActionTbR.GetItemState(SID_STYLE_WATERCAN)==STATE_CHECK;
        default:
            return m_aActionTbL.GetItemState(nMesId)==STATE_CHECK;
    }
}

//-------------------------------------------------------------------------

IMPL_LINK_INLINE_START( SfxTemplateDialog_Impl, ToolBoxLSelect, ToolBox *, pBox )
{
    const sal_uInt16 nEntry = pBox->GetCurItemId();
    FamilySelect(nEntry);
    return 0;
}
IMPL_LINK_INLINE_END( SfxTemplateDialog_Impl, ToolBoxLSelect, ToolBox *, pBox )

//-------------------------------------------------------------------------
::rtl::OUString lcl_GetLabel(uno::Any& rAny)
{
    ::rtl::OUString sRet;
    uno::Sequence< beans::PropertyValue >aPropSeq;
    if ( rAny >>= aPropSeq )
    {
        for( sal_Int32 i = 0; i < aPropSeq.getLength(); i++ )
        {
            if ( aPropSeq[i].Name.equalsAsciiL( RTL_CONSTASCII_STRINGPARAM( "Label" ) ))
            {
                aPropSeq[i].Value >>= sRet;
                break;
            }
        }
    }
    return sRet;
}
//-------------------------------------------------------------------------

IMPL_LINK( SfxTemplateDialog_Impl, ToolBoxRSelect, ToolBox *, pBox )
{
    const sal_uInt16 nEntry = pBox->GetCurItemId();
    if(nEntry != SID_STYLE_NEW_BY_EXAMPLE ||
            TIB_DROPDOWN != (pBox->GetItemBits(nEntry)&TIB_DROPDOWN))
        ActionSelect(nEntry);
    return 0;
}
//-------------------------------------------------------------------------
IMPL_LINK( SfxTemplateDialog_Impl, ToolBoxRClick, ToolBox *, pBox )
{
    const sal_uInt16 nEntry = pBox->GetCurItemId();
    if(nEntry == SID_STYLE_NEW_BY_EXAMPLE &&
            TIB_DROPDOWN == (pBox->GetItemBits(nEntry)&TIB_DROPDOWN))
    {
        //create a popup menu in Writer
        PopupMenu *pMenu = new PopupMenu;
        uno::Reference< container::XNameAccess > xNameAccess(
                    ::comphelper::getProcessServiceFactory()->
                    createInstance( ::rtl::OUString(RTL_CONSTASCII_USTRINGPARAM(
                            "com.sun.star.frame.UICommandDescription")) ), uno::UNO_QUERY );
        uno::Reference< container::XNameAccess > xUICommands;
        if ( xNameAccess.is() )
        {
            rtl::OUString sTextDoc(RTL_CONSTASCII_USTRINGPARAM("com.sun.star.text.TextDocument"));
            if(xNameAccess->hasByName(sTextDoc))
            {
                uno::Any a = xNameAccess->getByName( sTextDoc );
                a >>= xUICommands;
            }
        }
        if(!xUICommands.is())
            return 0;
        try
        {
            uno::Sequence< beans::PropertyValue > aPropSeq;
            uno::Any aCommand = xUICommands->getByName(::rtl::OUString(RTL_CONSTASCII_USTRINGPARAM(".uno:StyleNewByExample")));
            ::rtl::OUString sLabel = lcl_GetLabel( aCommand );
            pMenu->InsertItem( SID_STYLE_NEW_BY_EXAMPLE, sLabel );
            pMenu->SetHelpId(SID_STYLE_NEW_BY_EXAMPLE, HID_TEMPLDLG_NEWBYEXAMPLE);

            aCommand = xUICommands->getByName(::rtl::OUString(RTL_CONSTASCII_USTRINGPARAM(".uno:StyleUpdateByExample")));
            sLabel = lcl_GetLabel( aCommand );

            pMenu->InsertItem( SID_STYLE_UPDATE_BY_EXAMPLE, sLabel );
            pMenu->SetHelpId(SID_STYLE_UPDATE_BY_EXAMPLE, HID_TEMPLDLG_UPDATEBYEXAMPLE);

            aCommand = xUICommands->getByName(::rtl::OUString(RTL_CONSTASCII_USTRINGPARAM(".uno:LoadStyles")));
            sLabel = lcl_GetLabel( aCommand );
            pMenu->InsertItem( SID_TEMPLATE_LOAD, sLabel );
            pMenu->SetHelpId(SID_TEMPLATE_LOAD, ".uno:LoadStyles");

            pMenu->SetSelectHdl(LINK(this, SfxTemplateDialog_Impl, MenuSelectHdl));
            pMenu->Execute( pBox,
                            pBox->GetItemRect(nEntry),
                            POPUPMENU_EXECUTE_DOWN );
            pBox->EndSelection();
        }
        catch(uno::Exception&)
        {
        }
        delete pMenu;
        pBox->Invalidate();
    }
    return 0;
}
//-------------------------------------------------------------------------
IMPL_LINK( SfxTemplateDialog_Impl, MenuSelectHdl, Menu*, pMenu)
{
    sal_uInt16 nMenuId = pMenu->GetCurItemId();
    ActionSelect(nMenuId);
    return 0;
}
//-------------------------------------------------------------------------

SfxTemplateCatalog_Impl::SfxTemplateCatalog_Impl( Window* /*pParent*/, SfxBindings* pB,
                                                  SfxTemplateCatalog* pTmpWindow ) :

    SfxCommonTemplateDialog_Impl( pB, pTmpWindow ),

    aFamList    ( pTmpWindow, SfxResId( BT_TOOL ) ),
    aOkBtn      ( pTmpWindow, SfxResId( BT_OK ) ),
    aCancelBtn  ( pTmpWindow, SfxResId( BT_CANCEL ) ),
    aNewBtn     ( pTmpWindow, SfxResId( BT_NEW ) ),
    aChangeBtn  ( pTmpWindow, SfxResId( BT_EDIT ) ),
    aDelBtn     ( pTmpWindow, SfxResId( BT_DEL ) ),
    aOrgBtn     ( pTmpWindow, SfxResId( BT_ORG ) ),
    aHelpBtn    ( pTmpWindow, SfxResId( BT_HELP ) ),
    pReal       ( pTmpWindow ),
    aHelper     ( pTmpWindow )

{
    aNewBtn.Disable();
    aDelBtn.Disable();
    aChangeBtn.Disable();

    SFX_APP()->Get_Impl()->pTemplateCommon = GetISfxTemplateCommon();
    pTmpWindow->FreeResource();

    Initialize();

    aFamList.SetSelectHdl(  LINK( this, SfxTemplateCatalog_Impl, FamListSelect ) );
    aOkBtn.SetClickHdl(     LINK( this, SfxTemplateCatalog_Impl, OkHdl ) );
    aCancelBtn.SetClickHdl( LINK( this, SfxTemplateCatalog_Impl, CancelHdl ) );
    aNewBtn.SetClickHdl(    LINK( this, SfxTemplateCatalog_Impl, NewHdl ) );
    aDelBtn.SetClickHdl(    LINK( this, SfxTemplateCatalog_Impl, DelHdl ) );
    aChangeBtn.SetClickHdl( LINK( this, SfxTemplateCatalog_Impl, ChangeHdl ) );
    aOrgBtn.SetClickHdl(    LINK( this, SfxTemplateCatalog_Impl, OrgHdl ) );
}

//-------------------------------------------------------------------------

SfxTemplateCatalog_Impl::~SfxTemplateCatalog_Impl()
{
    SFX_APP()->Get_Impl()->pTemplateCommon = 0;
}

//-------------------------------------------------------------------------

IMPL_LINK_INLINE_START( SfxTemplateCatalog_Impl, OkHdl, Button *, pButton )
{
    (void)pButton; //unused
    ApplyHdl( NULL );
    pReal->EndDialog( RET_OK );
    return 0;
}
IMPL_LINK_INLINE_END( SfxTemplateCatalog_Impl, OkHdl, Button *, pButton )

//-------------------------------------------------------------------------

IMPL_LINK_INLINE_START( SfxTemplateCatalog_Impl, CancelHdl, Button *, pButton )
{
    (void)pButton; //unused
    pReal->EndDialog( RET_CANCEL );
    return 0;
}
IMPL_LINK_INLINE_END( SfxTemplateCatalog_Impl, CancelHdl, Button *, pButton )

//-------------------------------------------------------------------------

IMPL_LINK_INLINE_START( SfxTemplateCatalog_Impl, NewHdl, Button *, pButton )
{
    (void)pButton; //unused
    aCancelBtn.SetText( String( SfxResId( STR_CLOSE ) ) );
    SfxCommonTemplateDialog_Impl::NewHdl( NULL );
    return 0;
}
IMPL_LINK_INLINE_END( SfxTemplateCatalog_Impl, NewHdl, Button *, pButton )

//-------------------------------------------------------------------------

IMPL_LINK_INLINE_START( SfxTemplateCatalog_Impl, ChangeHdl, Button *, pButton )
{
    (void)pButton; //unused
    aCancelBtn.SetText( String( SfxResId( STR_CLOSE ) ) );
    SfxCommonTemplateDialog_Impl::EditHdl( NULL );
    return 0;
}
IMPL_LINK_INLINE_END( SfxTemplateCatalog_Impl, ChangeHdl, Button *, pButton )

//-------------------------------------------------------------------------

IMPL_LINK_INLINE_START( SfxTemplateCatalog_Impl, DelHdl, Button *, pButton )
{
    (void)pButton; //unused
    SfxCommonTemplateDialog_Impl::DeleteHdl( NULL );
    return 0;
}
IMPL_LINK_INLINE_END( SfxTemplateCatalog_Impl, DelHdl, Button *, pButton )

//-------------------------------------------------------------------------

IMPL_LINK( SfxTemplateCatalog_Impl, OrgHdl, Button *, pButton )
{
    (void)pButton; //unused
    aCancelBtn.SetText( String( SfxResId( STR_CLOSE ) ) );
    SfxDocumentTemplates aTemplates;
    aTemplates.Construct();
    SfxTemplateOrganizeDlg* pDlg = new SfxTemplateOrganizeDlg( pReal, &aTemplates );
    const short nRet = pDlg->Execute();
    delete pDlg;
    if ( RET_OK == nRet )
        Update_Impl();
    else if ( RET_EDIT_STYLE == nRet )
        pReal->EndDialog( RET_CANCEL );
    return 0;
}

//-------------------------------------------------------------------------

void SfxTemplateCatalog_Impl::EnableEdit( sal_Bool bEnable )
{
    SfxCommonTemplateDialog_Impl::EnableEdit( bEnable );
    aChangeBtn.Enable( bEnable );
}

//-------------------------------------------------------------------------

void SfxTemplateCatalog_Impl::EnableDel( sal_Bool bEnable )
{
    SfxCommonTemplateDialog_Impl::EnableDel( bEnable );
    aDelBtn.Enable( bEnable );
}

void SfxTemplateCatalog_Impl::EnableNew(sal_Bool bEnable)
{
    SfxCommonTemplateDialog_Impl::EnableNew( bEnable );
    aNewBtn.Enable( bEnable );
}

//-------------------------------------------------------------------------

IMPL_LINK_INLINE_START( SfxTemplateCatalog_Impl, FamListSelect, ListBox *, pList )
{
    const sal_uInt16 nEntry = aFamIds[pList->GetSelectEntryPos()];
    FamilySelect(nEntry);
    return 0;
}
IMPL_LINK_INLINE_END( SfxTemplateCatalog_Impl, FamListSelect, ListBox *, pList )

//-------------------------------------------------------------------------

void SfxTemplateCatalog_Impl::EnableItem( sal_uInt16 nMesId, sal_Bool bCheck )
{
    if ( nMesId == SID_STYLE_WATERCAN )
        aOkBtn.Enable( bCheck );
    if ( nMesId > SFX_STYLE_FAMILY_PSEUDO || nMesId < SFX_STYLE_FAMILY_CHAR )
        return;
}

//-------------------------------------------------------------------------

void SfxTemplateCatalog_Impl::CheckItem(sal_uInt16 nMesId, sal_Bool /*bCheck*/)
{
    if ( nMesId > SFX_STYLE_FAMILY_PSEUDO || nMesId < SFX_STYLE_FAMILY_CHAR )
        return;
    sal_uInt16 i;
    for ( i = 0; i < aFamIds.Count() && aFamIds[i] != nMesId; i++ ) ;
    aFamList.SelectEntryPos(i);
}

//-------------------------------------------------------------------------

sal_Bool SfxTemplateCatalog_Impl::IsCheckedItem(sal_uInt16 nMesId)
{
    if ( nMesId > SFX_STYLE_FAMILY_PSEUDO || nMesId < SFX_STYLE_FAMILY_CHAR )
        return sal_False;
    sal_uInt16 i;
    for ( i = 0; i < aFamIds.Count() && aFamIds[i] != nMesId; i++ )
        ;
    return aFamList.IsEntrySelected( String::CreateFromInt32(i) );
}

//-------------------------------------------------------------------------
<<<<<<< HEAD
// The list has only to master the disabling, since during his life time no
// changes in selection can be made,
void SfxTemplateCatalog_Impl::EnableFamilyItem( USHORT nId, BOOL bEnable )
=======

// Der Katalog muss nur das Disablen beherrschen, da waehrend seiner
// Lebenszeit keine Selektionsaenderungen vorgenommen werden koennen
void SfxTemplateCatalog_Impl::EnableFamilyItem( sal_uInt16 nId, sal_Bool bEnable )
>>>>>>> 224bd63b
{
    if ( !bEnable )
        for ( sal_uInt16 nPos = aFamIds.Count(); nPos--; )
            if ( aFamIds[ nPos ] == nId )
            {
                aFamIds.Remove( nPos );
                aFamList.RemoveEntry( nPos );
            }
}

void SfxTemplateCatalog_Impl::InsertFamilyItem( sal_uInt16 nId, const SfxStyleFamilyItem* pItem )
{
    if ( nId > SFX_STYLE_FAMILY_PSEUDO || nId < SFX_STYLE_FAMILY_CHAR )
        return;
    aFamList.InsertEntry( pItem->GetText(), 0 );
    aFamIds.Insert( nId, 0 );
}

void SfxTemplateCatalog_Impl::ClearFamilyList()
{
    aFamList.Clear();
    aFamIds.Remove( 0, aFamIds.Count() );
}

void SfxTemplateCatalog_Impl::PrepareDeleteAction()
{
    aDelBtn.Disable();
    aCancelBtn.SetText( String( SfxResId( STR_CLOSE ) ) );
}


void SfxCommonTemplateDialog_Impl::SetFamily( sal_uInt16 nId )
{
    if ( nId != nActFamily )
    {
        if ( nActFamily != 0xFFFF )
            CheckItem( nActFamily, sal_False );
        nActFamily = nId;
        if ( nId != 0xFFFF )
            bUpdateFamily = sal_True;
    }
}

void SfxCommonTemplateDialog_Impl::UpdateFamily_Impl()
{
    bUpdateFamily = sal_False;

    SfxDispatcher* pDispat = pBindings->GetDispatcher_Impl();
    SfxViewFrame *pViewFrame = pDispat->GetFrame();
    SfxObjectShell *pDocShell = pViewFrame->GetObjectShell();

    SfxStyleSheetBasePool *pOldStyleSheetPool = pStyleSheetPool;
    pStyleSheetPool = pDocShell? pDocShell->GetStyleSheetPool(): 0;
    if ( pOldStyleSheetPool != pStyleSheetPool )
    {
        if ( pOldStyleSheetPool )
            EndListening(*pOldStyleSheetPool);
        if ( pStyleSheetPool )
            StartListening(*pOldStyleSheetPool);
    }

    bWaterDisabled = sal_False;
    bCanNew = sal_True;
    bTreeDrag = sal_True;
    bUpdateByExampleDisabled = sal_False;

    if ( pStyleSheetPool )
    {
        if(!pTreeBox)
            UpdateStyles_Impl(UPDATE_FAMILY | UPDATE_FAMILY_LIST);
        else
        {
            UpdateStyles_Impl(UPDATE_FAMILY);
            FillTreeBox();
        }
    }

    InvalidateBindings();

    if ( IsCheckedItem( SID_STYLE_WATERCAN ) &&
         // only if that area is allowed
         0 != pFamilyState[ nActFamily - 1 ] )
        Execute_Impl( SID_STYLE_APPLY, GetSelectedEntry(),
                      String(), (sal_uInt16)GetFamilyItem_Impl()->GetFamily() );
}
void SfxCommonTemplateDialog_Impl::ReplaceUpdateButtonByMenu()
{
    //does nothing
}

void SfxTemplateDialog::StateChanged( StateChangedType nStateChange )
{
    if ( nStateChange == STATE_CHANGE_INITSHOW )
    {
        SfxViewFrame *pFrame = GetBindings().GetDispatcher_Impl()->GetFrame();
        Window* pEditWin = pFrame->GetViewShell()->GetWindow();

        Size aSize = pEditWin->GetSizePixel();
        Point aPoint = pEditWin->OutputToScreenPixel( pEditWin->GetPosPixel() );
        aPoint = GetParent()->ScreenToOutputPixel( aPoint );
        Size aWinSize = GetSizePixel();
        aPoint.X() += aSize.Width() - aWinSize.Width() - 20;
        aPoint.Y() += aSize.Height() / 2 - aWinSize.Height() / 2;
        SetFloatingPos( aPoint );
    }

    SfxDockingWindow::StateChanged( nStateChange );
}

DropToolBox_Impl::DropToolBox_Impl(Window* pParent, SfxTemplateDialog_Impl* pTemplateDialog) :
    ToolBox(pParent),
    DropTargetHelper(this),
    rParent(*pTemplateDialog)
{
}

DropToolBox_Impl::~DropToolBox_Impl()
{
}

sal_Int8    DropToolBox_Impl::AcceptDrop( const AcceptDropEvent& rEvt )
{
    sal_Int8 nReturn = DND_ACTION_NONE;
    sal_uInt16 nItemId = GetItemId( rEvt.maPosPixel );
    if(USHRT_MAX != nItemId && !IsItemChecked( nItemId ))
    {
        SetCurItemId(nItemId);
        GetSelectHdl().Call(this);
    }
    // special case: page styles are allowed to create new styles by example
    // but not allowed to be created by drag and drop
    if ( nItemId != SfxCommonTemplateDialog_Impl::SfxFamilyIdToNId( SFX_STYLE_FAMILY_PAGE )&&
        IsDropFormatSupported( SOT_FORMATSTR_ID_OBJECTDESCRIPTOR ) &&
        !rParent.bNewByExampleDisabled )
    {
        nReturn = DND_ACTION_COPY;
    }
    return nReturn;
}

sal_Int8    DropToolBox_Impl::ExecuteDrop( const ExecuteDropEvent& rEvt )
{
     return rParent.aFmtLb.ExecuteDrop(rEvt);
}

/* vim:set shiftwidth=4 softtabstop=4 expandtab: */<|MERGE_RESOLUTION|>--- conflicted
+++ resolved
@@ -523,17 +523,8 @@
 sal_Bool StyleTreeListBox_Impl::NotifyMoving(SvLBoxEntry*  pTarget,
                                          SvLBoxEntry*  pEntry,
                                          SvLBoxEntry*& rpNewParent,
-<<<<<<< HEAD
-                                         ULONG& lPos)
+                                         sal_uIntPtr& lPos)
 /*  [Description]
-=======
-                                         sal_uIntPtr& lPos)
-/*  [Beschreibung]
-
-    NotifyMoving Handler; dieser leitet per Link das Event an den Dialog
-    weiter.
-    Virtuelle Methode aus SV.
->>>>>>> 224bd63b
 
     NotifyMoving Handler; This leads via a link on the event to the dialog.
     SV virtual method.
@@ -674,13 +665,8 @@
         ::comphelper::getProcessComponentContext(),
         Application::GetSettings().GetLocale());
 
-<<<<<<< HEAD
     // Arrange all under their Parents
-    USHORT i;
-=======
-    // Alle unter ihren Parents einordnen
     sal_uInt16 i;
->>>>>>> 224bd63b
     for(i = 0; i < nCount; ++i)
     {
         StyleTree_ImplPtr pEntry = rArr[i];
@@ -691,13 +677,8 @@
                 StyleTree_ImplPtr pCmp = rArr[j];
                 if(pCmp->aName == pEntry->aParent)
                 {
-<<<<<<< HEAD
                     // Paste initial filter
-                    USHORT nPos;
-=======
-                    // initial sortiert einfuegen
                     sal_uInt16 nPos;
->>>>>>> 224bd63b
                     for( nPos = 0 ; nPos < pCmp->Count() &&
                              aSorter.compare((*pCmp->pChilds)[nPos]->aName, pEntry->aName) < 0 ; nPos++)
                     {};
@@ -867,14 +848,8 @@
 
 void SfxCommonTemplateDialog_Impl::ReadResource()
 {
-<<<<<<< HEAD
     // Read global user resource
-    for(USHORT i = 0; i < MAX_FAMILIES; ++i)
-=======
-    // globale Benutzer-Resource auslesen
-
     for(sal_uInt16 i = 0; i < MAX_FAMILIES; ++i)
->>>>>>> 224bd63b
         pFamilyState[i] = 0;
 
     SfxViewFrame* pViewFrame = pBindings->GetDispatcher_Impl()->GetFrame();
@@ -1267,13 +1242,8 @@
     const SfxStyleFamily eFam = pItem->GetFamily();
 
     SfxFilterTupel* pT = ( nActFilter < pItem->GetFilterList().size() ? pItem->GetFilterList()[nActFilter] : NULL );
-<<<<<<< HEAD
-    USHORT nFilter     = pT ? pT->nFlags : 0;
+    sal_uInt16 nFilter     = pT ? pT->nFlags : 0;
     if(!nFilter)   // automatic
-=======
-    sal_uInt16 nFilter     = pT ? pT->nFlags : 0;
-    if(!nFilter)    // automatisch
->>>>>>> 224bd63b
         nFilter = nAppFilter;
 
     DBG_ASSERT(pStyleSheetPool, "no StyleSheetPool");
@@ -1283,13 +1253,8 @@
         pItem = GetFamilyItem_Impl();
         if((nFlags & UPDATE_FAMILY) == UPDATE_FAMILY)   // Update view type list (Hierarchical, All, etc.
         {
-<<<<<<< HEAD
-            CheckItem(nActFamily, TRUE);    // check Button in Toolbox
-            aFilterLb.SetUpdateMode(FALSE);
-=======
-            CheckItem(nActFamily, sal_True);    // Button in Toolbox checken
+            CheckItem(nActFamily, sal_True);    // check Button in Toolbox
             aFilterLb.SetUpdateMode(sal_False);
->>>>>>> 224bd63b
             aFilterLb.Clear();
             //insert hierarchical at the beginning
             sal_uInt16 nPos = aFilterLb.InsertEntry(String(SfxResId(STR_STYLE_FILTER_HIERARCHICAL)), 0);
@@ -1442,13 +1407,8 @@
         pFamilyState[nIdx] = new SfxTemplateItem(*pItem);
     bUpdate = sal_True;
 
-<<<<<<< HEAD
     // If used templates (how the hell you find this out??)
-    bUpdateFamily = TRUE;
-=======
-    // Wenn verwendete Vorlagen ( wie zum Teufel findet man das heraus ?? )
     bUpdateFamily = sal_True;
->>>>>>> 224bd63b
 }
 
 //-------------------------------------------------------------------------
@@ -1516,15 +1476,9 @@
      }
      else if( bDocChanged )
      {
-<<<<<<< HEAD
          // other DocShell -> all new
-         CheckItem( nActFamily, TRUE );
-         nActFilter = static_cast< USHORT >( LoadFactoryStyleFilter( pDocShell ) );
-=======
-         // andere DocShell -> alles neu
          CheckItem( nActFamily, sal_True );
          nActFilter = static_cast< sal_uInt16 >( LoadFactoryStyleFilter( pDocShell ) );
->>>>>>> 224bd63b
          if ( 0xFFFF == nActFilter )
             nActFilter = pDocShell->GetAutoStyleFilterIndex();
 
@@ -1538,13 +1492,8 @@
      }
      else
      {
-<<<<<<< HEAD
          // other filters for automatic
-         CheckItem( nActFamily, TRUE );
-=======
-         // anderer Filter fuer automatisch
          CheckItem( nActFamily, sal_True );
->>>>>>> 224bd63b
          const SfxStyleFamilyItem *pStyleItem =  GetFamilyItem_Impl();
 #if OSL_DEBUG_LEVEL > 1
          SfxFilterTupel *pT;
@@ -1690,14 +1639,9 @@
 // Other filters; can be switched by the users or as a result of new or
 // editing, if the current document has been assigned a different filter.
 void SfxCommonTemplateDialog_Impl::FilterSelect(
-<<<<<<< HEAD
-                USHORT nEntry,  // Idx of the new Filters
-                BOOL bForce )   // Force update, even if the new filter is
+                sal_uInt16 nEntry,  // Idx of the new Filters
+                sal_Bool bForce )   // Force update, even if the new filter is
                                 // equal to the current
-=======
-                sal_uInt16 nEntry,                  // Idx des neuen Filters
-                sal_Bool bForce )                   // Aktualisierung erzwingen, auch wenn der neue Filter gleich dem aktuellen ist
->>>>>>> 224bd63b
 {
     if( nEntry != nActFilter || bForce )
     {
@@ -1726,17 +1670,10 @@
 
 //-------------------------------------------------------------------------
 
-<<<<<<< HEAD
 // Internal: Perform functions through the Dispatcher
-BOOL SfxCommonTemplateDialog_Impl::Execute_Impl(
-    USHORT nId, const String &rStr, const String& rRefStr, USHORT nFamily,
-    USHORT nMask, USHORT *pIdx, const USHORT* pModifier)
-=======
-// Intern: Ausf"uhren von Funktionen "uber den Dispatcher
 sal_Bool SfxCommonTemplateDialog_Impl::Execute_Impl(
     sal_uInt16 nId, const String &rStr, const String& rRefStr, sal_uInt16 nFamily,
     sal_uInt16 nMask, sal_uInt16 *pIdx, const sal_uInt16* pModifier)
->>>>>>> 224bd63b
 {
     SfxDispatcher &rDispatcher = *SFX_APP()->GetDispatcher_Impl();
     SfxStringItem aItem(nId, rStr);
@@ -1777,15 +1714,9 @@
     if ( nId == SID_STYLE_NEW || SID_STYLE_EDIT == nId )
     {
         SfxUInt16Item *pFilterItem = PTR_CAST(SfxUInt16Item, pItem);
-<<<<<<< HEAD
         DBG_ASSERT(pFilterItem, "SfxUINT16Item expected");
-        USHORT nFilterFlags = pFilterItem->GetValue() & ~SFXSTYLEBIT_USERDEF;
+        sal_uInt16 nFilterFlags = pFilterItem->GetValue() & ~SFXSTYLEBIT_USERDEF;
         if(!nFilterFlags)       // User Template?
-=======
-        DBG_ASSERT(pFilterItem, "SfxUINT16Item erwartet");
-        sal_uInt16 nFilterFlags = pFilterItem->GetValue() & ~SFXSTYLEBIT_USERDEF;
-        if(!nFilterFlags)       // Benutzervorlage?
->>>>>>> 224bd63b
             nFilterFlags = pFilterItem->GetValue();
         const SfxStyleFamilyItem *pFamilyItem = GetFamilyItem_Impl();
         const size_t nFilterCount = pFamilyItem->GetFilterList().size();
@@ -1815,13 +1746,8 @@
     {
         if ( !bHierarchical )
         {
-<<<<<<< HEAD
             // Turn on treeView
-            bHierarchical=TRUE;
-=======
-            // TreeView einschalten
             bHierarchical=sal_True;
->>>>>>> 224bd63b
             const String aSelectEntry( GetSelectedEntry());
             aFmtLb.Hide();
 
@@ -1868,13 +1794,8 @@
 
 //-------------------------------------------------------------------------
 
-<<<<<<< HEAD
 // Select-Handler for the Toolbox
-void SfxCommonTemplateDialog_Impl::FamilySelect(USHORT nEntry)
-=======
-// Select-Handler der Toolbox
 void SfxCommonTemplateDialog_Impl::FamilySelect(sal_uInt16 nEntry)
->>>>>>> 224bd63b
 {
     if( nEntry != nActFamily )
     {
@@ -2885,16 +2806,9 @@
 }
 
 //-------------------------------------------------------------------------
-<<<<<<< HEAD
 // The list has only to master the disabling, since during his life time no
 // changes in selection can be made,
-void SfxTemplateCatalog_Impl::EnableFamilyItem( USHORT nId, BOOL bEnable )
-=======
-
-// Der Katalog muss nur das Disablen beherrschen, da waehrend seiner
-// Lebenszeit keine Selektionsaenderungen vorgenommen werden koennen
 void SfxTemplateCatalog_Impl::EnableFamilyItem( sal_uInt16 nId, sal_Bool bEnable )
->>>>>>> 224bd63b
 {
     if ( !bEnable )
         for ( sal_uInt16 nPos = aFamIds.Count(); nPos--; )
