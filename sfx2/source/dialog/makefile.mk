--- conflicted
+++ resolved
@@ -104,19 +104,6 @@
 
 .INCLUDE :  target.mk
 
-<<<<<<< HEAD
-=======
-$(INCCOM)$/cuilib.hxx: makefile.mk
-.IF "$(GUI)"=="UNX"
-    $(RM) $@
-    @echo \#define DLL_NAME \"libcui$(DLLPOSTFIX)$(DLLPOST)\" >$@
-.ELSE
-    @echo $(EMQ)#define DLL_NAME $(EMQ)"cui$(DLLPOSTFIX)$(DLLPOST)$(EMQ)" >$@
-.ENDIF
-
-$(SLO)$/sfxdlg.obj : $(INCCOM)$/cuilib.hxx
-
->>>>>>> a2e7c2e0
 $(SLO)$/about.obj : $(INCCOM)$/aboutbmpnames.hxx
 
 .INCLUDE .IGNORE : $(MISC)$/about_bmp_names.mk
