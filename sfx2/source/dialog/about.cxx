--- conflicted
+++ resolved
@@ -29,8 +29,16 @@
 #include "precompiled_sfx2.hxx"
 
 // include ---------------------------------------------------------------
+
+#ifndef _SV_APP_HXX
 #include <vcl/svapp.hxx>
+#endif
+#ifndef _MSGBOX_HXX //autogen
 #include <vcl/msgbox.hxx>
+#endif
+#ifndef GCC
+#endif
+
 #include <tools/stream.hxx>
 #include <tools/urlobj.hxx>
 #include <rtl/bootstrap.hxx>
@@ -40,11 +48,13 @@
 #include <unotools/configmgr.hxx>
 #include <vcl/graph.hxx>
 #include <svtools/filter.hxx>
+
 #include <sfx2/sfxuno.hxx>
 #include "about.hxx"
-#include "sfx2/sfxresid.hxx"
+#include "sfxresid.hxx"
 #include <sfx2/sfxdefs.hxx>
 #include <sfx2/app.hxx>
+
 #include "dialog.hrc"
 
 // defines ---------------------------------------------------------------
@@ -103,32 +113,7 @@
 {
     Image aAppLogo;
 
-<<<<<<< HEAD
-    if ( sProduct.equals( rtl::OUString::createFromAscii("StarOffice") ) ||
-         sProduct.equals( rtl::OUString::createFromAscii("StarSuite") ) )
-    {
-        // --> PB 2004-11-18 #118455# new copyright text (only in french version show a french text)
-        ::com::sun::star::lang::Locale aLocale = Application::GetSettings().GetUILocale();
-        ::rtl::OUString sFrenchLang( DEFINE_CONST_OUSTRING( "fr" ) );
-        if ( aLocale.Language.equals( sFrenchLang ) )
-        {
-            String sNewCopyrightText( ResId( ABOUT_STR_FRENCH_COPYRIGHT, *rId.GetResMgr() ) );
-            aCopyrightText.SetText( sNewCopyrightText );
-        }
-        // <--
-    }
-
-    // load image from module path
-//    rtl::OUString aAbouts( RTL_CONSTASCII_USTRINGPARAM( ABOUT_BITMAP_STRINGLIST ) );
-#ifdef ABOUTBMPNAMES
-    rtl::OUString aAbouts( RTL_CONSTASCII_USTRINGPARAM( "ABOUTBMPNAMES" ) );
-#else
     rtl::OUString aAbouts;
-#endif
-
-=======
-    rtl::OUString aAbouts( RTL_CONSTASCII_USTRINGPARAM( ABOUT_BITMAP_STRINGLIST ) );
->>>>>>> a2e7c2e0
     bool bLoaded = false;
     sal_Int32 nIndex = 0;
     do
