--- conflicted
+++ resolved
@@ -91,13 +91,8 @@
     sal_Bool                bItemDirty;     // Validity of pLastItem
 
 private:
-<<<<<<< HEAD
                             SfxStateCache( const SfxStateCache& rOrig ); // inward
-    void                    SetState_Impl( SfxItemState, const SfxPoolItem*, BOOL bMaybeDirty=FALSE );
-=======
-                            SfxStateCache( const SfxStateCache& rOrig ); // n.i.
     void                    SetState_Impl( SfxItemState, const SfxPoolItem*, sal_Bool bMaybeDirty=sal_False );
->>>>>>> 224bd63b
 
 public:
                             SfxStateCache( sal_uInt16 nFuncId );
