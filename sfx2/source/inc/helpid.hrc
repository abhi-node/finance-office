--- conflicted
+++ resolved
@@ -324,15 +324,6 @@
 
 #define HID_QUERY_LOAD_TEMPLATE                               "SFX2_HID_QUERY_LOAD_TEMPLATE"
 
-<<<<<<< HEAD
-// Overflow test  --------------------------------------------------------
-
-#if ACT_SFX_HID_END > HID_SFX_END
-#error Resource overflow in #line, #file
-#endif
-
-#define HID_HELP_ONHELP                             68245
-=======
 #define HID_SECURITYTAB_PASSWORD_TO_OPEN                      "SFX2_HID_SECURITYTAB_PASSWORD_TO_OPEN"
 #define HID_SECURITYTAB_CONFIRM_PASSWORD_TO_OPEN              "SFX2_HID_SECURITYTAB_CONFIRM_PASSWORD_TO_OPEN"
 #define HID_SECURITYTAB_PASSWORD_TO_MODIFY                    "SFX2_HID_SECURITYTAB_PASSWORD_TO_MODIFY"
@@ -344,7 +335,6 @@
 #define HID_TASKPANE_WINDOW                                     "SFX2_HID_TASKPANE_WINDOW"
 #define HID_TASKPANE_VIEW_MENU                                  "SFX2_HID_TASKPANE_VIEW_MENU"
 #define HID_DOCINFOSECURITY                                     "SFX2_HID_DOCINFOSECURITY"
->>>>>>> 224bd63b
 
 #endif // #ifndef _SFX_HELPID_HRC
 
