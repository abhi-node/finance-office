--- conflicted
+++ resolved
@@ -160,14 +160,8 @@
             if ( !(aVerbs[n].VerbAttributes & embed::VerbAttributes::MS_VERBATTR_ONCONTAINERMENU) )
                 continue;
 
-<<<<<<< HEAD
-            USHORT nId = SID_VERB_START + nr++;
+            sal_uInt16 nId = SID_VERB_START + nr++;
             DBG_ASSERT(nId <= SID_VERB_END, "Too many verbs!");
-=======
-            // neue Id vergeben
-            sal_uInt16 nId = SID_VERB_START + nr++;
-            DBG_ASSERT(nId <= SID_VERB_END, "Zuviele Verben!");
->>>>>>> 224bd63b
             if ( nId > SID_VERB_END )
                 break;
 
