/* -*- Mode: C++; tab-width: 4; indent-tabs-mode: nil; c-basic-offset: 4 -*- */
/*************************************************************************
 *
 * DO NOT ALTER OR REMOVE COPYRIGHT NOTICES OR THIS FILE HEADER.
 *
 * Copyright 2000, 2010 Oracle and/or its affiliates.
 *
 * OpenOffice.org - a multi-platform office productivity suite
 *
 * This file is part of OpenOffice.org.
 *
 * OpenOffice.org is free software: you can redistribute it and/or modify
 * it under the terms of the GNU Lesser General Public License version 3
 * only, as published by the Free Software Foundation.
 *
 * OpenOffice.org is distributed in the hope that it will be useful,
 * but WITHOUT ANY WARRANTY; without even the implied warranty of
 * MERCHANTABILITY or FITNESS FOR A PARTICULAR PURPOSE.  See the
 * GNU Lesser General Public License version 3 for more details
 * (a copy is included in the LICENSE file that accompanied this code).
 *
 * You should have received a copy of the GNU Lesser General Public License
 * version 3 along with OpenOffice.org.  If not, see
 * <http://www.openoffice.org/license.html>
 * for a copy of the LGPLv3 License.
 *
 ************************************************************************/

// MARKER(update_precomp.py): autogen include statement, do not remove
#include "precompiled_sfx2.hxx"

#include <com/sun/star/document/XDocumentProperties.hpp>
#include <com/sun/star/view/PrintableState.hpp>
#include "com/sun/star/view/XRenderable.hpp"

#include <svl/itempool.hxx>
#include <vcl/msgbox.hxx>
#include <svtools/prnsetup.hxx>
#include <svl/flagitem.hxx>
#include <svl/stritem.hxx>
#include <svl/intitem.hxx>
#include <svl/eitem.hxx>
#include <sfx2/app.hxx>
#include <unotools/useroptions.hxx>
#include <unotools/printwarningoptions.hxx>
#include <tools/datetime.hxx>
#include <sfx2/bindings.hxx>
#include <sfx2/objface.hxx>
#include <sfx2/viewsh.hxx>
#include "viewimp.hxx"
#include <sfx2/viewfrm.hxx>
#include <sfx2/prnmon.hxx>
#include "sfx2/sfxresid.hxx"
#include <sfx2/request.hxx>
#include <sfx2/objsh.hxx>
#include "sfxtypes.hxx"
#include <sfx2/event.hxx>
#include <sfx2/docfile.hxx>
#include <sfx2/docfilt.hxx>

#include "toolkit/awt/vclxdevice.hxx"

#include "view.hrc"
#include "helpid.hrc"

using namespace com::sun::star;
using namespace com::sun::star::uno;

TYPEINIT1(SfxPrintingHint, SfxHint);

// -----------------------------------------------------------------------
class SfxPrinterController : public vcl::PrinterController, public SfxListener
{
    Any                                     maCompleteSelection;
    Any                                     maSelection;
    Reference< view::XRenderable >          mxRenderable;
    mutable Printer*                        mpLastPrinter;
    mutable Reference<awt::XDevice>         mxDevice;
    SfxViewShell*                           mpViewShell;
    SfxObjectShell*                         mpObjectShell;
    sal_Bool        m_bOrigStatus;
    sal_Bool        m_bNeedsChange;
    sal_Bool        m_bApi;
    util::DateTime  m_aLastPrinted;
    ::rtl::OUString m_aLastPrintedBy;

    Sequence< beans::PropertyValue > getMergedOptions() const;
    const Any& getSelectionObject() const;
public:
    SfxPrinterController( const Any& i_rComplete,
                          const Any& i_rSelection,
                          const Any& i_rViewProp,
                          const Reference< view::XRenderable >& i_xRender,
                          sal_Bool i_bApi, sal_Bool i_bDirect,
                          SfxViewShell* pView,
                          const uno::Sequence< beans::PropertyValue >& rProps
                        );

    virtual ~SfxPrinterController();
    virtual void Notify( SfxBroadcaster&, const SfxHint& );

    virtual int  getPageCount() const;
    virtual Sequence< beans::PropertyValue > getPageParameters( int i_nPage ) const;
    virtual void printPage( int i_nPage ) const;
    virtual void jobStarted();
    virtual void jobFinished( com::sun::star::view::PrintableState );
};

SfxPrinterController::SfxPrinterController( const Any& i_rComplete,
                                            const Any& i_rSelection,
                                            const Any& i_rViewProp,
                                            const Reference< view::XRenderable >& i_xRender,
                                            sal_Bool i_bApi, sal_Bool i_bDirect,
                                            SfxViewShell* pView,
                                            const uno::Sequence< beans::PropertyValue >& rProps
                                          )
    : maCompleteSelection( i_rComplete )
    , maSelection( i_rSelection )
    , mxRenderable( i_xRender )
    , mpLastPrinter( NULL )
    , mpViewShell( pView )
    , mpObjectShell(0)
    , m_bOrigStatus( sal_False )
    , m_bNeedsChange( sal_False )
    , m_bApi(i_bApi)
{
    if ( mpViewShell )
    {
        StartListening( *mpViewShell );
        mpObjectShell = mpViewShell->GetObjectShell();
        StartListening( *mpObjectShell );
    }

    // initialize extra ui options
    if( mxRenderable.is() )
    {
        for (sal_Int32 nProp=0; nProp<rProps.getLength(); nProp++)
            setValue( rProps[nProp].Name, rProps[nProp].Value );

        Sequence< beans::PropertyValue > aRenderOptions( 3 );
        aRenderOptions[0].Name = rtl::OUString( RTL_CONSTASCII_USTRINGPARAM( "ExtraPrintUIOptions" ) );
        aRenderOptions[1].Name = rtl::OUString( RTL_CONSTASCII_USTRINGPARAM( "View" ) );
        aRenderOptions[1].Value = i_rViewProp;
        aRenderOptions[2].Name = rtl::OUString( RTL_CONSTASCII_USTRINGPARAM( "IsPrinter" ) );
        aRenderOptions[2].Value <<= sal_True;
        try
        {
            Sequence< beans::PropertyValue > aRenderParms( mxRenderable->getRenderer( 0 , getSelectionObject(), aRenderOptions ) );
            int nProps = aRenderParms.getLength();
            for( int i = 0; i < nProps; i++ )
            {
                if( aRenderParms[i].Name.equalsAsciiL( RTL_CONSTASCII_STRINGPARAM( "ExtraPrintUIOptions" ) ) )
                {
                    Sequence< beans::PropertyValue > aUIProps;
                    aRenderParms[i].Value >>= aUIProps;
                    setUIOptions( aUIProps );
                    break;
                }
            }
        }
        catch( lang::IllegalArgumentException& )
        {
            // the first renderer should always be available for the UI options,
            // but catch the exception to be safe
        }
    }

    // set some job parameters
    setValue( rtl::OUString( RTL_CONSTASCII_USTRINGPARAM( "IsApi" ) ), makeAny( i_bApi ) );
    setValue( rtl::OUString( RTL_CONSTASCII_USTRINGPARAM( "IsDirect" ) ), makeAny( i_bDirect ) );
    setValue( rtl::OUString( RTL_CONSTASCII_USTRINGPARAM( "IsPrinter" ) ), makeAny( sal_True ) );
    setValue( rtl::OUString( RTL_CONSTASCII_USTRINGPARAM( "View" ) ), i_rViewProp );
}

void SfxPrinterController::Notify( SfxBroadcaster& , const SfxHint& rHint )
{
    if ( rHint.IsA(TYPE(SfxSimpleHint)) )
    {
        if ( ((SfxSimpleHint&)rHint).GetId() == SFX_HINT_DYING )
        {
            EndListening(*mpViewShell);
            EndListening(*mpObjectShell);
            mpViewShell = 0;
            mpObjectShell = 0;
        }
    }
}

SfxPrinterController::~SfxPrinterController()
{
}

const Any& SfxPrinterController::getSelectionObject() const
{
    sal_Int32 nChoice = 0;
    sal_Bool bSel = sal_False;
    const beans::PropertyValue* pVal = getValue( rtl::OUString( RTL_CONSTASCII_USTRINGPARAM( "PrintContent" ) ) );
    if( pVal )
        pVal->Value >>= nChoice;
    pVal = getValue( rtl::OUString( RTL_CONSTASCII_USTRINGPARAM( "PrintSelectionOnly" ) ) );
    if( pVal )
        pVal->Value >>= bSel;
    return (nChoice > 1 || bSel) ? maSelection : maCompleteSelection;
}

Sequence< beans::PropertyValue > SfxPrinterController::getMergedOptions() const
{
    boost::shared_ptr<Printer> pPrinter( getPrinter() );
    if( pPrinter.get() != mpLastPrinter )
    {
        mpLastPrinter = pPrinter.get();
        VCLXDevice* pXDevice = new VCLXDevice();
        pXDevice->SetOutputDevice( mpLastPrinter );
        mxDevice = Reference< awt::XDevice >( pXDevice );
    }

    Sequence< beans::PropertyValue > aRenderOptions( 1 );
    aRenderOptions[ 0 ].Name = rtl::OUString( RTL_CONSTASCII_USTRINGPARAM( "RenderDevice" ) );
    aRenderOptions[ 0 ].Value <<= mxDevice;

    aRenderOptions = getJobProperties( aRenderOptions );
    return aRenderOptions;
}

int SfxPrinterController::getPageCount() const
{
    int nPages = 0;
    boost::shared_ptr<Printer> pPrinter( getPrinter() );
    if( mxRenderable.is() && pPrinter )
    {
        Sequence< beans::PropertyValue > aJobOptions( getMergedOptions() );
        nPages = mxRenderable->getRendererCount( getSelectionObject(), aJobOptions );
    }
    return nPages;
}

Sequence< beans::PropertyValue > SfxPrinterController::getPageParameters( int i_nPage ) const
{
    boost::shared_ptr<Printer> pPrinter( getPrinter() );
    Sequence< beans::PropertyValue > aResult;

    if( mxRenderable.is() && pPrinter )
    {
        Sequence< beans::PropertyValue > aJobOptions( getMergedOptions() );
        try
        {
            aResult = mxRenderable->getRenderer( i_nPage, getSelectionObject(), aJobOptions );
        }
        catch( lang::IllegalArgumentException& )
        {
        }
    }
    return aResult;
}

void SfxPrinterController::printPage( int i_nPage ) const
{
    boost::shared_ptr<Printer> pPrinter( getPrinter() );
    if( mxRenderable.is() && pPrinter )
    {
        Sequence< beans::PropertyValue > aJobOptions( getMergedOptions() );
        try
        {
            mxRenderable->render( i_nPage, getSelectionObject(), aJobOptions );
        }
        catch( lang::IllegalArgumentException& )
        {
            // don't care enough about nonexistant page here
            // to provoke a crash
        }
    }
}

void SfxPrinterController::jobStarted()
{
    if ( mpObjectShell )
    {
        m_bOrigStatus = mpObjectShell->IsEnableSetModified();

        // check configuration: shall update of printing information in DocInfo set the document to "modified"?
        if ( m_bOrigStatus && !SvtPrintWarningOptions().IsModifyDocumentOnPrintingAllowed() )
        {
            mpObjectShell->EnableSetModified( sal_False );
            m_bNeedsChange = sal_True;
        }

        // refresh document info
        uno::Reference<document::XDocumentProperties> xDocProps(mpObjectShell->getDocProperties());
        m_aLastPrintedBy = xDocProps->getPrintedBy();
        m_aLastPrinted = xDocProps->getPrintDate();

        xDocProps->setPrintedBy( mpObjectShell->IsUseUserData()
            ? ::rtl::OUString( SvtUserOptions().GetFullName() )
            : ::rtl::OUString() );
        ::DateTime now;

        xDocProps->setPrintDate( util::DateTime(
            now.Get100Sec(), now.GetSec(), now.GetMin(), now.GetHour(),
            now.GetDay(), now.GetMonth(), now.GetYear() ) );

        // FIXME: how to get all print options incl. AdditionalOptions easily?
        uno::Sequence < beans::PropertyValue > aOpts;
        mpObjectShell->Broadcast( SfxPrintingHint( view::PrintableState_JOB_STARTED, aOpts ) );
    }
}

void SfxPrinterController::jobFinished( com::sun::star::view::PrintableState nState )
{
    if ( mpObjectShell )
    {
        mpObjectShell->Broadcast( SfxPrintingHint( nState ) );
        switch ( nState )
        {
            case view::PrintableState_JOB_FAILED :
            {
                // "real" problem (not simply printing cancelled by user)
                String aMsg( SfxResId( STR_NOSTARTPRINTER ) );
                if ( !m_bApi )
                    ErrorBox( mpViewShell->GetWindow(), WB_OK | WB_DEF_OK,  aMsg ).Execute();
                // intentionally no break
            }
            case view::PrintableState_JOB_ABORTED :
            {
                // printing not succesful, reset DocInfo
                uno::Reference<document::XDocumentProperties> xDocProps(mpObjectShell->getDocProperties());
                xDocProps->setPrintedBy(m_aLastPrintedBy);
                xDocProps->setPrintDate(m_aLastPrinted);
                break;
            }

            case view::PrintableState_JOB_SPOOLED :
            case view::PrintableState_JOB_COMPLETED :
            {
                SfxBindings& rBind = mpViewShell->GetViewFrame()->GetBindings();
                rBind.Invalidate( SID_PRINTDOC );
                rBind.Invalidate( SID_PRINTDOCDIRECT );
                rBind.Invalidate( SID_SETUPPRINTER );
                break;
            }

            default:
                break;
        }

        if ( m_bNeedsChange )
            mpObjectShell->EnableSetModified( m_bOrigStatus );

        if ( mpViewShell )
        {
            mpViewShell->pImp->m_pPrinterController.reset();
        }
    }
}

//====================================================================

class SfxDialogExecutor_Impl

/*  [Beschreibung]

    Eine Instanz dieser Klasse wird f"ur die Laufzeit des Printer-Dialogs
    erzeugt, um im dessen Click-Handler f"ur die Zus"atze den per
    virtueller Methode von der abgeleiteten SfxViewShell erzeugten
    Print-Options-Dialog zu erzeugen und die dort eingestellten Optionen
    als SfxItemSet zu zwischenzuspeichern.
*/

{
private:
    SfxViewShell*           _pViewSh;
    PrinterSetupDialog*     _pSetupParent;
    SfxItemSet*             _pOptions;
    sal_Bool                _bModified;
    sal_Bool                _bHelpDisabled;

    DECL_LINK( Execute, void * );

public:
            SfxDialogExecutor_Impl( SfxViewShell* pViewSh, PrinterSetupDialog* pParent );
            ~SfxDialogExecutor_Impl() { delete _pOptions; }

    Link                GetLink() const { return LINK( this, SfxDialogExecutor_Impl, Execute); }
    const SfxItemSet*   GetOptions() const { return _pOptions; }
    void                DisableHelp() { _bHelpDisabled = sal_True; }
};

//--------------------------------------------------------------------

SfxDialogExecutor_Impl::SfxDialogExecutor_Impl( SfxViewShell* pViewSh, PrinterSetupDialog* pParent ) :

    _pViewSh        ( pViewSh ),
    _pSetupParent   ( pParent ),
    _pOptions       ( NULL ),
    _bModified      ( sal_False ),
    _bHelpDisabled  ( sal_False )

{
}

//--------------------------------------------------------------------

IMPL_LINK( SfxDialogExecutor_Impl, Execute, void *, EMPTYARG )
{
    // Options lokal merken
    if ( !_pOptions )
    {
        DBG_ASSERT( _pSetupParent, "no dialog parent" );
        if( _pSetupParent )
            _pOptions = ( (SfxPrinter*)_pSetupParent->GetPrinter() )->GetOptions().Clone();
    }

    // Dialog ausf"uhren
    SfxPrintOptionsDialog* pDlg = new SfxPrintOptionsDialog( static_cast<Window*>(_pSetupParent),
                                                             _pViewSh, _pOptions );
    if ( _bHelpDisabled )
        pDlg->DisableHelp();
    if ( pDlg->Execute() == RET_OK )
    {
        delete _pOptions;
        _pOptions = pDlg->GetOptions().Clone();

    }
    delete pDlg;

    return 0;
}

//-------------------------------------------------------------------------

<<<<<<< HEAD
=======
sal_Bool UseStandardPrinter_Impl( Window* /*pParent*/, SfxPrinter* pDocPrinter )
{
    // Optionen abfragen, ob gewarnt werden soll (Doc uebersteuert App)
    sal_Bool bWarn = sal_False;
    const SfxItemSet *pDocOptions = &pDocPrinter->GetOptions();
    if ( pDocOptions )
    {
        sal_uInt16 nWhich = pDocOptions->GetPool()->GetWhich(SID_PRINTER_NOTFOUND_WARN);
        const SfxBoolItem* pBoolItem = NULL;
        pDocPrinter->GetOptions().GetItemState( nWhich, sal_False, (const SfxPoolItem**) &pBoolItem );
        if ( pBoolItem )
            bWarn = pBoolItem->GetValue();
    }
/*
    // ggf. den User fragen
    if ( bWarn )
    {
        // Geht nicht mehr ohne OrigJobSetup!
        String aTmp( SfxResId( STR_PRINTER_NOTAVAIL ) );
        QueryBox aBox( pParent, WB_OK_CANCEL | WB_DEF_OK, aTmp );
        return RET_OK == aBox.Execute();
    }
*/
    // nicht gewarnt => einfach so den StandardDrucker nehmen
    return sal_True;
}
//-------------------------------------------------------------------------

>>>>>>> 4fba42e5
SfxPrinter* SfxViewShell::SetPrinter_Impl( SfxPrinter *pNewPrinter )

/*  Interne Methode zum Setzen der Unterschiede von 'pNewPrinter' zum
    aktuellen Printer. pNewPrinter wird entweder "ubernommen oder gel"oscht.
*/

{
    // aktuellen Printer holen
    SfxPrinter *pDocPrinter = GetPrinter();

    // Printer-Options auswerten
    bool bOriToDoc = false;
    bool bSizeToDoc = false;
    if ( &pDocPrinter->GetOptions() )
    {
        sal_uInt16 nWhich = GetPool().GetWhich(SID_PRINTER_CHANGESTODOC);
        const SfxFlagItem *pFlagItem = 0;
        pDocPrinter->GetOptions().GetItemState( nWhich, sal_False, (const SfxPoolItem**) &pFlagItem );
        bOriToDoc = pFlagItem ? (pFlagItem->GetValue() & SFX_PRINTER_CHG_ORIENTATION) : sal_False;
        bSizeToDoc = pFlagItem ? (pFlagItem->GetValue() & SFX_PRINTER_CHG_SIZE) : sal_False;
    }

    // vorheriges Format und Size feststellen
    Orientation eOldOri = pDocPrinter->GetOrientation();
    Size aOldPgSz = pDocPrinter->GetPaperSizePixel();

    // neues Format und Size feststellen
    Orientation eNewOri = pNewPrinter->GetOrientation();
    Size aNewPgSz = pNewPrinter->GetPaperSizePixel();

    // "Anderungen am Seitenformat feststellen
    sal_Bool bOriChg = (eOldOri != eNewOri) && bOriToDoc;
    sal_Bool bPgSzChg = ( aOldPgSz.Height() !=
            ( bOriChg ? aNewPgSz.Width() : aNewPgSz.Height() ) ||
            aOldPgSz.Width() !=
            ( bOriChg ? aNewPgSz.Height() : aNewPgSz.Width() ) ) &&
            bSizeToDoc;

    // Message und Flags f"ur Seitenformat-"Anderung zusammenstellen
    String aMsg;
    sal_uInt16 nNewOpt=0;
    if( bOriChg && bPgSzChg )
    {
        aMsg = String(SfxResId(STR_PRINT_NEWORISIZE));
        nNewOpt = SFX_PRINTER_CHG_ORIENTATION | SFX_PRINTER_CHG_SIZE;
    }
    else if (bOriChg )
    {
        aMsg = String(SfxResId(STR_PRINT_NEWORI));
        nNewOpt = SFX_PRINTER_CHG_ORIENTATION;
    }
    else if (bPgSzChg)
    {
        aMsg = String(SfxResId(STR_PRINT_NEWSIZE));
        nNewOpt = SFX_PRINTER_CHG_SIZE;
    }

    // in dieser Variable sammeln, was sich so ge"aendert hat
    sal_uInt16 nChangedFlags = 0;

    // ggf. Nachfrage, ob Seitenformat vom Drucker "ubernommen werden soll
    if ( ( bOriChg  || bPgSzChg ) &&
        RET_YES == QueryBox(0, WB_YES_NO | WB_DEF_OK, aMsg).Execute() )
    // Flags mit "Anderungen f"ur <SetPrinter(SfxPrinter*)> mitpflegen
    nChangedFlags |= nNewOpt;

    // fuer den MAC sein "temporary of class String" im naechsten if()
    String aTempPrtName = pNewPrinter->GetName();
    String aDocPrtName = pDocPrinter->GetName();

    // Wurde der Drucker gewechselt oder von Default auf Specific
    // oder umgekehrt geaendert?
    if ( (aTempPrtName != aDocPrtName) || (pDocPrinter->IsDefPrinter() != pNewPrinter->IsDefPrinter()) )
    {
        // neuen Printer "ubernehmen
        // pNewPrinter->SetOrigJobSetup( pNewPrinter->GetJobSetup() );
        nChangedFlags |= SFX_PRINTER_PRINTER|SFX_PRINTER_JOBSETUP;
        pDocPrinter = pNewPrinter;
    }
    else
    {
        // Extra-Optionen vergleichen
        if ( ! (pNewPrinter->GetOptions() == pDocPrinter->GetOptions()) )
        {
            // Options haben sich geaendert
            pDocPrinter->SetOptions( pNewPrinter->GetOptions() );
            nChangedFlags |= SFX_PRINTER_OPTIONS;
        }

        // JobSetups vergleichen
        JobSetup aNewJobSetup = pNewPrinter->GetJobSetup();
        JobSetup aOldJobSetup = pDocPrinter->GetJobSetup();
        if ( aNewJobSetup != aOldJobSetup )
        {
            // JobSetup hat sich geaendert (=> App mu\s neu formatieren)
            // pDocPrinter->SetOrigJobSetup( aNewJobSetup );
            nChangedFlags |= SFX_PRINTER_JOBSETUP;
        }

        // alten, ver"anderten Printer behalten
        pDocPrinter->SetPrinterProps( pNewPrinter );
        delete pNewPrinter;
    }

    if ( 0 != nChangedFlags )
        // SetPrinter will delete the old printer if it changes
        SetPrinter( pDocPrinter, nChangedFlags );
    return pDocPrinter;
}

//-------------------------------------------------------------------------
// Unter WIN32 tritt leider das Problem auf, dass nichts gedruckt
// wird, wenn SID_PRINTDOCDIRECT auflaueft; bisher bekannte,
// einzige Abhilfe ist in diesem Fall das Abschalten der Optimierungen
// (KA 17.12.95)
#ifdef _MSC_VER
#pragma optimize ( "", off )
#endif

void SfxViewShell::ExecPrint( const uno::Sequence < beans::PropertyValue >& rProps, sal_Bool bIsAPI, sal_Bool bIsDirect )
{
    // get the current selection; our controller should know it
    Reference< frame::XController > xController( GetController() );
    Reference< view::XSelectionSupplier > xSupplier( xController, UNO_QUERY );

    Any aSelection;
    if( xSupplier.is() )
        aSelection = xSupplier->getSelection();
    else
        aSelection <<= GetObjectShell()->GetModel();
    Any aComplete( makeAny( GetObjectShell()->GetModel() ) );
    Any aViewProp( makeAny( xController ) );

    boost::shared_ptr<vcl::PrinterController> pController( new SfxPrinterController( aComplete,
                                                                               aSelection,
                                                                               aViewProp,
                                                                               GetRenderable(),
                                                                               bIsAPI,
                                                                               bIsDirect,
                                                                               this,
                                                                               rProps
                                                                               ) );
    pImp->m_pPrinterController = pController;

    SfxObjectShell *pObjShell = GetObjectShell();
    pController->setValue( rtl::OUString( RTL_CONSTASCII_USTRINGPARAM( "JobName" ) ),
                        makeAny( rtl::OUString( pObjShell->GetTitle(0) ) ) );

    // FIXME: job setup
    SfxPrinter* pDocPrt = GetPrinter(sal_False);
    JobSetup aJobSetup = pDocPrt ? pDocPrt->GetJobSetup() : GetJobSetup();
    if( bIsDirect )
        aJobSetup.SetValue( String( RTL_CONSTASCII_USTRINGPARAM( "IsQuickJob" ) ),
                            String( RTL_CONSTASCII_USTRINGPARAM( "true" ) ) );

    Printer::PrintJob( pController, aJobSetup );
}

Printer* SfxViewShell::GetActivePrinter() const
{
    return (pImp->m_pPrinterController)
        ?  pImp->m_pPrinterController->getPrinter().get() : 0;
}

void SfxViewShell::ExecPrint_Impl( SfxRequest &rReq )
{
    // sal_uInt16                  nCopies=1;
    sal_uInt16                  nDialogRet = RET_CANCEL;
    // sal_Bool                    bCollate=sal_False;
    SfxPrinter*             pPrinter = 0;
    SfxDialogExecutor_Impl* pExecutor = 0;
    bool                    bSilent = false;
    sal_Bool bIsAPI = rReq.GetArgs() && rReq.GetArgs()->Count();
    if ( bIsAPI )
    {
        SFX_REQUEST_ARG(rReq, pSilentItem, SfxBoolItem, SID_SILENT, sal_False);
        bSilent = pSilentItem && pSilentItem->GetValue();
    }

    //FIXME: how to transport "bPrintOnHelp"?

    // no help button in dialogs if called from the help window
    // (pressing help button would exchange the current page inside the help document that is going to be printed!)
    String aHelpFilterName( DEFINE_CONST_UNICODE("writer_web_HTML_help") );
    SfxMedium* pMedium = GetViewFrame()->GetObjectShell()->GetMedium();
    const SfxFilter* pFilter = pMedium ? pMedium->GetFilter() : NULL;
    sal_Bool bPrintOnHelp = ( pFilter && pFilter->GetFilterName() == aHelpFilterName );

    const sal_uInt16 nId = rReq.GetSlot();
    switch( nId )
    {
        // - - - - - - - - - - - - - - - - - - - - - - - - - - - - - - - - -
        case SID_PRINTDOC:
        case SID_PRINTDOCDIRECT:
        {
            SfxObjectShell* pDoc = GetObjectShell();

            // derived class may decide to abort this
            if( !pDoc->QuerySlotExecutable( nId ) )
            {
                rReq.SetReturnValue( SfxBoolItem( 0, sal_False ) );
                return;
            }

            bool bDetectHidden = ( !bSilent && pDoc );
            if ( bDetectHidden && pDoc->QueryHiddenInformation( WhenPrinting, NULL ) != RET_YES )
                break;

            SFX_REQUEST_ARG(rReq, pSelectItem, SfxBoolItem, SID_SELECTION, sal_False);
            sal_Bool bSelection = pSelectItem && pSelectItem->GetValue();
            if( pSelectItem && rReq.GetArgs()->Count() == 1 )
                bIsAPI = sal_False;

            uno::Sequence < beans::PropertyValue > aProps;
            if ( bIsAPI )
            {
                // supported properties:
                // String PrinterName
                // String FileName
                // Int16 From
                // Int16 To
                // In16 Copies
                // String RangeText
                // bool Selection
                // bool Asynchron
                // bool Collate
                // bool Silent
                TransformItems( nId, *rReq.GetArgs(), aProps, GetInterface()->GetSlot(nId) );
                for ( sal_Int32 nProp=0; nProp<aProps.getLength(); nProp++ )
                {
                    if ( aProps[nProp].Name.equalsAsciiL(RTL_CONSTASCII_STRINGPARAM("Copies")) )
                        aProps[nProp]. Name = rtl::OUString(RTL_CONSTASCII_USTRINGPARAM("CopyCount"));
                    else if ( aProps[nProp].Name.equalsAsciiL(RTL_CONSTASCII_STRINGPARAM("RangeText")) )
                        aProps[nProp]. Name = rtl::OUString(RTL_CONSTASCII_USTRINGPARAM("Pages"));
                    if ( aProps[nProp].Name.equalsAsciiL(RTL_CONSTASCII_STRINGPARAM("Asynchron")) )
                    {
                        aProps[nProp]. Name = rtl::OUString(RTL_CONSTASCII_USTRINGPARAM("Wait"));
                        sal_Bool bAsynchron = sal_False;
                        aProps[nProp].Value >>= bAsynchron;
                        aProps[nProp].Value <<= (sal_Bool) (!bAsynchron);
                    }
                    if ( aProps[nProp].Name.equalsAsciiL(RTL_CONSTASCII_STRINGPARAM("Silent")) )
                    {
                        aProps[nProp]. Name = rtl::OUString(RTL_CONSTASCII_USTRINGPARAM("MonitorVisible"));
                        sal_Bool bPrintSilent = sal_False;
                        aProps[nProp].Value >>= bPrintSilent;
                        aProps[nProp].Value <<= (sal_Bool) (!bPrintSilent);
                    }
                }
            }
            sal_Int32 nLen = aProps.getLength();
            aProps.realloc( nLen + 1 );
            aProps[nLen].Name = rtl::OUString( RTL_CONSTASCII_USTRINGPARAM( "PrintSelectionOnly" ) );
            aProps[nLen].Value = makeAny( bSelection );

            ExecPrint( aProps, bIsAPI, (nId == SID_PRINTDOCDIRECT) );

            // FIXME: Recording
            rReq.Done();
            break;
        }

        case SID_SETUPPRINTER :
        case SID_PRINTER_NAME : // only for recorded macros
        {
            // get printer and printer settings from the document
            SfxPrinter *pDocPrinter = GetPrinter(sal_True);

            // look for printer in parameters
            SFX_REQUEST_ARG( rReq, pPrinterItem, SfxStringItem, SID_PRINTER_NAME, sal_False );
            if ( pPrinterItem )
            {
                // use PrinterName parameter to create a printer
                pPrinter = new SfxPrinter( pDocPrinter->GetOptions().Clone(), ((const SfxStringItem*) pPrinterItem)->GetValue() );

                // if printer is unknown, it can't be used - now printer from document will be used
                if ( !pPrinter->IsOriginal() )
                    DELETEZ(pPrinter);
            }

            if ( SID_PRINTER_NAME == nId )
            {
                // just set a recorded printer name
                if ( pPrinter )
                    SetPrinter( pPrinter, SFX_PRINTER_PRINTER  );
                break;
            }

            // no PrinterName parameter in ItemSet or the PrinterName points to an unknown printer
            if ( !pPrinter )
                // use default printer from document
                pPrinter = pDocPrinter;

            if( !pPrinter || !pPrinter->IsValid() )
            {
                // no valid printer either in ItemSet or at the document
                if ( bSilent )
                {
                    rReq.SetReturnValue(SfxBoolItem(0,sal_False));
                    break;
                }
                else
                    ErrorBox( NULL, WB_OK | WB_DEF_OK, String( SfxResId( STR_NODEFPRINTER ) ) ).Execute();
            }

<<<<<<< HEAD
=======
            if ( !pPrinter->IsOriginal() && rReq.GetArgs() && !UseStandardPrinter_Impl( NULL, pPrinter ) )
            {
                // printer is not available, but standard printer should not be used
                rReq.SetReturnValue(SfxBoolItem(0,sal_False));
                break;
            }

>>>>>>> 4fba42e5
            // FIXME: printer isn't used for printing anymore!
            if( pPrinter->IsPrinting() )
            {
                // if printer is busy, abort printing
                if ( !bSilent )
                    InfoBox( NULL, String( SfxResId( STR_ERROR_PRINTER_BUSY ) ) ).Execute();
                rReq.SetReturnValue(SfxBoolItem(0,sal_False));
                break;
            }

            // if no arguments are given, retrieve them from a dialog
            if ( !bIsAPI )
            {
                // PrinterDialog needs a temporary printer
                SfxPrinter* pDlgPrinter = pPrinter->Clone();
                nDialogRet = 0;

                // execute PrinterSetupDialog
                PrinterSetupDialog* pPrintSetupDlg = new PrinterSetupDialog( GetWindow() );

                if (pImp->m_bHasPrintOptions)
                {
                    // additional controls for dialog
                    pExecutor = new SfxDialogExecutor_Impl( this, pPrintSetupDlg );
                    if ( bPrintOnHelp )
                        pExecutor->DisableHelp();
                    pPrintSetupDlg->SetOptionsHdl( pExecutor->GetLink() );
                }

                pPrintSetupDlg->SetPrinter( pDlgPrinter );
                nDialogRet = pPrintSetupDlg->Execute();

                if ( pExecutor && pExecutor->GetOptions() )
                {
                    if ( nDialogRet == RET_OK )
                        // remark: have to be recorded if possible!
                        pDlgPrinter->SetOptions( *pExecutor->GetOptions() );
                    else
                    {
                        pPrinter->SetOptions( *pExecutor->GetOptions() );
                        SetPrinter( pPrinter, SFX_PRINTER_OPTIONS );
                    }
                }

                DELETEZ( pPrintSetupDlg );

                // no recording of PrinterSetup except printer name (is printer dependent)
                rReq.Ignore();

                if ( nDialogRet == RET_OK )
                {
                    if ( pPrinter->GetName() != pDlgPrinter->GetName() )
                    {
                        // user has changed the printer -> macro recording
                        SfxRequest aReq( GetViewFrame(), SID_PRINTER_NAME );
                        aReq.AppendItem( SfxStringItem( SID_PRINTER_NAME, pDlgPrinter->GetName() ) );
                        aReq.Done();
                    }
                    if ( nId == SID_SETUPPRINTER )
                    {
                        rReq.AppendItem( SfxBoolItem( SID_DIALOG_RETURN, TRUE ) );
                    }

                    // take the changes made in the dialog
                    pPrinter = SetPrinter_Impl( pDlgPrinter );

                    // forget new printer, it was taken over (as pPrinter) or deleted
                    pDlgPrinter = NULL;

                }
                else
                {
                    // PrinterDialog is used to transfer information on printing,
                    // so it will only be deleted here if dialog was cancelled
                    DELETEZ( pDlgPrinter );
                    rReq.Ignore();
                    if ( SID_PRINTDOC == nId )
<<<<<<< HEAD
                        rReq.SetReturnValue(SfxBoolItem(0,FALSE));
                    if ( nId == SID_SETUPPRINTER )
                    {
                        rReq.AppendItem( SfxBoolItem( SID_DIALOG_RETURN, FALSE ) );
            }
=======
                        rReq.SetReturnValue(SfxBoolItem(0,sal_False));
>>>>>>> 4fba42e5
                }
            }
        }

        break;
    }
}

// Optimierungen wieder einschalten
#ifdef _MSC_VER
#pragma optimize ( "", on )
#endif

//--------------------------------------------------------------------

<<<<<<< HEAD
PrintDialog* SfxViewShell::CreatePrintDialog( Window* /*pParent*/ )

/*  [Beschreibung]

    Diese Methode kann "uberladen werden, um einen speziellen PrintDialog
    zu erzeugen. Dies ist z.B. notwendig wenn spezielle <StarView> Features
    wie drucken von Seitenbereichen.
*/

{
    return NULL;
}

//--------------------------------------------------------------------

void SfxViewShell::PreparePrint( PrintDialog * )
=======
sal_Bool SfxViewShell::IsPrinterLocked() const
>>>>>>> 4fba42e5
{
    return pImp->m_nPrinterLocks > 0;
}

//--------------------------------------------------------------------

void SfxViewShell::LockPrinter( sal_Bool bLock)
{
<<<<<<< HEAD
    OSL_FAIL( "DoPrint called, dead code !" );
    return ERRCODE_IO_NOTSUPPORTED;
}

//--------------------------------------------------------------------

BOOL SfxViewShell::IsPrinterLocked() const
{
    return pImp->nPrinterLocks > 0;
}

//--------------------------------------------------------------------

void SfxViewShell::LockPrinter( BOOL bLock)
{
    BOOL bChanged = FALSE;
    if ( bLock )
        bChanged = 1 == ++pImp->nPrinterLocks;
    else
        bChanged = 0 == --pImp->nPrinterLocks;
=======
    sal_Bool bChanged = sal_False;
    if ( bLock )
    {
        bChanged = 1 == ++pImp->m_nPrinterLocks;
    }
    else
    {
        bChanged = 0 == --pImp->m_nPrinterLocks;
    }
>>>>>>> 4fba42e5

    if ( bChanged )
    {
        Invalidate( SID_PRINTDOC );
        Invalidate( SID_PRINTDOCDIRECT );
        Invalidate( SID_SETUPPRINTER );
    }
}

//--------------------------------------------------------------------

SfxPrinter* SfxViewShell::GetPrinter( sal_Bool /*bCreate*/ )
{
    return 0;
}

//--------------------------------------------------------------------

sal_uInt16 SfxViewShell::SetPrinter( SfxPrinter* /*pNewPrinter*/, sal_uInt16 /*nDiffFlags*/, bool )
{
    return 0;
}

//--------------------------------------------------------------------

SfxTabPage* SfxViewShell::CreatePrintOptionsPage
(
    Window*             /*pParent*/,
    const SfxItemSet&   /*rOptions*/
)
{
    return 0;
}

JobSetup SfxViewShell::GetJobSetup() const
{
    return JobSetup();
}

/* vim:set shiftwidth=4 softtabstop=4 expandtab: */<|MERGE_RESOLUTION|>--- conflicted
+++ resolved
@@ -427,37 +427,6 @@
 
 //-------------------------------------------------------------------------
 
-<<<<<<< HEAD
-=======
-sal_Bool UseStandardPrinter_Impl( Window* /*pParent*/, SfxPrinter* pDocPrinter )
-{
-    // Optionen abfragen, ob gewarnt werden soll (Doc uebersteuert App)
-    sal_Bool bWarn = sal_False;
-    const SfxItemSet *pDocOptions = &pDocPrinter->GetOptions();
-    if ( pDocOptions )
-    {
-        sal_uInt16 nWhich = pDocOptions->GetPool()->GetWhich(SID_PRINTER_NOTFOUND_WARN);
-        const SfxBoolItem* pBoolItem = NULL;
-        pDocPrinter->GetOptions().GetItemState( nWhich, sal_False, (const SfxPoolItem**) &pBoolItem );
-        if ( pBoolItem )
-            bWarn = pBoolItem->GetValue();
-    }
-/*
-    // ggf. den User fragen
-    if ( bWarn )
-    {
-        // Geht nicht mehr ohne OrigJobSetup!
-        String aTmp( SfxResId( STR_PRINTER_NOTAVAIL ) );
-        QueryBox aBox( pParent, WB_OK_CANCEL | WB_DEF_OK, aTmp );
-        return RET_OK == aBox.Execute();
-    }
-*/
-    // nicht gewarnt => einfach so den StandardDrucker nehmen
-    return sal_True;
-}
-//-------------------------------------------------------------------------
-
->>>>>>> 4fba42e5
 SfxPrinter* SfxViewShell::SetPrinter_Impl( SfxPrinter *pNewPrinter )
 
 /*  Interne Methode zum Setzen der Unterschiede von 'pNewPrinter' zum
@@ -763,16 +732,6 @@
                     ErrorBox( NULL, WB_OK | WB_DEF_OK, String( SfxResId( STR_NODEFPRINTER ) ) ).Execute();
             }
 
-<<<<<<< HEAD
-=======
-            if ( !pPrinter->IsOriginal() && rReq.GetArgs() && !UseStandardPrinter_Impl( NULL, pPrinter ) )
-            {
-                // printer is not available, but standard printer should not be used
-                rReq.SetReturnValue(SfxBoolItem(0,sal_False));
-                break;
-            }
-
->>>>>>> 4fba42e5
             // FIXME: printer isn't used for printing anymore!
             if( pPrinter->IsPrinting() )
             {
@@ -850,15 +809,11 @@
                     DELETEZ( pDlgPrinter );
                     rReq.Ignore();
                     if ( SID_PRINTDOC == nId )
-<<<<<<< HEAD
-                        rReq.SetReturnValue(SfxBoolItem(0,FALSE));
+                        rReq.SetReturnValue(SfxBoolItem(0,sal_False));
                     if ( nId == SID_SETUPPRINTER )
                     {
                         rReq.AppendItem( SfxBoolItem( SID_DIALOG_RETURN, FALSE ) );
             }
-=======
-                        rReq.SetReturnValue(SfxBoolItem(0,sal_False));
->>>>>>> 4fba42e5
                 }
             }
         }
@@ -874,56 +829,15 @@
 
 //--------------------------------------------------------------------
 
-<<<<<<< HEAD
-PrintDialog* SfxViewShell::CreatePrintDialog( Window* /*pParent*/ )
-
-/*  [Beschreibung]
-
-    Diese Methode kann "uberladen werden, um einen speziellen PrintDialog
-    zu erzeugen. Dies ist z.B. notwendig wenn spezielle <StarView> Features
-    wie drucken von Seitenbereichen.
-*/
-
-{
-    return NULL;
+sal_Bool SfxViewShell::IsPrinterLocked() const
+{
+    return pImp->m_nPrinterLocks > 0;
 }
 
 //--------------------------------------------------------------------
 
-void SfxViewShell::PreparePrint( PrintDialog * )
-=======
-sal_Bool SfxViewShell::IsPrinterLocked() const
->>>>>>> 4fba42e5
-{
-    return pImp->m_nPrinterLocks > 0;
-}
-
-//--------------------------------------------------------------------
-
 void SfxViewShell::LockPrinter( sal_Bool bLock)
 {
-<<<<<<< HEAD
-    OSL_FAIL( "DoPrint called, dead code !" );
-    return ERRCODE_IO_NOTSUPPORTED;
-}
-
-//--------------------------------------------------------------------
-
-BOOL SfxViewShell::IsPrinterLocked() const
-{
-    return pImp->nPrinterLocks > 0;
-}
-
-//--------------------------------------------------------------------
-
-void SfxViewShell::LockPrinter( BOOL bLock)
-{
-    BOOL bChanged = FALSE;
-    if ( bLock )
-        bChanged = 1 == ++pImp->nPrinterLocks;
-    else
-        bChanged = 0 == --pImp->nPrinterLocks;
-=======
     sal_Bool bChanged = sal_False;
     if ( bLock )
     {
@@ -933,7 +847,6 @@
     {
         bChanged = 0 == --pImp->m_nPrinterLocks;
     }
->>>>>>> 4fba42e5
 
     if ( bChanged )
     {
