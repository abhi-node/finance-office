--- conflicted
+++ resolved
@@ -1,8 +1,2 @@
-<<<<<<< HEAD
-xr xmlreader : BOOST:boost cppu offuh sal stlport NULL
-xr xmlreader\prj nmake - all xr_prj NULL
-=======
 xr xmlreader : BOOST:boost cppu offapi sal stlport NULL
-xr xmlreader\inc nmake - all xr_inc NULL
-xr xmlreader\source nmake - all xr_source xr_inc NULL
->>>>>>> 861f8ece
+xr xmlreader\prj nmake - all xr_prj NULL