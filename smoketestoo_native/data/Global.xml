<?xml version="1.0" encoding="UTF-8"?>
<!--**********************************************************************
*
* DO NOT ALTER OR REMOVE COPYRIGHT NOTICES OR THIS FILE HEADER.
*
* Copyright 2000, 2010 Oracle and/or its affiliates.
*
* OpenOffice.org - a multi-platform office productivity suite
*
* This file is part of OpenOffice.org.
*
* OpenOffice.org is free software: you can redistribute it and/or modify
* it under the terms of the GNU Lesser General Public License version 3
* only, as published by the Free Software Foundation.
*
* OpenOffice.org is distributed in the hope that it will be useful,
* but WITHOUT ANY WARRANTY; without even the implied warranty of
* MERCHANTABILITY or FITNESS FOR A PARTICULAR PURPOSE.  See the
* GNU Lesser General Public License version 3 for more details
* (a copy is included in the LICENSE file that accompanied this code).
*
* You should have received a copy of the GNU Lesser General Public License
* version 3 along with OpenOffice.org.  If not, see
* <http://www.openoffice.org/license.html>
* for a copy of the LGPLv3 License.
*
**********************************************************************-->
<!DOCTYPE script:module PUBLIC "-//OpenOffice.org//DTD OfficeDocument 1.0//EN" "module.dtd">
<script:module xmlns:script="http://openoffice.org/2000/script" script:name="Global" script:language="StarBasic">REM  *****  BASIC  *****

const cMaxErrorStates = 13

const cCoGreen = 4057917, cCoRed = 16711680, cCoGrey = 12632256
const cParagraphBreak = 0

global const cExtensionFileName = &quot;TestExtension.oxt&quot;

<<<<<<< HEAD
global const cDocNew = 0, cDocCut = 1, cDocPaste = 2, cDocSaveOpen8 = 3, cDocSaveOpenXML = 4, cDocOpen50 = 5, cDocClose = 6, cDocWrite = 7
=======
global const cDocNew = 0, cDocSaveOpen8 = 1, cDocSaveOpenXML = 2, cDocSaveOpen50 = 3, cDocClose = 4, cDocWrite = 5
>>>>>>> 36979f1c
global const cDBService = 0, cDBOpen = 1, cDBInsert = 2, cDBDelete = 3, cDBSeek = 4, cDBClose = 5
global const cEXTService = 0, cEXTInstall = 1, cEXTUninstall = 2
global const cLogfileFailed = 255

global const cStWriter = 0, cStCalc = 1, cStPraesentation = 2, cStZeichnen = 3
global const cStMessage = 12, cStHTML = 6, cStChart = 4, cStJava = 7
global const cStMath = 5, cStDataBase = 9
global const cStExtension = 11
global const cStNone = -1

global const cFlt8 = 0, cFlt50 = 32, cFltNewDoc = 64, cFltXML = 128

global const frmWriter = 1, frmCalc = 2, frmMessage = 3, frmImpress = 4
global const frmMath = 5, frmImage = 6, frmChart = 7, frmHyperText = 8, frmDraw = 9
global const frmDataBase = 10, frmJava = 13
global const frmExtension = 14

global const cLogUnknown = 0, cLogFalse = 1, cLogTrue = 2

&apos;UserFieldKennungen
Global const cYes = &quot;y&quot;, cNo = &quot;n&quot;
Global const cStateNo = 0, cStateYes = 1

&apos;Feldtypen
Global const cFtExtUser = 21, cFtPageNum = 5, cFtStatistic = 8, cFtDateTime = 27, cFtDatabase = 31

&apos;UnoStrings
Global const cUnoSeparator = &quot;.&quot;
Global const cUnoPrefix = &quot;com.sun.star.&quot;
Global const cUnoUserField = cUnoPrefix + &quot;text.FieldMaster.User&quot;
Global const cUnoExtUserField = cUnoPrefix + &quot;text.TextField.ExtendedUser&quot;
Global const cUnoMasterDataBase = cUnoPrefix + &quot;text.FieldMaster.Database&quot;
Global const cUnoDataBase = cUnoPrefix + &quot;text.TextField.Database&quot;
Global const cUnoDateTime = cUnoPrefix + &quot;text.TextField.DateTime&quot;
Global const cUnoTextGraphi2 = cUnoPrefix + &quot;text.Graphic&quot;
Global const cUnoJavaLoader = cUnoPrefix + &quot;loader.Java&quot;
Global const cUnoDatabaseContext = cUnoPrefix + &quot;sdb.DatabaseContext&quot;
Global const cUnoRowSet = cUnoPrefix + &quot;sdb.RowSet&quot;
Global const cUnoSmoketestTestExtension = cUnoPrefix + &quot;comp.smoketest.TestExtension&quot;
Global const cUnoSmoketestCommandEnvironment = cUnoPrefix + &quot;deployment.test.SmoketestCommandEnvironment&quot;
Global const cExtensionManager = cUnoPrefix + &quot;deployment.ExtensionManager&quot;

&apos;UserFieldNames
Global const cUserFieldTestWriter = &quot;Writer&quot;, cUserFieldTestCalc = &quot;Calc&quot;, cUserFieldTestImpress = &quot;Impress&quot;
Global const cUserFieldTestDraw = &quot;Draw&quot;, cUserFieldTestMath = &quot;Math&quot;, cUserFieldTestChart = &quot;Chart&quot;
Global const cUserFieldTestHTML = &quot;HTML&quot;, cUserFieldTestJava = &quot;Java&quot;, cUserFieldTestDatabase = &quot;Database&quot;
Global const cUserFieldTestExtension = &quot;Extension&quot;
<<<<<<< HEAD
Global const cUserFieldTestOpenSaveXML = &quot;SaveOpenXML&quot;, cUserFieldTestOpen50 = &quot;Open50&quot;, cUserFieldTestCut = &quot;Cut&quot;
Global const cUserFieldTestPaste = &quot;Paste&quot;, cUserFieldTestTerminateAfterTest = &quot;Terminate&quot;, cUserFieldTestOpenSave8 = &quot;SaveOpen8&quot;
=======
Global const cUserFieldTestOpenSaveXML = &quot;SaveOpenXML&quot;, cUserFieldTestOpenSave50 = &quot;SaveOpen50&quot;
Global const cUserFieldTestTerminateAfterTest = &quot;Terminate&quot;, cUserFieldTestOpenSave8 = &quot;SaveOpen8&quot;
>>>>>>> 36979f1c

Global const cOptionsDialogName = &quot;OptionsDlg&quot;, cTest10Modul = &quot;Standard&quot;

Global const cDlgCancel = 1, cDlgOk = 0, cDlgStartTest = 2

global gErrorState (cMaxErrorStates, 5) as integer

global gOutputDoc as Object
global gOutputDocNotUno as Object
global gOptionsDialog as Object

Global bMakeWriterTest as boolean, bMakeCalcTest as  boolean, bMakeImpressTest as boolean
Global bMakeDrawTest as Boolean, bMakeMathTest as boolean, bMakeChartTest as boolean
Global bMakeHTMLTest as boolean, bMakeJavaTest as boolean, bMakeDBTest as boolean
Global bMakeExtensionTest as boolean
<<<<<<< HEAD
Global bMakeSaveOpenXMLTest as boolean, bMakeOpen50Test as boolean, bMakeCutTest as boolean
Global bMakePasteTest as boolean, bMakeTerminateAfterTest as boolean, bShowTable as boolean
=======
Global bMakeSaveOpenXMLTest as boolean, bMakeSaveOpen50Test as boolean
Global bMakeTerminateAfterTest as boolean, bShowTable as boolean
>>>>>>> 36979f1c
Global bMakeSaveOpen8Test as boolean

global sExtensionURL as string

Dim gDlgState as Integer

Sub SetGlobalDoc
    gOutPutDoc = ThisComponent
end Sub

Sub ClearStatus
    for j% = 0 to cMaxErrorStates
        for i% = 0 to 5
               gErrorState (j%, i%) = cLogUnknown
        next i%
    next j%
end Sub

Sub ClearAllText
    call SetGlobalDoc
    call ClearDoc (gOutPutDoc)
    call ClearStatus
end Sub

Sub Main
    call SetGlobalDoc
    if bShowTable then
        call ClearDoc (gOutPutDoc)
    end If

    call ClearStatus

    Call Test_10er.Main

    if bShowTable then
        call CreateStatusTable2
        call CreateStatusTable
        call CreateDocState
        call CreateSecondState
        gOutputDoc.CurrentController.ViewCursor.JumpToFirstPage
    end if
End Sub

Sub CreateStatusTable
    dim tableHeaders(7) as string
    tableHeaders(cStWriter) = &quot;Writer&quot;
    tableHeaders(cStCalc) = &quot;Calc&quot;
    tableHeaders(cStPraesentation) = &quot;Präsen- tation&quot;
    tableHeaders(cStZeichnen) = &quot;Zeichn.&quot;
    tableHeaders(cStChart) = &quot;Diagr.&quot;
    tableHeaders(cStMath) = &quot;Math&quot;
    tableHeaders(cStHTML) = &quot;HTML&quot;
    tableHeaders(cStJava) = &quot;Java&quot;

    dim tableColums(3) as string
    tableColums(cDocNew) = &quot;new&quot;
    tableColums(cDocSaveOpen8) = &quot;V8.0&quot;
    tableColums(cDocSaveOpenXML) = &quot;XML&quot;
    tableColums(cDocOpen50) = &quot;V5.0&quot;
&apos;  tableColums(cDocClose) = &quot;close&quot;

    aDoc = gOutPutDoc

    xText = aDoc.Text
    xCursor = xText.createTextCursor()

&apos;  xCursor.gotoStart(FALSE)
&apos;  xCursor.GoRight (2, False)
&apos;  SetParagraphBreak (xCursor)
&apos;  SetParagraphBreak (xCursor)
    xCursor.gotoStart(FALSE)
    xCursor.GoRight (4, False)
    SetParagraphBreak (xCursor)
    xCursor.GoRight (1, False)
    SetParagraphBreak (xCursor)
    xCursor.GoRight (1, False)

    table = aDoc.createInstance(&quot;com.sun.star.text.TextTable&quot;)
    table.initialize(7,9)
    table.Name = &quot;StTab1&quot;
    xText.insertTextContent(xCursor, table, FALSE)

    tableCursor = table.createCursorByCellName(table.CellNames(0))
    tableCursor.gotoStart(FALSE)
    tableCursor.goRight(1,FALSE)

    for i% = 0 to 7
      cName = tableCursor.getRangeName()
      xCell = table.getCellByName(cName)
      xCell.String=tableHeaders(i%)

      xCell.BackTransparent = False
      xCell.BackColor = cCoGrey

      tableCursor.goRight(1,FALSE)
    next i%

    xCursor.gotoStart(FALSE)
&apos;  SetParagraphBreak (xCursor)
&apos;  SetParagraphBreak (xCursor)

    tableCursor.gotoStart(FALSE)
    cName = tableCursor.getRangeName()
      xCell = table.getCellByName(cName)
      xCell.BackTransparent = False
      xCell.BackColor = cCoGrey

    for i% = 0 to 3
        tableCursor.goDown(1,FALSE)
         cName = tableCursor.getRangeName()
          xCell = table.getCellByName(cName)
          xCell.String=tableColums(i%)

          xCell.BackTransparent = False
          xCell.BackColor = cCoGrey
    next i%
end Sub

Sub CreateStatusTable2
    dim tableHeaders(5) as string
    tableHeaders(cStDataBase-9) = &quot;Database&quot;
    tableHeaders(1) = &quot;&quot;
    tableHeaders(cStExtension-9) = &quot;Extension&quot;
    tableHeaders(3) = &quot;&quot;
    tableHeaders(4) = &quot;&quot;

    dim tableColums(5) as string
    tableColums(cDBService ) = &quot;services&quot;
    tableColums(cDBOpen ) = &quot;open&quot;
    tableColums(cDBInsert ) = &quot;insert&quot;
    tableColums(cDBDelete  ) = &quot;delete&quot;
    tableColums(cDBSeek ) = &quot;seek&quot;
    tableColums(cDBClose ) = &quot;close&quot;

    dim tableColums2(3) as string
    tableColums2(cEXTService ) = &quot;services&quot;
    tableColums2(cEXTInstall ) = &quot;install&quot;
    tableColums2(cEXTUninstall ) = &quot;uninstall&quot;

    aDoc = gOutPutDoc

    xText = aDoc.Text
    xCursor = xText.createTextCursor()

    xCursor.gotoStart(FALSE)
    xCursor.GoRight (4, False)
    SetParagraphBreak (xCursor)
    SetParagraphBreak (xCursor)
    xCursor.gotoEnd(FALSE)

    table = aDoc.createInstance(&quot;com.sun.star.text.TextTable&quot;)
    table.initialize(7,6)
    table.Name = &quot;StTab2&quot;
    &apos;table.RelativeWidth =500

    xText.insertTextContent(xCursor, table, FALSE)

    tableCursor = table.createCursorByCellName(table.CellNames(0))
    tableCursor.gotoStart(FALSE)
    tableCursor.goRight(1,FALSE)

    for i% = 0 to 5
      cName = tableCursor.getRangeName()
      xCell = table.getCellByName(cName)
      xCell.String=tableHeaders(i%)

      xCell.BackTransparent = False
      xCell.BackColor = cCoGrey

      tableCursor.goRight(1,FALSE)
    next i%

    tableCursor.gotoStart(FALSE)

    cName = tableCursor.getRangeName()
      xCell = table.getCellByName(cName)
      xCell.BackTransparent = False
      xCell.BackColor = cCoGrey

    for i% = 0 to 5
        tableCursor.goDown(1,FALSE)
         cName = tableCursor.getRangeName()
          xCell = table.getCellByName(cName)
          xCell.String=tableColums(i%)

          xCell.BackTransparent = False
          xCell.BackColor = cCoGrey
    next i%

    tableCursor.gotoStart(FALSE)
    tableCursor.goRight(2,FALSE)

    for i% = 0 to 3
        tableCursor.goDown(1,FALSE)
         cName = tableCursor.getRangeName()
          xCell = table.getCellByName(cName)
          xCell.String=tableColums2(i%)

          xCell.BackTransparent = False
          xCell.BackColor = cCoGrey
    next i%
end Sub


Sub CreateDocState
    aDoc = gOutPutDoc
    table = aDoc.TextTables.GetByIndex (1)
    &apos;table = aDoc.TextTables.GetByName (&quot;StTab1&quot;)

    for j% = 0 to 7
        for i% = 0 to 5
            sRangeName = GetRangeName(j%, i%+1)

            tableCursor = table.createCursorByCellName(sRangeName)

             cName = tableCursor.getRangeName()
              xCell = table.getCellByName(cName)

              xCell.BackTransparent = False

               if gErrorState (j%, i%) = cLogTrue then
                      xCell.BackColor = cCoGreen
              else if gErrorState (j%, i%) = cLogFalse then
                      xCell.BackColor = cCoRed
              else
                  xCell.BackColor = cCoGrey
              end If
              end If

        next i%
    next j%
end Sub

Sub CreateSecondState
    aDoc = gOutPutDoc
    table = aDoc.TextTables.GetByIndex (0)
    &apos;table = aDoc.TextTables.GetByName (&quot;StTab2&quot;)

    for j% = 0 to cMaxErrorStates-9
        for i% = 0 to 5
            sRangeName = GetRangeName(j%, i%+1)

            tableCursor = table.createCursorByCellName(sRangeName)

             cName = tableCursor.getRangeName()
              xCell = table.getCellByName(cName)

              xCell.BackTransparent = False

               if gErrorState (j%+9, i%) = cLogTrue then
                      xCell.BackColor = cCoGreen
              else if gErrorState (j%+9, i%) = cLogFalse then
                      xCell.BackColor = cCoRed
              else
                  xCell.BackColor = cCoGrey
              end If
              end If

        next i%
    next j%
end Sub

Function GetRangeName (nColumn as integer, nRow as integer) as string
    GetRangeName = chr (nColumn+66) + Trim(Str(nRow+1))
end Function

Sub SetStatus (nDocType as Integer, nAction as Integer, bState as Boolean)
    Dim nStatusType as Integer
    Dim nState as integer
    nStatusType = GetStatusType (nDocType)
    If nStatusType = cStNone then Exit Sub

    if bState then
        nState = cLogTrue
    else
        nState = cLogFalse
    end If

    gErrorState (nStatusType, nAction) = nState
end Sub

Function GetStatusType (nDocType as Integer) as Integer
    Select Case ( nDocType )
        case frmWriter
            GetStatusType = cStWriter &apos; Textdokument
        case frmCalc
            GetStatusType = cStCalc &apos;Tabellendokument
        case frmMessage
            GetStatusType = cStMessage &apos;Nachricht
        case frmImpress
            GetStatusType = cStPraesentation &apos;Präsentation
        case frmDraw
            GetStatusType = cStZeichnen &apos;Zeichnen
        case frmMath
            GetStatusType = cStMath &apos;Formel
        case frmImage
            GetStatusType = cStBild &apos;Bild
        case frmHyperText
            GetStatusType = cStHTML &apos;Hypertext-Dokument
        case frmChart
            GetStatusType = cStChart &apos;Diagramm
        case frmJava
            GetStatusType = cStJava &apos;Java
        case frmDataBase
            GetStatusType = cStDataBase &apos;DataBase
        case frmExtension
            GetStatusType = cStExtension &apos;Extension
        case else
            GetStatusType = cStNone
    end Select
end Function

Sub SetParagraphBreak (aCursor as Object)
    aCursor.Text.InsertControlCharacter (aCursor, cParagraphBreak, True)
end Sub

Sub ClearDoc (aDoc as Object)
    Dim aText as Object
    Dim i%
    for i%=1 to aDoc.TextTables.count
        aDoc.TextTables.GetByIndex(0).dispose
    next

    aText = aDoc.Text.CreateTextCursor
    aText.GotoStart (False)
    aText.GoRight (3, False)
    SetParagraphBreak (aText)
    aText.GotoEnd (True)
    aText.String=&quot;&quot;
end Sub

Sub ClearDocFull (aDoc as Object)
    Dim aText as Object
    Dim i%
    for i%=1 to aDoc.TextTables.count
        aDoc.TextTables.GetByIndex(0).dispose
    next

    aText = aDoc.Text.CreateTextCursor
    aText.GotoStart (False)
    aText.GotoEnd (True)
    aText.String=&quot;&quot;
end Sub

Sub SetGlobalOptionsDialog ()

    Dim oLibContainer As Object, oLib As Object
    Dim oInputStreamProvider As Object
    Dim oDialog As Object

    Const sLibName = cTest10Modul
    Const sDialogName = cOptionsDialogName

    REM get library and input stream provider
    oLibContainer = DialogLibraries

    REM load the library
    oLibContainer.loadLibrary( sLibName )

    oLib = oLibContainer.getByName( sLibName )
    oInputStreamProvider = oLib.getByName( sDialogName )

    REM create dialog control
    gOptionsDialog = CreateUnoDialog( oInputStreamProvider )

end Sub

Sub ShowOptionsDlg

    call SetGlobalDoc
    call SetGlobalOptionsDialog
    call GetOptions

    REM show the dialog
    gOptionsDialog.execute()

       &apos; jetzt läuft der Dialog, bis ein Button gedrückt wird

       Select Case (gDlgState)
           case cDlgOk
               call SetOptions ()
           case cDlgStartTest
               call SetOptions ()
               call StartTestByOptions ()
    end Select

    gOptionsDialog.dispose()

end Sub

Sub SetOptions
    call SetGlobalDoc
    SetUserFieldState (cUserFieldTestWriter, -(gOptionsDialog.getControl(&quot;cbWriterTest&quot;).getState), gOutPutDoc)
    SetUserFieldState (cUserFieldTestCalc, -(gOptionsDialog.getControl(&quot;cbCalcTest&quot;).getState), gOutPutDoc)
    SetUserFieldState (cUserFieldTestImpress, -(gOptionsDialog.getControl(&quot;cbImpressTest&quot;).getState), gOutPutDoc)
    SetUserFieldState (cUserFieldTestDraw, -(gOptionsDialog.getControl(&quot;cbDrawTest&quot;).getState), gOutPutDoc)
    SetUserFieldState (cUserFieldTestHTML, -(gOptionsDialog.getControl(&quot;cbHTMLTest&quot;).getState), gOutPutDoc)
    SetUserFieldState (cUserFieldTestMath, -(gOptionsDialog.getControl(&quot;cbMathTest&quot;).getState), gOutPutDoc)
    SetUserFieldState (cUserFieldTestChart, -(gOptionsDialog.getControl(&quot;cbChartTest&quot;).getState), gOutPutDoc)
    SetUserFieldState (cUserFieldTestJava, -(gOptionsDialog.getControl(&quot;cbJavaTest&quot;).getState), gOutPutDoc)
    SetUserFieldState (cUserFieldTestDatabase, -(gOptionsDialog.getControl(&quot;cbDatabaseTest&quot;).getState), gOutPutDoc)
    SetUserFieldState (cUserFieldTestExtension, -(gOptionsDialog.getControl(&quot;cbExtensionTest&quot;).getState), gOutPutDoc)
    SetUserFieldState (cUserFieldTestOpenSaveXML, -(gOptionsDialog.getControl(&quot;cbSaveOpenXMLTest&quot;).getState), gOutPutDoc)
    SetUserFieldState (cUserFieldTestOpen50, -(gOptionsDialog.getControl(&quot;cbOpen50Test&quot;).getState), gOutPutDoc)
    SetUserFieldState (cUserFieldTestOpenSave8, -(gOptionsDialog.getControl(&quot;cbSaveOpen8Test&quot;).getState), gOutPutDoc)
    SetUserFieldState (cUserFieldTestTerminateAfterTest, -(gOptionsDialog.getControl(&quot;cbTerminateAfterTest&quot;).getState), gOutPutDoc)
end Sub

Sub GetOptions
    call SetGlobalDoc
    gOptionsDialog.getControl(&quot;cbWriterTest&quot;).setState( -( GetUserFieldState (cUserFieldTestWriter, gOutPutDoc)))
    gOptionsDialog.getControl(&quot;cbCalcTest&quot;).setState ( -( GetUserFieldState (cUserFieldTestCalc, gOutPutDoc)))
    gOptionsDialog.getControl(&quot;cbImpressTest&quot;).setState( -( GetUserFieldState (cUserFieldTestImpress, gOutPutDoc)))
    gOptionsDialog.getControl(&quot;cbDrawTest&quot;).setState( -( GetUserFieldState (cUserFieldTestDraw, gOutPutDoc)))
    gOptionsDialog.getControl(&quot;cbHTMLTest&quot;).setState( -( GetUserFieldState (cUserFieldTestHTML, gOutPutDoc)))
    gOptionsDialog.getControl(&quot;cbMathTest&quot;).setState( -( GetUserFieldState (cUserFieldTestMath, gOutPutDoc)))
    gOptionsDialog.getControl(&quot;cbChartTest&quot;).setState( -( GetUserFieldState (cUserFieldTestChart, gOutPutDoc)))
    gOptionsDialog.getControl(&quot;cbJavaTest&quot;).setState( -( GetUserFieldState (cUserFieldTestJava, gOutPutDoc)))
    gOptionsDialog.getControl(&quot;cbDatabaseTest&quot;).setState( -( GetUserFieldState (cUserFieldTestDatabase, gOutPutDoc)))
    gOptionsDialog.getControl(&quot;cbExtensionTest&quot;).setState( -( GetUserFieldState (cUserFieldTestExtension, gOutPutDoc)))
    gOptionsDialog.getControl(&quot;cbSaveOpenXMLTest&quot;).setState( -( GetUserFieldState (cUserFieldTestOpenSaveXML, gOutPutDoc)))
    gOptionsDialog.getControl(&quot;cbOpen50Test&quot;).setState( -( GetUserFieldState (cUserFieldTestOpen50, gOutPutDoc)))
    gOptionsDialog.getControl(&quot;cbSaveOpen8Test&quot;).setState( -( GetUserFieldState (cUserFieldTestOpenSave8, gOutPutDoc)))
    gOptionsDialog.getControl(&quot;cbTerminateAfterTest&quot;).setState( -( GetUserFieldState (cUserFieldTestTerminateAfterTest, gOutPutDoc)))
End Sub

Sub ReadOptions
    call SetGlobalDoc
    bMakeWriterTest = GetUserFieldState (cUserFieldTestWriter, gOutPutDoc)
    bMakeCalcTest = GetUserFieldState (cUserFieldTestCalc, gOutPutDoc)
    bMakeImpressTest = GetUserFieldState (cUserFieldTestImpress, gOutPutDoc)
    bMakeDrawTest = GetUserFieldState (cUserFieldTestDraw, gOutPutDoc)
    bMakeHTMLTest = GetUserFieldState (cUserFieldTestHTML, gOutPutDoc)
    bMakeMathTest = GetUserFieldState (cUserFieldTestMath, gOutPutDoc)
    bMakeChartTest = GetUserFieldState (cUserFieldTestChart, gOutPutDoc)
    bMakeJavaTest = GetUserFieldState (cUserFieldTestJava, gOutPutDoc)
    bMakeDBTest = GetUserFieldState (cUserFieldTestDatabase, gOutPutDoc)
    bMakeExtensionTest = GetUserFieldState (cUserFieldTestExtension, gOutPutDoc)
    bMakeSaveOpenXMLTest = GetUserFieldState (cUserFieldTestOpenSaveXML, gOutPutDoc)
    bMakeOpen50Test = GetUserFieldState (cUserFieldTestOpen50, gOutPutDoc)
    bMakeSaveOpen8Test = GetUserFieldState (cUserFieldTestOpenSave8, gOutPutDoc)
    bMakeTerminateAfterTest = GetUserFieldState (cUserFieldTestTerminateAfterTest, gOutPutDoc)
end Sub

Sub SetDefaultOptions
    bMakeWriterTest = true
    bMakeCalcTest = true
    bMakeImpressTest = true
    bMakeDrawTest = true
    bMakeHTMLTest = true
    bMakeMathTest = true
    bMakeChartTest = true
    if Environ(&quot;SOLAR_JAVA&quot;) = &quot;&quot; then
        bMakeJavaTest = false
        bMakeDBTest = false
        bMakeExtensionTest = false
    else
        bMakeJavaTest = true
        bMakeDBTest = true
        bMakeExtensionTest = true
    End If
    bMakeSaveOpenXMLTest = true
    REM Disable StarOffice 5.0 tests in case binfilter has not been included
    if Environ(&quot;WITH_BINFILTER&quot;) = &quot;NO&quot; then
        bMakeOpen50Test = false
    else
        bMakeOpen50Test = true
    End If
    bMakeSaveOpen8Test = true
    bMakeTerminateAfterTest = false
end Sub

Sub StartTestByOptions
    bShowTable = true
    call ReadOptions
    call Main
    if bMakeTerminateAfterTest then
        ClearDocFull (gOutPutDoc)
        gOutPutDoc.dispose
        &apos;StarDesktop.Terminate

        &apos;EnableReschedule( false )
        &apos;DispatchSlot( 5300 )
        stop
    End If
end Sub

Function StartTestWithDefaultOptions
    bShowTable = false
    call SetDefaultOptions
    call Main
    dim component(cMaxErrorStates) as string
    component(cStWriter) = &quot;Writer&quot;
    component(cStCalc) = &quot;Calc&quot;
    component(cStPraesentation) = &quot;Impress&quot;
    component(cStZeichnen) = &quot;Draw&quot;
    component(cStChart) = &quot;Chart&quot;
    component(cStMath) = &quot;Math&quot;
    component(cStHTML) = &quot;HTML&quot;
    component(cStJava) = &quot;Java&quot;
    component(cStDataBase) = &quot;Base&quot;
    component(cStExtension) = &quot;Extensions&quot;
    dim action(3) as string
    action(cDocNew) = &quot;new&quot;
    action(cDocSaveOpen8) = &quot;V8.0&quot;
    action(cDocSaveOpenXML) = &quot;XML&quot;
    action(cDocOpen50) = &quot;V5.0&quot;
    dim baseAction(5) as string
    baseAction(cDBService) = &quot;services&quot;
    baseAction(cDBOpen) = &quot;open&quot;
    baseAction(cDBInsert) = &quot;insert&quot;
    baseAction(cDBDelete) = &quot;delete&quot;
    baseAction(cDBSeek) = &quot;seek&quot;
    baseAction(cDBClose) = &quot;close&quot;
    dim extAction(2) as string
    extAction(cEXTService) = &quot;services&quot;
    extAction(cEXTInstall) = &quot;install&quot;
    extAction(cEXTUninstall) = &quot;uninstall&quot;
    dim result as string
    for i = 0 to cMaxErrorStates
        for j = 0 to 5
            if gErrorState(i, j) = cLogFalse then
                result = result &amp; &quot; &quot; &amp; component(i) &amp; &quot;:&quot;
                if i = cStDataBase then
                    result = result &amp; baseAction(j)
                else if i = cStExtension then
                    result = result &amp; extAction(j)
                else
                    result = result &amp; action(j)
                end if
                end if
            end if
        next j
    next i
    StartTestWithDefaultOptions = result
end Function

Sub DispatchSlot(SlotID as Integer)
    Dim oArg() as new com.sun.star.beans.PropertyValue
    Dim oUrl as new com.sun.star.util.URL
    Dim oTrans as Object
    Dim oDisp as Object

    oTrans = createUNOService(&quot;com.sun.star.util.URLTransformer&quot;)
    oUrl.Complete = &quot;slot:&quot; &amp; CStr(SlotID)
    oTrans.parsestrict(oUrl)

    oDisp = StarDesktop.queryDispatch(oUrl, &quot;_self&quot;, 0)
    oDisp.dispatch(oUrl, oArg())
End Sub

Sub LoadLibrary( LibName As String )

    dim args(1)
    dim arg as new com.sun.star.beans.PropertyValue
    arg.Name = &quot;LibraryName&quot;
    arg.Value = LibName
    args(0) = arg

    dim url as new com.sun.star.util.URL
    dim trans as object
    trans = createUnoService(&quot;com.sun.star.util.URLTransformer&quot; )
    url.Complete = &quot;slot:6517&quot;
    trans.parsestrict( url )

    dim disp as object
    disp = StarDesktop.currentFrame.queryDispatch( url, &quot;&quot;, 0 )
    disp.dispatch( url, args() )

End Sub

Sub ExecuteSlot( SlotNr As String, oDoc as Object )
    dim args()
    dim url as new com.sun.star.util.URL
    dim trans as object
    dim disp as object

    trans = createUnoService(&quot;com.sun.star.util.URLTransformer&quot; )
    url.Complete = &quot;slot:&quot; + SlotNr
    trans.parsestrict( url )

    disp = oDoc.CurrentController.Frame.queryDispatch( url, &quot;&quot;, 0 )
    disp.dispatch( url, args() )

End Sub

Sub DelAllUserFields (aDoc as Object)
    Dim aFieldType as Object
    Dim aElements as Variant
    Dim i%
    Dim aFieldMasters, aFieldMaster as Object
    Dim sElement$
    aFieldMasters = aDoc.TextFieldMasters
    aElements = aFieldMasters.ElementNames
    for i = 0 to UBound(aElements)
        sElement$ = aElements(i)
        if 0 &lt;&gt; instr(sElement$, cUnoUserField ) then
            aFieldMaster = aFieldMasters.GetByName(sElement$)
            aFieldMaster.Dispose
        endif
    next
end Sub

Function GetUserFieldState (sName as String, aDoc as Object) as boolean
    Dim sFieldText as String
    Dim bState as boolean
    sFieldText = ReadUserField (sName, aDoc)

    if LCase(sFieldText) = cYes then
        bState = true
    else
        bState = false
    end IF

    GetUserFieldState = bState
end Function

Sub SetUserFieldState (sName as String, nState as boolean, aDoc as Object)
    Dim sFieldText as String

    sFieldText = cNo &apos;default

    Select case nState
        case true
            sFieldText = cYes
        case false
            sFieldText = cNo
    end Select

    WriteUserField (sFieldText, sName, aDoc)
end Sub

Function ReadUserField(sFieldName as String, aDoc as Object) as String
    Dim aMasters as Object
    aMasters = aDoc.TextFieldMasters
    if aMasters.HasByName (cUnoUserField+cUnoSeparator+sFieldName) then
        ReadUserField = aMasters.GetByName (cUnoUserField+cUnoSeparator+sFieldName).Content
    else
        ReadUserField = &quot;&quot;
    end If
End Function

Sub WriteUserField(sValue as String, sFieldName as String, aDoc as Object, optional aCursor as Object)
    Dim aMasters, aUserField, aTxtCursor as Object
    aMasters = aDoc.TextFieldMasters
    if aMasters.HasByName (cUnoUserField+cUnoSeparator+sFieldName) then
        aUserField = aMasters.GetByName (cUnoUserField+cUnoSeparator+sFieldName)
    else
        aUserField = aDoc.CreateInstance (cUnoUserField)
        aUserField.Name = sFieldName
    end if
    aUserField.Content = sValue
End Sub

Sub WriteExtUserField(nIndex as Integer, aCursor as Object, aDoc as Object)
    Dim aUserField as Object
    aUserField = aDoc.CreateInstance (cUnoExtUserField)
    aUserField.UserDataType = nIndex
    aCursor.Text.InsertTextContent (aCursor, aUserField, True)
    aUserField.Fix = True
End Sub
</script:module><|MERGE_RESOLUTION|>--- conflicted
+++ resolved
@@ -35,11 +35,7 @@
 
 global const cExtensionFileName = &quot;TestExtension.oxt&quot;
 
-<<<<<<< HEAD
-global const cDocNew = 0, cDocCut = 1, cDocPaste = 2, cDocSaveOpen8 = 3, cDocSaveOpenXML = 4, cDocOpen50 = 5, cDocClose = 6, cDocWrite = 7
-=======
-global const cDocNew = 0, cDocSaveOpen8 = 1, cDocSaveOpenXML = 2, cDocSaveOpen50 = 3, cDocClose = 4, cDocWrite = 5
->>>>>>> 36979f1c
+global const cDocNew = 0, cDocSaveOpen8 = 1, cDocSaveOpenXML = 2, cDocOpen50 = 3, cDocClose = 4, cDocWrite = 5
 global const cDBService = 0, cDBOpen = 1, cDBInsert = 2, cDBDelete = 3, cDBSeek = 4, cDBClose = 5
 global const cEXTService = 0, cEXTInstall = 1, cEXTUninstall = 2
 global const cLogfileFailed = 255
@@ -87,13 +83,8 @@
 Global const cUserFieldTestDraw = &quot;Draw&quot;, cUserFieldTestMath = &quot;Math&quot;, cUserFieldTestChart = &quot;Chart&quot;
 Global const cUserFieldTestHTML = &quot;HTML&quot;, cUserFieldTestJava = &quot;Java&quot;, cUserFieldTestDatabase = &quot;Database&quot;
 Global const cUserFieldTestExtension = &quot;Extension&quot;
-<<<<<<< HEAD
-Global const cUserFieldTestOpenSaveXML = &quot;SaveOpenXML&quot;, cUserFieldTestOpen50 = &quot;Open50&quot;, cUserFieldTestCut = &quot;Cut&quot;
-Global const cUserFieldTestPaste = &quot;Paste&quot;, cUserFieldTestTerminateAfterTest = &quot;Terminate&quot;, cUserFieldTestOpenSave8 = &quot;SaveOpen8&quot;
-=======
-Global const cUserFieldTestOpenSaveXML = &quot;SaveOpenXML&quot;, cUserFieldTestOpenSave50 = &quot;SaveOpen50&quot;
+Global const cUserFieldTestOpenSaveXML = &quot;SaveOpenXML&quot;, cUserFieldTestOpen50 = &quot;Open50&quot;
 Global const cUserFieldTestTerminateAfterTest = &quot;Terminate&quot;, cUserFieldTestOpenSave8 = &quot;SaveOpen8&quot;
->>>>>>> 36979f1c
 
 Global const cOptionsDialogName = &quot;OptionsDlg&quot;, cTest10Modul = &quot;Standard&quot;
 
@@ -109,13 +100,8 @@
 Global bMakeDrawTest as Boolean, bMakeMathTest as boolean, bMakeChartTest as boolean
 Global bMakeHTMLTest as boolean, bMakeJavaTest as boolean, bMakeDBTest as boolean
 Global bMakeExtensionTest as boolean
-<<<<<<< HEAD
-Global bMakeSaveOpenXMLTest as boolean, bMakeOpen50Test as boolean, bMakeCutTest as boolean
-Global bMakePasteTest as boolean, bMakeTerminateAfterTest as boolean, bShowTable as boolean
-=======
-Global bMakeSaveOpenXMLTest as boolean, bMakeSaveOpen50Test as boolean
+Global bMakeSaveOpenXMLTest as boolean, bMakeOpen50Test as boolean
 Global bMakeTerminateAfterTest as boolean, bShowTable as boolean
->>>>>>> 36979f1c
 Global bMakeSaveOpen8Test as boolean
 
 global sExtensionURL as string
