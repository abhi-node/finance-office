--- conflicted
+++ resolved
@@ -325,65 +325,8 @@
     *ppEnvTypeName = CPPU_CURRENT_LANGUAGE_BINDING_NAME;
 }
 
-<<<<<<< HEAD
-sal_Bool SAL_CALL component_writeInfo(void * pServiceManager, void * pRegistryKey )
-{
-    if (pRegistryKey)
-    {
-        try
-        {
-            Reference< XRegistryKey > xNewKey(
-                reinterpret_cast< XRegistryKey * >( pRegistryKey )->createKey(
-                    OUString(RTL_CONSTASCII_USTRINGPARAM( "/" IMPLEMENTATION_NAME "/UNO/SERVICES" )) ) );
-
-            const Sequence< OUString > & rSNL = getSupportedServiceNames();
-            const OUString * pArray = rSNL.getConstArray();
-            for ( sal_Int32 nPos = rSNL.getLength(); nPos--; )
-                xNewKey->createKey( pArray[nPos] );
-
-            return sal_True;
-        }
-        catch (InvalidRegistryException &)
-        {
-            OSL_FAIL( "### InvalidRegistryException!" );
-        }
-    }
-    return sal_False;
-}
-
-void * SAL_CALL component_getFactory(
-=======
-// This method not longer necessary since OOo 3.4 where the component registration was
-// was changed to passive component registration. For more details see
-// http://wiki.services.openoffice.org/wiki/Passive_Component_Registration
-//
-// SAL_DLLPUBLIC_EXPORT sal_Bool SAL_CALL component_writeInfo(void * pServiceManager, void * pRegistryKey )
-// {
-//     if (pRegistryKey)
-//  {
-//         try
-//         {
-//             Reference< XRegistryKey > xNewKey(
-//                 reinterpret_cast< XRegistryKey * >( pRegistryKey )->createKey(
-//                     OUString::createFromAscii( "/" IMPLEMENTATION_NAME "/UNO/SERVICES" ) ) );
-
-//             const Sequence< OUString > & rSNL = getSupportedServiceNames();
-//             const OUString * pArray = rSNL.getConstArray();
-//             for ( sal_Int32 nPos = rSNL.getLength(); nPos--; )
-//                 xNewKey->createKey( pArray[nPos] );
-
-//             return sal_True;
-//         }
-//         catch (InvalidRegistryException &)
-//         {
-//             OSL_ENSURE( sal_False, "### InvalidRegistryException!" );
-//         }
-//     }
-//     return sal_False;
-// }
 
 SAL_DLLPUBLIC_EXPORT void * SAL_CALL component_getFactory(
->>>>>>> 33e2b116
     const sal_Char * pImplName, void * pServiceManager, void * pRegistryKey )
 {
     void * pRet = 0;
