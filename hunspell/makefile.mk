#*************************************************************************
#
# DO NOT ALTER OR REMOVE COPYRIGHT NOTICES OR THIS FILE HEADER.
# 
# Copyright 2000, 2010 Oracle and/or its affiliates.
#
# OpenOffice.org - a multi-platform office productivity suite
#
# This file is part of OpenOffice.org.
#
# OpenOffice.org is free software: you can redistribute it and/or modify
# it under the terms of the GNU Lesser General Public License version 3
# only, as published by the Free Software Foundation.
#
# OpenOffice.org is distributed in the hope that it will be useful,
# but WITHOUT ANY WARRANTY; without even the implied warranty of
# MERCHANTABILITY or FITNESS FOR A PARTICULAR PURPOSE.  See the
# GNU Lesser General Public License version 3 for more details
# (a copy is included in the LICENSE file that accompanied this code).
#
# You should have received a copy of the GNU Lesser General Public License
# version 3 along with OpenOffice.org.  If not, see
# <http://www.openoffice.org/license.html>
# for a copy of the LGPLv3 License.
#
#*************************************************************************

PRJ=.

PRJNAME=hunspell
TARGET=hunspell

# --- Settings -----------------------------------------------------

.INCLUDE :	settings.mk

# --- Files --------------------------------------------------------

TARFILE_NAME=hunspell-1.2.9
TARFILE_MD5=68dd2e8253d9a7930e9fd50e2d7220d0
ADDITIONAL_FILES+=config.h

PATCH_FILES=\
<<<<<<< HEAD
    hunspell-1.2.8.patch \
    hunspell-consts-1.2.8.patch 	# hunspell#2064983 \
    hunspell-1.2.8-thesfix.patch	# hunspell #i107768
=======
    hunspell-wntconfig.patch \
    hunspell-solaris.patch \
    hunspell-stacksmash.patch
>>>>>>> 2e3cd7c6

.IF "$(GUI)"=="UNX"

#relative to CONFIGURE_DIR
CONFIGURE_ACTION=$(AUGMENT_LIBRARY_PATH) configure
CONFIGURE_FLAGS= --disable-shared --with-pic
.IF "$(COMNAME)"=="sunpro5"
CONFIGURE_FLAGS+= CFLAGS=-xc99=none
.ENDIF                  # "$(COMNAME)"=="sunpro5"

.IF "$(SYSBASE)"!=""
.IF "$(EXTRA_CFLAGS)"!=""
CONFIGURE_FLAGS+= CFLAGS="$(EXTRA_CFLAGS)" CXXFLAGS="$(EXTRA_CFLAGS)"
.ENDIF # "$(EXTRA_CFLAGS)"!=""
.ELIF "$(OS)"=="MACOSX" # "$(SYSBASE)"!=""
CONFIGURE_FLAGS+=CPPFLAGS="$(EXTRA_CDEFS)"
.ENDIF

BUILD_ACTION=make && make check

OUT2LIB=$(BUILD_DIR)$/src$/hunspell$/.libs$/libhunspell-1.2.a

.ENDIF # "$(GUI)"=="UNX"


.IF "$(GUI)"=="WNT"
.IF "$(COM)"=="GCC"
CONFIGURE_ACTION=configure
CONFIGURE_FLAGS= --disable-shared --with-pic
BUILD_ACTION=make
OUT2LIB=$(BUILD_DIR)$/src$/hunspell$/.libs$/libhunspell-1.2.a
.ELSE
BUILD_ACTION=cd src/hunspell && dmake
.ENDIF
.ENDIF # "$(GUI)"=="WNT"

.IF "$(GUI)"=="OS2"
BUILD_ACTION=cd src/hunspell && dmake
.ENDIF # "$(GUI)"=="OS2"

OUT2INC= \
    $(BUILD_DIR)$/src$/hunspell$/*.hxx

# --- Targets ------------------------------------------------------

.INCLUDE : set_ext.mk
.INCLUDE : target.mk
.INCLUDE : tg_ext.mk
<|MERGE_RESOLUTION|>--- conflicted
+++ resolved
@@ -1,4 +1,4 @@
-#*************************************************************************
+jedit#*************************************************************************
 #
 # DO NOT ALTER OR REMOVE COPYRIGHT NOTICES OR THIS FILE HEADER.
 # 
@@ -41,15 +41,9 @@
 ADDITIONAL_FILES+=config.h
 
 PATCH_FILES=\
-<<<<<<< HEAD
-    hunspell-1.2.8.patch \
-    hunspell-consts-1.2.8.patch 	# hunspell#2064983 \
-    hunspell-1.2.8-thesfix.patch	# hunspell #i107768
-=======
     hunspell-wntconfig.patch \
     hunspell-solaris.patch \
     hunspell-stacksmash.patch
->>>>>>> 2e3cd7c6
 
 .IF "$(GUI)"=="UNX"
 
